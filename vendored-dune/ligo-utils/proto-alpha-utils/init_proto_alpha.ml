--- conflicted
+++ resolved
@@ -4,11 +4,7 @@
 module Data_encoding = Alpha_environment.Data_encoding
 module MBytes = Bytes
 module Error_monad = X_error_monad
-<<<<<<< HEAD
 module Proto_env = Tp_environment_016_PtMumbai
-=======
-module Proto_env = Tezos_protocol_environment_016_PtMumbai
->>>>>>> 29e839f3
 open Error_monad
 open Protocol
 
