--- conflicted
+++ resolved
@@ -83,9 +83,6 @@
     paths:
       - coverage
 
-<<<<<<< HEAD
-webide-e2e:
-=======
 xrefcheck:
   extends: .nix
   only:
@@ -100,7 +97,6 @@
 
 # Strange race conditions, disable for now
 .webide-e2e:
->>>>>>> 3862c044
   extends: .nix
   only:
     # Disabled for now unless the branch name contains webide, because a test in this job fails randomly
