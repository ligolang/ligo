--- conflicted
+++ resolved
@@ -3,8 +3,9 @@
   GIT_SUBMODULE_STRATEGY: recursive
 
 stages:
-  - build
-  - build_and_deploy
+  - build_docker
+  - build_and_deploy_docker
+  - build_and_deploy_website
   - test
 
 
@@ -80,10 +81,9 @@
     #- opam install -y ocp-indent
     #- opam user-setup install
 
-<<<<<<< HEAD
 # Run a docker build without publishing to the registry
 build-current-docker-image:
-  stage: build
+  stage: build_docker
   <<: *docker
   <<: *docker_build
   except:
@@ -92,21 +92,15 @@
 # When a MR/PR is merged to master
 # take the previous build and publish it to Docker Hub
 build-and-publish-latest-docker-image:
-  stage: build_and_deploy
+  stage: build_and_deploy_docker
   <<: *docker
   <<: *docker_build 
   after_script:
     - docker login -u $LIGO_REGISTRY_USER -p $LIGO_REGISTRY_PASSWORD
     - docker push $LIGO_REGISTRY_IMAGE:latest
-=======
-build-docker-image:
-  image: docker:1.11
-  services:
-    - docker:dind
-  script:
-    - docker build -t marigold/ligo ./docker
 
 pages:
+  stage: build_and_deploy_website
   image: node:8
   before_script:
     - cd gitlab-pages/website
@@ -120,6 +114,5 @@
   artifacts:
     paths:
       - public
->>>>>>> dfa7932f
   only:
     - master