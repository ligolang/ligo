variables:
  GIT_SUBMODULE_STRATEGY: recursive
  LIGO_REGISTRY_IMAGE_BASE_NAME: "${CI_PROJECT_PATH}/${CI_PROJECT_NAME}"
  WEBIDE_IMAGE_TAG: "registry.gitlab.com/${CI_PROJECT_PATH}/ligo_webide:${CI_COMMIT_SHORT_SHA}"
  LIGO_IMAGE_TAG: "ligo:${CI_COMMIT_SHORT_SHA}-${CI_PIPELINE_ID}"

stages:
  - pretooling                      # changelog
  - docker-build                    # build, test, produces binaries/.deb/doc within docker
  - post-build-action               # Post build action
  - docker-extract                  # extract what have been built and expose them as artifact
  - tooling                         # build miscellaneous tooling-related things (website, changelog..)
  - push                            # deploy docker images, pages, releases (tag)
<<<<<<< HEAD
  - ide-deploy                      # deploy web IDE
  - release                         # Manage branch matching ^release/*

include: 
  # jobs for building and testing LSP
  - '/tools/lsp/.gitlab-ci.yml'
  # jobs for managing process around release
  - '/.ci/.gitlab-ci.yml'
=======
  - deploy                          # deploy web IDE, website preview
  - release                         # Manage branch matching ^release/*

include:
  # jobs for managing process around changelog generation
  - '/.ci/.gitlab-ci-changelog.yml'
  # jobs for building and testing LSP
  - '/tools/lsp/.gitlab-ci.yml'
  # jobs for managing process around release
  - '/.ci/.gitlab-ci-release.yml'
>>>>>>> ea133acd

.nix:
  before_script:
    - find "$CI_PROJECT_DIR" -path "$CI_PROJECT_DIR/.git" -prune -o "(" -type d -a -not -perm -u=w ")" -exec chmod --verbose u+w {} ";"
    - export COMMIT_DATE="$(git show --no-patch --format=%ci)"

changelog:
  stage: pretooling
  extends : .nix
  only:
    - merge_requests
    - dev
    - /^.*-run-dev$/
    - /^release/.*$/
    - /[0-9]+\.[0-9]+\.[0-9]+/
  script:
    - echo $CI_WORKFLOW
    - nix-build nix -A ligo-changelog
    - cp -L result/* .
  artifacts:
    paths:
      - changelog.md
      - changelog.txt
      - release-notes.md
      - release-notes.txt

to_dos:
  stage: pretooling
  only:
    - merge_requests
    - /^.*-run-dev$/
  script:
    - ./scripts/list-to-dos.sh > to-dos.html
  artifacts:
    paths:
      - to-dos.html

# TODO: https://docs.gitlab.com/ee/ci/yaml/#onlychangesexceptchanges ?
docker_build:
  stage: docker-build
  dependencies:
    - changelog
  only:
    - merge_requests
    - dev
    - /^.*-run-dev$/
    - /^release/.*$/
    - /[0-9]+\.[0-9]+\.[0-9]+/
  script:
    - docker build .
      --build-arg=ci_commit_tag=$CI_COMMIT_TAG
      --build-arg=ci_commit_sha=$CI_COMMIT_SHA
      --build-arg=ci_commit_timestamp=$CI_COMMIT_TIMESTAMP
      --build-arg=changelog_path=changelog.txt
      -t ${LIGO_IMAGE_TAG}
    - docker save -o ligo.tar.gz ${LIGO_IMAGE_TAG}
  after_script:
    - docker image rm "${LIGO_IMAGE_TAG}" >/dev/null 2>&1 || true
  artifacts:
    expose_as: "Ligo docker image - light -"
    paths:
      - ligo.tar.gz

docker_extract:
  stage: docker-extract
  only:
    - merge_requests
    - dev
    - /^.*-run-dev$/
    - /^release/.*$/
    - /[0-9]+\.[0-9]+\.[0-9]+/
  extends: .nix
  dependencies :
    - docker_build
  script:
    - docker load -i ligo.tar.gz
    - docker cp $(docker create ${LIGO_IMAGE_TAG}):/root/ligo .
    - chmod +rwx ligo
    # Check that the binary is truly static and has 0 dependencies
    - ldd ligo | grep 'statically' # TODO: there is maybe a better way to do that ?
    - docker cp $(docker create ${LIGO_IMAGE_TAG}):/root/coverage .
    - cat coverage/coverage-summary
    - docker cp -La $(docker create ${LIGO_IMAGE_TAG}):/root/doc .
    - nix-build nix -A ligo-deb
    - cp -L result/ligo.deb .
  after_script:
    - docker image rm "${LIGO_IMAGE_TAG}" >/dev/null 2>&1 || true
  artifacts:
    paths:
      - ligo
      - ligo.deb
      - coverage
      - doc

xrefcheck:
  stage: tooling
  only:
    - merge_requests
  script:
    # Should be replaced with
    # nix run github:serokell/xrefcheck
    # Once flakes roll out to stable
    # - nix run -f https://github.com/serokell/xrefcheck/archive/v0.1.1.2.tar.gz -c 'xrefcheck local-only'
    - curl -L https://github.com/serokell/xrefcheck/releases/download/v0.1.1/release.tar.gz | tar -zxf - xrefcheck/bin/xrefcheck
    - xrefcheck/bin/xrefcheck
  allow_failure: true #TODO could be better if we do not allow failure for realeases

docker:
  stage: tooling
  dependencies:
    - docker_build
  only:
    - merge_requests
    - dev
    - /^.*-run-dev$/
    - /[0-9]+\.[0-9]+\.[0-9]+/
  script:
    - ':'
  artifacts:
    paths:
      - ligo.tar.gz

.docker-image:
  stage: push
  image: docker:19.03.5
  services:
    - docker:19.03.5-dind

docker-push:
  stage: push
  extends: .docker-image
  dependencies:
    - docker_build
  needs:
    - docker_build
  only:
    - dev
    - /^.*-run-dev$/
    - /[0-9]+\.[0-9]+\.[0-9]+/
  script:
    - echo ${LIGO_REGISTRY_PASSWORD} | docker login -u ${LIGO_REGISTRY_USER} --password-stdin
    - docker load -i=./ligo.tar.gz
    - if test "$CI_COMMIT_REF_NAME" = "dev"; then export LIGO_TAG=next; else if echo "$CI_COMMIT_TAG" | grep -E "[0-9]+\.[0-9]+\.[0-9]+"; then export LIGO_TAG="$CI_COMMIT_TAG"; else export LIGO_TAG=next-attempt; fi; fi
    - export LIGO_REGISTRY_FULL_NAME="${LIGO_REGISTRY_IMAGE_BUILD:-ligolang/ligo}:$LIGO_TAG"
    - docker tag "${LIGO_IMAGE_TAG}" "${LIGO_REGISTRY_FULL_NAME}"
    - docker push "${LIGO_REGISTRY_FULL_NAME}"
  after_script:
    - docker image rm "${LIGO_IMAGE_TAG}" >/dev/null 2>&1 || true

# docker-large-push: ?
#   extends: docker-push
#   dependencies:
#     - docker-large
#   needs:
#     - docker-large
#   script:
#     - echo "${LIGO_REGISTRY_PASSWORD}" | docker login -u "${LIGO_REGISTRY_USER}" --password-stdin
#     - docker load -i=./ligo.tar.gz
#     - if test "$CI_COMMIT_REF_NAME" = "dev"; then export LIGO_TAG=next-large; else if echo "$CI_COMMIT_TAG" | grep -E "[0-9]+\.[0-9]+\.[0-9]+"; then export LIGO_TAG="$CI_COMMIT_TAG-large"; else export LIGO_TAG=next-attempt-large; fi; fi
#     - export LIGO_REGISTRY_FULL_NAME="${LIGO_REGISTRY_IMAGE_BUILD:-ligolang/ligo}:$LIGO_TAG"
#     - docker tag ligo "${LIGO_REGISTRY_FULL_NAME}"
#     - docker push "${LIGO_REGISTRY_FULL_NAME}"

webide-backend-build-and-push-backend:
  extends: .docker-image
  stage: deploy
  rules:
    # Only deploy docker when from the dev branch or a merge request AND on the canonical ligolang/ligo repository
    - if: '$CI_PIPELINE_SOURCE == "merge_request_event" && $CI_PROJECT_PATH == "ligolang/ligo"'
      changes:
        - tools/webide/**/*
      when: always
    - if: '$CI_COMMIT_REF_NAME == "dev" && $CI_PROJECT_PATH == "ligolang/ligo"'
      when: always
  script:
    - echo "${CI_BUILD_TOKEN}" | docker login -u gitlab-ci-token --password-stdin registry.gitlab.com
    - cp -r src/test/examples tools/webide/packages/client/examples
    - docker build tools/webide --build-arg EXAMPLES_DIR_SRC=packages/client/examples -t ${WEBIDE_IMAGE_TAG}
    - docker push "${WEBIDE_IMAGE_TAG}"
  after_script:
    - docker image rm "${WEBIDE_IMAGE_TAG}" >/dev/null 2>&1 || true

release:
  stage: push
  image: registry.gitlab.com/gitlab-org/release-cli
  rules:
    - if: '$CI_COMMIT_TAG =~ /[0-9]+\.[0-9]+\.[0-9]+/'
      when: always
  dependencies:
    - docker_extract
    - changelog
    - initialize-git
  ## FIXME find a better solution to upload the binary
  artifacts:
    expire_in: 1000 yrs
    paths:
      - ligo
      - ligo.deb
  script:
    - release-cli create --name "Release $CI_COMMIT_TAG" --description "$(cat release-notes.md)" --assets-links-name "Static Linux binary" --assets-links-url "$CI_PROJECT_URL/-/jobs/$CI_JOB_ID/artifacts/raw/ligo" --assets-links-name "deb package" --assets-links-url "$CI_PROJECT_URL/-/jobs/$CI_JOB_ID/artifacts/raw/ligo.deb"
      # git cli initialized in .ci/gitlab-ci.yml. Update release branch metadata
    - git remote rm origin && git remote add origin "git@gitlab.com:ligolang/ligo.git" 
    - git fetch
    - git checkout release/$CI_COMMIT_TAG  
    - ./.ci/scripts/release_metadata/edit_release_metadata.sh LAST_TAG_JOB_ID $CI_JOB_ID 
    - git commit -am "[Bot] Update release metadata $CI_COMMIT_TAG"
    - git push -o ci.variable="TRIGGER_DOC_UPDATE='true'" origin HEAD:release/$CI_COMMIT_TAG

.website:
  stage: push
  extends: .nix
  dependencies:
    - docker_extract
    - to_dos
  script:
    - nix-build nix -A ligo-website
    - cp -Lr --no-preserve=mode,ownership,timestamps result/ public
    - touch to-dos.html; cp to-dos.html public/to-dos.html
  artifacts:
    paths:
      - public

pages:
  extends: .website
  rules:
    - if: '$CI_COMMIT_REF_NAME == "dev" && $CI_PROJECT_PATH == "ligolang/ligo"'
      when: always
    - if: '$CI_COMMIT_TAG =~ /[0-9]+\.[0-9]+\.[0-9]+/'
      when: always

pages-attempt:
  extends: .website
  only:
    - merge_requests
    - /^.*-run-dev$/

deploy_website_preview:
  stage: deploy
  image: node:12.20.0-buster
  tags:
    - docker
  dependencies:
    - pages-attempt
  script: 
    - apt-get update
    - apt-get install -y --no-install-recommends jq
    - npm install netlify-cli
    - npx netlify deploy --site $NETLIFY_SITE_ID_LIGOLANG --dir=./public --auth $NETLIFY_AUTH_TOKEN --json --alias="$CI_MERGE_REQUEST_IID-$CI_COMMIT_SHORT_SHA" > netlify.json  
    - export NETLIFY_DEPLOY_URL=$(jq -r .deploy_url netlify.json)
    - export NETLIFY_DEPLOY_LOGS=$(jq -r .logs netlify.json)
    - echo "The URL for this deployment is $NETLIFY_DEPLOY_URL"
    - echo "Logs for this deployment can be found at $NETLIFY_DEPLOY_LOGS"
    - '[ ! -z "$CI_MERGE_REQUEST_IID" ] && curl POST https://gitlab.com/api/v4/projects/$CI_PROJECT_ID/merge_requests/$CI_MERGE_REQUEST_IID/notes -d "{\"body\": \"A new deploy preview is available on Netlify at $NETLIFY_DEPLOY_URL, you can view the logs at $NETLIFY_DEPLOY_LOGS\"}" --header "Content-Type: application/json" --header "Private-Token: $GITLAB_PERSONAL_API_PRIVATE_TOKEN"'  
  rules:
    - if: '$CI_PIPELINE_SOURCE == "merge_request_event"'
      changes:
        - gitlab-pages/**/*
      when: on_success

# This job will deploy the web-ide docker container to the test server.
deploy-handoff-feature:
  # Handoff deployment duties to private repo.
  stage: deploy
  variables:
    APP_NAME: "web-ide-backend"
    NEW_VERSION: "${CI_COMMIT_SHORT_SHA}"
    ENV: "dev"
  trigger: 
    project: ligolang/kubernetes-infrastructure
  rules:
    # Only deploy handoff when from an MR AND on the canonical ligolang/ligo repository.
    - if: '$CI_PIPELINE_SOURCE == "merge_request_event" && $CI_PROJECT_PATH == "ligolang/ligo"'
      changes:
        - tools/webide/**/*
      when: always

deploy-handoff:
  # Handoff deployment duties to private repo
  stage: deploy
  variables:
    APP_NAME: "web-ide-backend"
    NEW_VERSION: "${CI_COMMIT_SHORT_SHA}"
    ENV: "prod"
  trigger: 
    project: ligolang/kubernetes-infrastructure
  rules:
    # Only deploy handoff when from the dev branch AND on the canonical ligolang/ligo repository
    - if: '$CI_COMMIT_REF_NAME == "dev" && $CI_PROJECT_PATH == "ligolang/ligo"'
      when: always

# This job builds the ligo-webide front-end from the tools/webide/ directory and deploys it as a Branch Deploy to Netlify using the netlify-cli tool.
# After the deployment is done a comment is posted to the MR with the draft site URL as well as the Netlify logs
build-preview-ligo-webide-front-end:
  stage: deploy
  image: node:12.20.0-buster
  tags:
    - docker
  script:
    - apt-get update
    - apt-get install -y --no-install-recommends jq
    - cd ./tools/webide/
    - sed -i "s/temphost/$CI_MERGE_REQUEST_IID-$CI_COMMIT_SHORT_SHA/g" ./packages/client/feature-netlify.toml
    - cat ./packages/client/feature-netlify.toml
    - mv ./packages/client/feature-netlify.toml ./packages/client/netlify.toml
    - yarn install
    - CI= yarn workspaces run build
    - cd ./packages/client
    - npm install netlify-cli
    - npx netlify deploy --site $NETLIFY_SITE_ID --auth $NETLIFY_AUTH_TOKEN --json --alias="$CI_MERGE_REQUEST_IID-$CI_COMMIT_SHORT_SHA" > netlify.json
    - export NETLIFY_DEPLOY_URL=$(jq -r .deploy_url netlify.json)
    - export NETLIFY_DEPLOY_LOGS=$(jq -r .logs netlify.json)
    - echo "The URL for this deployment is $NETLIFY_DEPLOY_URL"
    - echo "Logs for this deployment can be found at $NETLIFY_DEPLOY_LOGS"
    - '[ ! -z "$CI_MERGE_REQUEST_IID" ] && curl POST https://gitlab.com/api/v4/projects/$CI_PROJECT_ID/merge_requests/$CI_MERGE_REQUEST_IID/notes -d "{\"body\": \"A new deploy preview is available on Netlify at $NETLIFY_DEPLOY_URL, you can view the logs at $NETLIFY_DEPLOY_LOGS\"}" --header "Content-Type: application/json" --header "Private-Token: $GITLAB_PERSONAL_API_PRIVATE_TOKEN"'
  rules:
    - if: '$CI_PIPELINE_SOURCE == "merge_request_event"'
      changes:
        - tools/webide/**/*
      when: always

# This job builds the ligo-webide front-end from the tools/webide/ directory and does a production deployment to Netlify and publishes the site using the netlify-cli tool.
build-ligo-webide-front-end:
  stage: deploy
  image: node:12.20.0-buster
  tags:
    - docker
  script:
    - apt-get update
    - cd ./tools/webide/
    - mv ./packages/client/prod-netlify.toml ./packages/client/netlify.toml
    - yarn install
    - CI= yarn workspaces run build
    - cd ./packages/client
    - npm install netlify-cli
    - npx netlify deploy --site $NETLIFY_SITE_ID --auth $NETLIFY_AUTH_TOKEN --json --prod > netlify.json
  rules:
    - if: '$CI_COMMIT_BRANCH == "dev"'
      changes:
        - tools/webide/**/*
      when: always<|MERGE_RESOLUTION|>--- conflicted
+++ resolved
@@ -11,16 +11,6 @@
   - docker-extract                  # extract what have been built and expose them as artifact
   - tooling                         # build miscellaneous tooling-related things (website, changelog..)
   - push                            # deploy docker images, pages, releases (tag)
-<<<<<<< HEAD
-  - ide-deploy                      # deploy web IDE
-  - release                         # Manage branch matching ^release/*
-
-include: 
-  # jobs for building and testing LSP
-  - '/tools/lsp/.gitlab-ci.yml'
-  # jobs for managing process around release
-  - '/.ci/.gitlab-ci.yml'
-=======
   - deploy                          # deploy web IDE, website preview
   - release                         # Manage branch matching ^release/*
 
@@ -31,7 +21,6 @@
   - '/tools/lsp/.gitlab-ci.yml'
   # jobs for managing process around release
   - '/.ci/.gitlab-ci-release.yml'
->>>>>>> ea133acd
 
 .nix:
   before_script:
