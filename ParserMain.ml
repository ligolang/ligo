(* Driver for the parser of Ligo *)

open! EvalOpt (* Reads the command-line options: Effectful! *)

let sprintf = Printf.sprintf

(* Error printing and exception tracing *)

let () = Printexc.record_backtrace true

let external_ text =
  Utils.highlight (Printf.sprintf "External error: %s" text); exit 1;;

type Error.t += ParseError

let error_to_string = function
  ParseError -> "Syntax error.\n"
| _ -> assert false

let print_error ?(offsets=true) mode Region.{region; value} =
  let  msg = error_to_string value in
  let file = match EvalOpt.input with
               None | Some "-" -> false
             |         Some _  -> true in
  let  reg = region#to_string ~file ~offsets mode in
  Utils.highlight (sprintf "Parse error %s:\n%s%!" reg msg)

(* Path for CPP inclusions (#include) *)

let lib_path =
  match EvalOpt.libs with
      [] -> ""
  | libs -> let mk_I dir path = Printf.sprintf " -I %s%s" dir path
            in List.fold_right mk_I libs ""

(* Preprocessing the input source and opening the input channels *)

let prefix =
  match EvalOpt.input with
    None | Some "-" -> "temp"
  | Some file ->  Filename.(file |> basename |> remove_extension)

let suffix = ".pp.li"

let pp_input =
  if Utils.String.Set.mem "cpp" EvalOpt.verbose
  then prefix ^ suffix
  else let pp_input, pp_out = Filename.open_temp_file prefix suffix
       in close_out pp_out; pp_input

let cpp_cmd =
  match EvalOpt.input with
    None | Some "-" ->
      Printf.sprintf "cpp -traditional-cpp%s - -o %s"
                     lib_path pp_input
  | Some file ->
      Printf.sprintf "cpp -traditional-cpp%s %s -o %s"
                     lib_path file pp_input

let () =
  if Utils.String.Set.mem "cpp" EvalOpt.verbose
  then Printf.eprintf "%s\n%!" cpp_cmd;
  if Sys.command cpp_cmd <> 0 then
    external_ (Printf.sprintf "the command \"%s\" failed." cpp_cmd)

(* Instanciating the lexer *)

module Lexer = Lexer.Make (LexToken)

let Lexer.{read; buffer; get_pos; get_last; close} =
  Lexer.open_token_stream (Some pp_input)

and cout = stdout

let log = Lexer.output_token ~offsets:EvalOpt.offsets
                             EvalOpt.mode EvalOpt.cmd cout

and close_all () = close (); close_out cout

(* Tokeniser *)

let tokeniser = read ~log

(* Main *)

let () =
  try
    let ast = Parser.program tokeniser buffer in
    if Utils.String.Set.mem "ast" EvalOpt.verbose
    then AST.print_tokens ast
  with
    Lexer.Error err ->
      close_all ();
      Lexer.print_error ~offsets EvalOpt.mode err
  | Parser.Error ->
      let region = get_last () in
      let error = Region.{region; value=ParseError} in
      let () = close_all () in
      print_error ~offsets EvalOpt.mode error
<<<<<<< HEAD
  | Sys_error msg -> Utils.highlight msg
=======
  | Sys_error msg -> Utils.highlight msg

(* Temporary: force dune to build AST2.ml *)
let () =
  let open AST2 in
  let _ = s_ast in
  ()

(* Temporary: force dune to build AST2.ml *)
let () =
  if false then
    let _ = Typecheck2.annotate in
    ()
  else
    ()
>>>>>>> acf1706d
<|MERGE_RESOLUTION|>--- conflicted
+++ resolved
@@ -97,9 +97,6 @@
       let error = Region.{region; value=ParseError} in
       let () = close_all () in
       print_error ~offsets EvalOpt.mode error
-<<<<<<< HEAD
-  | Sys_error msg -> Utils.highlight msg
-=======
   | Sys_error msg -> Utils.highlight msg
 
 (* Temporary: force dune to build AST2.ml *)
@@ -114,5 +111,4 @@
     let _ = Typecheck2.annotate in
     ()
   else
-    ()
->>>>>>> acf1706d
+    ()