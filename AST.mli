(* Abstract Syntax Tree (AST) for Ligo *)

[@@@warning "-30"]

open Utils

(* Regions

   The AST carries all the regions where tokens have been found by the
   lexer, plus additional regions corresponding to whole subtrees
   (like entire expressions, patterns etc.). These regions are needed
   for error reporting and source-to-source transformations. To make
   these pervasive regions more legible, we define singleton types for
   the symbols, keywords etc. with suggestive names like "kwd_and"
   denoting the _region_ of the occurrence of the keyword "and".
*)

type 'a reg = 'a Region.reg

val nseq_to_region    : ('a -> Region.t) -> 'a nseq -> Region.t
val nsepseq_to_region : ('a -> Region.t) -> ('a,'sep) nsepseq -> Region.t
val sepseq_to_region  : ('a -> Region.t) -> ('a,'sep) sepseq -> Region.t

(* Keywords of Ligo *)

type kwd_begin      = Region.t
type kwd_const      = Region.t
type kwd_down       = Region.t
type kwd_fail       = Region.t
type kwd_if         = Region.t
type kwd_in         = Region.t
type kwd_is         = Region.t
type kwd_for        = Region.t
type kwd_function   = Region.t
type kwd_parameter  = Region.t
type kwd_storage    = Region.t
type kwd_type       = Region.t
type kwd_of         = Region.t
type kwd_operations = Region.t
type kwd_var        = Region.t
type kwd_end        = Region.t
type kwd_then       = Region.t
type kwd_else       = Region.t
type kwd_match      = Region.t
type kwd_procedure  = Region.t
type kwd_null       = Region.t
type kwd_record     = Region.t
type kwd_step       = Region.t
type kwd_to         = Region.t
type kwd_mod        = Region.t
type kwd_not        = Region.t
type kwd_while      = Region.t
type kwd_with       = Region.t

(* Data constructors *)

type c_False = Region.t
type c_None  = Region.t
type c_Some  = Region.t
type c_True  = Region.t
type c_Unit  = Region.t

(* Symbols *)

type semi     = Region.t
type comma    = Region.t
type lpar     = Region.t
type rpar     = Region.t
type lbrace   = Region.t
type rbrace   = Region.t
type lbracket = Region.t
type rbracket = Region.t
type cons     = Region.t
type vbar     = Region.t
type arrow    = Region.t
type asgnmnt  = Region.t
type equal    = Region.t
type colon    = Region.t
type bool_or  = Region.t
type bool_and = Region.t
type lt       = Region.t
type leq      = Region.t
type gt       = Region.t
type geq      = Region.t
type neq      = Region.t
type plus     = Region.t
type minus    = Region.t
type slash    = Region.t
type times    = Region.t
type dot      = Region.t
type wild     = Region.t
type cat      = Region.t

(* Virtual tokens *)

type eof = Region.t

(* Literals *)

type variable   = string reg
type fun_name   = string reg
type type_name  = string reg
type field_name = string reg
type map_name   = string reg
type constr     = string reg

(* Comma-separated non-empty lists *)

type 'a csv = ('a, comma) nsepseq

(* Bar-separated non-empty lists *)

type 'a bsv = ('a, vbar) nsepseq

(* Parentheses *)

type 'a par = (lpar * 'a * rpar) reg

(* Brackets compounds *)

type 'a brackets = (lbracket * 'a * rbracket) reg

(* Braced compounds *)

type 'a braces = (lbrace * 'a * rbrace) reg

(* The Abstract Syntax Tree *)

type t = {
  types      : type_decl list;
  constants  : const_decl reg list;
  parameter  : parameter_decl;
  storage    : storage_decl;
  operations : operations_decl;
  lambdas    : lambda_decl list;
  block      : block reg;
  eof        : eof
}

and ast = t

and parameter_decl = (kwd_parameter * variable * colon * type_expr) reg

and storage_decl = (kwd_storage * type_expr) reg

and operations_decl = (kwd_operations * type_expr) reg

(* Type declarations *)

and type_decl = (kwd_type * type_name * kwd_is * type_expr) reg

and type_expr =
  Prod    of cartesian
| Sum     of (variant, vbar) nsepseq reg
| Record  of record_type
| TypeApp of (type_name * type_tuple) reg
| ParType of type_expr par
| TAlias  of variable

and cartesian = (type_expr, times) nsepseq reg

and variant = (constr * kwd_of * cartesian) reg

and record_type = (kwd_record * field_decls * kwd_end) reg

and field_decls = (field_decl, semi) nsepseq

and field_decl = (variable * colon * type_expr) reg

and type_tuple = (type_name, comma) nsepseq par

(* Function and procedure declarations *)

and lambda_decl =
  FunDecl  of fun_decl reg
| ProcDecl of proc_decl reg

and fun_decl = {
  kwd_function : kwd_function;
  name         : variable;
  param        : parameters;
  colon        : colon;
  ret_type     : type_expr;
  kwd_is       : kwd_is;
  local_decls  : local_decl list;
  block        : block reg;
  kwd_with     : kwd_with;
  return       : expr
}

and proc_decl = {
  kwd_procedure : kwd_procedure;
  name          : variable;
  param         : parameters;
  kwd_is        : kwd_is;
<<<<<<< HEAD
  body          : block reg
}
=======
  local_decls   : local_decl list;
  block         : block reg
>
>>>>>>> 45d18f7b

and parameters = (param_decl, semi) nsepseq par

and param_decl =
  ParamConst of (kwd_const * variable * colon * type_expr) reg
| ParamVar   of (kwd_var * variable * colon * type_expr) reg

<<<<<<< HEAD
and block = {
  decls   : value_decls;
=======
and block = <
>>>>>>> 45d18f7b
  opening : kwd_begin;
  instr   : instructions;
  close   : kwd_end
}

and local_decl =
  LocalLam   of lambda_decl
| LocalConst of const_decl reg
| LocalVar   of var_decl reg

and const_decl = <
  kwd_const : kwd_const;
  name      : variable;
  colon     : colon;
  vtype     : type_expr;
  equal     : equal;
  init      : expr
>

<<<<<<< HEAD
and var_decl = {
  kind   : var_kind;
  var    : variable;
  colon  : colon;
  vtype  : type_expr;
  setter : Region.t;  (* "=" or ":=" *)
  init   : expr
}
=======
and var_decl = <
  kwd_var : kwd_var;
  name    : variable;
  colon   : colon;
  vtype   : type_expr;
  asgnmnt : asgnmnt;
  init    : expr
>
>>>>>>> 45d18f7b

and instructions = (instruction, semi) nsepseq reg

and instruction =
  Single of single_instr
| Block  of block reg

and single_instr =
  Cond     of conditional reg
| Match    of match_instr reg
| Asgnmnt  of asgnmnt_instr
| Loop     of loop
| ProcCall of fun_call
| Null     of kwd_null
| Fail     of (kwd_fail * expr) reg

and conditional = {
  kwd_if   : kwd_if;
  test     : expr;
  kwd_then : kwd_then;
  ifso     : instruction;
  kwd_else : kwd_else;
  ifnot    : instruction
}

and match_instr = {
  kwd_match : kwd_match;
  expr      : expr;
  kwd_with  : kwd_with;
  cases     : cases;
  kwd_end   : kwd_end
}

and cases = (case, vbar) nsepseq reg

and case = (pattern * arrow * instruction) reg

and asgnmnt_instr = (variable * asgnmnt * expr) reg

and loop =
  While of while_loop
| For   of for_loop

and while_loop = (kwd_while * expr * block reg) reg

and for_loop =
  ForInt     of for_int reg
| ForCollect of for_collect reg

and for_int = {
  kwd_for : kwd_for;
  asgnmnt : asgnmnt_instr;
  down    : kwd_down option;
  kwd_to  : kwd_to;
  bound   : expr;
  step    : (kwd_step * expr) option;
  block   : block reg
}

and for_collect = {
  kwd_for : kwd_for;
  var     : variable;
  bind_to : (arrow * variable) option;
  kwd_in  : kwd_in;
  expr    : expr;
  block   : block reg
}

(* Expressions *)

and expr =
  Or        of (expr * bool_or * expr) reg
| And       of (expr * bool_and * expr) reg
| Lt        of (expr * lt * expr) reg
| Leq       of (expr * leq * expr) reg
| Gt        of (expr * gt * expr) reg
| Geq       of (expr * geq * expr) reg
| Equal     of (expr * equal * expr) reg
| Neq       of (expr * neq * expr) reg
| Cat       of (expr * cat * expr) reg
| Cons      of (expr * cons * expr) reg
| Add       of (expr * plus * expr) reg
| Sub       of (expr * minus * expr) reg
| Mult      of (expr * times * expr) reg
| Div       of (expr * slash * expr) reg
| Mod       of (expr * kwd_mod * expr) reg
| Neg       of (minus * expr) reg
| Not       of (kwd_not * expr) reg
| Int       of (Lexer.lexeme * Z.t) reg
| Var       of Lexer.lexeme reg
| String    of Lexer.lexeme reg
| Bytes     of (Lexer.lexeme * MBytes.t) reg
| False     of c_False
| True      of c_True
| Unit      of c_Unit
| Tuple     of tuple
| List      of (expr, comma) nsepseq brackets
| EmptyList of empty_list
| Set       of (expr, comma) nsepseq braces
| EmptySet  of empty_set
| NoneExpr  of none_expr
| FunCall   of fun_call
| ConstrApp of constr_app
| SomeApp   of (c_Some * arguments) reg
| MapLookUp of map_lookup reg
| ParExpr   of expr par

and tuple = (expr, comma) nsepseq par

and empty_list =
  (lbracket * rbracket * colon * type_expr) par

and empty_set =
  (lbrace * rbrace * colon * type_expr) par

and none_expr =
  (c_None * colon * type_expr) par

and fun_call = (fun_name * arguments) reg

and arguments = tuple

and constr_app = (constr * arguments) reg

and map_lookup = {
  map_name : variable;
  selector : dot;
  index    : expr brackets
}

(* Patterns *)

and pattern = (core_pattern, cons) nsepseq reg

and core_pattern =
  PVar    of Lexer.lexeme reg
| PWild   of wild
| PInt    of (Lexer.lexeme * Z.t) reg
| PBytes  of (Lexer.lexeme * MBytes.t) reg
| PString of Lexer.lexeme reg
| PUnit   of c_Unit
| PFalse  of c_False
| PTrue   of c_True
| PNone   of c_None
| PSome   of (c_Some * core_pattern par) reg
| PList   of list_pattern
| PTuple  of (core_pattern, comma) nsepseq par

and list_pattern =
  Sugar of (core_pattern, comma) sepseq brackets
| Raw   of (core_pattern * cons * pattern) par

(* Projecting regions *)

val type_expr_to_region : type_expr -> Region.t

val expr_to_region : expr -> Region.t

val instr_to_region : instruction -> Region.t

val core_pattern_to_region : core_pattern -> Region.t

val local_decl_to_region : local_decl -> Region.t

(* Printing *)

val print_tokens : t -> unit<|MERGE_RESOLUTION|>--- conflicted
+++ resolved
@@ -193,14 +193,9 @@
   name          : variable;
   param         : parameters;
   kwd_is        : kwd_is;
-<<<<<<< HEAD
-  body          : block reg
-}
-=======
   local_decls   : local_decl list;
   block         : block reg
->
->>>>>>> 45d18f7b
+}
 
 and parameters = (param_decl, semi) nsepseq par
 
@@ -208,12 +203,7 @@
   ParamConst of (kwd_const * variable * colon * type_expr) reg
 | ParamVar   of (kwd_var * variable * colon * type_expr) reg
 
-<<<<<<< HEAD
 and block = {
-  decls   : value_decls;
-=======
-and block = <
->>>>>>> 45d18f7b
   opening : kwd_begin;
   instr   : instructions;
   close   : kwd_end
@@ -224,34 +214,23 @@
 | LocalConst of const_decl reg
 | LocalVar   of var_decl reg
 
-and const_decl = <
+and const_decl = {
   kwd_const : kwd_const;
   name      : variable;
   colon     : colon;
   vtype     : type_expr;
   equal     : equal;
   init      : expr
->
-
-<<<<<<< HEAD
+}
+
 and var_decl = {
-  kind   : var_kind;
-  var    : variable;
-  colon  : colon;
-  vtype  : type_expr;
-  setter : Region.t;  (* "=" or ":=" *)
-  init   : expr
-}
-=======
-and var_decl = <
   kwd_var : kwd_var;
   name    : variable;
   colon   : colon;
   vtype   : type_expr;
   asgnmnt : asgnmnt;
   init    : expr
->
->>>>>>> 45d18f7b
+}
 
 and instructions = (instruction, semi) nsepseq reg
 
