--- conflicted
+++ resolved
@@ -478,28 +478,18 @@
     match segs with
       scope :: pkg_name :: rest_of_path
         when Core.String.is_prefix ~prefix:"@" scope ->
-<<<<<<< HEAD
-      (* scoped npm packages are of the form `@scope/pkg` *)
+        (* scoped npm packages are of the form `@scope/pkg` *)
       let scope = Core.String.chop_prefix_exn ~prefix:"@" scope in
       let* Path dir = find_in_inclusion_paths ~scope pkg_name in
       let rest_of_path =
         String.concat ~sep:Filename.dir_sep rest_of_path
       in Some (Path.join dir rest_of_path)
+    | [pkg_name] -> None
     | pkg_name :: rest_of_path ->
-        let* Path dir = find_in_inclusion_paths pkg_name in
-        let rest_of_path =
-          String.concat ~sep:Filename.dir_sep rest_of_path
-        in Some (Path.join dir rest_of_path)
-=======
-        (* scoped npm packages are of the form `@scope/pkg` *)
-        let scope_name = Core.String.chop_prefix_exn ~prefix:"@" scope in
-        let path_opt = find_in_inclusion_list ~inclusion_list ~scope_name pkg_name in
-        Option.map (fun path -> path, rest_of_path) path_opt
-    | pkg_name::[] -> None
-    | pkg_name::rest_of_path -> 
-        let path_opt = find_in_inclusion_list ~inclusion_list pkg_name in
-        Option.map (fun path -> path, rest_of_path) path_opt
->>>>>>> 85a0a99d
+       let* Path dir = find_in_inclusion_paths pkg_name in
+       let rest_of_path =
+         String.concat ~sep:Filename.dir_sep rest_of_path
+       in Some (Path.join dir rest_of_path)
     | _ -> None
   in Some segs
 
