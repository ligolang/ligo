--- conflicted
+++ resolved
@@ -94,31 +94,17 @@
   operations_decl
   seq(lambda_decl)
   block
-<<<<<<< HEAD
   EOF {
     {
       types      = $1;
-      parameter  = $2;
-      storage    = $3;
-      operations = $4;
-      lambdas    = $5;
-      block      = $6;
-      eof        = $7;
+      constants  = $2;
+      parameter  = $3;
+      storage    = $4;
+      operations = $5;
+      lambdas    = $6;
+      block      = $7;
+      eof        = $8;
     }
-=======
-  EOF
-  {
-   object
-     method types      = $1
-     method constants  = $2
-     method parameter  = $3
-     method storage    = $4
-     method operations = $5
-     method lambdas    = $6
-     method block      = $7
-     method eof        = $8
-   end
->>>>>>> 45d18f7b
   }
 
 parameter_decl:
@@ -214,73 +200,40 @@
   Function fun_name parameters COLON type_expr Is
     seq(local_decl)
     block
-<<<<<<< HEAD
   With expr {
-    let region = cover $1 (expr_to_region $9) in
+    let region = cover $1 (expr_to_region $10) in
     let value =
       {
         kwd_function = $1;
-        var          = $2;
+        name         = $2;
         param        = $3;
         colon        = $4;
         ret_type     = $5;
         kwd_is       = $6;
-        body         = $7;
-        kwd_with     = $8;
-        return       = $9;
+        local_decls  = $7;
+        block        = $8;
+        kwd_with     = $9;
+        return       = $10;
       }
     in {region; value}
-=======
-  With expr
-  {
-   let region = cover $1 (expr_to_region $10) in
-   let value =
-     object
-       method kwd_function = $1
-       method name         = $2
-       method param        = $3
-       method colon        = $4
-       method ret_type     = $5
-       method kwd_is       = $6
-       method local_decls  = $7
-       method block        = $8
-       method kwd_with     = $9
-       method return       = $10
-     end
-   in {region; value}
->>>>>>> 45d18f7b
   }
 
 proc_decl:
   Procedure fun_name parameters Is
-<<<<<<< HEAD
-    block {
-      let region = cover $1 $5.region in
+    seq(local_decl)
+    block
+    {
+      let region = cover $1 $6.region in
       let value =
         {
           kwd_procedure = $1;
-          var           = $2;
+          name          = $2;
           param         = $3;
           kwd_is        = $4;
-          body          = $5;
+          local_decls   = $5;
+          block         = $6;
         }
       in {region; value}
-=======
-    seq(local_decl)
-    block
-  {
-   let region = cover $1 $6.region in
-   let value =
-     object
-       method kwd_procedure = $1
-       method name          = $2
-       method param         = $3
-       method kwd_is        = $4
-       method local_decls   = $5
-       method block         = $6
-     end
-   in {region; value}
->>>>>>> 45d18f7b
   }
 
 parameters:
@@ -301,26 +254,15 @@
 block:
   Begin
     instructions
-<<<<<<< HEAD
-  End {
-    let region = cover $1.region $4 in
-    let value =
-      {
-        decls   = $1;
-        opening = $2;
-        instr   = $3;
-        close   = $4;
-      }
-=======
   End
   {
    let region = cover $1 $3 in
    let value =
-     object
-       method opening = $1
-       method instr   = $2
-       method close   = $3
-     end
+     {
+       opening = $1;
+       instr   = $2;
+       close   = $3;
+     }
    in {region; value}
   }
 
@@ -332,54 +274,28 @@
 const_decl:
   Const var COLON type_expr EQUAL expr {
     let region = cover $1 (expr_to_region $6) in
-    let value  = object
-                   method kwd_const = $1
-                   method name      = $2
-                   method colon     = $3
-                   method vtype     = $4
-                   method equal     = $5
-                   method init      = $6
-                 end
->>>>>>> 45d18f7b
+    let value  = {
+                   kwd_const = $1;
+                   name      = $2;
+                   colon     = $3;
+                   vtype     = $4;
+                   equal     = $5;
+                   init      = $6;
+                 }
     in {region; value}
   }
 
 var_decl:
   Var var COLON type_expr ASGNMNT expr {
     let region = cover $1 (expr_to_region $6) in
-<<<<<<< HEAD
-    let value =
-      {
-        kind   = Mutable $1;
-        var    = $2;
-        colon  = $3;
-        vtype  = $4;
-        setter = $5;
-        init   = $6;
-      }
-    in {region; value}
-  }
-| Const var COLON type_expr EQUAL expr {
-    let region = cover $1 (expr_to_region $6) in
-    let value =
-      {
-        kind   = Const $1;
-        var    = $2;
-        colon  = $3;
-        vtype  = $4;
-        setter = $5;
-        init   = $6;
-      }
-=======
-    let value  = object
-                   method kwd_var = $1
-                   method name    = $2
-                   method colon   = $3
-                   method vtype   = $4
-                   method asgnmnt = $5
-                   method init    = $6
-                 end
->>>>>>> 45d18f7b
+    let value  = {
+                   kwd_var = $1;
+                   name    = $2;
+                   colon   = $3;
+                   vtype   = $4;
+                   asgnmnt = $5;
+                   init    = $6;
+                 }
     in {region; value}
   }
 
