--- conflicted
+++ resolved
@@ -1,13 +1,8 @@
-<<<<<<< HEAD
-apt-get update -qq
-apt-get -y install \
-=======
 #!/bin/sh
 set -e
 
 apt-get update -qq
 apt-get -y -qq install \
->>>>>>> 938fec3e
     libev-dev \
     perl \
     pkg-config \
