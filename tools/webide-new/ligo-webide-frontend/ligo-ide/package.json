--- conflicted
+++ resolved
@@ -47,11 +47,7 @@
     "prettier": "^2.7.1",
     "prettier-plugin-solidity": "1.0.0-beta.10",
     "prop-types": "^15.8.1",
-<<<<<<< HEAD
-    "rc-tree": "git+https://gitlab.com/ligolang/react-component-tree.git",
-=======
     "rc-tree": "git+https://git@gitlab.com/ligolang/react-component-tree.git",
->>>>>>> 4b15cb1d
     "react": "^17.0.1",
     "react-contexify": "^5.0.0",
     "react-dnd": "^14.0.4",
