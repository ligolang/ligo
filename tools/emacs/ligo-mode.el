;;; ligo-mode.el --- A major mode for editing LIGO source code

;; Version: 0.1.0
;; Author: LigoLang SASU
;; Url: https://gitlab.com/ligolang/ligo/-/tree/dev/tools/emacs
;; Keywords: languages
;; Package-Requires: ((emacs "27.1"))

;; This file is distributed under the terms of the MIT license.

;;; Commentary:

;; This provides font lock and other support for the three dialects of
;; the Ligo smart contract language for the Tezos blockchain.

;; For users of `lsp-mode', setup can be performed automatically by
;; calling the command `ligo-setup-lsp', or with the following snippet
;; in an init file:

;;   (with-eval-after-load 'lsp-mode
;;     (with-eval-after-load 'ligo-mode
;;       (ligo-setup-lsp)))


;; ------------------------------------------------
;;             Customizable options
;; ------------------------------------------------

(defgroup ligo nil
  "Support for LIGO code."
  :link '(url-link "https://www.ligolang.org/")
  :group 'languages)

(defcustom ligo-squirrel-bin "ligo-squirrel"
  "Path to LIGO language server executable."
  :type 'string
  :group 'ligo)

<<<<<<< HEAD
(defface ligo-constructor-face
  '((t :inherit font-lock-type-face))
  "Face for value constructors."
  :group 'ligo)

;; ------------------------------------------------
;;     Common variables, regexes and functions
;; ------------------------------------------------

(rx-define ligo-ident-symbol (or (syntax word) (syntax symbol)))
(rx-define ligo-ident (1+ ligo-ident-symbol))
(rx-define ligo-lower-ident (: symbol-start (or "_" lower) (0+ ligo-ident-symbol)))
(rx-define ligo-upper-ident (: symbol-start upper (0+ ligo-ident-symbol)))

(rx-define ligo-macro
  (: "#" (or "define" "undef" "if" "else" "elif" "endif" "include" "import" "error")))

(rx-define ligo-macro-expr
  (: (group ligo-macro) (group (* any)) eol))

(rx-define ligo-upper-qname
  (: (group ligo-upper-ident) (1+ (: "." (group ligo-lower-ident)))))

(rx-define ligo-common-constants
  ; numbers: 0n, 5mutez, 0x100
  (: (1+ digit) (0+ ligo-ident-symbol) (0+ digit)))

;; For CameLIGO and ReasonLIGO
(rx-define ligo-type-variable (: "'" ligo-lower-ident))

(defun ligo--type-end (type-end-re limit)
  "Finds the end of a type annotation"
  (catch 'ligo-type-end
    (while t
      (let* ((regex-with-parens (rx (or (group "(") ")" (regexp type-end-re) )))  ; "(" is treated specially
             (match (re-search-forward regex-with-parens limit t)))
        (cond
         ;; Couldn't find any end matches within the limit
         ((null match) (throw 'ligo-type-end nil))
         ;; Reached the end of the type definition, returning the start pos of the match
         ((null (match-string 1)) (throw 'ligo-type-end (car (match-data))))
         ;; Found an open paren, find the balanced pair and continue
         (t
          (catch 'scan-error
            (goto-char (scan-lists (point) 1 1)))))))))

(defun ligo-type-matcher (type-start-matcher type-end-re)
  "Matches type annotations that possibly include braces"
  `(lambda (limit)
    ;; Found the start of the match
    (unless (null (,type-start-matcher limit))
      (let* ((colon-group (match-data))
             (begin (nth 1 colon-group))
             (end (ligo--type-end ,type-end-re limit)))
        ;; Found the end of the match
        (unless (null end)
          (progn
            ;; Set multiline font so that types spanning multiple lines don't
            ;; break, e.g., a type after :. If we don't put this, breaking a
            ;; type into multiple lines may disable its highlighting and only
            ;; update other lines.
            ;; TODO: Emacs docs recommend not using it for large ranges of text
            ;; as it may make highlighting slow, besides not being an universal
            ;; solution but for now it will do. See
            ;; https://www.gnu.org/software/emacs/manual/html_node/elisp/Font-Lock-Multiline.html
            ;; for information.
            (setq font-lock-multiline t)
            (set-match-data (list begin end))
            t))))))

(defun ligo-colon-matcher (limit)
  "Finds the char before the first colon"
  ;; We need to handle hd::tail notation, so we can't just match ':'
  ;; elisp doesn't support negative lookaheads, so we have to
  ;; match [^:]:[^:] and then update the match data, which is
  ;; an ugly but working solution
  (when-let* ((colon (re-search-forward (rx (not ":") ":" (not ":")) limit t)))
    (let ((colon-match-begin (car (match-data)))
          (colon-match-end (nth 1 (match-data))))
      (backward-char)
      (set-match-data
        `(,(set-marker colon-match-begin (+ colon-match-begin 1))
          ,(set-marker colon-match-end (- colon-match-end 1))))
      (- colon 1))))

(defun ligo-colon () (interactive) (ligo-colon-matcher nil))

(defun ligo-syntax-table ()
  "Common syntax table for all LIGO dialects."
  (let ((st (make-syntax-table)))
    ;; Identifiers
    (modify-syntax-entry ?_ "_" st)
    (modify-syntax-entry ?. "'" st)

    ;; Punctuation
    (dolist (c '(?# ?! ?$ ?% ?& ?+ ?- ?/ ?: ?< ?= ?> ?@ ?^ ?| ?? ?~))
      (modify-syntax-entry c "." st))

    ;; Quotes
    (modify-syntax-entry ?\" "\"" st)
    (modify-syntax-entry ?\\ "\\" st)

    ;; Comments are different in dialects, so they should be added
    ;; by dialect-specific syntax tables
    st))

;; ------------------------------------------------
;;     PascaLIGO-specific variables and regexes
;; ------------------------------------------------

(rx-define ligo-pascal-type-variable ligo-lower-ident)

(rx-define ligo-pascal-type-args
  (: "(" (* space) ligo-pascal-type-variable (* (: (* space) "," (* space) ligo-pascal-type-variable)) (* space) ")"))

(rx-define ligo-pascal-typedef
  (: symbol-start (group "type") symbol-end (* space)
    (? ligo-pascal-type-args)
    (* space)
    (group ligo-lower-ident)))

(rx-define ligo-pascal-type-end
  (or "," ";" "=" ":=" (: symbol-start "is" symbol-end)))

(rx-define ligo-pascal-variable-def
  (: symbol-start (group (or "const" "var")) symbol-end (* space)
     (group ligo-lower-ident)))

(rx-define ligo-pascal-function-def
  (: symbol-start (group "function") symbol-end (* space)
     (group ligo-lower-ident)))

(rx-define ligo-pascal-constant
  (or ligo-common-constants
      (: symbol-start "true" symbol-end)
      (: symbol-start "false" symbol-end)))

(defvar ligo-pascal-keywords
  '("type" "in" "is" "for" "block" "begin" "end" "failwith" "assert" "with"
    "record" "of" "function" "var" "const" "if" "then" "else" "case"))

(defvar ligo-pascal-builtins
  '("list"))

(defvar ligo-pascal-mode-highlights
  `(;; Preprocessor macros
    (,(rx ligo-macro-expr)
     . ((1 font-lock-preprocessor-face) (2 font-lock-string-face)))

    ;; Type definitions ("type foo")
    (,(rx ligo-pascal-typedef)
     . ((1 font-lock-keyword-face) (2 font-lock-type-face)))

    ;; Type variables ("a")
    ;; Does nothing for PascaLIGO as there is no easy way to distinguish type
    ;; variables from types.
    ;(,(rx ligo-pascal-type-variable) . font-lock-variable-name-face)

    ;; Variable definitions ("const x", "var y")
    (,(rx ligo-pascal-variable-def)
     . ((1 font-lock-keyword-face) (2 font-lock-variable-name-face)))

    ;; Function definitions ("function bar")
    (,(rx ligo-pascal-function-def)
     . ((1 font-lock-keyword-face) (2 font-lock-function-name-face)))

    ;; Keywords
    (,(regexp-opt ligo-pascal-keywords 'symbols) . font-lock-keyword-face)

    ;; Big_map.remove, Tezos.address
    (,(rx ligo-upper-qname)
     . ((1 font-lock-builtin-face)))

    ;; ": type" annotations
    (,(ligo-type-matcher 'ligo-colon-matcher (rx ligo-pascal-type-end))
     . font-lock-type-face)

    ;; Unqualified builtin functions like "list" in PascaLIGO
    (,(regexp-opt ligo-pascal-builtins 'symbols) . font-lock-builtin-face)

    ;; Constructors
    (,(rx ligo-upper-ident) . 'ligo-constructor-face)

    ;; Constants: True, False, 0n, 5mutez
    (,(rx ligo-pascal-constant) . font-lock-constant-face))
  "Syntax highlighting rules for PascaLIGO.")

(defun ligo-pascal-mode-syntax-table ()
  "PascaLIGO syntax table."
  (let ((st (ligo-syntax-table)))
    ; Caml & Pascal style comments
    (modify-syntax-entry ?\n "> b" st)
    (modify-syntax-entry ?/  ". 12b" st)
    (modify-syntax-entry ?*  ". 23" st)
    (modify-syntax-entry ?\( "()1n" st)
    (modify-syntax-entry ?\) ")(4n" st)
    st))


;; ------------------------------------------------
;;     CameLIGO-specific variables and regexes
;; ------------------------------------------------

(rx-define ligo-caml-type-args
  (or
    ligo-type-variable
    (: "(" (* space) ligo-type-variable (* (: (* space) "," (* space) ligo-type-variable)) (* space) ")")))

(rx-define ligo-caml-typedef
  (: symbol-start (group "type") symbol-end (* space)
    (? ligo-caml-type-args)
    (* space)
    (group ligo-lower-ident)))

(rx-define ligo-caml-type-end
  (or "," ";" "="))

;; Doesn't support "let a: int, b: string" for now
(rx-define ligo-caml-variable-def
  (: symbol-start (group "let") symbol-end (* space)
     (group ligo-lower-ident)))

(defvar ligo-caml-keywords
  '("type" "let" "in" "fun" "failwith" "assert" "with"
    "of" "if" "then" "else" "match"))

(defvar ligo-caml-builtins
  '())

(rx-define ligo-caml-constant
  (or ligo-common-constants
      (: symbol-start "True" symbol-end)
      (: symbol-start "False" symbol-end)))

(defvar ligo-caml-mode-highlights
  `(;; Preprocessor macros
    (,(rx ligo-macro-expr)
     . ((1 font-lock-preprocessor-face) (2 font-lock-string-face)))

    ;; Type definitions ("type foo")
    (,(rx ligo-caml-typedef)
     . ((1 font-lock-keyword-face) (2 font-lock-type-face)))

    ;; Type variables ("'a")
    (,(rx ligo-type-variable) . font-lock-variable-name-face)

    ;; Function definitions ("function bar")
    ;;(,(rx ligo-caml-function-def)
    ;; . ((1 font-lock-keyword-face) (2 font-lock-function-name-face)))

    ;; Keywords
    (,(regexp-opt ligo-caml-keywords 'symbols) . font-lock-keyword-face)

    ;; Big_map.remove, Tezos.address
    (,(rx ligo-upper-qname)
     . ((1 font-lock-builtin-face)))

    ;; ": type" annotations
    (,(ligo-type-matcher 'ligo-colon-matcher (rx ligo-caml-type-end))
     . font-lock-type-face)

    ;; Variable definitions ("const x", "var y")
    (,(rx ligo-caml-variable-def)
     . ((1 font-lock-keyword-face) (2 font-lock-variable-name-face)))

    ;; Unqualified builtin functions
    (,(regexp-opt ligo-caml-builtins 'symbols) . font-lock-builtin-face)

    ;; Constructors
    (,(rx ligo-upper-ident) . 'ligo-constructor-face)

    ;; Constants: True, False, 0n, 5mutez
    (,(rx ligo-caml-constant) . font-lock-constant-face))
  "Syntax highlighting rules for CameLIGO.")

(defun ligo-caml-mode-syntax-table ()
  "CameLIGO syntax table."
  ; Currently equal to the PascaLIGO one
  (ligo-pascal-mode-syntax-table))


;; ------------------------------------------------
;;     ReasonLIGO-specific variables and regexes
;; ------------------------------------------------

(rx-define ligo-reason-type-args
  (: "(" (* space) ligo-type-variable (* (: (* space) "," (* space) ligo-type-variable)) (* space) ")"))

(rx-define ligo-reason-typedef
  (: symbol-start (group "type") symbol-end (* space)
    (? ligo-reason-type-args)
    (* space)
    (group ligo-lower-ident)))

(rx-define ligo-reason-type-end
  (or "," "="))

;; Doesn't support "let a: int, b: string" for now
(rx-define ligo-reason-variable-def
  (: symbol-start (group "let") symbol-end (* space)
     (group ligo-lower-ident)))

(defvar ligo-reason-keywords
  '("type" "let" "failwith" "assert" "if" "then" "else" "switch"))

(defvar ligo-reason-builtins
  '())

(defun ligo-reason-type-context-p ()
  "Returns t if `: expression` is in type context"
  (re-search-backward (rx (or "(" ")" "{" "}" "=" ";" "let")) nil t)
  (cond
    ;; Skip balanced braces and recurse
    ((looking-at (rx (or ")" "}")))
      (progn
        ;; If we see a closing brace, we jump to
        ;; the matching one and recurse
        (forward-char)
        (backward-list)
        (ligo-reason-type-context-p)))

    ;; We're inside curly braces, so we need to distinguish
    ;; between `type a = { foo: bar }` and `let a = { foo: bar }`
    ((looking-at "{")
      (let ((maybe-type
              (re-search-backward
                (rx (or ligo-reason-typedef (: symbol-start "let" symbol-end) ";"))
                nil t)))
        ; Assume type context if either:
        ;   1. There are no "type", "let", and ";", just a bare `x: y`
        ;   2. We're after "type" with neither "let" nor ";" in between
        ; Otherwise (if there is either ";" or "let"), assume value context
        (or (null maybe-type) (looking-at "type"))))

    ; We're not in curly braces, so this is a type annotation.
    ; Restore the match data and return the `:` pos
    (t (progn (message "not in curly") t))))

(defun ligo-reason-type-matcher (limit)
  "Matches `: type` annotations in ReasonLIGO,
   excluding `{record: field}` expressions"
  (when-let* ((colon (re-search-forward ":" limit t))
              (colon-match (match-data)))
    (save-excursion
      (if (ligo-reason-type-context-p)
        (progn
            (set-match-data colon-match)
            colon)
        (progn
          (set-match-data nil)
          nil)))))

(rx-define ligo-reason-constant
  (or ligo-common-constants
      (: symbol-start "true" symbol-end)
      (: symbol-start "false" symbol-end)))

(defvar ligo-reason-mode-highlights
  `(;; Preprocessor macros
    (,(rx ligo-macro-expr)
     . ((1 font-lock-preprocessor-face) (2 font-lock-string-face)))

    ;; Type definitions ("type foo")
    (,(rx ligo-reason-typedef)
     . ((1 font-lock-keyword-face) (2 font-lock-type-face)))

    ;; Type variables ("'a")
    (,(rx ligo-type-variable) . font-lock-variable-name-face)

    ;; Variable definitions ("const x", "var y")
    (,(rx ligo-reason-variable-def)
     . ((1 font-lock-keyword-face) (2 font-lock-variable-name-face)))

    ;; Keywords
    (,(regexp-opt ligo-reason-keywords 'symbols) . font-lock-keyword-face)

    ;; Big_map.remove, Tezos.address
    (,(rx ligo-upper-qname)
     . ((1 font-lock-builtin-face)))

    ;; ": type" annotations
    (,(ligo-type-matcher 'ligo-reason-type-matcher (rx ligo-reason-type-end))
     . font-lock-type-face)

    ;; Unqualified builtin functions
    (,(regexp-opt ligo-reason-builtins 'symbols) . font-lock-builtin-face)

    ;; Constructors
    (,(rx ligo-upper-ident) . 'ligo-constructor-face)

    ;; Constants: True, False, 0n, 5mutez
    (,(rx ligo-reason-constant) . font-lock-constant-face))
  "Syntax highlighting rules for ReasonLIGO.")

(defun ligo-reason-mode-syntax-table ()
  "ReasonLIGO syntax table."
  (let ((st (ligo-syntax-table)))
    ;; C++/ReasonML style comments
    (modify-syntax-entry ?*  ". 23" st)
    (modify-syntax-entry ?\n "> b" st)
    (modify-syntax-entry ?/  ". 124b" st)
    st))

=======
>>>>>>> e3f453a0

;; ------------------------------------------------
;;                   Exports
;; ------------------------------------------------

(defun ligo-reload ()
  "Reload the ligo-mode code and re-apply the default major mode in the current buffer."
  (interactive)
  (unload-feature 'ligo-mode)
  (require 'ligo-mode)
  (normal-mode))


;; Forward declarations for byte compiler
(defvar lsp-language-id-configuration)
(declare-function lsp-register-client 'lsp-mode)
(declare-function make-lsp-client 'lsp-mode)
(declare-function lsp-stdio-connection 'lsp-mode)

;;;###autoload
(defun ligo-setup-lsp ()
  "Set up an LSP backend for ligo that will use `ligo-squirrel-bin'."
  (interactive)
  (add-to-list 'lsp-language-id-configuration '(ligo-pascal-mode . "ligo"))
  (add-to-list 'lsp-language-id-configuration '(ligo-caml-mode . "ligo"))
  (add-to-list 'lsp-language-id-configuration '(ligo-reason-mode . "ligo"))
  (lsp-register-client
   (make-lsp-client
    :new-connection (lsp-stdio-connection `(,ligo-squirrel-bin))
    :major-modes '(ligo-pascal-mode ligo-caml-mode ligo-reason-mode)
    :server-id 'ligo)))

;;;###autoload
(define-obsolete-function-alias 'ligo-mode 'normal-mode "2021-02")

;;;###autoload
(add-to-list 'auto-mode-alist '("\\.ligo\\'" . ligo-pascal-mode))

(provide 'ligo-mode)
;;; ligo-mode.el ends here

;; copy pasted ligo modes here
(defface ligo-font-lock-attribute-face
	'(
		(t (:inherit font-lock-preprocessor-face ))
	)
	"Face description for todos."
	:group 'ligo
)
(defvar ligo-font-lock-attribute-face
	'ligo-font-lock-attribute-face)

(defface ligo-font-lock-character-face
	'(
		(t (:inherit font-lock-string-face ))
	)
	"Face description for characters."
	:group 'ligo
)
(defvar ligo-font-lock-character-face
	'ligo-font-lock-character-face)

(defface ligo-font-lock-number-face
	'(
		(t (:inherit default ))
	)
	"Face description for numbers."
	:group 'ligo
)
(defvar ligo-font-lock-number-face
	'ligo-font-lock-number-face)

(defface ligo-font-lock-float-face
	'(
		(t (:inherit default ))
	)
	"Face description for floats."
	:group 'ligo
)
(defvar ligo-font-lock-float-face
	'ligo-font-lock-float-face)

(defface ligo-font-lock-builtin-function-face
	'(
		(t (:inherit font-lock-function-name-face ))
	)
	"Face description for builtin functions."
	:group 'ligo
)
(defvar ligo-font-lock-builtin-function-face
	'ligo-font-lock-builtin-function-face)

(defface ligo-font-lock-statement-face
	'(
		(t (:inherit font-lock-keyword-face ))
	)
	"Face description for statements."
	:group 'ligo
)
(defvar ligo-font-lock-statement-face
	'ligo-font-lock-statement-face)

(defface ligo-font-lock-conditional-face
	'(
		(t (:inherit font-lock-keyword-face ))
	)
	"Face description for conditionals."
	:group 'ligo
)
(defvar ligo-font-lock-conditional-face
	'ligo-font-lock-conditional-face)

(defface ligo-font-lock-repeat-face
	'(
		(t (:inherit font-lock-keyword-face ))
	)
	"Face description for repeat keywords."
	:group 'ligo
)
(defvar ligo-font-lock-repeat-face
	'ligo-font-lock-repeat-face)

(defface ligo-font-lock-label-face
	'(
		(((background dark)) (:foreground "#eedd82" ))
		(t (:inherit font-lock-function-name-face ))
	)
	"Face description for labels."
	:group 'ligo
)
(defvar ligo-font-lock-label-face
	'ligo-font-lock-label-face)

(defface ligo-font-lock-operator-face
	'(
		(t (:inherit default ))
	)
	"Face description for operators."
	:group 'ligo
)
(defvar ligo-font-lock-operator-face
	'ligo-font-lock-operator-face)

(defface ligo-font-lock-exception-face
	'(
		(((background light)) (:foreground "dark orange" ))
		(((background dark)) (:foreground "orange" ))
	)
	"Face description for exceptions."
	:group 'ligo
)
(defvar ligo-font-lock-exception-face
	'ligo-font-lock-exception-face)

(defface ligo-font-lock-builtin-type-face
	'(
		(t (:inherit font-lock-type-face ))
	)
	"Face description for builtin types."
	:group 'ligo
)
(defvar ligo-font-lock-builtin-type-face
	'ligo-font-lock-builtin-type-face)

(defface ligo-font-lock-storage-class-face
	'(
		(t (:inherit font-lock-keyword-face ))
	)
	"Face description for storage classes."
	:group 'ligo
)
(defvar ligo-font-lock-storage-class-face
	'ligo-font-lock-storage-class-face)

(defface ligo-font-lock-builtin-module-face
	'(
		(t (:inherit font-lock-function-name-face ))
	)
	"Face description for builtin modules."
	:group 'ligo
)
(defvar ligo-font-lock-builtin-module-face
	'ligo-font-lock-builtin-module-face)

(defface ligo-font-lock-structure-face
	'(
		(t (:inherit font-lock-constant-face ))
	)
	"Face description for structures."
	:group 'ligo
)
(defvar ligo-font-lock-structure-face
	'ligo-font-lock-structure-face)

(defface ligo-font-lock-type-def-face
	'(
		(t (:inherit font-lock-type-face ))
	)
	"Face description for type definitions."
	:group 'ligo
)
(defvar ligo-font-lock-type-def-face
	'ligo-font-lock-type-def-face)

(defface ligo-font-lock-special-char-face
	'(
		(t (:inherit font-lock-string-face ))
	)
	"Face description for special characters."
	:group 'ligo
)
(defvar ligo-font-lock-special-char-face
	'ligo-font-lock-special-char-face)

(defface ligo-font-lock-special-comment-face
	'(
		(t (:inherit font-lock-comment-face ))
	)
	"Face description for special comments."
	:group 'ligo
)
(defvar ligo-font-lock-special-comment-face
	'ligo-font-lock-special-comment-face)

(defface ligo-font-lock-error-face
	'(
		(t (:inherit error ))
	)
	"Face description for errors."
	:group 'ligo
)
(defvar ligo-font-lock-error-face
	'ligo-font-lock-error-face)

(defface ligo-font-lock-todo-face
	'(
		(t (:inherit highlight ))
	)
	"Face description for todos."
	:group 'ligo
)
(defvar ligo-font-lock-todo-face
	'ligo-font-lock-todo-face)

(defun ligo-syntax-table ()
	"Syntax table"
	(let ((st (make-syntax-table)))
	(modify-syntax-entry ?_ "w" st)
	(modify-syntax-entry ?' "_" st)
	(modify-syntax-entry ?. "'" st)
	(modify-syntax-entry ?^ "." st)
	(modify-syntax-entry ?# "." st)
	(modify-syntax-entry ?< "." st)
	(modify-syntax-entry ?> "." st)
	(modify-syntax-entry ?/ "." st)
	(modify-syntax-entry ?* "." st)
	(modify-syntax-entry ?- "." st)
	(modify-syntax-entry ?+ "." st)
	(modify-syntax-entry ?\" "\"" st)
	(modify-syntax-entry ?\n "> b" st)
	(modify-syntax-entry ?/ ". 12b" st)
	(modify-syntax-entry ?* ". 23" st)
	(modify-syntax-entry ?\( "()1n" st)
	(modify-syntax-entry ?\) ")(4n" st)
	st))

(defvar ligo-font-lock-defaults
	`(
		(,"\\[@.*\\]"
			. ligo-font-lock-attribute-face
		)
		(,"^\\(#[a-zA-Z]+\\)"
			. font-lock-preprocessor-face
		)
		(,"\\b\\(case\\|with\\|if\\|then\\|else\\|assert\\|failwith\\|begin\\|end\\|in\\|is\\|from\\|skip\\|block\\|contains\\|to\\|step\\|of\\|while\\|for\\)\\b"
			. ligo-font-lock-conditional-face
		)
		(,"\\b\\(function\\)\\b[ ]*\\b\\([a-zA-Z$_][a-zA-Z0-9$_]*\\|\\)"
			(1 font-lock-keyword-face)
			(2 font-lock-variable-name-face)
		)
		(,"\\b[-+]?\\([0-9]+\\)\\(n\\|\\tz\\|tez\\|mutez\\|\\)\\b"
			. ligo-font-lock-number-face
		)
		(,"[ ]*\\(-\\|+\\|/\\|mod\\|land\\|lor\\|lxor\\|lsl\\|lsr\\|&&\\|||\\|<\\|>\\|=/=\\|<=\\|>=\\)[ ]*"
			. ligo-font-lock-operator-face
		)
		(,"\\b\\(type\\)\\b"
			. font-lock-type-face
		)
		(,"\\b\\([A-Z][a-zA-Z0-9_$]*\\)\\.\\([a-z_][a-zA-Z0-9_$]*\\)\\b"
			(1 ligo-font-lock-structure-face)
			(2 font-lock-variable-name-face)
		)
		(,"\\b\\([A-Z][a-zA-Z0-9_$]*\\)\\b"
			(1 ligo-font-lock-label-face)
		)
		(,"\\b\\(const\\|var\\)\\b"
			(1 font-lock-keyword-face)
		)
	)
	"Syntax highlighting rules for ligo")
(defun ligo-reload ()
	"Reload the ligo-mode code and re-apply the default major mode in the current buffer."
	(interactive)
	(unload-feature 'ligo-mode)
	(require 'ligo-mode)
	(normal-mode))

(define-derived-mode ligo-pascal-mode prog-mode "ligo"
	"Major mode for writing ligo code."
	(setq font-lock-defaults '(ligo-font-lock-defaults))
	(set-syntax-table (ligo-syntax-table)))

(add-to-list 'auto-mode-alist '("\\.ligo\\'" . ligo-pascal-mode))
(provide 'ligo-mode)


;; cameligo
(defface ligo-font-lock-attribute-face
	'(
		(t (:inherit font-lock-preprocessor-face ))
	)
	"Face description for todos."
	:group 'ligo
)
(defvar ligo-font-lock-attribute-face
	'ligo-font-lock-attribute-face)

(defface ligo-font-lock-character-face
	'(
		(t (:inherit font-lock-string-face ))
	)
	"Face description for characters."
	:group 'ligo
)
(defvar ligo-font-lock-character-face
	'ligo-font-lock-character-face)

(defface ligo-font-lock-number-face
	'(
		(t (:inherit default ))
	)
	"Face description for numbers."
	:group 'ligo
)
(defvar ligo-font-lock-number-face
	'ligo-font-lock-number-face)

(defface ligo-font-lock-float-face
	'(
		(t (:inherit default ))
	)
	"Face description for floats."
	:group 'ligo
)
(defvar ligo-font-lock-float-face
	'ligo-font-lock-float-face)

(defface ligo-font-lock-builtin-function-face
	'(
		(t (:inherit font-lock-function-name-face ))
	)
	"Face description for builtin functions."
	:group 'ligo
)
(defvar ligo-font-lock-builtin-function-face
	'ligo-font-lock-builtin-function-face)

(defface ligo-font-lock-statement-face
	'(
		(t (:inherit font-lock-keyword-face ))
	)
	"Face description for statements."
	:group 'ligo
)
(defvar ligo-font-lock-statement-face
	'ligo-font-lock-statement-face)

(defface ligo-font-lock-conditional-face
	'(
		(t (:inherit font-lock-keyword-face ))
	)
	"Face description for conditionals."
	:group 'ligo
)
(defvar ligo-font-lock-conditional-face
	'ligo-font-lock-conditional-face)

(defface ligo-font-lock-repeat-face
	'(
		(t (:inherit font-lock-keyword-face ))
	)
	"Face description for repeat keywords."
	:group 'ligo
)
(defvar ligo-font-lock-repeat-face
	'ligo-font-lock-repeat-face)

(defface ligo-font-lock-label-face
	'(
		(((background dark)) (:foreground "#eedd82" ))
		(t (:inherit font-lock-function-name-face ))
	)
	"Face description for labels."
	:group 'ligo
)
(defvar ligo-font-lock-label-face
	'ligo-font-lock-label-face)

(defface ligo-font-lock-operator-face
	'(
		(t (:inherit default ))
	)
	"Face description for operators."
	:group 'ligo
)
(defvar ligo-font-lock-operator-face
	'ligo-font-lock-operator-face)

(defface ligo-font-lock-exception-face
	'(
		(((background light)) (:foreground "dark orange" ))
		(((background dark)) (:foreground "orange" ))
	)
	"Face description for exceptions."
	:group 'ligo
)
(defvar ligo-font-lock-exception-face
	'ligo-font-lock-exception-face)

(defface ligo-font-lock-builtin-type-face
	'(
		(t (:inherit font-lock-type-face ))
	)
	"Face description for builtin types."
	:group 'ligo
)
(defvar ligo-font-lock-builtin-type-face
	'ligo-font-lock-builtin-type-face)

(defface ligo-font-lock-storage-class-face
	'(
		(t (:inherit font-lock-keyword-face ))
	)
	"Face description for storage classes."
	:group 'ligo
)
(defvar ligo-font-lock-storage-class-face
	'ligo-font-lock-storage-class-face)

(defface ligo-font-lock-builtin-module-face
	'(
		(t (:inherit font-lock-function-name-face ))
	)
	"Face description for builtin modules."
	:group 'ligo
)
(defvar ligo-font-lock-builtin-module-face
	'ligo-font-lock-builtin-module-face)

(defface ligo-font-lock-structure-face
	'(
		(t (:inherit font-lock-constant-face ))
	)
	"Face description for structures."
	:group 'ligo
)
(defvar ligo-font-lock-structure-face
	'ligo-font-lock-structure-face)

(defface ligo-font-lock-type-def-face
	'(
		(t (:inherit font-lock-type-face ))
	)
	"Face description for type definitions."
	:group 'ligo
)
(defvar ligo-font-lock-type-def-face
	'ligo-font-lock-type-def-face)

(defface ligo-font-lock-special-char-face
	'(
		(t (:inherit font-lock-string-face ))
	)
	"Face description for special characters."
	:group 'ligo
)
(defvar ligo-font-lock-special-char-face
	'ligo-font-lock-special-char-face)

(defface ligo-font-lock-special-comment-face
	'(
		(t (:inherit font-lock-comment-face ))
	)
	"Face description for special comments."
	:group 'ligo
)
(defvar ligo-font-lock-special-comment-face
	'ligo-font-lock-special-comment-face)

(defface ligo-font-lock-error-face
	'(
		(t (:inherit error ))
	)
	"Face description for errors."
	:group 'ligo
)
(defvar ligo-font-lock-error-face
	'ligo-font-lock-error-face)

(defface ligo-font-lock-todo-face
	'(
		(t (:inherit highlight ))
	)
	"Face description for todos."
	:group 'ligo
)
(defvar ligo-font-lock-todo-face
	'ligo-font-lock-todo-face)

(defun mligo-syntax-table ()
	"Syntax table"
	(let ((st (make-syntax-table)))
	(modify-syntax-entry ?_ "w" st)
	(modify-syntax-entry ?' "_" st)
	(modify-syntax-entry ?. "'" st)
	(modify-syntax-entry ?^ "." st)
	(modify-syntax-entry ?# "." st)
	(modify-syntax-entry ?< "." st)
	(modify-syntax-entry ?> "." st)
	(modify-syntax-entry ?/ "." st)
	(modify-syntax-entry ?* "." st)
	(modify-syntax-entry ?- "." st)
	(modify-syntax-entry ?+ "." st)
	(modify-syntax-entry ?\" "\"" st)
	(modify-syntax-entry ?
 "> b" st)
	(modify-syntax-entry ?/ ". 12b" st)
	(modify-syntax-entry ?* ". 23" st)
	(modify-syntax-entry ?\( "()1n" st)
	(modify-syntax-entry ?\) ")(4n" st)
	st))

(defvar mligo-font-lock-defaults
	`(
		(,"\\[@.*\\]"
			. ligo-font-lock-attribute-face
		)
		(,"^\\(#[a-zA-Z]+\\)"
			. font-lock-preprocessor-face
		)
		(,"\\b\\(match\\|with\\|if\\|then\\|else\\|assert\\|failwith\\|begin\\|end\\|in\\)\\b"
			. ligo-font-lock-conditional-face
		)
		(,"\\b\\(let\\)\\b[ ]*\\b\\(rec\\|\\)\\b[ ]*\\b\\([a-zA-Z$_][a-zA-Z0-9$_]*\\|\\)"
			(1 font-lock-keyword-face)
			(2 ligo-font-lock-storage-class-face)
			(3 font-lock-variable-name-face)
		)
		(,"\\b[-+]?\\([0-9]+\\)\\(n\\|\\tz\\|tez\\|mutez\\|\\)\\b"
			. ligo-font-lock-number-face
		)
		(,"[ ]*\\(::\\|-\\|+\\|/\\|mod\\|land\\|lor\\|lxor\\|lsl\\|lsr\\|&&\\|||\\|<\\|>\\|<>\\|<=\\|>=\\)[ ]*"
			. ligo-font-lock-operator-face
		)
		(,"\\b\\(fun\\)\\b" ( 1 ligo-font-lock-statement-face))
		(,"\\b\\(type\\)\\b"
			. font-lock-type-face
		)
		(,"\\b\\([A-Z][a-zA-Z0-9_$]*\\)\\.\\([a-z_][a-zA-Z0-9_$]*\\)\\b"
			(1 ligo-font-lock-structure-face)
			(2 font-lock-variable-name-face)
		)
		(,"\\b\\([A-Z][a-zA-Z0-9_$]*\\)\\b"
			(1 ligo-font-lock-label-face)
		)
	)
	"Syntax highlighting rules for mligo")
(defun mligo-reload ()
	"Reload the mligo-mode code and re-apply the default major mode in the current buffer."
	(interactive)
	(unload-feature 'mligo-mode)
	(require 'mligo-mode)
	(normal-mode))

(define-derived-mode ligo-caml-mode prog-mode "mligo"
	"Major mode for writing mligo code."
	(setq font-lock-defaults '(mligo-font-lock-defaults))
	(set-syntax-table (mligo-syntax-table)))

(add-to-list 'auto-mode-alist '("\\.mligo\\'" . ligo-caml-mode))
(provide 'mligo-mode)


;; reasonligo
(defface ligo-font-lock-attribute-face
	'(
		(t (:inherit font-lock-preprocessor-face ))
	)
	"Face description for todos."
	:group 'ligo
)
(defvar ligo-font-lock-attribute-face
	'ligo-font-lock-attribute-face)

(defface ligo-font-lock-character-face
	'(
		(t (:inherit font-lock-string-face ))
	)
	"Face description for characters."
	:group 'ligo
)
(defvar ligo-font-lock-character-face
	'ligo-font-lock-character-face)

(defface ligo-font-lock-number-face
	'(
		(t (:inherit default ))
	)
	"Face description for numbers."
	:group 'ligo
)
(defvar ligo-font-lock-number-face
	'ligo-font-lock-number-face)

(defface ligo-font-lock-float-face
	'(
		(t (:inherit default ))
	)
	"Face description for floats."
	:group 'ligo
)
(defvar ligo-font-lock-float-face
	'ligo-font-lock-float-face)

(defface ligo-font-lock-builtin-function-face
	'(
		(t (:inherit font-lock-function-name-face ))
	)
	"Face description for builtin functions."
	:group 'ligo
)
(defvar ligo-font-lock-builtin-function-face
	'ligo-font-lock-builtin-function-face)

(defface ligo-font-lock-statement-face
	'(
		(t (:inherit font-lock-keyword-face ))
	)
	"Face description for statements."
	:group 'ligo
)
(defvar ligo-font-lock-statement-face
	'ligo-font-lock-statement-face)

(defface ligo-font-lock-conditional-face
	'(
		(t (:inherit font-lock-keyword-face ))
	)
	"Face description for conditionals."
	:group 'ligo
)
(defvar ligo-font-lock-conditional-face
	'ligo-font-lock-conditional-face)

(defface ligo-font-lock-repeat-face
	'(
		(t (:inherit font-lock-keyword-face ))
	)
	"Face description for repeat keywords."
	:group 'ligo
)
(defvar ligo-font-lock-repeat-face
	'ligo-font-lock-repeat-face)

(defface ligo-font-lock-label-face
	'(
		(((background dark)) (:foreground "#eedd82" ))
		(t (:inherit font-lock-function-name-face ))
	)
	"Face description for labels."
	:group 'ligo
)
(defvar ligo-font-lock-label-face
	'ligo-font-lock-label-face)

(defface ligo-font-lock-operator-face
	'(
		(t (:inherit default ))
	)
	"Face description for operators."
	:group 'ligo
)
(defvar ligo-font-lock-operator-face
	'ligo-font-lock-operator-face)

(defface ligo-font-lock-exception-face
	'(
		(((background light)) (:foreground "dark orange" ))
		(((background dark)) (:foreground "orange" ))
	)
	"Face description for exceptions."
	:group 'ligo
)
(defvar ligo-font-lock-exception-face
	'ligo-font-lock-exception-face)

(defface ligo-font-lock-builtin-type-face
	'(
		(t (:inherit font-lock-type-face ))
	)
	"Face description for builtin types."
	:group 'ligo
)
(defvar ligo-font-lock-builtin-type-face
	'ligo-font-lock-builtin-type-face)

(defface ligo-font-lock-storage-class-face
	'(
		(t (:inherit font-lock-keyword-face ))
	)
	"Face description for storage classes."
	:group 'ligo
)
(defvar ligo-font-lock-storage-class-face
	'ligo-font-lock-storage-class-face)

(defface ligo-font-lock-builtin-module-face
	'(
		(t (:inherit font-lock-function-name-face ))
	)
	"Face description for builtin modules."
	:group 'ligo
)
(defvar ligo-font-lock-builtin-module-face
	'ligo-font-lock-builtin-module-face)

(defface ligo-font-lock-structure-face
	'(
		(t (:inherit font-lock-constant-face ))
	)
	"Face description for structures."
	:group 'ligo
)
(defvar ligo-font-lock-structure-face
	'ligo-font-lock-structure-face)

(defface ligo-font-lock-type-def-face
	'(
		(t (:inherit font-lock-type-face ))
	)
	"Face description for type definitions."
	:group 'ligo
)
(defvar ligo-font-lock-type-def-face
	'ligo-font-lock-type-def-face)

(defface ligo-font-lock-special-char-face
	'(
		(t (:inherit font-lock-string-face ))
	)
	"Face description for special characters."
	:group 'ligo
)
(defvar ligo-font-lock-special-char-face
	'ligo-font-lock-special-char-face)

(defface ligo-font-lock-special-comment-face
	'(
		(t (:inherit font-lock-comment-face ))
	)
	"Face description for special comments."
	:group 'ligo
)
(defvar ligo-font-lock-special-comment-face
	'ligo-font-lock-special-comment-face)

(defface ligo-font-lock-error-face
	'(
		(t (:inherit error ))
	)
	"Face description for errors."
	:group 'ligo
)
(defvar ligo-font-lock-error-face
	'ligo-font-lock-error-face)

(defface ligo-font-lock-todo-face
	'(
		(t (:inherit highlight ))
	)
	"Face description for todos."
	:group 'ligo
)
(defvar ligo-font-lock-todo-face
	'ligo-font-lock-todo-face)

(defun religo-syntax-table ()
	"Syntax table"
	(let ((st (make-syntax-table)))
	(modify-syntax-entry ?_ "w" st)
	(modify-syntax-entry ?' "_" st)
	(modify-syntax-entry ?. "'" st)
	(modify-syntax-entry ?^ "." st)
	(modify-syntax-entry ?# "." st)
	(modify-syntax-entry ?< "." st)
	(modify-syntax-entry ?> "." st)
	(modify-syntax-entry ?/ "." st)
	(modify-syntax-entry ?* "." st)
	(modify-syntax-entry ?- "." st)
	(modify-syntax-entry ?+ "." st)
	(modify-syntax-entry ?! "." st)
	(modify-syntax-entry ?\" "\"" st)
	(modify-syntax-entry ?* ". 23" st)
	(modify-syntax-entry ?
 "> b" st)
	(modify-syntax-entry ?/ ". 124b" st)
	st))

(defvar religo-font-lock-defaults
	`(
		(,"\\[@.*\\]"
			. ligo-font-lock-attribute-face
		)
		(,"^\\(#[a-zA-Z]+\\)"
			. font-lock-preprocessor-face
		)
		(,"\\b\\(switch\\|if\\|else\\|assert\\|failwith\\)\\b"
			. ligo-font-lock-conditional-face
		)
		(,"\\b\\(let\\)\\b[ ]*\\b\\(rec\\|\\)\\b[ ]*\\b\\([a-zA-Z$_][a-zA-Z0-9$_]*\\|\\)"
			(1 font-lock-keyword-face)
			(2 ligo-font-lock-storage-class-face)
			(3 font-lock-variable-name-face)
		)
		(,"\\b[-+]?\\([0-9]+\\)\\(n\\|\\tz\\|tez\\|mutez\\|\\)\\b"
			. ligo-font-lock-number-face
		)
		(,"[ ]*\\(-\\|+\\|/\\|mod\\|land\\|lor\\|lxor\\|lsl\\|lsr\\|&&\\|||\\|<\\|>\\|!=\\|<=\\|>=\\)[ ]*"
			. ligo-font-lock-operator-face
		)
		(,"\\b\\(type\\)\\b"
			. font-lock-type-face
		)
		(,"\\b\\([A-Z][a-zA-Z0-9_$]*\\)\\.\\([a-z_][a-zA-Z0-9_$]*\\)\\b"
			(1 ligo-font-lock-structure-face)
			(2 font-lock-variable-name-face)
		)
		(,"\\b\\([A-Z][a-zA-Z0-9_$]*\\)\\b"
			(1 ligo-font-lock-label-face)
		)
	)
	"Syntax highlighting rules for religo")
(defun religo-reload ()
	"Reload the religo-mode code and re-apply the default major mode in the current buffer."
	(interactive)
	(unload-feature 'religo-mode)
	(require 'religo-mode)
	(normal-mode))

(define-derived-mode ligo-reason-mode prog-mode "religo"
	"Major mode for writing religo code."
	(setq font-lock-defaults '(religo-font-lock-defaults))
	(set-syntax-table (religo-syntax-table)))

(add-to-list 'auto-mode-alist '("\\.religo\\'" . ligo-reason-mode))
(provide 'religo-mode)<|MERGE_RESOLUTION|>--- conflicted
+++ resolved
@@ -36,412 +36,6 @@
   :type 'string
   :group 'ligo)
 
-<<<<<<< HEAD
-(defface ligo-constructor-face
-  '((t :inherit font-lock-type-face))
-  "Face for value constructors."
-  :group 'ligo)
-
-;; ------------------------------------------------
-;;     Common variables, regexes and functions
-;; ------------------------------------------------
-
-(rx-define ligo-ident-symbol (or (syntax word) (syntax symbol)))
-(rx-define ligo-ident (1+ ligo-ident-symbol))
-(rx-define ligo-lower-ident (: symbol-start (or "_" lower) (0+ ligo-ident-symbol)))
-(rx-define ligo-upper-ident (: symbol-start upper (0+ ligo-ident-symbol)))
-
-(rx-define ligo-macro
-  (: "#" (or "define" "undef" "if" "else" "elif" "endif" "include" "import" "error")))
-
-(rx-define ligo-macro-expr
-  (: (group ligo-macro) (group (* any)) eol))
-
-(rx-define ligo-upper-qname
-  (: (group ligo-upper-ident) (1+ (: "." (group ligo-lower-ident)))))
-
-(rx-define ligo-common-constants
-  ; numbers: 0n, 5mutez, 0x100
-  (: (1+ digit) (0+ ligo-ident-symbol) (0+ digit)))
-
-;; For CameLIGO and ReasonLIGO
-(rx-define ligo-type-variable (: "'" ligo-lower-ident))
-
-(defun ligo--type-end (type-end-re limit)
-  "Finds the end of a type annotation"
-  (catch 'ligo-type-end
-    (while t
-      (let* ((regex-with-parens (rx (or (group "(") ")" (regexp type-end-re) )))  ; "(" is treated specially
-             (match (re-search-forward regex-with-parens limit t)))
-        (cond
-         ;; Couldn't find any end matches within the limit
-         ((null match) (throw 'ligo-type-end nil))
-         ;; Reached the end of the type definition, returning the start pos of the match
-         ((null (match-string 1)) (throw 'ligo-type-end (car (match-data))))
-         ;; Found an open paren, find the balanced pair and continue
-         (t
-          (catch 'scan-error
-            (goto-char (scan-lists (point) 1 1)))))))))
-
-(defun ligo-type-matcher (type-start-matcher type-end-re)
-  "Matches type annotations that possibly include braces"
-  `(lambda (limit)
-    ;; Found the start of the match
-    (unless (null (,type-start-matcher limit))
-      (let* ((colon-group (match-data))
-             (begin (nth 1 colon-group))
-             (end (ligo--type-end ,type-end-re limit)))
-        ;; Found the end of the match
-        (unless (null end)
-          (progn
-            ;; Set multiline font so that types spanning multiple lines don't
-            ;; break, e.g., a type after :. If we don't put this, breaking a
-            ;; type into multiple lines may disable its highlighting and only
-            ;; update other lines.
-            ;; TODO: Emacs docs recommend not using it for large ranges of text
-            ;; as it may make highlighting slow, besides not being an universal
-            ;; solution but for now it will do. See
-            ;; https://www.gnu.org/software/emacs/manual/html_node/elisp/Font-Lock-Multiline.html
-            ;; for information.
-            (setq font-lock-multiline t)
-            (set-match-data (list begin end))
-            t))))))
-
-(defun ligo-colon-matcher (limit)
-  "Finds the char before the first colon"
-  ;; We need to handle hd::tail notation, so we can't just match ':'
-  ;; elisp doesn't support negative lookaheads, so we have to
-  ;; match [^:]:[^:] and then update the match data, which is
-  ;; an ugly but working solution
-  (when-let* ((colon (re-search-forward (rx (not ":") ":" (not ":")) limit t)))
-    (let ((colon-match-begin (car (match-data)))
-          (colon-match-end (nth 1 (match-data))))
-      (backward-char)
-      (set-match-data
-        `(,(set-marker colon-match-begin (+ colon-match-begin 1))
-          ,(set-marker colon-match-end (- colon-match-end 1))))
-      (- colon 1))))
-
-(defun ligo-colon () (interactive) (ligo-colon-matcher nil))
-
-(defun ligo-syntax-table ()
-  "Common syntax table for all LIGO dialects."
-  (let ((st (make-syntax-table)))
-    ;; Identifiers
-    (modify-syntax-entry ?_ "_" st)
-    (modify-syntax-entry ?. "'" st)
-
-    ;; Punctuation
-    (dolist (c '(?# ?! ?$ ?% ?& ?+ ?- ?/ ?: ?< ?= ?> ?@ ?^ ?| ?? ?~))
-      (modify-syntax-entry c "." st))
-
-    ;; Quotes
-    (modify-syntax-entry ?\" "\"" st)
-    (modify-syntax-entry ?\\ "\\" st)
-
-    ;; Comments are different in dialects, so they should be added
-    ;; by dialect-specific syntax tables
-    st))
-
-;; ------------------------------------------------
-;;     PascaLIGO-specific variables and regexes
-;; ------------------------------------------------
-
-(rx-define ligo-pascal-type-variable ligo-lower-ident)
-
-(rx-define ligo-pascal-type-args
-  (: "(" (* space) ligo-pascal-type-variable (* (: (* space) "," (* space) ligo-pascal-type-variable)) (* space) ")"))
-
-(rx-define ligo-pascal-typedef
-  (: symbol-start (group "type") symbol-end (* space)
-    (? ligo-pascal-type-args)
-    (* space)
-    (group ligo-lower-ident)))
-
-(rx-define ligo-pascal-type-end
-  (or "," ";" "=" ":=" (: symbol-start "is" symbol-end)))
-
-(rx-define ligo-pascal-variable-def
-  (: symbol-start (group (or "const" "var")) symbol-end (* space)
-     (group ligo-lower-ident)))
-
-(rx-define ligo-pascal-function-def
-  (: symbol-start (group "function") symbol-end (* space)
-     (group ligo-lower-ident)))
-
-(rx-define ligo-pascal-constant
-  (or ligo-common-constants
-      (: symbol-start "true" symbol-end)
-      (: symbol-start "false" symbol-end)))
-
-(defvar ligo-pascal-keywords
-  '("type" "in" "is" "for" "block" "begin" "end" "failwith" "assert" "with"
-    "record" "of" "function" "var" "const" "if" "then" "else" "case"))
-
-(defvar ligo-pascal-builtins
-  '("list"))
-
-(defvar ligo-pascal-mode-highlights
-  `(;; Preprocessor macros
-    (,(rx ligo-macro-expr)
-     . ((1 font-lock-preprocessor-face) (2 font-lock-string-face)))
-
-    ;; Type definitions ("type foo")
-    (,(rx ligo-pascal-typedef)
-     . ((1 font-lock-keyword-face) (2 font-lock-type-face)))
-
-    ;; Type variables ("a")
-    ;; Does nothing for PascaLIGO as there is no easy way to distinguish type
-    ;; variables from types.
-    ;(,(rx ligo-pascal-type-variable) . font-lock-variable-name-face)
-
-    ;; Variable definitions ("const x", "var y")
-    (,(rx ligo-pascal-variable-def)
-     . ((1 font-lock-keyword-face) (2 font-lock-variable-name-face)))
-
-    ;; Function definitions ("function bar")
-    (,(rx ligo-pascal-function-def)
-     . ((1 font-lock-keyword-face) (2 font-lock-function-name-face)))
-
-    ;; Keywords
-    (,(regexp-opt ligo-pascal-keywords 'symbols) . font-lock-keyword-face)
-
-    ;; Big_map.remove, Tezos.address
-    (,(rx ligo-upper-qname)
-     . ((1 font-lock-builtin-face)))
-
-    ;; ": type" annotations
-    (,(ligo-type-matcher 'ligo-colon-matcher (rx ligo-pascal-type-end))
-     . font-lock-type-face)
-
-    ;; Unqualified builtin functions like "list" in PascaLIGO
-    (,(regexp-opt ligo-pascal-builtins 'symbols) . font-lock-builtin-face)
-
-    ;; Constructors
-    (,(rx ligo-upper-ident) . 'ligo-constructor-face)
-
-    ;; Constants: True, False, 0n, 5mutez
-    (,(rx ligo-pascal-constant) . font-lock-constant-face))
-  "Syntax highlighting rules for PascaLIGO.")
-
-(defun ligo-pascal-mode-syntax-table ()
-  "PascaLIGO syntax table."
-  (let ((st (ligo-syntax-table)))
-    ; Caml & Pascal style comments
-    (modify-syntax-entry ?\n "> b" st)
-    (modify-syntax-entry ?/  ". 12b" st)
-    (modify-syntax-entry ?*  ". 23" st)
-    (modify-syntax-entry ?\( "()1n" st)
-    (modify-syntax-entry ?\) ")(4n" st)
-    st))
-
-
-;; ------------------------------------------------
-;;     CameLIGO-specific variables and regexes
-;; ------------------------------------------------
-
-(rx-define ligo-caml-type-args
-  (or
-    ligo-type-variable
-    (: "(" (* space) ligo-type-variable (* (: (* space) "," (* space) ligo-type-variable)) (* space) ")")))
-
-(rx-define ligo-caml-typedef
-  (: symbol-start (group "type") symbol-end (* space)
-    (? ligo-caml-type-args)
-    (* space)
-    (group ligo-lower-ident)))
-
-(rx-define ligo-caml-type-end
-  (or "," ";" "="))
-
-;; Doesn't support "let a: int, b: string" for now
-(rx-define ligo-caml-variable-def
-  (: symbol-start (group "let") symbol-end (* space)
-     (group ligo-lower-ident)))
-
-(defvar ligo-caml-keywords
-  '("type" "let" "in" "fun" "failwith" "assert" "with"
-    "of" "if" "then" "else" "match"))
-
-(defvar ligo-caml-builtins
-  '())
-
-(rx-define ligo-caml-constant
-  (or ligo-common-constants
-      (: symbol-start "True" symbol-end)
-      (: symbol-start "False" symbol-end)))
-
-(defvar ligo-caml-mode-highlights
-  `(;; Preprocessor macros
-    (,(rx ligo-macro-expr)
-     . ((1 font-lock-preprocessor-face) (2 font-lock-string-face)))
-
-    ;; Type definitions ("type foo")
-    (,(rx ligo-caml-typedef)
-     . ((1 font-lock-keyword-face) (2 font-lock-type-face)))
-
-    ;; Type variables ("'a")
-    (,(rx ligo-type-variable) . font-lock-variable-name-face)
-
-    ;; Function definitions ("function bar")
-    ;;(,(rx ligo-caml-function-def)
-    ;; . ((1 font-lock-keyword-face) (2 font-lock-function-name-face)))
-
-    ;; Keywords
-    (,(regexp-opt ligo-caml-keywords 'symbols) . font-lock-keyword-face)
-
-    ;; Big_map.remove, Tezos.address
-    (,(rx ligo-upper-qname)
-     . ((1 font-lock-builtin-face)))
-
-    ;; ": type" annotations
-    (,(ligo-type-matcher 'ligo-colon-matcher (rx ligo-caml-type-end))
-     . font-lock-type-face)
-
-    ;; Variable definitions ("const x", "var y")
-    (,(rx ligo-caml-variable-def)
-     . ((1 font-lock-keyword-face) (2 font-lock-variable-name-face)))
-
-    ;; Unqualified builtin functions
-    (,(regexp-opt ligo-caml-builtins 'symbols) . font-lock-builtin-face)
-
-    ;; Constructors
-    (,(rx ligo-upper-ident) . 'ligo-constructor-face)
-
-    ;; Constants: True, False, 0n, 5mutez
-    (,(rx ligo-caml-constant) . font-lock-constant-face))
-  "Syntax highlighting rules for CameLIGO.")
-
-(defun ligo-caml-mode-syntax-table ()
-  "CameLIGO syntax table."
-  ; Currently equal to the PascaLIGO one
-  (ligo-pascal-mode-syntax-table))
-
-
-;; ------------------------------------------------
-;;     ReasonLIGO-specific variables and regexes
-;; ------------------------------------------------
-
-(rx-define ligo-reason-type-args
-  (: "(" (* space) ligo-type-variable (* (: (* space) "," (* space) ligo-type-variable)) (* space) ")"))
-
-(rx-define ligo-reason-typedef
-  (: symbol-start (group "type") symbol-end (* space)
-    (? ligo-reason-type-args)
-    (* space)
-    (group ligo-lower-ident)))
-
-(rx-define ligo-reason-type-end
-  (or "," "="))
-
-;; Doesn't support "let a: int, b: string" for now
-(rx-define ligo-reason-variable-def
-  (: symbol-start (group "let") symbol-end (* space)
-     (group ligo-lower-ident)))
-
-(defvar ligo-reason-keywords
-  '("type" "let" "failwith" "assert" "if" "then" "else" "switch"))
-
-(defvar ligo-reason-builtins
-  '())
-
-(defun ligo-reason-type-context-p ()
-  "Returns t if `: expression` is in type context"
-  (re-search-backward (rx (or "(" ")" "{" "}" "=" ";" "let")) nil t)
-  (cond
-    ;; Skip balanced braces and recurse
-    ((looking-at (rx (or ")" "}")))
-      (progn
-        ;; If we see a closing brace, we jump to
-        ;; the matching one and recurse
-        (forward-char)
-        (backward-list)
-        (ligo-reason-type-context-p)))
-
-    ;; We're inside curly braces, so we need to distinguish
-    ;; between `type a = { foo: bar }` and `let a = { foo: bar }`
-    ((looking-at "{")
-      (let ((maybe-type
-              (re-search-backward
-                (rx (or ligo-reason-typedef (: symbol-start "let" symbol-end) ";"))
-                nil t)))
-        ; Assume type context if either:
-        ;   1. There are no "type", "let", and ";", just a bare `x: y`
-        ;   2. We're after "type" with neither "let" nor ";" in between
-        ; Otherwise (if there is either ";" or "let"), assume value context
-        (or (null maybe-type) (looking-at "type"))))
-
-    ; We're not in curly braces, so this is a type annotation.
-    ; Restore the match data and return the `:` pos
-    (t (progn (message "not in curly") t))))
-
-(defun ligo-reason-type-matcher (limit)
-  "Matches `: type` annotations in ReasonLIGO,
-   excluding `{record: field}` expressions"
-  (when-let* ((colon (re-search-forward ":" limit t))
-              (colon-match (match-data)))
-    (save-excursion
-      (if (ligo-reason-type-context-p)
-        (progn
-            (set-match-data colon-match)
-            colon)
-        (progn
-          (set-match-data nil)
-          nil)))))
-
-(rx-define ligo-reason-constant
-  (or ligo-common-constants
-      (: symbol-start "true" symbol-end)
-      (: symbol-start "false" symbol-end)))
-
-(defvar ligo-reason-mode-highlights
-  `(;; Preprocessor macros
-    (,(rx ligo-macro-expr)
-     . ((1 font-lock-preprocessor-face) (2 font-lock-string-face)))
-
-    ;; Type definitions ("type foo")
-    (,(rx ligo-reason-typedef)
-     . ((1 font-lock-keyword-face) (2 font-lock-type-face)))
-
-    ;; Type variables ("'a")
-    (,(rx ligo-type-variable) . font-lock-variable-name-face)
-
-    ;; Variable definitions ("const x", "var y")
-    (,(rx ligo-reason-variable-def)
-     . ((1 font-lock-keyword-face) (2 font-lock-variable-name-face)))
-
-    ;; Keywords
-    (,(regexp-opt ligo-reason-keywords 'symbols) . font-lock-keyword-face)
-
-    ;; Big_map.remove, Tezos.address
-    (,(rx ligo-upper-qname)
-     . ((1 font-lock-builtin-face)))
-
-    ;; ": type" annotations
-    (,(ligo-type-matcher 'ligo-reason-type-matcher (rx ligo-reason-type-end))
-     . font-lock-type-face)
-
-    ;; Unqualified builtin functions
-    (,(regexp-opt ligo-reason-builtins 'symbols) . font-lock-builtin-face)
-
-    ;; Constructors
-    (,(rx ligo-upper-ident) . 'ligo-constructor-face)
-
-    ;; Constants: True, False, 0n, 5mutez
-    (,(rx ligo-reason-constant) . font-lock-constant-face))
-  "Syntax highlighting rules for ReasonLIGO.")
-
-(defun ligo-reason-mode-syntax-table ()
-  "ReasonLIGO syntax table."
-  (let ((st (ligo-syntax-table)))
-    ;; C++/ReasonML style comments
-    (modify-syntax-entry ?*  ". 23" st)
-    (modify-syntax-entry ?\n "> b" st)
-    (modify-syntax-entry ?/  ". 124b" st)
-    st))
-
-=======
->>>>>>> e3f453a0
 
 ;; ------------------------------------------------
 ;;                   Exports
