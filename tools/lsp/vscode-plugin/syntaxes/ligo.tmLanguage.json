{
<<<<<<< HEAD
    "$schema": "https://raw.githubusercontent.com/martinring/tmlanguage/master/tmlanguage.json",
    "name": "ligo",
    "patterns": [
        { "include": "#string" },
        { "include": "#single-quotes" },
        { "include": "#comment" },
        { "include": "#macro" },
        { "include": "#function" },
        { "include": "#binding" },
        { "include": "#type-annotation" },
        { "include": "#type-definition" },
        { "include": "#control-keywords" },
        { "include": "#other-keywords" },
        { "include": "#operators" },
        { "include": "#function-application" },
        { "include": "#numeric-literals" },
        { "include": "#identifiers" }
    ],
    "repository": {
        "function": {
            "begin": "\\b(recursive\\s+)?(function)\\b",
            "beginCaptures": {
                "1": { "name": "keyword.other.recursive.ligo" },
                "2": { "name": "keyword.other.function.ligo" }
            },
            "end": "\\b(is)\\b",
            "endCaptures": {
                "1": { "name": "keyword.other.is.ligo"}
            },
            "patterns": [
                { "include": "#comment" },
                { "include": "#identifiers" },
                { "include": "#parameters" },
                { "include": "#type-annotation" },
                { "include": "#binding" }
            ]
        },

        "binding": {
            "begin": "\\b(var|const)\\b",
            "end": "(?=[=),;]|:=)",
            "beginCaptures": {
                "1": { "name": "keyword.other.binding.ligo" }
            },
            "patterns": [
                { "include": "#comment" },
                { "include": "#identifiers" },
                { "include": "#type-annotation" }
            ]
        },

        "parameters": {
            "begin": "\\(",
            "end": "\\)",
            "patterns": [
                { "include": "#comment" },
                { "include": "#binding" }
            ]
        },

        "macro": {
            "begin": "^((#)\\s*\\w+)",
            "beginCaptures": {
                "1": { "name": "meta.preprocessor.ligo" },
                "2": { "name": "punctuation.definition.directive.ligo" }
            },
            "end": "$",
            "patterns": [
                { "include": "#string" },
                { "include": "#comment" }
            ]
        },

        "type-annotation": {
            "begin": "(:(?!=))\\s*",
            "beginCaptures": {
                "1": { "name": "keyword.operator.type.ligo" }
            },
            "end": "\\||(?=[,;)=}\\]]|\\bis\\b|\\bend\\b|:=)",
            "patterns": [
                { "include": "#comment" },
                { "include": "#type-expression" }
            ]
        },

        "type-expression": {
            "patterns": [
                {
                    "begin": "\\(",
                    "end": "\\)",
                    "patterns": [
                        { "include": "#comment" },
                        { "include": "#sum-type" },
                        { "include": "#type-expression" }
                    ]
                },
                {
                    "match": "(?:(?!\\bis\\b|\\bend\\b|:=)[^=,()|}/\\];])+",
                    "captures": {
                        "0": { "name": "entity.name.type.ligo" }
                    }
                }
            ]
        },

        "type-definition": {
            "begin": "\\b(type)\\s+([a-zA-Z_]\\w*)(?:(?:\\s*\\(((?:\\s*[a-zA-Z_]\\w*\\s*,?\\s*)+)\\)\\s*)?|\\s+)(is)\\b",
            "beginCaptures": {
                "1": { "name": "keyword.other.typedef.ligo" },
                "2": { "name": "entity.name.type.ligo" },
                "3": { "name": "entity.name.type.ligo" },
                "4": { "name": "keyword.other.is.ligo" }
            },
            "end": "(?=\\b(?:function|type|const|var)\\b|;|^\\s*#\\w+)",
            "patterns": [
                { "include": "#comment" },
                { "include": "#struct-type" },
                { "include": "#sum-type" },
                { "include": "#type-alias" }
            ]
        },

        "struct-type": {
            "begin": "\\b(record)\\s*(\\[?)",
            "beginCaptures": {
                "1": { "name": "keyword.other.record.ligo" },
                "2": { "name": "keyword.other.begin.ligo" }
            },
            "end": "\\]|\\bend\\b",
            "endCaptures": {
                "0": { "name": "keyword.other.end.ligo" }
            },
            "patterns": [
                { "include": "#comment" },
                { "include": "#identifiers" },
                { "include": "#type-annotation" }
            ]
        },

        "sum-type": {
            "begin": "(?:\\|\\s*)?\\b([A-Z]\\w*)(\\s+of)?",
            "beginCaptures": {
                "1": { "name": "entity.name.function.ligo" },
                "2": { "name": "keyword.other.of.ligo" }
            },
            "end": "((?=\\)|\\b(?:function|type|const|var)\\b|;|^\\s*#\\w+))",
            "patterns": [
                { "include": "#comment" },
                { "include": "#sum-type" },
                { "include": "#type-expression" }
            ]
        },

        "type-alias": {
            "begin": "\\G\\s*(?!record\\b)(?=[(a-z])",
            "end": "(?=\\b(?:function|type|const|var|end)\\b|;|^\\s*#\\w+)",
            "patterns": [
                { "include": "#comment" },
                { "include": "#type-expression" }
            ]
        },

        "string": {
            "name": "string.quoted.double.ligo",
            "begin": "\"",
            "end": "\"",
            "patterns": [{
                    "name": "constant.character.escape.ligo",
                    "match": "\\\\."
            }]
        },

        "single-quotes" : {
            "name": "string.quoted.single.ligo",
            "begin": "\\'",
            "end": "\\'",
            "patterns" : []
        },


        "comment": {
            "patterns": [
                {
                    "name": "comment.line.double-slash.ligo",
                    "match": "(//.*)"
                },
                {
                    "name" : "comment.block.ligo",
                    "begin" : "\\(\\*",
                    "end" : "\\*\\)",
                    "patterns" : []
                }
            ]
        },

        "list-cons": {
            "match": "::",
            "name": "keyword.operator.cons.ligo"
        },

        "control-keywords": {
            "name": "keyword.control.ligo",
            "match": "\\b(case|of|if|then|else|for|in|step|to|skip|assert|failwith|begin|end|contains)\\b"
        },

        "other-keywords": {
            "name": "keyword.other.ligo",
            "match": "\\b(block|with|record|set|map|list)\\b"
        },

        "numeric-literals": {
            "name": "constant.numeric.ligo",
            "match": "\\b\\d+"
        },

        "operators": {
            "name": "keyword.operator.other.ligo",
            "match": "([-+*/=]|->|:=)"
        },

        "function-application": {
            "match": "\\b([a-zA-Z_]\\w*)\\s+\\(",
            "captures": {
                "1": { "name": "entity.name.function" }
            }
        },

        "identifiers": {
            "match": "\\b([a-zA-Z_]\\w*)\\b",
            "captures": {
                "1": { "name": "entity.name.variable" }
            }
        }
=======
  "name": "ligo",
  "scopeName": "source.ligo",
  "fileTypes": [],
  "patterns": [
    { "include": "#string" },
    { "include": "#block_comment" },
    { "include": "#line_comment" },
    { "include": "#attribute" },
    { "include": "#macro" },
    { "include": "#controlkeywords" },
    { "include": "#function" },
    { "include": "#operators" },
    { "include": "#typedefinition" },
    { "include": "#module" },
    { "include": "#identifierconstructor" },
    { "include": "#constorvar" },
    { "include": "#numericliterals" }
  ],
  "repository": {
    "string": {
      "name": "string.quoted.double.ligo",
      "begin": "\\\"",
      "end": "\\\"",
      "beginCaptures": {},
      "endCaptures": {},
      "patterns": []
>>>>>>> e3f453a0
    },
    "block_comment": {
      "name": "comment.block.ligo",
      "begin": "\\(\\*",
      "end": "\\*\\)",
      "beginCaptures": {},
      "endCaptures": {},
      "patterns": []
    },
    "line_comment": {
      "name": "comment.block.ligo",
      "match": "\\/\\/.*$",
      "captures": {}
    },
    "attribute": {
      "name": "keyword.control.attribute.ligo",
      "match": "\\[@.*\\]",
      "captures": {}
    },
    "macro": {
      "name": "meta.preprocessor.ligo",
      "match": "^\\#[a-zA-Z]+",
      "captures": {}
    },
    "controlkeywords": {
      "name": "keyword.control.ligo",
      "match":
        "\\b(case|with|if|then|else|assert|failwith|begin|end|in|is|from|skip|block|contains|to|step|of|while|for|remove)\\b",
      "captures": {}
    },
    "function": {
      "match": "\\b(function)\\b\\s*\\b([a-zA-Z$_][a-zA-Z0-9$_]*)",
      "captures": {
        "2": { "name": "entity.name.function.ligo" },
        "1": { "name": "keyword.other.ligo" }
      }
    },
    "numericliterals": {
      "name": "constant.numeric.ligo",
      "match": "(\\+|\\-)?[0-9]+(n|tz|tez|mutez|)\\b",
      "captures": {}
    },
    "operators": {
      "name": "keyword.operator.ligo",
      "match":
        "\\s+(\\-|\\+|mod|land|lor|lxor|lsl|lsr|&&|\\|\\||>|=/=|<=|=>|<|>)\\s+",
      "captures": {}
    },
    "typedefinition": {
      "name": "entity.name.type.ligo",
      "match": "\\b(type)\\b",
      "captures": {}
    },
    "module": {
      "match": "\\b([A-Z][a-zA-Z0-9_$]*)\\.([a-z][a-zA-Z0-9_$]*)",
      "captures": {
        "2": { "name": "storage.var.ligo" },
        "1": { "name": "storage.class.ligo" }
      }
    },
    "identifierconstructor": {
      "match": "\\b([A-Z][a-zA-Z0-9_$]*)\\s+",
      "captures": { "1": { "name": "variable.other.enummember.ligo" } }
    },
    "constorvar": {
      "match": "\\b(const|var)\\b",
      "captures": { "1": { "name": "keyword.other.ligo" } }
    }
  }
}<|MERGE_RESOLUTION|>--- conflicted
+++ resolved
@@ -1,239 +1,4 @@
 {
-<<<<<<< HEAD
-    "$schema": "https://raw.githubusercontent.com/martinring/tmlanguage/master/tmlanguage.json",
-    "name": "ligo",
-    "patterns": [
-        { "include": "#string" },
-        { "include": "#single-quotes" },
-        { "include": "#comment" },
-        { "include": "#macro" },
-        { "include": "#function" },
-        { "include": "#binding" },
-        { "include": "#type-annotation" },
-        { "include": "#type-definition" },
-        { "include": "#control-keywords" },
-        { "include": "#other-keywords" },
-        { "include": "#operators" },
-        { "include": "#function-application" },
-        { "include": "#numeric-literals" },
-        { "include": "#identifiers" }
-    ],
-    "repository": {
-        "function": {
-            "begin": "\\b(recursive\\s+)?(function)\\b",
-            "beginCaptures": {
-                "1": { "name": "keyword.other.recursive.ligo" },
-                "2": { "name": "keyword.other.function.ligo" }
-            },
-            "end": "\\b(is)\\b",
-            "endCaptures": {
-                "1": { "name": "keyword.other.is.ligo"}
-            },
-            "patterns": [
-                { "include": "#comment" },
-                { "include": "#identifiers" },
-                { "include": "#parameters" },
-                { "include": "#type-annotation" },
-                { "include": "#binding" }
-            ]
-        },
-
-        "binding": {
-            "begin": "\\b(var|const)\\b",
-            "end": "(?=[=),;]|:=)",
-            "beginCaptures": {
-                "1": { "name": "keyword.other.binding.ligo" }
-            },
-            "patterns": [
-                { "include": "#comment" },
-                { "include": "#identifiers" },
-                { "include": "#type-annotation" }
-            ]
-        },
-
-        "parameters": {
-            "begin": "\\(",
-            "end": "\\)",
-            "patterns": [
-                { "include": "#comment" },
-                { "include": "#binding" }
-            ]
-        },
-
-        "macro": {
-            "begin": "^((#)\\s*\\w+)",
-            "beginCaptures": {
-                "1": { "name": "meta.preprocessor.ligo" },
-                "2": { "name": "punctuation.definition.directive.ligo" }
-            },
-            "end": "$",
-            "patterns": [
-                { "include": "#string" },
-                { "include": "#comment" }
-            ]
-        },
-
-        "type-annotation": {
-            "begin": "(:(?!=))\\s*",
-            "beginCaptures": {
-                "1": { "name": "keyword.operator.type.ligo" }
-            },
-            "end": "\\||(?=[,;)=}\\]]|\\bis\\b|\\bend\\b|:=)",
-            "patterns": [
-                { "include": "#comment" },
-                { "include": "#type-expression" }
-            ]
-        },
-
-        "type-expression": {
-            "patterns": [
-                {
-                    "begin": "\\(",
-                    "end": "\\)",
-                    "patterns": [
-                        { "include": "#comment" },
-                        { "include": "#sum-type" },
-                        { "include": "#type-expression" }
-                    ]
-                },
-                {
-                    "match": "(?:(?!\\bis\\b|\\bend\\b|:=)[^=,()|}/\\];])+",
-                    "captures": {
-                        "0": { "name": "entity.name.type.ligo" }
-                    }
-                }
-            ]
-        },
-
-        "type-definition": {
-            "begin": "\\b(type)\\s+([a-zA-Z_]\\w*)(?:(?:\\s*\\(((?:\\s*[a-zA-Z_]\\w*\\s*,?\\s*)+)\\)\\s*)?|\\s+)(is)\\b",
-            "beginCaptures": {
-                "1": { "name": "keyword.other.typedef.ligo" },
-                "2": { "name": "entity.name.type.ligo" },
-                "3": { "name": "entity.name.type.ligo" },
-                "4": { "name": "keyword.other.is.ligo" }
-            },
-            "end": "(?=\\b(?:function|type|const|var)\\b|;|^\\s*#\\w+)",
-            "patterns": [
-                { "include": "#comment" },
-                { "include": "#struct-type" },
-                { "include": "#sum-type" },
-                { "include": "#type-alias" }
-            ]
-        },
-
-        "struct-type": {
-            "begin": "\\b(record)\\s*(\\[?)",
-            "beginCaptures": {
-                "1": { "name": "keyword.other.record.ligo" },
-                "2": { "name": "keyword.other.begin.ligo" }
-            },
-            "end": "\\]|\\bend\\b",
-            "endCaptures": {
-                "0": { "name": "keyword.other.end.ligo" }
-            },
-            "patterns": [
-                { "include": "#comment" },
-                { "include": "#identifiers" },
-                { "include": "#type-annotation" }
-            ]
-        },
-
-        "sum-type": {
-            "begin": "(?:\\|\\s*)?\\b([A-Z]\\w*)(\\s+of)?",
-            "beginCaptures": {
-                "1": { "name": "entity.name.function.ligo" },
-                "2": { "name": "keyword.other.of.ligo" }
-            },
-            "end": "((?=\\)|\\b(?:function|type|const|var)\\b|;|^\\s*#\\w+))",
-            "patterns": [
-                { "include": "#comment" },
-                { "include": "#sum-type" },
-                { "include": "#type-expression" }
-            ]
-        },
-
-        "type-alias": {
-            "begin": "\\G\\s*(?!record\\b)(?=[(a-z])",
-            "end": "(?=\\b(?:function|type|const|var|end)\\b|;|^\\s*#\\w+)",
-            "patterns": [
-                { "include": "#comment" },
-                { "include": "#type-expression" }
-            ]
-        },
-
-        "string": {
-            "name": "string.quoted.double.ligo",
-            "begin": "\"",
-            "end": "\"",
-            "patterns": [{
-                    "name": "constant.character.escape.ligo",
-                    "match": "\\\\."
-            }]
-        },
-
-        "single-quotes" : {
-            "name": "string.quoted.single.ligo",
-            "begin": "\\'",
-            "end": "\\'",
-            "patterns" : []
-        },
-
-
-        "comment": {
-            "patterns": [
-                {
-                    "name": "comment.line.double-slash.ligo",
-                    "match": "(//.*)"
-                },
-                {
-                    "name" : "comment.block.ligo",
-                    "begin" : "\\(\\*",
-                    "end" : "\\*\\)",
-                    "patterns" : []
-                }
-            ]
-        },
-
-        "list-cons": {
-            "match": "::",
-            "name": "keyword.operator.cons.ligo"
-        },
-
-        "control-keywords": {
-            "name": "keyword.control.ligo",
-            "match": "\\b(case|of|if|then|else|for|in|step|to|skip|assert|failwith|begin|end|contains)\\b"
-        },
-
-        "other-keywords": {
-            "name": "keyword.other.ligo",
-            "match": "\\b(block|with|record|set|map|list)\\b"
-        },
-
-        "numeric-literals": {
-            "name": "constant.numeric.ligo",
-            "match": "\\b\\d+"
-        },
-
-        "operators": {
-            "name": "keyword.operator.other.ligo",
-            "match": "([-+*/=]|->|:=)"
-        },
-
-        "function-application": {
-            "match": "\\b([a-zA-Z_]\\w*)\\s+\\(",
-            "captures": {
-                "1": { "name": "entity.name.function" }
-            }
-        },
-
-        "identifiers": {
-            "match": "\\b([a-zA-Z_]\\w*)\\b",
-            "captures": {
-                "1": { "name": "entity.name.variable" }
-            }
-        }
-=======
   "name": "ligo",
   "scopeName": "source.ligo",
   "fileTypes": [],
@@ -260,7 +25,6 @@
       "beginCaptures": {},
       "endCaptures": {},
       "patterns": []
->>>>>>> e3f453a0
     },
     "block_comment": {
       "name": "comment.block.ligo",
