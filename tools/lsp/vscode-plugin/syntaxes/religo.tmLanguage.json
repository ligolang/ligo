{
<<<<<<< HEAD
    "name": "ReasonLIGO",
    "scopeName": "source.religo",
    "fileTypes": [
      "religo",
      "rligo"
    ],
    "patterns": [
      { "include": "#macro" },
      { "include": "#structure-expression-block-item" },
      { "include": "#value-expression" }
    ],
    "repository": {
      "macro": {
        "begin": "^((#)\\s*\\w+)",
        "beginCaptures": {
          "1": { "name": "meta.preprocessor.religo" },
          "2": { "name": "punctuation.definition.directive.religo" }
        },
        "end": "$",
        "patterns": [
          { "include": "#comment" }
        ]
      },

      "attribute": {
        "begin": "(?=\\[(@{1,3})[[:space:]]*[[:alpha:]])",
        "end": "\\]",
        "patterns": [
          {
            "begin": "\\[(@{1,3})",
            "end": "(?=[^_\\.'[:word:]])",
            "beginCaptures": {
              "1": { "name": "keyword.control.less" }
            },
            "patterns": [
              { "include": "#attribute-identifier" }
            ]
          },
          { "include": "#attribute-payload" }
        ]
      },
      "attribute-identifier": {
        "patterns": [
          {
            "match": "\\b([[:alpha:]][[:word:]]*)\\b[[:space:]]*(?:(\\.))",
            "captures": {
              "1": { "name": "support.class entity.name.class" },
              "2": { "name": "keyword.control.less" }
            }
          },
          {
            "match": "\\b([[:alpha:]][[:word:]]*)\\b",
            "name": "constant.language"
          }
        ]
      },
      "attribute-payload": {
        "patterns": [
          {
            "begin": "(:)",
            "end": "(?=\\])",
            "beginCaptures": {
              "1": { "name": "variable.other.class.js variable.interpolation keyword.operator keyword.control" }
            },
            "patterns": [
              { "include": "#structure-expression" },
              { "include": "#module-item-type" },
              { "include": "#type-expression" }
            ]
          },
          {
            "begin": "([\\?])",
            "end": "(?=\\])",
            "beginCaptures": {
              "1": { "name": "keyword.control.less" }
            },
            "patterns": [
              { "include": "#pattern-guard" },
              { "include": "#pattern" }
            ]
          },
          { "include": "#structure-expression-block-item" },
          { "include": "#value-expression" }
        ]
      },

      "comment": {
        "name": "comment",
        "patterns": [
          { "include": "#comment-block-doc" },
          {	"include": "#comment-block"	},
          {	"include": "#comment-standard"	}
        ]
      },
      "comment-block": {
        "begin": "/\\*",
        "end": "\\*/",
        "name": "comment.block",
        "patterns": [
          { "include": "#comment" }
        ]
      },
          "comment-standard": {
        "begin": "//",
        "end": "\n",
        "name": "comment.standard",
        "patterns": [
          { "include": "#comment" }
        ]
      },
      "comment-block-doc": {
        "begin": "/\\*\\*(?!/)",
        "end": "\\*/",
        "name": "comment.block.documentation",
        "patterns": [
          { "include": "#comment" }
        ]
      },
      "condition-lhs": {
        "begin": "(?<![#\\-:!?.@*/&%^+<=>|~$\\\\])([\\?])(?![#\\-:!?.@*/&%^+<=>|~$\\\\])",
        "end": "(?=[\\)])",
        "beginCaptures": {
          "1": { "name": "keyword.control variable.interpolation" }
        },
        "patterns": [
          {
            "match": "(?:\\b|[[:space:]]+)([?])(?:\\b|[[:space:]]+)",
            "name": "keyword.control variable.interpolation"
          },
          { "include": "#value-expression" }
        ]
      },
      "extension-node": {
        "begin": "(?=\\[(%{1,3})[[:space:]]*[[:alpha:]])",
        "end": "\\]",
        "patterns": [
          {
            "begin": "\\[(%{1,3})",
            "end": "(?=[^_\\.'[:word:]])",
            "beginCaptures": {
              "1": { "name": "keyword.control.less" }
            },
            "patterns": [
              { "include": "#attribute-identifier" }
            ]
          },
          { "include": "#attribute-payload" }
        ]
      },
      "jsx": {
        "patterns": [
          { "include": "#jsx-head" },
          { "include": "#jsx-tail" }
        ]
      },
      "jsx-attributes": {
        "patterns": [
          {
            "begin": "\\b([[:lower:]][[:word:]]*)\\b[[:space:]]*(=)",
            "end": "(?<![=])(?=[/>[:lower:]])",
            "comment": "meta.separator",
            "beginCaptures": {
              "1": { "name": "entity.other.attribute-name" },
              "2": { "name": "keyword.control.less" }
            },
            "patterns": [
              { "include": "#value-expression-atomic-with-paths" }
            ]
          },
          {
            "match": "(\\b([[:lower:]][[:word:]]*)\\b[[:space:]]*+)",
            "captures": {
              "1": { "comment": "meta.separator" },
              "2": { "name": "entity.other.attribute-name" }
            }
          }
        ]
      },
      "jsx-body": {
        "begin": "((>))",
        "end": "(?=</)",
        "beginCaptures": {
          "1": { "comment": "meta.separator" },
          "2": { "name": "punctuation.definition.tag.end.js" }
        },
        "patterns": [
          {
            "comment": "FIXME: seems necessary in order to properly tokenize `[[:word:]]</` boundary",
            "match": "[[:lower:]][[:word:]]*"
          },
          { "include": "#value-expression" }
        ]
      },
      "jsx-head": {
        "begin": "((<))(?=[_[:alpha:]])",
        "end": "((/>))|(?=</)",
        "applyEndPatternLast": true,
        "beginCaptures": {
          "1": { "comment": "meta.separator" },
          "2": { "name": "punctuation.definition.tag.begin.js" }
        },
        "endCaptures": {
          "1": { "comment": "meta.separator" },
          "2": { "name": "punctuation.definition.tag.end.js" }
        },
        "patterns": [
          {
            "begin": "\\G",
            "end": "(?=[[:space:]/>])[[:space:]]*+",
            "comment": "meta.separator",
            "patterns": [
              {
                "match": "\\b[[:upper:]][[:word:]]*\\b",
                "name": "entity.name.tag.inline.any.class"
              },
              {
                "match": "\\b[[:lower:]][[:word:]]*\\b",
                "name": "entity.name.tag.inline.any.html"
              }
            ]
          },
          { "include": "#jsx-attributes" },
          { "include": "#jsx-body" }
        ]
      },
      "jsx-tail": {
        "begin": "\\G(/>)|(</)",
        "end": "(>)",
        "applyEndPatternLast": true,
        "comment": "meta.separator",
        "beginCaptures": {
          "1": { "name": "punctuation.definition.tag.end.js" },
          "2": { "name": "punctuation.definition.tag.begin.js" }
        },
        "endCaptures": {
          "1": { "name": "punctuation.definition.tag.end.js" }
        },
        "patterns": [
          {
            "match": "\\b[[:upper:]][[:word:]]*\\b",
            "name": "entity.name.tag.inline.any.class"
          },
          {
            "match": "\\b[[:lower:]][[:word:]]*\\b",
            "name": "entity.name.tag.inline.any.html"
          }
        ]
      },
      "module-name-extended": {
        "patterns": [
          { "include": "#module-name-simple" },
          {
            "begin": "([\\(])",
            "end": "([\\)])",
            "captures": {
              "1": { "name": "constant.language" }
            },
            "patterns": [
              { "include": "#module-path-extended" }
            ]
          }
        ]
      },
      "module-name-simple": {
        "match": "\\b[[:upper:]][[:word:]]*\\b",
        "name": "support.class entity.name.class"
      },
      "module-path-extended": {
        "patterns": [
          { "include": "#module-name-extended" },
          { "include": "#comment" },
          {
            "comment": "NOTE: end early to avoid too much reparsing",
            "begin": "([\\.])",
            "end": "(?<=[[:word:]\\)])|(?=[^\\.[:upper:]/])",
            "beginCaptures": {
              "1": { "name": "keyword.control.less" }
            },
            "patterns": [
              {
                "begin": "(?<=[\\.])",
                "end": "(?<=[[:word:]\\)])|(?=[^\\.[:upper:]/])",
                "patterns": [
                  { "include": "#comment" },
                  { "include": "#module-name-extended" }
                ]
              }
            ]
          }
        ]
      },
      "module-path-extended-prefix": {
        "begin": "(?=\\b[[:upper:]])",
        "end": "([\\.])|(?=[;\\)}]|\\b(and|class|constraint|exception|external|include|inherit|let|method|module|nonrec|open|private|rec|type|val|with)\\b)",
        "endCaptures": {
          "1": { "name": "variable.other.class.js variable.interpolation keyword.operator keyword.control" }
        },
        "patterns": [
          { "include": "#module-path-extended" }
        ]
      },
      "module-path-simple": {
        "patterns": [
          { "include": "#module-name-simple" },
          { "include": "#comment" },
          {
            "comment": "NOTE: end early to avoid too much reparsing",
            "begin": "([\\.])",
            "end": "(?<=[[:word:]\\)])|(?=[^\\.[:upper:]/])",
            "beginCaptures": {
              "1": { "name": "variable.other.class.js variable.interpolation keyword.operator keyword.control" }
            },
            "patterns": [
              {
                "begin": "(?<=[\\.])",
                "end": "(?<=[[:word:]\\)])|(?=[^\\.[:upper:]/])",
                "patterns": [
                  { "include": "#comment" },
                  { "include": "#module-name-simple" }
                ]
              }
            ]
          }
        ]
      },
      "module-path-simple-prefix": {
        "begin": "(?=\\b[[:upper:]])",
        "end": "([\\.])|(?=[;\\)}]|\\b(and|class|constraint|exception|external|include|inherit|let|method|module|nonrec|open|private|rec|type|val|with)\\b)",
        "endCaptures": {
          "1": { "name": "variable.other.class.js variable.interpolation keyword.operator keyword.control" }
        },
        "patterns": [
          { "include": "#module-path-simple" }
        ]
      },
     "module-item-include": {
        "begin": "\\b(include)\\b",
        "end": "(;)|(?=}|\\b(class|constraint|exception|external|include|inherit|let|method|nonrec|open|private|type|val)\\b)",
        "beginCaptures": {
          "1": { "name": "keyword.control.include" }
        },
        "endCaptures": {
          "1": { "name": "variable.other.class.js variable.interpolation keyword.operator keyword.control" }
        },
        "patterns": [
          { "include": "#signature-expression" }
        ]
      },
      "module-item-let": {
        "begin": "\\b(let)\\b",
        "end": "(;)|(?=}|\\b(class|constraint|exception|external|include|inherit|let|method|nonrec|open|private|type|val|with)\\b)",
        "beginCaptures": {
          "1": { "name": "keyword.other" }
        },
        "endCaptures": {
          "1": { "name": "variable.other.class.js variable.interpolation keyword.operator keyword.control" }
        },
        "patterns": [
          { "include": "#module-item-let-value" }
        ]
      },
      "module-item-let-value": {
        "patterns": [
          { "include": "#module-item-let-value-and" },
          { "include": "#module-item-let-value-rec" },
          { "include": "#module-item-let-value-bind-name-params-type-body" }
        ]
      },
      "module-item-let-value-and": {
        "begin": "\\b(and)\\b",
        "end": "(?=[;}]|\\b(and|class|constraint|exception|external|include|inherit|let|method|module|nonrec|open|private|rec|type|val|with)\\b)",
        "beginCaptures": {
          "1": { "name": "keyword.other" }
        },
        "patterns": [
          { "include": "#module-item-let-value-bind-name-params-type-body" }
        ]
      },
      "module-item-let-value-bind-body": {
        "begin": "(=>?)",
        "end": "(?=[;\\)}]|\\b(and|class|constraint|exception|external|include|inherit|let|method|module|nonrec|open|private|rec|type|val|with)\\b)",
        "beginCaptures": {
          "1": { "name": "keyword.control.less" }
        },
        "patterns": [
          { "include": "#value-expression" }
        ]
      },
      "module-item-let-value-bind-name-or-pattern": {
        "begin": "(?<=[^[:word:]]and|^and|[^[:word:]]external|^external|[^[:word:]]let|^let|[^[:word:]]method|^method|[^[:word:]]rec|^rec)[[:space:]]*",
        "end": "(?<=[^[:space:]])|(?=[[:space:]]|[;:}=]|\\b(and|as|class|constraint|exception|external|for|include|inherit|let|method|module|nonrec|open|private|rec|switch|try|type|val|while|with)\\b)",
        "patterns": [
          { "include": "#comment" },
          {
            "match": "\\b(?:([_][[:word:]]+)|([[:lower:]][[:word:]]*))\\b",
            "captures": {
              "1": { "name": "comment" },
              "2": { "name": "entity.name.variable.religo" }
            }
          },
          { "include": "#module-item-let-value-bind-parens-params" },
          { "include": "#pattern" }
        ]
      },
      "module-item-let-value-bind-name-params-type-body": {
        "begin": "(?<=[^[:word:]]and|^and|[^[:word:]]external|^external|[^[:word:]]let|^let|[^[:word:]]method|^method|[^[:word:]]rec|^rec)",
        "end": "(?=[;}]|\\b(and|class|constraint|exception|external|include|inherit|let|method|module|nonrec|open|private|rec|type|val|with)\\b)",
        "patterns": [
          {
            "comment": "FIXME; hack for punned arguments",
            "begin": "(::)",
            "end": "(?<=[[:space:]])",
            "beginCaptures": {
              "1": { "name": "keyword.control" }
            },
            "patterns": [
              { "include": "#pattern" },
              {
                "begin": "(=)",
                "end": "(\\?)|(?<=[^[:space:]=][[:space:]])(?=[[:space:]]*+[^\\.])",
                "beginCaptures": {
                  "1": { "name": "keyword.control.eq.religo" }
                },
                "endCaptures": {
                  "1": { "name": "storage.type.religo" }
                },
                "patterns": [
                  { "include": "#value-expression-atomic-with-paths" }
                ]
              }
            ]
          },
          { "include": "#module-item-let-value-bind-name-or-pattern" },
          { "include": "#module-item-let-value-bind-params-type" },
          { "include": "#module-item-let-value-bind-type" },
          { "include": "#module-item-let-value-bind-body" }
        ]
      },
      "module-item-let-value-bind-params-type": {
        "begin": "(?=[^[:space:]:=])",
        "end": "(?=[;}=]|\\b(class|constraint|exception|external|include|inherit|let|method|module|nonrec|open|private|rec|type|val|with)\\b)",
        "patterns": [
          { "include": "#comment" },
          { "include": "#module-item-let-value-param" },
          {
            "begin": "(?<![:])(:)[[:space:]]*(?![[:space:]]*[:\\)])",
            "end": "(?=[;}=]|\\b(and|class|constraint|exception|external|include|inherit|let|method|module|nonrec|open|private|rec|val|with)\\b)",
            "beginCaptures": {
              "1": { "name": "variable.other.class.religo keyword.operator.other.religo" }
            },
            "patterns": [
              { "include": "#type-expression-atomic" }
            ]
          }
        ]
      },
      "module-item-let-value-bind-parens-params": {
        "begin": "\\((?![\\)])",
        "end": "\\)",
        "patterns": [
          { "include": "#operator" },
          { "include": "#pattern-parens-lhs" },
          { "include": "#type-annotation-rhs" },
          { "include": "#pattern" }
        ]
      },
      "module-item-let-value-bind-pattern": {
        "begin": "(?<=[^[:word:]]and|^and|[^[:word:]]external|^external|[^[:word:]]let|^let|[^[:word:]]method|^method|[^[:word:]]rec|^rec)",
        "end": "(?=[;:}=]|\\b(and|class|constraint|exception|external|include|inherit|let|method|module|nonrec|open|private|rec|type|val|with)\\b)",
        "patterns": [
          { "include": "#comment" },
          { "include": "#module-item-let-value-bind-parens-params" },
          { "include": "#pattern" }
        ]
      },
      "module-item-let-value-bind-type": {
        "comment": "FIXME: lookahead",
        "begin": "(?<![:])(:)(?![[:space:]]*[:\\)])",
        "end": "(?==[^>]|[;}]|\\b(and|class|constraint|exception|external|include|inherit|let|method|module|nonrec|open|private|rec|val|with)\\b)",
        "beginCaptures": {
          "1": { "name": "variable.other.class.js variable.interpolation keyword.operator keyword.control" }
        },
        "patterns": [
          {
            "begin": "\\b(type)\\b",
            "end": "([\\.])",
            "beginCaptures": {
              "1": { "name": "constant.language" }
            },
            "endCaptures": {
              "1": { "name": "entity.name.function" }
            },
            "patterns": [
              { "include": "#pattern-variable" }
            ]
          },
          { "include": "#type-expression" }
        ]
      },
      "module-item-let-value-param": {
        "patterns": [
          { "include": "#module-item-let-value-param-label" },
          { "include": "#module-item-let-value-param-type" },
          { "include": "#module-item-let-value-param-module" },
          { "include": "#pattern" }
        ]
      },
      "module-item-let-value-param-label": {
        "patterns": [
          {
            "begin": "(\\b[[:lower:]][[:word:]]*\\b)?[[:space:]]*(::)",
            "end": "(?<=[[:space:]])",
            "beginCaptures": {
              "1": { "name": "entity.name.variable.religo" },
              "2": { "name": "keyword.control.religo" }
            },
            "patterns": [
              { "include": "#pattern" },
              {
                "begin": "(=)",
                "end": "(\\?)|(?<=[^[:space:]=][[:space:]])(?=[[:space:]]*+[^\\.])",
                "beginCaptures": {
                  "1": { "name": "keyword.control.less.religo" }
                },
                "endCaptures": {
                  "1": { "name": "storage.type.religo" }
                },
                "patterns": [
                  { "include": "#value-expression-atomic-with-paths" }
                ]
              }
            ]
          }
        ]
      },
      "module-item-let-value-param-module": {
        "comment": "FIXME: merge with pattern-parens",
        "begin": "\\([[:space:]]*(?=\\b(module)\\b)",
        "end": "\\)",
        "patterns": [
          {
            "begin": "\\b(module)\\b",
            "end": "(?=\\))",
            "beginCaptures": {
              "1": { "name": "keyword.other.religo" }
            },
            "patterns": [
              {
                "match": "\\b[[:upper:]][[:word:]]*\\b",
                "name": "support.class.religo"
              }
            ]
          }
        ]
      },
      "module-item-let-value-param-type": {
        "comment": "FIXME: merge with pattern-parens",
        "begin": "\\((?=\\b(type)\\b)",
        "end": "\\)",
        "patterns": [
          {
            "begin": "\\b(type)\\b",
            "end": "(?=\\))",
            "beginCaptures": {
              "1": { "name": "keyword.other.religo" }
            },
            "patterns": [
              { "include": "#pattern-variable" }
            ]
          }
        ]
      },
      "module-item-let-value-rec": {
        "begin": "(?:\\G|^)[[:space:]]*\\b(rec)\\b",
        "end": "(?=[;}]|\\b(and|class|constraint|exception|external|include|inherit|let|method|module|nonrec|open|private|rec|type|val|with)\\b)",
        "beginCaptures": {
          "1": { "name": "keyword.control.religo storage.modifier.religo" }
        },
        "patterns": [
          { "include": "#module-item-let-value-bind-name-params-type-body" }
        ]
      },
      "module-item-open": {
        "begin": "\\b(open)\\b",
        "end": "(;)|(?=}|\\b(and|class|constraint|exception|external|include|inherit|let|method|module|nonrec|open|private|rec|type|val|with)\\b)",
        "beginCaptures": {
          "1": { "name": "keyword.control.open" }
        },
        "endCaptures": {
          "1": { "name": "variable.other.class.js variable.interpolation keyword.operator keyword.control" }
        },
        "patterns": [
          { "include": "#comment" },
          { "include": "#module-path-simple" }
        ]
      },
      "module-item-type": {
        "comment": "FIXME: the semi-colon is optional so we can re-use this for hover, which does not print the trailing ;",
        "begin": "\\b(type)\\b",
        "end": "(;)|(?=[\\)}]|\\b(class|exception|external|include|inherit|let|method|nonrec|open|private|type|val|with)\\b)",
        "beginCaptures": {
          "1": { "name": "keyword.other" }
        },
        "endCaptures": {
          "1": { "name": "variable.other.class.js variable.interpolation keyword.operator keyword.control" }
        },
        "patterns": [
          { "include": "#module-item-type-and" },
          { "include": "#module-item-type-constraint" },
          { "include": "#module-item-type-bind" }
        ]
      },
      "module-item-type-and": {
        "comment": "FIXME: the optional `type` is for module constraints",
        "begin": "\\b(and)\\b([[:space:]]*type)?",
        "end": "(?=[;\\)}]|\\b(class|exception|external|include|inherit|let|method|nonrec|open|private|type|val|with)\\b)",
        "beginCaptures": {
          "1": { "name": "keyword.other" },
          "2": { "name": "constant.language" }
        },
        "patterns": [
          { "include": "#module-item-type-bind-name-tyvars-body" }
        ]
      },
      "module-item-type-bind": {
        "comment": "FIXME: only allow module paths before type variables",
        "patterns": [
          { "include": "#module-item-type-bind-nonrec" },
          { "include": "#module-item-type-bind-name-tyvars-body" }
        ]
      },
      "module-item-type-bind-body": {
        "comment": "FIXME: parsing",
        "begin": "(\\+?=)",
        "end": "(?=[;\\)}]|\\b(and|class|constraint|exception|external|include|inherit|let|method|module|nonrec|open|rec|type|val|with)\\b)",
        "beginCaptures": {
          "1": { "name": "keyword.control.less" }
        },
        "patterns": [
          { "include": "#module-item-type-bind-body-item" }
        ]
      },
      "module-item-type-bind-body-item": {
        "patterns": [
          {
            "match": "(=)(?!>)|\\b(private)\\b",
            "captures": {
              "1": { "name": "keyword.control.less" },
              "2": { "name": "variable.other.class.js variable.interpolation storage.modifier" }
            }
          },
          {
            "comment": "FIXME: specialized version of variant rule that also scans for (",
            "match": "\\b([[:upper:]][[:word:]]*)\\b(?![[:space:]]*[\\.\\(])",
            "captures": {
              "1": { "name": "constant.language" }
            }
          },
          {
            "begin": "(\\.\\.)",
            "end": "(?=[;}]|\\b(and|class|constraint|exception|external|include|inherit|let|method|module|nonrec|open|private|rec|type|val|with)\\b)",
            "beginCaptures": {
              "1": { "name": "keyword.control.less" }
            }
          },
          {
            "begin": "(\\|)(?![#\\-:!?.@*/&%^+<=>|~$\\\\])[[:space:]]*",
            "end": "(?=[;\\)}]|\\|(?![#\\-:!?.@*/&%^+<=>|~$\\\\])|\\b(and|class|constraint|exception|external|include|inherit|let|method|module|nonrec|open|private|rec|type|val|with)\\b)",
            "beginCaptures": {
              "1": { "name": "variable.other.class.js variable.interpolation keyword.operator keyword.control" }
            },
            "patterns": [
              { "include": "#value-expression-constructor" },
              {
                "match": "([:])|\\b(of)\\b",
                "captures": {
                  "1": { "name": "keyword.control.less" },
                  "2": { "name": "keyword.other" }
                }
              },
              { "include": "#type-expression" }
            ]
          },
          {
            "comment": "FIXME: remove this once the pretty printer no longer outputs 'of'",
            "match": "(:)|(\\|(?![#\\-:!?.@*/&%^+<=>|~$\\\\]))|\\b(of)\\b",
            "captures": {
              "1": { "name": "variable.other.class.js variable.interpolation keyword.operator keyword.control" },
              "2": { "name": "variable.other.class.js variable.interpolation keyword.operator keyword.control" },
              "3": { "name": "keyword.other" }
            }
          },
          { "include": "#type-expression" }
        ]
      },
      "module-item-type-bind-name-tyvars": {
        "begin": "(?<=\\G|^|\\.)[[:space:]]*\\b([[:lower:]][[:word:]]*)\\b",
        "end": "(?=\\+?=|[;\\)}]|\\b(and|class|constraint|exception|external|include|inherit|let|method|module|nonrec|open|private|rec|type|val|with)\\b)",
        "beginCaptures": {
          "1": { "name": "entity.name.variable" }
        },
        "patterns": [
          { "include": "#comment" },
          { "include": "#attribute" },
          {
            "match": "_",
            "name": "comment"
          },
          {
            "comment": "FIXME: add separate type-variable rule",
            "match": "([+\\-])?(?:(_)|(')([[:lower:]][[:word:]]*)\\b)(?!\\.[[:upper:]])",
            "captures": {
              "1": { "name": "variable.other.class.js variable.interpolation keyword.operator keyword.control" },
              "2": { "name": "comment" },
              "3": { "name": "comment" },
              "4": { "name": "variable.parameter string.other.link variable.language" }
            }
          }
        ]
      },
      "module-item-type-bind-name-tyvars-body": {
        "begin": "(?=(\\G|^)[[:space:]]*\\b[[:alpha:]])",
        "end": "(?=[;\\)}]|\\b(and|class|constraint|exception|external|include|inherit|let|method|module|nonrec|open|private|rec|type|val|with)\\b)",
        "patterns": [
          { "include": "#module-path-simple-prefix" },
          { "include": "#module-item-type-bind-name-tyvars" },
          { "include": "#module-item-type-bind-body" }
        ]
      },
      "module-item-type-bind-nonrec": {
        "begin": "(?:\\G|^)[[:space:]]*\\b(nonrec)\\b",
        "end": "(?=[;\\)}]|\\b(and|class|constraint|exception|external|include|inherit|let|method|module|nonrec|open|private|rec|type|val|with)\\b)",
        "beginCaptures": {
          "1": { "name": "keyword.control storage.modifier" }
        },
        "patterns": [
          { "include": "#module-item-type-bind-name-tyvars-body" }
        ]
      },
      "module-item-type-constraint": {
        "comment": "FIXME: proper parsing",
        "begin": "\\b(constraint)\\b",
        "end": "(?=[;\\)}]|\\b(and|class|constraint|exception|external|include|inherit|let|method|module|nonrec|open|private|rec|type|val|with)\\b)",
        "beginCaptures": {
          "1": { "name": "variable.other.class.js variable.interpolation storage.modifier" }
        },
        "patterns": [
          {
            "comment": "FIXME: add separate type-variable rule",
            "match": "([+\\-])?(')([_[:lower:]][[:word:]]*)\\b(?!\\.[[:upper:]])",
            "captures": {
              "1": { "name": "variable.other.class.js variable.interpolation keyword.operator keyword.control" },
              "2": { "name": "comment" },
              "3": { "name": "variable.parameter string.other.link variable.language" }
            }
          },
          {
            "match": "=",
            "name": "keyword.control.less"
          },
          { "include": "#type-expression" }
        ]
      },
      "object-item": {
        "begin": "\\G|(;)",
        "end": "(?=[;}]|\\b(class|constraint|exception|external|include|let|module|nonrec|open|private|type|val|with)\\b)",
        "beginCaptures": {
          "1": { "name": "variable.other.class.js variable.interpolation keyword.operator keyword.control" }
        },
        "patterns": []
      },
      "operator": {
        "patterns": [
          { "include": "#operator-infix" },
          { "include": "#operator-prefix" }
        ]
      },
      "operator-infix": {
        "patterns": [
          {
            "match": ";",
            "name": "variable.other.class.js variable.interpolation keyword.operator keyword.control"
          },
          { "include": "#operator-infix-assign" },
          { "include": "#operator-infix-builtin" },
          { "include": "#operator-infix-custom" },
          { "comment": "#operator-infix-custom-hash" }
        ]
      },
      "operator-infix-assign": {
        "match": "(?<![#\\-:!?.@*/&%^+<=>|~$\\\\])(=)(?![#\\-:!?.@*/&%^+<=>|~$\\\\])",
        "name": "variable.other.class.js variable.interpolation keyword.operator keyword.control.less"
      },
      "operator-infix-builtin": {
        "match": ":=",
        "name": "variable.other.class.js variable.interpolation keyword.operator keyword.control.less"
      },
      "operator-infix-custom": {
        "match": "(?:(?<![#\\-:!?.@*/&%^+<=>|~$\\\\])((<>))(?![#\\-:!?.@*/&%^+<=>|~$\\\\]))|([#\\-@*/&%^+<=>$\\\\][#\\-:!?.@*/&%^+<=>|~$\\\\]*|[|][#\\-:!?.@*/&%^+<=>|~$\\\\]+)",
        "captures": {
          "1": { "comment": "meta.separator" },
          "2": { "name": "punctuation.definition.tag.begin.js" },
          "3": { "name": "variable.other.class.js variable.interpolation keyword.operator keyword.control" }
        }
      },
      "operator-infix-custom-hash": {
        "match": "#[\\-:!?.@*/&%^+<=>|~$]+",
        "name": "variable.other.class.js variable.interpolation keyword.operator keyword.control"
      },
      "operator-prefix": {
        "patterns": [
          { "include": "#operator-prefix-bang" },
          { "include": "#operator-prefix-label-token" }
        ]
      },
      "operator-prefix-bang": {
        "match": "![\\-:!?.@*/&%^+<=>|~$]*",
        "name": "variable.other.class.js variable.interpolation keyword.operator keyword.control"
      },
      "operator-prefix-label-token": {
        "match": "[?~][\\-:!?.@*/&%^+<=>|~$]+",
        "name": "variable.other.class.js variable.interpolation keyword.operator keyword.control"
      },
      "pattern": {
        "patterns": [
          { "include": "#attribute" },
          { "include": "#comment" },
          { "include": "#pattern-atomic" },
          {
            "match": "[[:space:]]*+(?:(\\|(?![#\\-:!?.@*/&%^+<=>|~$\\\\]))|\\b(as)\\b|(\\.\\.\\.?))[[:space:]]*+",
            "captures": {
              "1": { "name": "variable.other.class.js variable.interpolation keyword.operator keyword.control" },
              "2": { "name": "keyword.other" },
              "3": { "name": "keyword.control" }
            }
          }
        ]
      },
      "pattern-atomic": {
        "patterns": [
          {
            "match": "\\b(exception)\\b",
            "name": "keyword.other"
          },
          { "include": "#value-expression-literal" },
          { "include": "#module-path-simple-prefix" },
          { "include": "#pattern-list-or-array" },
          { "include": "#pattern-record" },
          { "include": "#pattern-variable" },
          { "include": "#pattern-parens" }
        ]
      },
      "pattern-guard": {
        "begin": "\\b(when)\\b",
        "end": "(?==>)",
        "beginCaptures": {
          "1": { "name": "keyword.other" }
        },
        "patterns": [
          { "include": "#value-expression" }
        ]
      },
      "pattern-list-or-array": {
        "begin": "(\\[\\|?)(?![@%])",
        "end": "(\\|?\\])",
        "beginCaptures": {
          "1": { "name": "constant.language" }
        },
        "endCaptures": {
          "1": { "name": "constant.language" }
        },
        "patterns": [
          { "include": "#value-expression-literal-list-or-array-separator" },
          { "include": "#pattern" }
        ]
      },
      "pattern-parens": {
        "begin": "(?=\\()",
        "end": "\\)|(?=[;}]|\\b(and|class|constraint|exception|external|include|inherit|let|method|module|nonrec|open|private|rec|type|val|with)\\b)",
        "patterns": [
          { "include": "#pattern-parens-lhs" },
          { "include": "#type-annotation-rhs" }
        ]
      },
      "pattern-parens-lhs": {
        "begin": "\\(|(,)",
        "end": "(?=(?:[,:\\)]))|(?=[;}]|\\b(and|class|constraint|exception|external|include|inherit|let|method|module|nonrec|open|private|rec|type|val|with)\\b)",
        "beginCaptures": {
          "1": { "name": "variable.other.class.js variable.interpolation keyword.operator keyword.control" }
        },
        "patterns": [
          { "include": "#pattern" }
        ]
      },
      "record-path": {
        "begin": "\\b[[:lower:]][[:word:]]*\\b",
        "end": "(?=[^[:space:]\\.])(?!/\\*)",
        "patterns": [
          { "include": "#comment" },
          { "include": "#record-path-suffix" }
        ]
      },
      "record-path-suffix": {
        "begin": "(\\.)",
        "end": "(\\))|\\b([[:upper:]][[:word:]]*)\\b|\\b([[:lower:]][[:word:]]*)\\b|(?=[;\\)}]|\\b(and|class|constraint|exception|external|include|inherit|let|method|module|nonrec|open|private|rec|type|with)\\b)",
        "beginCaptures": {
          "1": { "name": "variable.other.class.js variable.interpolation keyword.operator keyword.control" }
        },
        "endCaptures": {
          "1": { "name": "keyword.control" },
          "2": { "name": "support.class entity.name.class" },
          "3": { "name": "markup.inserted constant.language support.property-value entity.name.filename" }
        },
        "patterns": [
          { "include": "#comment" },
          {
            "begin": "([\\(])",
            "end": "(?=[\\)])",
            "beginCaptures": {
              "1": { "name": "keyword.control" }
            },
            "patterns": [
              { "include": "#comment" },
              {
                "match": "\\b([[:lower:]][[:word:]]*)\\b(?=[^\\)]*([\\.]))",
                "captures": {
                  "1": { "name": "markup.inserted constant.language support.property-value entity.name.filename" },
                  "2": { "name": "keyword.other" }
                }
              },
              {
                "match": "([\\.])",
                "name": "keyword.control.less"
              },
              {
                "match": "\\b([[:lower:]][[:word:]]*)\\b[[:space:]]*",
                "captures": {
                  "1": { "name": "variable.parameter string.other.link variable.language" }
                }
              },
              { "include": "#value-expression" }
            ]
          }
        ]
      },
      "pattern-record": {
        "begin": "{",
        "end": "}",
        "patterns": [
          { "include": "#comment" },
          { "include": "#pattern-record-item" }
        ]
      },
      "pattern-record-field": {
        "begin": "\\b([_][[:word:]]*)\\b|\\b([[:lower:]][[:word:]]*)\\b",
        "end": "(,)|(?=})",
        "beginCaptures": {
          "1": { "name": "comment" },
          "2": { "name": "markup.inserted constant.language support.property-value entity.name.filename" }
        },
        "endCaptures": {
          "1": { "name": "variable.other.class.js variable.interpolation keyword.operator keyword.control" }
        },
        "patterns": [
          { "include": "#comment" },
          {
            "begin": "\\G(:)",
            "end": "(?=[,}])",
            "beginCaptures": {
              "1": { "name": "variable.other.class.js variable.interpolation keyword.operator keyword.control" }
            },
            "patterns": [
              { "include": "#pattern" }
            ]
          }
        ]
      },
      "pattern-record-item": {
        "patterns": [
          { "include": "#module-path-simple-prefix" },
          { "include": "#pattern-record-field" }
        ]
      },
      "pattern-variable": {
        "patterns": [
          {
            "match": "\\b(_(?:[[:lower:]][[:word:]]*)?)\\b(?!\\.[[:upper:]])",
            "captures": {
              "1": { "name": "comment" }
            }
          },
          {
            "match": "\\b([[:lower:]][[:word:]]*)\\b(?!\\.[[:upper:]])",
            "captures": {
              "1": { "name": "variable.other" }
            }
          }
        ]
      },
      "signature-expression": {
        "patterns": [
          {
            "comment": "FIXME: scan for :upper: to disambiguate type/signature in hover",
            "begin": "(?=\\([[:space:]]*[[:upper:]][[:word:]]*[[:space:]]*:)",
            "end": "(?=[;])",
            "patterns": [
              {
                "begin": "(?=\\()",
                "end": "(?=[;]|=>)",
                "patterns": []
              },
              {
                "begin": "(=>)",
                "end": "(?=[;\\(])",
                "beginCaptures": {
                  "1": { "name": "markup.inserted keyword.control.less" }
                },
                "patterns": [
                  { "include": "#structure-expression" }
                ]
              }
            ]
          },
          {
            "begin": "\\b(module)\\b[[:space:]]*\\b(type)\\b([[:space:]]*\\b(of)\\b)?",
            "end": "(?=[;\\)}]|\\b(and|class|constraint|exception|external|include|inherit|let|method|module|nonrec|open|private|rec|type|val|with)\\b)",
            "beginCaptures": {
              "1": { "name": "markup.inserted keyword.other variable.other.readwrite.instance" },
              "2": { "name": "constant.language" },
              "3": { "name": "markup.inserted keyword.other variable.other.readwrite.instance" }
            },
            "patterns": [
              { "include": "#comment" },
              { "include": "#module-path-simple" },
              {
                "match": "\\b([[:upper:]][[:word:]]*)\\b",
                "name": "support.class entity.name.class"
              }
            ]
          },
          { "include": "#signature-expression-constraints" },
          { "include": "#structure-expression" }
        ]
      },
      "signature-expression-constraints": {
        "begin": "(?=\\b(with))",
        "end": "(?=[;\\)}]|\\b(class|constraint|exception|external|include|inherit|let|method|nonrec|open|private|val)\\b)",
        "patterns": [
          {
            "begin": "\\b(and|with)\\b",
            "end": "(?=[;\\)}]|\\b(and|class|constraint|exception|external|include|inherit|let|method|nonrec|open|private|val|with)\\b)",
            "beginCaptures": {
              "1": { "name": "variable.other.class.js variable.interpolation storage.modifier" }
            },
            "patterns": [
              { "include": "#comment" },
              {
                "comment": "FIXME: special version of #module-item-type with non-consuming `;`. Atom seems to need this to work.",
                "begin": "\\b(type)\\b",
                "end": "(?=[;\\)}]|\\b(class|constraint|exception|external|include|inherit|let|method|nonrec|open|private|val|with)\\b)",
                "beginCaptures": {
                  "1": { "name": "constant.language" }
                },
                "patterns": [
                  { "include": "#module-item-type-and" },
                  { "include": "#module-item-type-constraint" },
                  { "include": "#module-item-type-bind" }
                ]
              },
              {
                "begin": "(?=\\b(module)\\b)",
                "end": "(?=[;\\)}]|\\b(and|class|constraint|exception|external|include|inherit|let|method|nonrec|open|private|val|with)\\b)",
                "patterns": [
                  {
                    "begin": "\\b(module)\\b",
                    "end": "(?=:?=|[;\\)}]|\\b(and|class|constraint|exception|external|include|inherit|let|method|nonrec|open|private|type|val|with)\\b)",
                    "beginCaptures": {
                      "1": { "name": "markup.inserted keyword.control keyword.other variable.other.readwrite.instance" }
                    },
                    "patterns": [
                      { "include": "#comment" },
                      { "include": "#module-path-simple" },
                      {
                        "match": "[[:upper:]][[:word:]]*",
                        "name": "support.class entity.name.class"
                      }
                    ]
                  },
                  {
                    "begin": "(:=)|(=)",
                    "end": "(?=[;\\)}]|\\b(and|class|constraint|exception|external|include|inherit|let|method|nonrec|open|private|type|val|with)\\b)",
                    "beginCaptures": {
                      "1": { "name": "markup.inserted keyword.control.less" },
                      "2": { "name": "markup.inserted keyword.control.less" }
                    },
                    "patterns": [
                      { "include": "#structure-expression" }
                    ]
                  }
                ]
              }
            ]
          }
        ]
      },
      "structure-expression": {
        "patterns": [
          { "include": "#comment" },
          {
            "comment": "FIXME: scan for :upper: or `val` to disambiguate types from signatures for hover",
            "begin": "\\((?=[[:space:]]*(\\b(val)\\b|[^'\\[<[:lower:]]))",
            "end": "\\)|(?=[;\\)}]|\\b(and|class|constraint|exception|external|include|inherit|let|method|module|nonrec|open|private|rec|type|with)\\b)",
            "patterns": [
              { "include": "#comment" },
              {
                "comment": "FIXME: might need to refactor this or include more expressions",
                "include": "#structure-expression-block"
              },
              {
                "begin": "\\b(val)\\b",
                "end": "(?=\\))|(?=[;\\)}]|\\b(and|class|constraint|exception|external|include|inherit|let|method|module|nonrec|open|private|rec|type|val|with)\\b)",
                "beginCaptures": {
                  "1": { "name": "keyword.other" }
                },
                "patterns": [
                  { "include": "#comment" },
                  {
                    "match": "\\b([[:lower:]][[:word:]]*)\\b",
                    "name": "support.class entity.name.class"
                  }
                ]
              },
              { "include": "#module-path-simple" },
              {
                "begin": "(:)",
                "end": "(?=[\\)])|(?=[;\\)}]|\\b(and|class|constraint|exception|external|include|inherit|let|method|module|nonrec|open|private|rec|type|val)\\b)",
                "beginCaptures": {
                  "1": { "name": "variable.other.class.js variable.interpolation keyword.operator keyword.control" }
                },
                "patterns": [
                  { "include": "#signature-expression" }
                ]
              }
            ]
          },
          { "include": "#module-path-simple" },
          { "include": "#structure-expression-block" }
        ]
      },
      "structure-expression-block": {
        "begin": "{",
        "end": "}",
        "patterns": [
          { "include": "#structure-expression-block-item" }
        ]
      },
      "structure-expression-block-item": {
        "patterns": [
          { "include": "#attribute" },
          { "include": "#comment" },
          { "include": "#module-item-include" },
          { "include": "#module-item-let" },
          { "include": "#module-item-open" },
          { "include": "#module-item-type" }
        ]
      },
      "type-annotation-rhs": {
        "begin": "(?<![#\\-:!?.@*/&%^+<=>|~$\\\\])([:])(?![#\\-:!?.@*/&%^+<=>|~$\\\\])",
        "end": "(?=\\))|(?=[,;}]|\\b(and|class|constraint|exception|external|include|inherit|let|method|module|nonrec|open|private|rec|type|val|with)\\b)",
        "beginCaptures": {
          "1": { "name": "variable.other.class.js variable.interpolation keyword.operator keyword.control" }
        },
        "patterns": [
          { "include": "#type-expression" }
        ]
      },
      "type-expression": {
        "patterns": [
          {
            "match": "([\\.])",
            "name": "entity.name.function"
          },
          { "include": "#type-expression-atomic" },
          { "include": "#type-expression-arrow" }
        ]
      },
      "type-expression-atomic": {
        "patterns": [
          { "include": "#attribute" },
          { "include": "#comment" },
          { "include": "#module-path-extended-prefix" },
          { "include": "#type-expression-label" },
          {
            "match": "\\b(as)\\b",
            "name": "variable.other.class.js variable.interpolation storage.modifier"
          },
          { "include": "#type-expression-constructor" },
          { "include": "#type-expression-object" },
          { "include": "#type-expression-parens" },
          { "include": "#type-expression-polymorphic-variant" },
          { "include": "#type-expression-record" },
          { "include": "#type-expression-variable" }
        ]
      },
      "type-expression-arrow": {
        "match": "=>",
        "name": "markup.inserted keyword.control.less"
      },
      "type-expression-constructor": {
        "match": "(_)(?![[:alnum:]])|\\b([_[:lower:]][[:word:]]*)\\b(?!\\.[[:upper:]])",
        "captures": {
          "1": { "name": "comment" },
          "2": { "name": "support.type" }
        }
      },
      "type-expression-label": {
        "begin": "\\b([_[:lower:]][[:word:]]*)\\b(::)",
        "end": "(?<==>)",
        "beginCaptures": {
          "1": { "name": "markup.inserted constant.language support.property-value entity.name.filename" },
          "2": { "name": "keyword.control" }
        },
        "patterns": [
          { "include": "#type-expression" },
          {
            "match": "(\\?)",
            "captures": {
              "1": { "name": "keyword.control.less" }
            }
          }
        ]
      },
      "type-expression-object": {
        "comment": "FIXME: separate sub-rules",
        "begin": "(<)",
        "end": "(>)",
        "captures": {
          "1": { "name": "entity.name.function" }
        },
        "patterns": [
          {
            "begin": "(\\.\\.)",
            "end": "(?=>)",
            "beginCaptures": {
              "1": { "name": "constant.language" }
            }
          },
          {
            "comment": "FIXME: method item",
            "begin": "(?=[_[:lower:]])",
            "end": "(,)|(?=>)",
            "endCaptures": {
              "1": { "name": "variable.other.class.js variable.interpolation keyword.operator keyword.control" }
            },
            "patterns": [
              {
                "comment": "FIXME: method name",
                "begin": "(?=[_[:lower:]])",
                "end": "(?=:)",
                "patterns": [
                  {
                    "match": "\\b([_[:lower:]][[:word:]]*)\\b",
                    "captures": {
                      "1": { "name": "markup.inserted constant.language support.property-value entity.name.filename" }
                    }
                  }
                ]
              },
              {
                "comment": "FIXME: method type",
                "begin": "(:)",
                "end": "(?=[,>])",
                "beginCaptures": {
                  "1": { "name": "variable.other.class.js variable.interpolation keyword.operator keyword.control" }
                },
                "patterns": [
                  { "include": "#type-expression" }
                ]
              }
            ]
          }
        ]
      },
      "type-expression-parens": {
        "comment": "FIXME: proper tuple types",
        "begin": "\\(",
        "end": "\\)",
        "patterns": [
          {
            "begin": "\\b(module)\\b",
            "end": "(?=[\\)])",
            "beginCaptures": {
              "1": { "name": "keyword.other" }
            },
            "patterns": [
              { "include": "#module-path-extended" },
              { "include": "#signature-expression-constraints" }
            ]
          },
          {
            "match": ",",
            "name": "keyword.control.less"
          },
          { "include": "#type-expression" }
        ]
      },
      "type-expression-polymorphic-variant": {
        "comment": "FIXME: proper parsing",
        "begin": "(\\[)([<>])?",
        "end": "(\\])",
        "captures": {
          "1": { "name": "entity.name.function" },
          "2": { "name": "variable.other.class.js variable.interpolation keyword.operator keyword.control" }
        },
        "patterns": [
          {
            "begin": "(\\|)?(?![#\\-:!?.@*/&%^+<=>|~$\\\\])[[:space:]]*",
            "end": "(?=[;)}\\]]|\\|(?![#\\-:!?.@*/&%^+<=>|~$\\\\])|\\b(and|class|constraint|exception|external|include|inherit|let|method|module|nonrec|open|private|rec|type|val|with)\\b)",
            "beginCaptures": {
              "1": { "name": "variable.other.class.js variable.interpolation keyword.operator keyword.control" }
            },
            "patterns": [
              { "include": "#value-expression-constructor" },
              {
                "match": "([:])|\\b(of)\\b|([&])",
                "captures": {
                  "1": { "name": "keyword.control.less" },
                  "2": { "name": "keyword.other" },
                  "3": { "name": "variable.other.class.js variable.interpolation keyword.operator keyword.control" }
                }
              },
              { "include": "#value-expression-constructor-polymorphic" },
              { "include": "#type-expression" }
            ]
          }
        ]
      },
      "type-expression-record": {
        "begin": "{",
        "end": "}",
        "patterns": [
          { "include": "#type-expression-record-item" }
        ]
      },
      "type-expression-record-field-sans-modifier": {
        "begin": "\\b([_[:lower:]][[:word:]]*)\\b",
        "end": "(,)|(?=[,}])",
        "beginCaptures": {
          "1": { "name": "markup.inserted constant.language support.property-value entity.name.filename" }
        },
        "endCaptures": {
          "1": { "name": "variable.other.class.js variable.interpolation keyword.operator keyword.control" }
        },
        "patterns": [
          { "include": "#comment" },
          {
            "begin": "(:)",
            "end": "(?=[,}])",
            "beginCaptures": {
              "1": { "name": "variable.other.class.js variable.interpolation keyword.operator keyword.control" }
            },
            "patterns": [
              { "include": "#type-expression" }
            ]
          }
        ]
      },
      "type-expression-record-field": {
        "patterns": [
          {
            "begin": "\\b(mutable)\\b",
            "end": "(?<=[,])|(?=})",
            "beginCaptures": {
              "1": { "name": "variable.other.class.js variable.interpolation storage.modifier" }
            },
            "patterns": [
              { "include": "#type-expression-record-field-sans-modifier" }
            ]
          },
          { "include": "#type-expression-record-field-sans-modifier" }
        ]
      },
      "type-expression-record-item": {
        "patterns": [
          { "include": "#comment" },
          { "include": "#module-path-simple-prefix" },
          { "include": "#type-expression-record-field" }
        ]
      },
      "type-expression-variable": {
        "match": "(')([_[:lower:]][[:word:]]*)\\b(?!\\.[[:upper:]])",
        "captures": {
          "1": { "name": "comment" },
          "2": { "name": "variable.parameter" }
        }
      },
      "value-expression": {
        "patterns": [
          { "include": "#attribute" },
          { "include": "#comment" },
          { "include": "#extension-node" },
          { "include": "#jsx" },
          { "include": "#operator" },
          { "include": "#value-expression-builtin" },
          { "include": "#value-expression-if-then-else" },
          { "include": "#value-expression-atomic" },
          { "include": "#module-path-simple-prefix" },
          {
            "match": "[:?]",
            "name": "variable.other.class.js variable.interpolation keyword.operator keyword.control"
          },
          { "include": "#record-path" }
        ]
      },
      "value-expression-atomic": {
        "patterns": [
          { "include": "#value-expression-literal" },
          { "include": "#value-expression-literal-list-or-array" },
          { "include": "#value-expression-for" },
          { "include": "#value-expression-fun" },
          { "include": "#value-expression-block-or-record-or-object" },
          { "include": "#value-expression-label" },
          { "include": "#value-expression-parens" },
          { "include": "#value-expression-switch" },
          { "include": "#value-expression-try" },
          { "include": "#value-expression-while" }
        ]
      },
      "value-expression-atomic-with-paths": {
        "patterns": [
          { "include": "#value-expression-atomic" },
          { "include": "#module-path-simple-prefix" },
          { "include": "#record-path-suffix" }
        ]
      },
      "value-expression-block": {
        "begin": "{",
        "end": "}",
        "patterns": [
          { "include": "#value-expression-block-item" }
        ]
      },
      "value-expression-block-item": {
        "patterns": [
          { "include": "#module-item-let" },
          { "include": "#value-expression" }
        ]
      },
      "value-expression-block-look": {
        "begin": "(?![[:space:]]*($|\\.\\.\\.|([[:upper:]][[:word:]]*\\.)*([[:lower:]][[:word:]]*)[[:space:]]*(?:,|:(?![=]))))",
        "end": "(?=})",
        "patterns": [
          { "include": "#value-expression-block-item" }
        ]
      },
      "value-expression-block-or-record-or-object": {
        "begin": "{",
        "end": "}",
        "patterns": [
          { "include": "#comment" },
          { "include": "#module-path-simple-prefix" },
          { "include": "#value-expression-object-look" },
          { "include": "#value-expression-record-look" },
          { "include": "#value-expression-block-look" }
        ]
      },
      "value-expression-builtin": {
        "match": "\\b(assert|decr|failwith|fprintf|ignore|incr|land|lazy|lor|lsl|lsr|lxor|mod|new|not|printf|ref)\\b|\\b(raise)\\b",
        "captures": {
          "1": { "name": "keyword.control" },
          "2": { "name": "keyword.control.trycatch" }
        }
      },
      "value-expression-constructor": {
        "match": "\\b([[:upper:]][[:word:]]*)\\b(?![[:space:]]*[\\.])",
        "captures": {
          "1": { "name": "constant.language" }
        }
      },
      "value-expression-constructor-polymorphic": {
        "match": "(`)([[:alpha:]][[:word:]]*)\\b(?!\\.)",
        "captures": {
          "1": { "name": "constant.other.symbol keyword.control.less variable.parameter" },
          "2": { "name": "constant.language" }
        }
      },
      "value-expression-for": {
        "begin": "(?=\\b(for)\\b)",
        "end": "(?<=})|(?=[;]|\\b(and|as|class|constraint|exception|external|include|inherit|let|method|nonrec|open|private|rec|type|val|with)\\b)",
        "patterns": [
          { "include": "#value-expression-for-head" },
          { "include": "#value-expression-block" }
        ]
      },
      "value-expression-for-head": {
        "begin": "(?=\\b(for)\\b)",
        "end": "(?={)|(?=[;]|\\b(and|as|class|constraint|exception|external|include|inherit|let|method|nonrec|open|private|rec|type|val|with)\\b)",
        "patterns": [
          {
            "begin": "\\b(for)\\b",
            "end": "(?=\\b(in)\\b)|(?=[;]|\\b(and|as|class|constraint|exception|external|include|inherit|let|method|nonrec|open|private|rec|type|val|with)\\b)",
            "beginCaptures": {
              "1": { "name": "keyword.control.loop" }
            },
            "patterns": [
              { "include": "#comment" },
              { "include": "#pattern-variable" }
            ]
          },
          {
            "begin": "\\b(in)\\b",
            "end": "(?=\\b(to)\\b)|(?=[;]|\\b(and|as|class|constraint|exception|external|include|inherit|let|method|nonrec|open|private|rec|type|val|with)\\b)",
            "beginCaptures": {
              "1": { "name": "keyword.control.loop" }
            },
            "patterns": [
              { "include": "#comment" },
              { "include": "#value-expression-atomic-with-paths" }
            ]
          },
          {
            "begin": "\\b(to)\\b",
            "end": "(?={)|(?=[;]|\\b(and|as|class|constraint|exception|external|include|inherit|let|method|nonrec|open|private|rec|type|val|with)\\b)",
            "beginCaptures": {
              "1": { "name": "keyword.control.loop" }
            },
            "patterns": [
              { "include": "#comment" },
              { "include": "#value-expression-atomic-with-paths" }
            ]
          },
          { "include": "#value-expression-block" }
        ]
      },
      "value-expression-fun": {
        "begin": "\\b(fun)\\b",
        "end": "(?=[;\\)}]|\\b(and|class|constraint|exception|external|include|inherit|let|method|module|nonrec|open|private|rec|type|val|with)\\b)",
        "beginCaptures": {
          "1": { "name": "keyword.control" }
        },
        "patterns": [
          { "include": "#value-expression-fun-pattern-match-rule-lhs" },
          { "include": "#value-expression-fun-pattern-match-rule-rhs" }
        ]
      },
      "value-expression-fun-pattern-match-rule-lhs": {
        "begin": "(?=\\|(?![#\\-:!?.@*/&%^+<=>|~$\\\\]))|(?<=fun)",
        "end": "(\\|(?![#\\-:!?.@*/&%^+<=>|~$\\\\]))|(?==>)|(?=[;\\)}]|\\b(and|class|constraint|exception|external|include|inherit|let|method|module|nonrec|open|private|rec|type|val|with)\\b)",
        "applyEndPatternLast": true,
        "beginCaptures": {
          "1": { "name": "variable.other.class.js variable.interpolation keyword.operator keyword.control" }
        },
        "endCaptures": {
          "1": { "name": "variable.other.class.js variable.interpolation keyword.operator keyword.control" }
        },
        "patterns": [
          { "include": "#pattern-guard" },
          { "include": "#pattern" }
        ]
      },
      "value-expression-fun-pattern-match-rule-rhs": {
        "begin": "(=>)",
        "end": "(?=[;\\)}]|\\|(?![#\\-:!?.@*/&%^+<=>|~$\\\\])|\\b(and)\\b)",
        "beginCaptures": {
          "1": { "name": "keyword.control.less" }
        },
        "patterns": [
          { "include": "#value-expression" }
        ]
      },
      "value-expression-if-then-else": {
        "begin": "\\b(if)\\b",
        "end": "(?=[;\\)\\]}])",
        "applyEndPatternLast": true,
        "beginCaptures": {
          "1": { "name": "keyword.control.conditional" }
        },
        "patterns": [
          { "include": "#comment" },
          {
            "begin": "\\b(else)\\b",
            "end": "(?=[;\\)\\]}])",
            "beginCaptures": {
              "1": { "name": "keyword.control.conditional" }
            },
            "patterns": [
              { "include": "#value-expression" }
            ]
          },
          { "include": "#value-expression-atomic-with-paths" }
        ]
      },
      "value-expression-lazy": {
        "comment": "FIXME",
        "match": "\\b(lazy)\\b",
        "captures": {
          "1": { "name": "keyword.other" }
        }
      },
      "value-expression-label": {
        "begin": "\\b([_[:lower:]][[:word:]]*)\\b[[:space:]]*(::)(\\?)?",
        "end": "(?![[:space:]])",
        "beginCaptures": {
          "1": { "name": "markup.inserted constant.language support.property-value entity.name.filename" },
          "2": { "name": "keyword.control" },
          "3": { "name": "storage.type" }
        },
        "patterns": [
          { "include": "#value-expression" }
        ]
      },
      "value-expression-literal": {
        "patterns": [
          { "include": "#value-expression-literal-boolean" },
          { "include": "#value-expression-literal-character" },
          { "include": "#value-expression-constructor" },
          { "include": "#value-expression-constructor-polymorphic" },
          { "include": "#value-expression-lazy" },
          { "include": "#value-expression-literal-numeric" },
          { "include": "#value-expression-literal-string" },
          { "include": "#value-expression-literal-unit" }
        ]
      },
      "value-expression-literal-boolean": {
        "match": "\\b(false|true)\\b",
        "name": "constant.language"
      },
      "value-expression-literal-character": {
        "match": "(')([[:space:]]|[[:graph:]]|\\\\[\\\\\"'ntbr]|\\\\[[:digit:]][[:digit:]][[:digit:]]|\\\\x[[:xdigit:]][[:xdigit:]]|\\\\o[0-3][0-7][0-7])(')",
        "name": "constant.character"
      },
      "value-expression-literal-list-or-array": {
        "begin": "(\\[\\|?)(?![@%])",
        "end": "(\\|?\\])",
        "beginCaptures": {
          "1": { "name": "constant.language.list" }
        },
        "endCaptures": {
          "1": { "name": "constant.language.list" }
        },
        "patterns": [
          { "include": "#value-expression-literal-list-or-array-separator" },
          { "include": "#value-expression" },
          { "include": "#value-expression-literal-list-or-array" }
        ]
      },
      "value-expression-literal-list-or-array-separator": {
        "match": "(,)|(\\.\\.\\.)",
        "captures": {
          "1": { "name": "variable.other.class.js variable.interpolation keyword.operator keyword.control" },
          "2": { "name": "keyword.control" }
        }
      },
      "value-expression-literal-numeric": {
        "patterns": [
          {
            "match": "([-])?([[:digit:]][_[:digit:]]*)(?:(\\.)([_[:digit:]]*))?(?:([eE])([\\-\\+])?([[:digit:]][_[:digit:]]*))?(?![bBoOxX])",
            "captures": {
              "1": { "name": "keyword.control.less" },
              "2": { "name": "constant.numeric" },
              "3": { "name": "variable.other.class.js variable.interpolation keyword.operator keyword.control" },
              "4": { "name": "constant.numeric" },
              "5": { "name": "keyword.control.less" },
              "6": { "name": "keyword.control.less" },
              "7": { "name": "constant.numeric" }
            }
          },
          {
            "match": "([-])?(0[xX])([[:xdigit:]][_[:xdigit:]]*)(?:(\\.)([_[:xdigit:]]*))?(?:([pP])([\\-\\+])?([[:digit:]][_[:digit:]]*))?",
            "captures": {
              "1": { "name": "keyword.control.less" },
              "2": { "name": "keyword.control.less" },
              "3": { "name": "constant.numeric" },
              "4": { "name": "variable.other.class.js variable.interpolation keyword.operator keyword.control" },
              "5": { "name": "constant.numeric" },
              "6": { "name": "keyword.control.less" },
              "7": { "name": "keyword.control.less" },
              "8": { "name": "constant.numeric" }
            }
          },
          {
            "match": "([-])?(0[oO])([0-7][_0-7]*)",
            "captures": {
              "1": { "name": "keyword.control.less" },
              "2": { "name": "keyword.control.less" },
              "3": { "name": "constant.numeric" }
            }
          },
          {
            "match": "([-])?(0[bB])([0-1][_0-1]*)",
            "captures": {
              "1": { "name": "keyword.control.less" },
              "2": { "name": "keyword.control.less" },
              "3": { "name": "constant.numeric" }
            }
          }
        ]
      },
      "value-expression-literal-string": {
        "patterns": [
          {
            "begin": "(?<![[:alpha:]])js_expr(?!=[[:word:]])",
            "end": "(?<=\")|(\\|)([_[:lower:]]*)?(})|(?=[^[:space:]\"{])",
            "endCaptures": {
              "1": { "name": "keyword.control.flow" },
              "2": { "name": "constant.language" },
              "3": { "name": "keyword.control.flow" }
            },
            "patterns": [
              {
                "begin": "({)([_[:lower:]]*)?(\\|)",
                "end": "(?=\\|\\2})",
                "comment": "meta.separator",
                "beginCaptures": {
                  "1": { "name": "keyword.control.flow" },
                  "2": { "name": "constant.language" },
                  "3": { "name": "keyword.control.flow" }
                },
                "patterns": [
                  { "include": "source.js" }
                ]
              },
              {
                "begin": "\"",
                "end": "\"",
                "comment": "meta.separator",
                "patterns": [
                  { "include": "source.js" }
                ]
              }
            ]
          },
          {
            "begin": "({)([_[:lower:]]*)?(\\|)",
            "end": "(\\|)(\\2)(})",
            "name": "string.double string.regexp",
            "beginCaptures": {
              "1": { "name": "keyword.control.flow" },
              "2": { "name": "constant.language" },
              "3": { "name": "keyword.control.flow" }
            },
            "endCaptures": {
              "1": { "name": "keyword.control.flow" },
              "2": { "name": "constant.language" },
              "3": { "name": "keyword.control.flow" }
            }
          },
          {
            "begin": "\"",
            "end": "\"",
            "name": "string.double string.regexp",
            "patterns": [
              { "include": "#value-expression-literal-string-escape" }
            ]
          }
        ]
      },
      "value-expression-literal-string-escape": {
        "patterns": [
          {
            "comment": "FIXME: make escapes into separate rule",
            "match": "\\\\[\\\\\"'ntbr ]|\\\\[[:digit:]][[:digit:]][[:digit:]]|\\\\x[[:xdigit:]][[:xdigit:]]|\\\\o[0-3][0-7][0-7]",
            "name": "constant.character"
          },
          {
            "match": "(@)([ \\[\\],.]|\\\\n)",
            "captures": {
              "1": { "name": "keyword.control.less" },
              "2": { "name": "constant.language" }
            }
          },
          {
            "comment": "FIXME: don't highlight in external strings",
            "match": "(%)([ads])?",
            "captures": {
              "1": { "name": "constant.language" },
              "2": { "name": "variable.other.readwrite.instance string.other.link variable.language" }
            }
          }
        ]
      },
      "value-expression-literal-unit": {
        "match": "\\(\\)",
        "name": "constant.language.unit"
      },
      "value-expression-object-look": {
        "comment": "FIXME: is there a better way than listing all the keywords?",
        "begin": "(?:\\G|^)[[:space:]]*(?=method)",
        "end": "(?=})",
        "patterns": [
          { "include": "#object-item" }
        ]
      },
      "value-expression-parens": {
        "begin": "(?=\\()",
        "end": "(\\))|(?=[;}]|\\b(and|class|constraint|exception|external|include|inherit|let|method|module|nonrec|open|private|rec|type|val|with)\\b)",
        "endCaptures": {
        },
        "patterns": [
          { "include": "#condition-lhs" },
          { "include": "#value-expression-parens-lhs" },
          { "include": "#type-annotation-rhs" }
        ]
      },
      "value-expression-parens-lhs": {
        "begin": "(\\()|(,)",
        "end": "(?=[?,:\\)]|\\b(and|as|class|constraint|exception|external|include|inherit|let|method|nonrec|open|private|rec|type|val|with)\\b)",
        "beginCaptures": {
          "2": { "name": "variable.other.class.js variable.interpolation keyword.operator keyword.control" }
        },
        "patterns": [
          {
            "begin": "\\b(module)\\b",
            "end": "(?=\\))",
            "beginCaptures": {
              "1": { "name": "keyword.other" }
            },
            "patterns": [
              { "include": "#module-path-simple" }
            ]
          },
          { "include": "#value-expression" }
        ]
      },
      "value-expression-record-field": {
        "patterns": [
          {
            "begin": "(\\.\\.\\.)",
            "end": "(,)|(?=})",
            "beginCaptures": {
              "1": { "name": "keyword.control" }
            },
            "endCaptures": {
              "1": { "name": "variable.other.class.js variable.interpolation keyword.operator keyword.control" }
            },
            "patterns": [
              { "include": "#comment" },
              { "include": "#module-path-simple-prefix" },
              {
                "begin": "(?=[\\.])",
                "end": "(?=[:,])",
                "patterns": [
                  {
                    "match": "\\b[[:lower:]][[:word:]]*\\b",
                    "name": "markup.inserted constant.language support.property-value entity.name.filename"
                  }
                ]
              },
              {
                "begin": "(:)",
                "end": "(?=[,}])",
                "beginCaptures": {
                  "1": { "name": "variable.other.class.js variable.interpolation keyword.operator keyword.control" }
                },
                "patterns": [
                  { "include": "#value-expression" }
                ]
              }
            ]
          },
          {
            "begin": "\\b[[:upper:]][[:word:]]*\\b",
            "end": "(,)|(?=})",
            "beginCaptures": {
              "1": { "name": "support.class entity.name.class" }
            },
            "endCaptures": {
              "1": { "name": "variable.other.class.js variable.interpolation keyword.operator keyword.control" }
            },
            "patterns": [
              { "include": "#module-path-simple-prefix" },
              {
                "begin": "(:)",
                "end": "(?=[,}])",
                "beginCaptures": {
                  "1": { "name": "variable.other.class.js variable.interpolation keyword.operator keyword.control" }
                },
                "patterns": [
                  { "include": "#value-expression" }
                ]
              }
            ]
          },
          {
            "begin": "\\b([[:lower:]][[:word:]]*)\\b",
            "end": "(,)|(?=})",
            "beginCaptures": {
              "1": { "name": "markup.inserted constant.language support.property-value entity.name.filename" }
            },
            "endCaptures": {
              "1": { "name": "variable.other.class.js variable.interpolation keyword.operator keyword.control" }
            },
            "patterns": [
              {
                "begin": "(:)",
                "end": "(?=[,}])",
                "beginCaptures": {
                  "1": { "name": "variable.other.class.js variable.interpolation keyword.operator keyword.control" }
                },
                "patterns": [
                  { "include": "#value-expression" }
                ]
              }
            ]
          }
        ]
      },
      "value-expression-record-item": {
        "patterns": [
          { "include": "#comment" },
          { "include": "#module-path-simple-prefix" },
          { "include": "#value-expression-record-field" }
        ]
      },
      "value-expression-switch": {
        "begin": "\\b(switch)\\b",
        "end": "(?<=})",
        "beginCaptures": {
          "1": { "name": "keyword.control.switch" }
        },
        "patterns": [
          { "include": "#value-expression-switch-head" },
          { "include": "#value-expression-switch-body" }
        ]
      },
      "value-expression-switch-body": {
        "begin": "{",
        "end": "}",
        "patterns": [
          { "include": "#comment" },
          { "include": "#value-expression-switch-pattern-match-rule" }
        ]
      },
      "value-expression-switch-head": {
        "begin": "(?<=switch)",
        "end": "(?<!switch)(?={)|(?=[;\\)]|\\b(and|as|class|constraint|exception|external|include|inherit|let|method|nonrec|open|private|rec|type|val|with)\\b)",
        "patterns": [
          { "include": "#comment" },
          {
            "begin": "\\G[[:space:]]*+{",
            "end": "}[[:space:]]*+",
            "patterns": [
              { "include": "#value-expression-block-item" }
            ]
          },
          { "include": "#value-expression-atomic-with-paths" }
        ]
      },
      "value-expression-switch-pattern-match-rule": {
        "patterns": [
          { "include": "#value-expression-switch-pattern-match-rule-lhs" },
          { "include": "#value-expression-switch-pattern-match-rule-rhs" }
        ]
      },
      "value-expression-switch-pattern-match-rule-lhs": {
        "begin": "(?=\\|(?![#\\-:!?.@*/&%^+<=>|~$\\\\]))",
        "end": "(?==>|[;\\)}])",
        "patterns": [
          { "include": "#pattern-guard" },
          { "include": "#pattern" }
        ]
      },
      "value-expression-switch-pattern-match-rule-rhs": {
        "begin": "(=>)",
        "end": "(?=}|\\|(?![#\\-:!?.@*/&%^+<=>|~$\\\\]))",
        "beginCaptures": {
          "1": { "name": "keyword.control.less" }
        },
        "patterns": [
          { "include": "#value-expression-block-item" }
        ]
      },
      "value-expression-try": {
        "begin": "\\b(try)\\b",
        "end": "(?<=})|(?=[;\\)]|\\b(and|as|class|constraint|exception|external|include|inherit|let|method|nonrec|open|private|rec|type|val|with)\\b)",
        "beginCaptures": {
          "1": { "name": "keyword.control.trycatch" }
        },
        "patterns": [
          { "include": "#value-expression-try-head" },
          { "include": "#value-expression-switch-body" }
        ]
      },
      "value-expression-try-head": {
        "begin": "(?<=try)",
        "end": "(?<!try)(?={)|(?=[;\\)]|\\b(and|as|class|constraint|exception|external|include|inherit|let|method|nonrec|open|private|rec|type|val|with)\\b)",
        "beginCaptures": {
          "1": { "name": "keyword.control" }
        },
        "patterns": [
          { "include": "#comment" },
          {
            "begin": "\\G[[:space:]]*+{",
            "end": "}[[:space:]]*+",
            "patterns": [
              { "include": "#value-expression-block-item" }
            ]
          },
          { "include": "#value-expression-atomic-with-paths" }
        ]
      },
      "value-expression-while": {
        "begin": "\\b(while)\\b",
        "end": "(?<=})|(?=[;\\)]|\\b(and|as|class|constraint|exception|external|include|inherit|let|method|nonrec|open|private|rec|type|val|with)\\b)",
        "beginCaptures": {
          "1": { "name": "keyword.control.loop" }
        },
        "patterns": [
          { "include": "#value-expression-while-head" },
          { "include": "#value-expression-block" }
        ]
      },
      "value-expression-while-head": {
        "begin": "(?<=while)[[:space:]]*+",
        "end": "(?={)|(?=[;\\)]|\\b(and|as|class|constraint|exception|external|include|inherit|let|method|nonrec|open|private|rec|type|val|with)\\b)",
        "patterns": [
          { "include": "#comment" },
          { "include": "#value-expression-atomic-with-paths" }
        ]
      },
      "value-expression-record-look": {
        "begin": "(?=\\.\\.\\.|([[:upper:]][[:word:]]*\\.)*([[:lower:]][[:word:]]*)[[:space:]]*[,:}])",
        "end": "(?=})",
        "patterns": [
          { "include": "#value-expression-record-item" }
        ]
      }
    }
=======
	"foldingStartMarker": "{",
	"foldingStopMarker": "}",
	"name": "ReasonLIGO",
	"scopeName": "source.religo",
	"fileTypes": [ "religo", "rligo" ],
	"patterns": [
	  { "include": "#macro" },
	  { "include": "#type-decl" },
	  { "include": "#let-decl" },
	  { "include": "#comment" }
	],
	"repository": {
	  "macro": {
		"name": "string.quoted.double.religo",
		"begin": "^\\s*((#)\\w+)",
		"end": "$",
		"beginCaptures": {
		  "1": { "name": "meta.preprocessor.religo" },
		  "2": { "name": "punctuation.definition.directive.religo" }
		},
		"endCaptures": {},
		"patterns": [ { "include": "#string" }, { "include": "#comment" } ]
	  },
	  "let-decl": {
		"begin": "\\b(let)\\b",
		"end": "(?=let|type|\\[@|\\/\\*|\\/\\/)",
		"beginCaptures": {
		  "1": { "name": "keyword.other.let-binding.religo" }
		},
		"endCaptures": {},
		"patterns": [
		  { "include": "#let-name" },
		  { "include": "#expr" },
		  { "include": "#comment" }
		]
	  },
	  "let-name": {
		"begin": "\\G[ ]*(\\b(rec)\\b\\s\\b)?([a-z_][A-Za-z0-9_]*)\\b",
		"end": "(\\=)",
		"beginCaptures": {
		  "2": { "name": "storage.modifier.recursive.religo" },
		  "3": { "name": "entity.name.variable.religo" }
		},
		"endCaptures": {
		  "1": { "name": "keyword.operator.assignment.religo" }
		},
		"patterns": [
		  { "include": "#type_annotation" },
		  { "include": "#comment" }
		]
	  },
	  "type_annotation": {
		"begin": "\\G[ ]*(\\:)",
		"end": "(?=\\=)",
		"beginCaptures": {},
		"endCaptures": {},
		"patterns": [ { "include": "#pattern" }, { "include": "#comment" } ]
	  },
	  "operators": {
		"name": "keyword.operator.religo",
		"match": "\\b(mod|ediv)\\b|(\\+|\\-|\\*|\\/|==|\\|\\||\\&\\&)",
		"captures": {}
	  },
	  "string": {
		"name": "string.quoted.double.religo",
		"begin": "\"",
		"end": "\"",
		"beginCaptures": {},
		"endCaptures": {},
		"patterns": [
		  {
			"name": "constant.character.escape.religo",
			"match": "\\\\.",
			"captures": {}
		  }
		]
	  },
	  "record_expr": {
		"begin": "(?<=\\=)\\s*\\{",
		"end": "\\}",
		"beginCaptures": {},
		"endCaptures": {},
		"patterns": [
		  { "include": "#tuple_record_name" },
		  { "include": "#expr" }
		]
	  },
	  "tuple_record_name": {
		"begin": "(?<=\\(|,|\\{)\\s*([a-z][A-Za-z0-9_]*)\\s*(?=\\,|:|\\)|\\})",
		"end": "(?!\\,|\\)|\\})",
		"beginCaptures": { "1": { "name": "variable.parameter.religo" } },
		"endCaptures": {},
		"patterns": [ { "include": "#comment" } ]
	  },
	  "tuple_arg_annot_type": {
		"begin": "\\:[ ]*",
		"end": "(?=,|\\)|\\=\\>|\\})",
		"beginCaptures": {},
		"endCaptures": {},
		"patterns": [ { "include": "#pattern" } ]
	  },
	  "if-or-switch-block": {
		"begin": "\\b(if|switch)\\b[ ]*(\\(|[a-z_])",
		"end": "\\)",
		"beginCaptures": { "1": { "name": "keyword.control.religo" } },
		"endCaptures": {},
		"patterns": [ { "include": "#expr" } ]
	  },
	  "constructor": {
		"name": "variable.other.enummember",
		"match": "(\\b[A-Z][a-zA-Z0-9_]*(\\b|\\())",
		"captures": {}
	  },
	  "expr": {
		"patterns": [
		  { "include": "#string" },
		  { "include": "#comment" },
		  { "include": "#if-or-switch-block" },
		  {
			"name": "keyword.control.else.religo",
			"match": "\\b(else)\\b",
			"captures": {}
		  },
		  { "include": "#record_expr" },
		  { "include": "#tuple_record_name" },
		  { "include": "#tuple_arg_annot_type" },
		  { "include": "#builtin-modules" },
		  { "include": "#operators" },
		  {
			"match": "\\b([A-Z][a-zA-Z0-9_]+)\\.\\b",
			"captures": { "1": { "name": "storage.class.religo" } }
		  },
		  {
			"match": "\\b([a-z_][a-zA-Z0-9_]*)\\b",
			"captures": { "1": { "name": "storage.var.religo" } }
		  },
		  { "include": "#constructor" },
		  {
			"name": "constant.numeric.religo",
			"match": "\\b([0-9_]+)(tez|mutez|n)?\\b",
			"captures": {}
		  },
		  {
			"name": "constant.numeric.religo",
			"match": "\\b0x([0-9_]+)?\\b",
			"captures": {}
		  },
		  {
			"name": "constant.language.religo",
			"match": "\\b(true|false)\\b",
			"captures": {}
		  }
		]
	  },
	  "type-decl": {
		"begin": "\\b(type)\\b",
		"end": "(?=let|type|\\[@|\\/\\*|\\/\\/)",
		"beginCaptures": { "1": { "name": "keyword.other.type.religo" } },
		"endCaptures": {},
		"patterns": [
		  { "include": "#comment" },
		  { "include": "#type-identifier" },
		  { "include": "#type-decl-identifier" }
		]
	  },
	  "type-decl-identifier": {
		"begin": "(=)",
		"end": "(?=let|type|\\[@|\\/\\*|\\/\\/)",
		"beginCaptures": {
		  "1": { "name": "keyword.operator.assignment.religo" }
		},
		"endCaptures": {},
		"patterns": [ { "include": "#comment" }, { "include": "#pattern" } ]
	  },
	  "builtin-types": {
		"name": "support.type.religo",
		"match":
		  "\\b(int|nat|address|tez|contract|list|option|unit|bool|signature|bytes|big_map|chain_id|key|key_hash|map|operation|set|string|timestamp)\\b",
		"captures": {}
	  },
	  "builtin-big-map": {
		"match":
		  "\\b(Big_map)\\.(empty|literal|find_opt|mem|update|add|remove|get_and_update|identifier)\\b",
		"captures": {
		  "1": { "name": "support.class.religo" },
		  "2": { "name": "support.function.religo" }
		}
	  },
	  "builtin-bitwise": {
		"match": "\\b(Bitwise)\\.(and|or|xor|shift_left|shift_right)\\b",
		"captures": {
		  "1": { "name": "support.class.religo" },
		  "2": { "name": "support.function.religo" }
		}
	  },
	  "builtin-bytes": {
		"match": "\\b(Bytes)\\.(concat|sub|pack|unpack|length)\\b",
		"captures": {
		  "1": { "name": "support.class.religo" },
		  "2": { "name": "support.function.religo" }
		}
	  },
	  "builtin-crypto": {
		"match": "\\b(Crypto)\\.(blake2b|sha256|sha512|hash_key|check)\\b",
		"captures": {
		  "1": { "name": "support.class.religo" },
		  "2": { "name": "support.function.religo" }
		}
	  },
	  "builtin-list": {
		"match":
		  "\\b(List)\\.(length|size|head_opt|tail_opt|iter|map|fold|fold_left|fold_right)\\b",
		"captures": {
		  "1": { "name": "support.class.religo" },
		  "2": { "name": "support.function.religo" }
		}
	  },
	  "builtin-map": {
		"match":
		  "\\b(Map)\\.(empty|literal|find_opt|update|add|remove|iter|map|fold|size|mem|get_and_update)\\b",
		"captures": {
		  "1": { "name": "support.class.religo" },
		  "2": { "name": "support.function.religo" }
		}
	  },
	  "builtin-set": {
		"match":
		  "\\b(Set)\\.(empty|literal|mem|cardinal|add|remove|iter|fold|fold_desc)\\b",
		"captures": {
		  "1": { "name": "support.class.religo" },
		  "2": { "name": "support.function.religo" }
		}
	  },
	  "builtin-string": {
		"match": "\\b(String)\\.(length|sub|concat)\\b",
		"captures": {
		  "1": { "name": "support.class.religo" },
		  "2": { "name": "support.function.religo" }
		}
	  },
	  "builtin-tezos": {
		"match":
		  "\\b(Tezos)\\.(now|balance|amount|sender|address|self_address|self|source|implicit_account|create_contract|failwith|chain_id|transaction|set_delegate|get_contract_opt|get_entrypoint_opt|level|pairing_check|sapling_empty_state|sapling_verify_update|create_ticket|read_ticket|split_ticket|join_tickets|level|pairing_check|never)\\b",
		"captures": {
		  "1": { "name": "support.class.religo" },
		  "2": { "name": "support.function.religo" }
		}
	  },
	  "builtin-test": {
		"match":
		  "\\b(Test)\\.(originate|set_now|set_source|set_baker|transfer|transfer_exn|get_storage|get_balance|michelson_equal|log|reset_state|nth_bootstrap_account|last_originations|compile_expression|compile_expression_subst|compile_value)\\b",
		"captures": {
		  "1": { "name": "support.class.religo" },
		  "2": { "name": "support.function.religo" }
		}
	  },
	  "builtin-toplevel": {
		"match": "\\b(is_nat|abs|int|failwith|assert|ediv)\\b",
		"captures": {
		  "1": { "name": "support.class.religo" },
		  "2": { "name": "support.function.religo" }
		}
	  },
	  "builtin-modules": {
		"patterns": [
		  { "include": "#builtin-big-map" },
		  { "include": "#builtin-bitwise" },
		  { "include": "#builtin-bytes" },
		  { "include": "#builtin-crypto" },
		  { "include": "#builtin-list" },
		  { "include": "#builtin-map" },
		  { "include": "#builtin-set" },
		  { "include": "#builtin-string" },
		  { "include": "#builtin-tezos" },
		  { "include": "#builtin-test" },
		  { "include": "#builtin-toplevel" }
		]
	  },
	  "pattern": {
		"patterns": [
		  { "include": "#pattern-par" },
		  { "include": "#pattern-record" },
		  { "include": "#pattern-sum" },
		  { "include": "#builtin-types" },
		  {
			"name": "storage.type.religo",
			"match": "\\b([_a-z][a-zA-Z0-9$_]*)\\b",
			"captures": {}
		  }
		]
	  },
	  "pattern-par": {
		"begin": "\\(",
		"end": "\\)",
		"beginCaptures": {},
		"endCaptures": {},
		"patterns": [ { "include": "#pattern" } ]
	  },
	  "pattern-sum": {
		"match": "\\b(\\|?[A-Z][a-zA-Z0-9_]*)+\\b",
		"captures": { "1": { "name": "variable.other.enummember" } }
	  },
	  "pattern-record": {
		"begin": "{",
		"end": "}",
		"beginCaptures": {},
		"endCaptures": {},
		"patterns": [
		  { "include": "#comment" },
		  { "include": "#pattern-record-item" }
		]
	  },
	  "pattern-record-item": {
		"begin": "([a-z_][A-Za-z0-9_]*)",
		"end": "(?=\\,|\\})",
		"beginCaptures": { "1": { "name": "entity.name.type.religo" } },
		"endCaptures": {},
		"patterns": [ { "include": "#comment" }, { "include": "#pattern" } ]
	  },
	  "type-identifier": {
		"match": "\\b([_a-z][a-zA-Z0-9$_]*)\\b",
		"captures": { "1": { "name": "entity.name.type.religo" } }
	  },
	  "comment": {
		"patterns": [
		  {
			"name": "comment.line.double-slash.religo",
			"match": "(//.*)",
			"captures": {}
		  },
		  {
			"name": "comment.block.religo",
			"begin": "\\/\\*",
			"end": "\\*\\/",
			"beginCaptures": {},
			"endCaptures": {},
			"patterns": []
		  }
		]
	  }
	}
>>>>>>> fe884b6b
  }<|MERGE_RESOLUTION|>--- conflicted
+++ resolved
@@ -1,2034 +1,4 @@
 {
-<<<<<<< HEAD
-    "name": "ReasonLIGO",
-    "scopeName": "source.religo",
-    "fileTypes": [
-      "religo",
-      "rligo"
-    ],
-    "patterns": [
-      { "include": "#macro" },
-      { "include": "#structure-expression-block-item" },
-      { "include": "#value-expression" }
-    ],
-    "repository": {
-      "macro": {
-        "begin": "^((#)\\s*\\w+)",
-        "beginCaptures": {
-          "1": { "name": "meta.preprocessor.religo" },
-          "2": { "name": "punctuation.definition.directive.religo" }
-        },
-        "end": "$",
-        "patterns": [
-          { "include": "#comment" }
-        ]
-      },
-
-      "attribute": {
-        "begin": "(?=\\[(@{1,3})[[:space:]]*[[:alpha:]])",
-        "end": "\\]",
-        "patterns": [
-          {
-            "begin": "\\[(@{1,3})",
-            "end": "(?=[^_\\.'[:word:]])",
-            "beginCaptures": {
-              "1": { "name": "keyword.control.less" }
-            },
-            "patterns": [
-              { "include": "#attribute-identifier" }
-            ]
-          },
-          { "include": "#attribute-payload" }
-        ]
-      },
-      "attribute-identifier": {
-        "patterns": [
-          {
-            "match": "\\b([[:alpha:]][[:word:]]*)\\b[[:space:]]*(?:(\\.))",
-            "captures": {
-              "1": { "name": "support.class entity.name.class" },
-              "2": { "name": "keyword.control.less" }
-            }
-          },
-          {
-            "match": "\\b([[:alpha:]][[:word:]]*)\\b",
-            "name": "constant.language"
-          }
-        ]
-      },
-      "attribute-payload": {
-        "patterns": [
-          {
-            "begin": "(:)",
-            "end": "(?=\\])",
-            "beginCaptures": {
-              "1": { "name": "variable.other.class.js variable.interpolation keyword.operator keyword.control" }
-            },
-            "patterns": [
-              { "include": "#structure-expression" },
-              { "include": "#module-item-type" },
-              { "include": "#type-expression" }
-            ]
-          },
-          {
-            "begin": "([\\?])",
-            "end": "(?=\\])",
-            "beginCaptures": {
-              "1": { "name": "keyword.control.less" }
-            },
-            "patterns": [
-              { "include": "#pattern-guard" },
-              { "include": "#pattern" }
-            ]
-          },
-          { "include": "#structure-expression-block-item" },
-          { "include": "#value-expression" }
-        ]
-      },
-
-      "comment": {
-        "name": "comment",
-        "patterns": [
-          { "include": "#comment-block-doc" },
-          {	"include": "#comment-block"	},
-          {	"include": "#comment-standard"	}
-        ]
-      },
-      "comment-block": {
-        "begin": "/\\*",
-        "end": "\\*/",
-        "name": "comment.block",
-        "patterns": [
-          { "include": "#comment" }
-        ]
-      },
-          "comment-standard": {
-        "begin": "//",
-        "end": "\n",
-        "name": "comment.standard",
-        "patterns": [
-          { "include": "#comment" }
-        ]
-      },
-      "comment-block-doc": {
-        "begin": "/\\*\\*(?!/)",
-        "end": "\\*/",
-        "name": "comment.block.documentation",
-        "patterns": [
-          { "include": "#comment" }
-        ]
-      },
-      "condition-lhs": {
-        "begin": "(?<![#\\-:!?.@*/&%^+<=>|~$\\\\])([\\?])(?![#\\-:!?.@*/&%^+<=>|~$\\\\])",
-        "end": "(?=[\\)])",
-        "beginCaptures": {
-          "1": { "name": "keyword.control variable.interpolation" }
-        },
-        "patterns": [
-          {
-            "match": "(?:\\b|[[:space:]]+)([?])(?:\\b|[[:space:]]+)",
-            "name": "keyword.control variable.interpolation"
-          },
-          { "include": "#value-expression" }
-        ]
-      },
-      "extension-node": {
-        "begin": "(?=\\[(%{1,3})[[:space:]]*[[:alpha:]])",
-        "end": "\\]",
-        "patterns": [
-          {
-            "begin": "\\[(%{1,3})",
-            "end": "(?=[^_\\.'[:word:]])",
-            "beginCaptures": {
-              "1": { "name": "keyword.control.less" }
-            },
-            "patterns": [
-              { "include": "#attribute-identifier" }
-            ]
-          },
-          { "include": "#attribute-payload" }
-        ]
-      },
-      "jsx": {
-        "patterns": [
-          { "include": "#jsx-head" },
-          { "include": "#jsx-tail" }
-        ]
-      },
-      "jsx-attributes": {
-        "patterns": [
-          {
-            "begin": "\\b([[:lower:]][[:word:]]*)\\b[[:space:]]*(=)",
-            "end": "(?<![=])(?=[/>[:lower:]])",
-            "comment": "meta.separator",
-            "beginCaptures": {
-              "1": { "name": "entity.other.attribute-name" },
-              "2": { "name": "keyword.control.less" }
-            },
-            "patterns": [
-              { "include": "#value-expression-atomic-with-paths" }
-            ]
-          },
-          {
-            "match": "(\\b([[:lower:]][[:word:]]*)\\b[[:space:]]*+)",
-            "captures": {
-              "1": { "comment": "meta.separator" },
-              "2": { "name": "entity.other.attribute-name" }
-            }
-          }
-        ]
-      },
-      "jsx-body": {
-        "begin": "((>))",
-        "end": "(?=</)",
-        "beginCaptures": {
-          "1": { "comment": "meta.separator" },
-          "2": { "name": "punctuation.definition.tag.end.js" }
-        },
-        "patterns": [
-          {
-            "comment": "FIXME: seems necessary in order to properly tokenize `[[:word:]]</` boundary",
-            "match": "[[:lower:]][[:word:]]*"
-          },
-          { "include": "#value-expression" }
-        ]
-      },
-      "jsx-head": {
-        "begin": "((<))(?=[_[:alpha:]])",
-        "end": "((/>))|(?=</)",
-        "applyEndPatternLast": true,
-        "beginCaptures": {
-          "1": { "comment": "meta.separator" },
-          "2": { "name": "punctuation.definition.tag.begin.js" }
-        },
-        "endCaptures": {
-          "1": { "comment": "meta.separator" },
-          "2": { "name": "punctuation.definition.tag.end.js" }
-        },
-        "patterns": [
-          {
-            "begin": "\\G",
-            "end": "(?=[[:space:]/>])[[:space:]]*+",
-            "comment": "meta.separator",
-            "patterns": [
-              {
-                "match": "\\b[[:upper:]][[:word:]]*\\b",
-                "name": "entity.name.tag.inline.any.class"
-              },
-              {
-                "match": "\\b[[:lower:]][[:word:]]*\\b",
-                "name": "entity.name.tag.inline.any.html"
-              }
-            ]
-          },
-          { "include": "#jsx-attributes" },
-          { "include": "#jsx-body" }
-        ]
-      },
-      "jsx-tail": {
-        "begin": "\\G(/>)|(</)",
-        "end": "(>)",
-        "applyEndPatternLast": true,
-        "comment": "meta.separator",
-        "beginCaptures": {
-          "1": { "name": "punctuation.definition.tag.end.js" },
-          "2": { "name": "punctuation.definition.tag.begin.js" }
-        },
-        "endCaptures": {
-          "1": { "name": "punctuation.definition.tag.end.js" }
-        },
-        "patterns": [
-          {
-            "match": "\\b[[:upper:]][[:word:]]*\\b",
-            "name": "entity.name.tag.inline.any.class"
-          },
-          {
-            "match": "\\b[[:lower:]][[:word:]]*\\b",
-            "name": "entity.name.tag.inline.any.html"
-          }
-        ]
-      },
-      "module-name-extended": {
-        "patterns": [
-          { "include": "#module-name-simple" },
-          {
-            "begin": "([\\(])",
-            "end": "([\\)])",
-            "captures": {
-              "1": { "name": "constant.language" }
-            },
-            "patterns": [
-              { "include": "#module-path-extended" }
-            ]
-          }
-        ]
-      },
-      "module-name-simple": {
-        "match": "\\b[[:upper:]][[:word:]]*\\b",
-        "name": "support.class entity.name.class"
-      },
-      "module-path-extended": {
-        "patterns": [
-          { "include": "#module-name-extended" },
-          { "include": "#comment" },
-          {
-            "comment": "NOTE: end early to avoid too much reparsing",
-            "begin": "([\\.])",
-            "end": "(?<=[[:word:]\\)])|(?=[^\\.[:upper:]/])",
-            "beginCaptures": {
-              "1": { "name": "keyword.control.less" }
-            },
-            "patterns": [
-              {
-                "begin": "(?<=[\\.])",
-                "end": "(?<=[[:word:]\\)])|(?=[^\\.[:upper:]/])",
-                "patterns": [
-                  { "include": "#comment" },
-                  { "include": "#module-name-extended" }
-                ]
-              }
-            ]
-          }
-        ]
-      },
-      "module-path-extended-prefix": {
-        "begin": "(?=\\b[[:upper:]])",
-        "end": "([\\.])|(?=[;\\)}]|\\b(and|class|constraint|exception|external|include|inherit|let|method|module|nonrec|open|private|rec|type|val|with)\\b)",
-        "endCaptures": {
-          "1": { "name": "variable.other.class.js variable.interpolation keyword.operator keyword.control" }
-        },
-        "patterns": [
-          { "include": "#module-path-extended" }
-        ]
-      },
-      "module-path-simple": {
-        "patterns": [
-          { "include": "#module-name-simple" },
-          { "include": "#comment" },
-          {
-            "comment": "NOTE: end early to avoid too much reparsing",
-            "begin": "([\\.])",
-            "end": "(?<=[[:word:]\\)])|(?=[^\\.[:upper:]/])",
-            "beginCaptures": {
-              "1": { "name": "variable.other.class.js variable.interpolation keyword.operator keyword.control" }
-            },
-            "patterns": [
-              {
-                "begin": "(?<=[\\.])",
-                "end": "(?<=[[:word:]\\)])|(?=[^\\.[:upper:]/])",
-                "patterns": [
-                  { "include": "#comment" },
-                  { "include": "#module-name-simple" }
-                ]
-              }
-            ]
-          }
-        ]
-      },
-      "module-path-simple-prefix": {
-        "begin": "(?=\\b[[:upper:]])",
-        "end": "([\\.])|(?=[;\\)}]|\\b(and|class|constraint|exception|external|include|inherit|let|method|module|nonrec|open|private|rec|type|val|with)\\b)",
-        "endCaptures": {
-          "1": { "name": "variable.other.class.js variable.interpolation keyword.operator keyword.control" }
-        },
-        "patterns": [
-          { "include": "#module-path-simple" }
-        ]
-      },
-     "module-item-include": {
-        "begin": "\\b(include)\\b",
-        "end": "(;)|(?=}|\\b(class|constraint|exception|external|include|inherit|let|method|nonrec|open|private|type|val)\\b)",
-        "beginCaptures": {
-          "1": { "name": "keyword.control.include" }
-        },
-        "endCaptures": {
-          "1": { "name": "variable.other.class.js variable.interpolation keyword.operator keyword.control" }
-        },
-        "patterns": [
-          { "include": "#signature-expression" }
-        ]
-      },
-      "module-item-let": {
-        "begin": "\\b(let)\\b",
-        "end": "(;)|(?=}|\\b(class|constraint|exception|external|include|inherit|let|method|nonrec|open|private|type|val|with)\\b)",
-        "beginCaptures": {
-          "1": { "name": "keyword.other" }
-        },
-        "endCaptures": {
-          "1": { "name": "variable.other.class.js variable.interpolation keyword.operator keyword.control" }
-        },
-        "patterns": [
-          { "include": "#module-item-let-value" }
-        ]
-      },
-      "module-item-let-value": {
-        "patterns": [
-          { "include": "#module-item-let-value-and" },
-          { "include": "#module-item-let-value-rec" },
-          { "include": "#module-item-let-value-bind-name-params-type-body" }
-        ]
-      },
-      "module-item-let-value-and": {
-        "begin": "\\b(and)\\b",
-        "end": "(?=[;}]|\\b(and|class|constraint|exception|external|include|inherit|let|method|module|nonrec|open|private|rec|type|val|with)\\b)",
-        "beginCaptures": {
-          "1": { "name": "keyword.other" }
-        },
-        "patterns": [
-          { "include": "#module-item-let-value-bind-name-params-type-body" }
-        ]
-      },
-      "module-item-let-value-bind-body": {
-        "begin": "(=>?)",
-        "end": "(?=[;\\)}]|\\b(and|class|constraint|exception|external|include|inherit|let|method|module|nonrec|open|private|rec|type|val|with)\\b)",
-        "beginCaptures": {
-          "1": { "name": "keyword.control.less" }
-        },
-        "patterns": [
-          { "include": "#value-expression" }
-        ]
-      },
-      "module-item-let-value-bind-name-or-pattern": {
-        "begin": "(?<=[^[:word:]]and|^and|[^[:word:]]external|^external|[^[:word:]]let|^let|[^[:word:]]method|^method|[^[:word:]]rec|^rec)[[:space:]]*",
-        "end": "(?<=[^[:space:]])|(?=[[:space:]]|[;:}=]|\\b(and|as|class|constraint|exception|external|for|include|inherit|let|method|module|nonrec|open|private|rec|switch|try|type|val|while|with)\\b)",
-        "patterns": [
-          { "include": "#comment" },
-          {
-            "match": "\\b(?:([_][[:word:]]+)|([[:lower:]][[:word:]]*))\\b",
-            "captures": {
-              "1": { "name": "comment" },
-              "2": { "name": "entity.name.variable.religo" }
-            }
-          },
-          { "include": "#module-item-let-value-bind-parens-params" },
-          { "include": "#pattern" }
-        ]
-      },
-      "module-item-let-value-bind-name-params-type-body": {
-        "begin": "(?<=[^[:word:]]and|^and|[^[:word:]]external|^external|[^[:word:]]let|^let|[^[:word:]]method|^method|[^[:word:]]rec|^rec)",
-        "end": "(?=[;}]|\\b(and|class|constraint|exception|external|include|inherit|let|method|module|nonrec|open|private|rec|type|val|with)\\b)",
-        "patterns": [
-          {
-            "comment": "FIXME; hack for punned arguments",
-            "begin": "(::)",
-            "end": "(?<=[[:space:]])",
-            "beginCaptures": {
-              "1": { "name": "keyword.control" }
-            },
-            "patterns": [
-              { "include": "#pattern" },
-              {
-                "begin": "(=)",
-                "end": "(\\?)|(?<=[^[:space:]=][[:space:]])(?=[[:space:]]*+[^\\.])",
-                "beginCaptures": {
-                  "1": { "name": "keyword.control.eq.religo" }
-                },
-                "endCaptures": {
-                  "1": { "name": "storage.type.religo" }
-                },
-                "patterns": [
-                  { "include": "#value-expression-atomic-with-paths" }
-                ]
-              }
-            ]
-          },
-          { "include": "#module-item-let-value-bind-name-or-pattern" },
-          { "include": "#module-item-let-value-bind-params-type" },
-          { "include": "#module-item-let-value-bind-type" },
-          { "include": "#module-item-let-value-bind-body" }
-        ]
-      },
-      "module-item-let-value-bind-params-type": {
-        "begin": "(?=[^[:space:]:=])",
-        "end": "(?=[;}=]|\\b(class|constraint|exception|external|include|inherit|let|method|module|nonrec|open|private|rec|type|val|with)\\b)",
-        "patterns": [
-          { "include": "#comment" },
-          { "include": "#module-item-let-value-param" },
-          {
-            "begin": "(?<![:])(:)[[:space:]]*(?![[:space:]]*[:\\)])",
-            "end": "(?=[;}=]|\\b(and|class|constraint|exception|external|include|inherit|let|method|module|nonrec|open|private|rec|val|with)\\b)",
-            "beginCaptures": {
-              "1": { "name": "variable.other.class.religo keyword.operator.other.religo" }
-            },
-            "patterns": [
-              { "include": "#type-expression-atomic" }
-            ]
-          }
-        ]
-      },
-      "module-item-let-value-bind-parens-params": {
-        "begin": "\\((?![\\)])",
-        "end": "\\)",
-        "patterns": [
-          { "include": "#operator" },
-          { "include": "#pattern-parens-lhs" },
-          { "include": "#type-annotation-rhs" },
-          { "include": "#pattern" }
-        ]
-      },
-      "module-item-let-value-bind-pattern": {
-        "begin": "(?<=[^[:word:]]and|^and|[^[:word:]]external|^external|[^[:word:]]let|^let|[^[:word:]]method|^method|[^[:word:]]rec|^rec)",
-        "end": "(?=[;:}=]|\\b(and|class|constraint|exception|external|include|inherit|let|method|module|nonrec|open|private|rec|type|val|with)\\b)",
-        "patterns": [
-          { "include": "#comment" },
-          { "include": "#module-item-let-value-bind-parens-params" },
-          { "include": "#pattern" }
-        ]
-      },
-      "module-item-let-value-bind-type": {
-        "comment": "FIXME: lookahead",
-        "begin": "(?<![:])(:)(?![[:space:]]*[:\\)])",
-        "end": "(?==[^>]|[;}]|\\b(and|class|constraint|exception|external|include|inherit|let|method|module|nonrec|open|private|rec|val|with)\\b)",
-        "beginCaptures": {
-          "1": { "name": "variable.other.class.js variable.interpolation keyword.operator keyword.control" }
-        },
-        "patterns": [
-          {
-            "begin": "\\b(type)\\b",
-            "end": "([\\.])",
-            "beginCaptures": {
-              "1": { "name": "constant.language" }
-            },
-            "endCaptures": {
-              "1": { "name": "entity.name.function" }
-            },
-            "patterns": [
-              { "include": "#pattern-variable" }
-            ]
-          },
-          { "include": "#type-expression" }
-        ]
-      },
-      "module-item-let-value-param": {
-        "patterns": [
-          { "include": "#module-item-let-value-param-label" },
-          { "include": "#module-item-let-value-param-type" },
-          { "include": "#module-item-let-value-param-module" },
-          { "include": "#pattern" }
-        ]
-      },
-      "module-item-let-value-param-label": {
-        "patterns": [
-          {
-            "begin": "(\\b[[:lower:]][[:word:]]*\\b)?[[:space:]]*(::)",
-            "end": "(?<=[[:space:]])",
-            "beginCaptures": {
-              "1": { "name": "entity.name.variable.religo" },
-              "2": { "name": "keyword.control.religo" }
-            },
-            "patterns": [
-              { "include": "#pattern" },
-              {
-                "begin": "(=)",
-                "end": "(\\?)|(?<=[^[:space:]=][[:space:]])(?=[[:space:]]*+[^\\.])",
-                "beginCaptures": {
-                  "1": { "name": "keyword.control.less.religo" }
-                },
-                "endCaptures": {
-                  "1": { "name": "storage.type.religo" }
-                },
-                "patterns": [
-                  { "include": "#value-expression-atomic-with-paths" }
-                ]
-              }
-            ]
-          }
-        ]
-      },
-      "module-item-let-value-param-module": {
-        "comment": "FIXME: merge with pattern-parens",
-        "begin": "\\([[:space:]]*(?=\\b(module)\\b)",
-        "end": "\\)",
-        "patterns": [
-          {
-            "begin": "\\b(module)\\b",
-            "end": "(?=\\))",
-            "beginCaptures": {
-              "1": { "name": "keyword.other.religo" }
-            },
-            "patterns": [
-              {
-                "match": "\\b[[:upper:]][[:word:]]*\\b",
-                "name": "support.class.religo"
-              }
-            ]
-          }
-        ]
-      },
-      "module-item-let-value-param-type": {
-        "comment": "FIXME: merge with pattern-parens",
-        "begin": "\\((?=\\b(type)\\b)",
-        "end": "\\)",
-        "patterns": [
-          {
-            "begin": "\\b(type)\\b",
-            "end": "(?=\\))",
-            "beginCaptures": {
-              "1": { "name": "keyword.other.religo" }
-            },
-            "patterns": [
-              { "include": "#pattern-variable" }
-            ]
-          }
-        ]
-      },
-      "module-item-let-value-rec": {
-        "begin": "(?:\\G|^)[[:space:]]*\\b(rec)\\b",
-        "end": "(?=[;}]|\\b(and|class|constraint|exception|external|include|inherit|let|method|module|nonrec|open|private|rec|type|val|with)\\b)",
-        "beginCaptures": {
-          "1": { "name": "keyword.control.religo storage.modifier.religo" }
-        },
-        "patterns": [
-          { "include": "#module-item-let-value-bind-name-params-type-body" }
-        ]
-      },
-      "module-item-open": {
-        "begin": "\\b(open)\\b",
-        "end": "(;)|(?=}|\\b(and|class|constraint|exception|external|include|inherit|let|method|module|nonrec|open|private|rec|type|val|with)\\b)",
-        "beginCaptures": {
-          "1": { "name": "keyword.control.open" }
-        },
-        "endCaptures": {
-          "1": { "name": "variable.other.class.js variable.interpolation keyword.operator keyword.control" }
-        },
-        "patterns": [
-          { "include": "#comment" },
-          { "include": "#module-path-simple" }
-        ]
-      },
-      "module-item-type": {
-        "comment": "FIXME: the semi-colon is optional so we can re-use this for hover, which does not print the trailing ;",
-        "begin": "\\b(type)\\b",
-        "end": "(;)|(?=[\\)}]|\\b(class|exception|external|include|inherit|let|method|nonrec|open|private|type|val|with)\\b)",
-        "beginCaptures": {
-          "1": { "name": "keyword.other" }
-        },
-        "endCaptures": {
-          "1": { "name": "variable.other.class.js variable.interpolation keyword.operator keyword.control" }
-        },
-        "patterns": [
-          { "include": "#module-item-type-and" },
-          { "include": "#module-item-type-constraint" },
-          { "include": "#module-item-type-bind" }
-        ]
-      },
-      "module-item-type-and": {
-        "comment": "FIXME: the optional `type` is for module constraints",
-        "begin": "\\b(and)\\b([[:space:]]*type)?",
-        "end": "(?=[;\\)}]|\\b(class|exception|external|include|inherit|let|method|nonrec|open|private|type|val|with)\\b)",
-        "beginCaptures": {
-          "1": { "name": "keyword.other" },
-          "2": { "name": "constant.language" }
-        },
-        "patterns": [
-          { "include": "#module-item-type-bind-name-tyvars-body" }
-        ]
-      },
-      "module-item-type-bind": {
-        "comment": "FIXME: only allow module paths before type variables",
-        "patterns": [
-          { "include": "#module-item-type-bind-nonrec" },
-          { "include": "#module-item-type-bind-name-tyvars-body" }
-        ]
-      },
-      "module-item-type-bind-body": {
-        "comment": "FIXME: parsing",
-        "begin": "(\\+?=)",
-        "end": "(?=[;\\)}]|\\b(and|class|constraint|exception|external|include|inherit|let|method|module|nonrec|open|rec|type|val|with)\\b)",
-        "beginCaptures": {
-          "1": { "name": "keyword.control.less" }
-        },
-        "patterns": [
-          { "include": "#module-item-type-bind-body-item" }
-        ]
-      },
-      "module-item-type-bind-body-item": {
-        "patterns": [
-          {
-            "match": "(=)(?!>)|\\b(private)\\b",
-            "captures": {
-              "1": { "name": "keyword.control.less" },
-              "2": { "name": "variable.other.class.js variable.interpolation storage.modifier" }
-            }
-          },
-          {
-            "comment": "FIXME: specialized version of variant rule that also scans for (",
-            "match": "\\b([[:upper:]][[:word:]]*)\\b(?![[:space:]]*[\\.\\(])",
-            "captures": {
-              "1": { "name": "constant.language" }
-            }
-          },
-          {
-            "begin": "(\\.\\.)",
-            "end": "(?=[;}]|\\b(and|class|constraint|exception|external|include|inherit|let|method|module|nonrec|open|private|rec|type|val|with)\\b)",
-            "beginCaptures": {
-              "1": { "name": "keyword.control.less" }
-            }
-          },
-          {
-            "begin": "(\\|)(?![#\\-:!?.@*/&%^+<=>|~$\\\\])[[:space:]]*",
-            "end": "(?=[;\\)}]|\\|(?![#\\-:!?.@*/&%^+<=>|~$\\\\])|\\b(and|class|constraint|exception|external|include|inherit|let|method|module|nonrec|open|private|rec|type|val|with)\\b)",
-            "beginCaptures": {
-              "1": { "name": "variable.other.class.js variable.interpolation keyword.operator keyword.control" }
-            },
-            "patterns": [
-              { "include": "#value-expression-constructor" },
-              {
-                "match": "([:])|\\b(of)\\b",
-                "captures": {
-                  "1": { "name": "keyword.control.less" },
-                  "2": { "name": "keyword.other" }
-                }
-              },
-              { "include": "#type-expression" }
-            ]
-          },
-          {
-            "comment": "FIXME: remove this once the pretty printer no longer outputs 'of'",
-            "match": "(:)|(\\|(?![#\\-:!?.@*/&%^+<=>|~$\\\\]))|\\b(of)\\b",
-            "captures": {
-              "1": { "name": "variable.other.class.js variable.interpolation keyword.operator keyword.control" },
-              "2": { "name": "variable.other.class.js variable.interpolation keyword.operator keyword.control" },
-              "3": { "name": "keyword.other" }
-            }
-          },
-          { "include": "#type-expression" }
-        ]
-      },
-      "module-item-type-bind-name-tyvars": {
-        "begin": "(?<=\\G|^|\\.)[[:space:]]*\\b([[:lower:]][[:word:]]*)\\b",
-        "end": "(?=\\+?=|[;\\)}]|\\b(and|class|constraint|exception|external|include|inherit|let|method|module|nonrec|open|private|rec|type|val|with)\\b)",
-        "beginCaptures": {
-          "1": { "name": "entity.name.variable" }
-        },
-        "patterns": [
-          { "include": "#comment" },
-          { "include": "#attribute" },
-          {
-            "match": "_",
-            "name": "comment"
-          },
-          {
-            "comment": "FIXME: add separate type-variable rule",
-            "match": "([+\\-])?(?:(_)|(')([[:lower:]][[:word:]]*)\\b)(?!\\.[[:upper:]])",
-            "captures": {
-              "1": { "name": "variable.other.class.js variable.interpolation keyword.operator keyword.control" },
-              "2": { "name": "comment" },
-              "3": { "name": "comment" },
-              "4": { "name": "variable.parameter string.other.link variable.language" }
-            }
-          }
-        ]
-      },
-      "module-item-type-bind-name-tyvars-body": {
-        "begin": "(?=(\\G|^)[[:space:]]*\\b[[:alpha:]])",
-        "end": "(?=[;\\)}]|\\b(and|class|constraint|exception|external|include|inherit|let|method|module|nonrec|open|private|rec|type|val|with)\\b)",
-        "patterns": [
-          { "include": "#module-path-simple-prefix" },
-          { "include": "#module-item-type-bind-name-tyvars" },
-          { "include": "#module-item-type-bind-body" }
-        ]
-      },
-      "module-item-type-bind-nonrec": {
-        "begin": "(?:\\G|^)[[:space:]]*\\b(nonrec)\\b",
-        "end": "(?=[;\\)}]|\\b(and|class|constraint|exception|external|include|inherit|let|method|module|nonrec|open|private|rec|type|val|with)\\b)",
-        "beginCaptures": {
-          "1": { "name": "keyword.control storage.modifier" }
-        },
-        "patterns": [
-          { "include": "#module-item-type-bind-name-tyvars-body" }
-        ]
-      },
-      "module-item-type-constraint": {
-        "comment": "FIXME: proper parsing",
-        "begin": "\\b(constraint)\\b",
-        "end": "(?=[;\\)}]|\\b(and|class|constraint|exception|external|include|inherit|let|method|module|nonrec|open|private|rec|type|val|with)\\b)",
-        "beginCaptures": {
-          "1": { "name": "variable.other.class.js variable.interpolation storage.modifier" }
-        },
-        "patterns": [
-          {
-            "comment": "FIXME: add separate type-variable rule",
-            "match": "([+\\-])?(')([_[:lower:]][[:word:]]*)\\b(?!\\.[[:upper:]])",
-            "captures": {
-              "1": { "name": "variable.other.class.js variable.interpolation keyword.operator keyword.control" },
-              "2": { "name": "comment" },
-              "3": { "name": "variable.parameter string.other.link variable.language" }
-            }
-          },
-          {
-            "match": "=",
-            "name": "keyword.control.less"
-          },
-          { "include": "#type-expression" }
-        ]
-      },
-      "object-item": {
-        "begin": "\\G|(;)",
-        "end": "(?=[;}]|\\b(class|constraint|exception|external|include|let|module|nonrec|open|private|type|val|with)\\b)",
-        "beginCaptures": {
-          "1": { "name": "variable.other.class.js variable.interpolation keyword.operator keyword.control" }
-        },
-        "patterns": []
-      },
-      "operator": {
-        "patterns": [
-          { "include": "#operator-infix" },
-          { "include": "#operator-prefix" }
-        ]
-      },
-      "operator-infix": {
-        "patterns": [
-          {
-            "match": ";",
-            "name": "variable.other.class.js variable.interpolation keyword.operator keyword.control"
-          },
-          { "include": "#operator-infix-assign" },
-          { "include": "#operator-infix-builtin" },
-          { "include": "#operator-infix-custom" },
-          { "comment": "#operator-infix-custom-hash" }
-        ]
-      },
-      "operator-infix-assign": {
-        "match": "(?<![#\\-:!?.@*/&%^+<=>|~$\\\\])(=)(?![#\\-:!?.@*/&%^+<=>|~$\\\\])",
-        "name": "variable.other.class.js variable.interpolation keyword.operator keyword.control.less"
-      },
-      "operator-infix-builtin": {
-        "match": ":=",
-        "name": "variable.other.class.js variable.interpolation keyword.operator keyword.control.less"
-      },
-      "operator-infix-custom": {
-        "match": "(?:(?<![#\\-:!?.@*/&%^+<=>|~$\\\\])((<>))(?![#\\-:!?.@*/&%^+<=>|~$\\\\]))|([#\\-@*/&%^+<=>$\\\\][#\\-:!?.@*/&%^+<=>|~$\\\\]*|[|][#\\-:!?.@*/&%^+<=>|~$\\\\]+)",
-        "captures": {
-          "1": { "comment": "meta.separator" },
-          "2": { "name": "punctuation.definition.tag.begin.js" },
-          "3": { "name": "variable.other.class.js variable.interpolation keyword.operator keyword.control" }
-        }
-      },
-      "operator-infix-custom-hash": {
-        "match": "#[\\-:!?.@*/&%^+<=>|~$]+",
-        "name": "variable.other.class.js variable.interpolation keyword.operator keyword.control"
-      },
-      "operator-prefix": {
-        "patterns": [
-          { "include": "#operator-prefix-bang" },
-          { "include": "#operator-prefix-label-token" }
-        ]
-      },
-      "operator-prefix-bang": {
-        "match": "![\\-:!?.@*/&%^+<=>|~$]*",
-        "name": "variable.other.class.js variable.interpolation keyword.operator keyword.control"
-      },
-      "operator-prefix-label-token": {
-        "match": "[?~][\\-:!?.@*/&%^+<=>|~$]+",
-        "name": "variable.other.class.js variable.interpolation keyword.operator keyword.control"
-      },
-      "pattern": {
-        "patterns": [
-          { "include": "#attribute" },
-          { "include": "#comment" },
-          { "include": "#pattern-atomic" },
-          {
-            "match": "[[:space:]]*+(?:(\\|(?![#\\-:!?.@*/&%^+<=>|~$\\\\]))|\\b(as)\\b|(\\.\\.\\.?))[[:space:]]*+",
-            "captures": {
-              "1": { "name": "variable.other.class.js variable.interpolation keyword.operator keyword.control" },
-              "2": { "name": "keyword.other" },
-              "3": { "name": "keyword.control" }
-            }
-          }
-        ]
-      },
-      "pattern-atomic": {
-        "patterns": [
-          {
-            "match": "\\b(exception)\\b",
-            "name": "keyword.other"
-          },
-          { "include": "#value-expression-literal" },
-          { "include": "#module-path-simple-prefix" },
-          { "include": "#pattern-list-or-array" },
-          { "include": "#pattern-record" },
-          { "include": "#pattern-variable" },
-          { "include": "#pattern-parens" }
-        ]
-      },
-      "pattern-guard": {
-        "begin": "\\b(when)\\b",
-        "end": "(?==>)",
-        "beginCaptures": {
-          "1": { "name": "keyword.other" }
-        },
-        "patterns": [
-          { "include": "#value-expression" }
-        ]
-      },
-      "pattern-list-or-array": {
-        "begin": "(\\[\\|?)(?![@%])",
-        "end": "(\\|?\\])",
-        "beginCaptures": {
-          "1": { "name": "constant.language" }
-        },
-        "endCaptures": {
-          "1": { "name": "constant.language" }
-        },
-        "patterns": [
-          { "include": "#value-expression-literal-list-or-array-separator" },
-          { "include": "#pattern" }
-        ]
-      },
-      "pattern-parens": {
-        "begin": "(?=\\()",
-        "end": "\\)|(?=[;}]|\\b(and|class|constraint|exception|external|include|inherit|let|method|module|nonrec|open|private|rec|type|val|with)\\b)",
-        "patterns": [
-          { "include": "#pattern-parens-lhs" },
-          { "include": "#type-annotation-rhs" }
-        ]
-      },
-      "pattern-parens-lhs": {
-        "begin": "\\(|(,)",
-        "end": "(?=(?:[,:\\)]))|(?=[;}]|\\b(and|class|constraint|exception|external|include|inherit|let|method|module|nonrec|open|private|rec|type|val|with)\\b)",
-        "beginCaptures": {
-          "1": { "name": "variable.other.class.js variable.interpolation keyword.operator keyword.control" }
-        },
-        "patterns": [
-          { "include": "#pattern" }
-        ]
-      },
-      "record-path": {
-        "begin": "\\b[[:lower:]][[:word:]]*\\b",
-        "end": "(?=[^[:space:]\\.])(?!/\\*)",
-        "patterns": [
-          { "include": "#comment" },
-          { "include": "#record-path-suffix" }
-        ]
-      },
-      "record-path-suffix": {
-        "begin": "(\\.)",
-        "end": "(\\))|\\b([[:upper:]][[:word:]]*)\\b|\\b([[:lower:]][[:word:]]*)\\b|(?=[;\\)}]|\\b(and|class|constraint|exception|external|include|inherit|let|method|module|nonrec|open|private|rec|type|with)\\b)",
-        "beginCaptures": {
-          "1": { "name": "variable.other.class.js variable.interpolation keyword.operator keyword.control" }
-        },
-        "endCaptures": {
-          "1": { "name": "keyword.control" },
-          "2": { "name": "support.class entity.name.class" },
-          "3": { "name": "markup.inserted constant.language support.property-value entity.name.filename" }
-        },
-        "patterns": [
-          { "include": "#comment" },
-          {
-            "begin": "([\\(])",
-            "end": "(?=[\\)])",
-            "beginCaptures": {
-              "1": { "name": "keyword.control" }
-            },
-            "patterns": [
-              { "include": "#comment" },
-              {
-                "match": "\\b([[:lower:]][[:word:]]*)\\b(?=[^\\)]*([\\.]))",
-                "captures": {
-                  "1": { "name": "markup.inserted constant.language support.property-value entity.name.filename" },
-                  "2": { "name": "keyword.other" }
-                }
-              },
-              {
-                "match": "([\\.])",
-                "name": "keyword.control.less"
-              },
-              {
-                "match": "\\b([[:lower:]][[:word:]]*)\\b[[:space:]]*",
-                "captures": {
-                  "1": { "name": "variable.parameter string.other.link variable.language" }
-                }
-              },
-              { "include": "#value-expression" }
-            ]
-          }
-        ]
-      },
-      "pattern-record": {
-        "begin": "{",
-        "end": "}",
-        "patterns": [
-          { "include": "#comment" },
-          { "include": "#pattern-record-item" }
-        ]
-      },
-      "pattern-record-field": {
-        "begin": "\\b([_][[:word:]]*)\\b|\\b([[:lower:]][[:word:]]*)\\b",
-        "end": "(,)|(?=})",
-        "beginCaptures": {
-          "1": { "name": "comment" },
-          "2": { "name": "markup.inserted constant.language support.property-value entity.name.filename" }
-        },
-        "endCaptures": {
-          "1": { "name": "variable.other.class.js variable.interpolation keyword.operator keyword.control" }
-        },
-        "patterns": [
-          { "include": "#comment" },
-          {
-            "begin": "\\G(:)",
-            "end": "(?=[,}])",
-            "beginCaptures": {
-              "1": { "name": "variable.other.class.js variable.interpolation keyword.operator keyword.control" }
-            },
-            "patterns": [
-              { "include": "#pattern" }
-            ]
-          }
-        ]
-      },
-      "pattern-record-item": {
-        "patterns": [
-          { "include": "#module-path-simple-prefix" },
-          { "include": "#pattern-record-field" }
-        ]
-      },
-      "pattern-variable": {
-        "patterns": [
-          {
-            "match": "\\b(_(?:[[:lower:]][[:word:]]*)?)\\b(?!\\.[[:upper:]])",
-            "captures": {
-              "1": { "name": "comment" }
-            }
-          },
-          {
-            "match": "\\b([[:lower:]][[:word:]]*)\\b(?!\\.[[:upper:]])",
-            "captures": {
-              "1": { "name": "variable.other" }
-            }
-          }
-        ]
-      },
-      "signature-expression": {
-        "patterns": [
-          {
-            "comment": "FIXME: scan for :upper: to disambiguate type/signature in hover",
-            "begin": "(?=\\([[:space:]]*[[:upper:]][[:word:]]*[[:space:]]*:)",
-            "end": "(?=[;])",
-            "patterns": [
-              {
-                "begin": "(?=\\()",
-                "end": "(?=[;]|=>)",
-                "patterns": []
-              },
-              {
-                "begin": "(=>)",
-                "end": "(?=[;\\(])",
-                "beginCaptures": {
-                  "1": { "name": "markup.inserted keyword.control.less" }
-                },
-                "patterns": [
-                  { "include": "#structure-expression" }
-                ]
-              }
-            ]
-          },
-          {
-            "begin": "\\b(module)\\b[[:space:]]*\\b(type)\\b([[:space:]]*\\b(of)\\b)?",
-            "end": "(?=[;\\)}]|\\b(and|class|constraint|exception|external|include|inherit|let|method|module|nonrec|open|private|rec|type|val|with)\\b)",
-            "beginCaptures": {
-              "1": { "name": "markup.inserted keyword.other variable.other.readwrite.instance" },
-              "2": { "name": "constant.language" },
-              "3": { "name": "markup.inserted keyword.other variable.other.readwrite.instance" }
-            },
-            "patterns": [
-              { "include": "#comment" },
-              { "include": "#module-path-simple" },
-              {
-                "match": "\\b([[:upper:]][[:word:]]*)\\b",
-                "name": "support.class entity.name.class"
-              }
-            ]
-          },
-          { "include": "#signature-expression-constraints" },
-          { "include": "#structure-expression" }
-        ]
-      },
-      "signature-expression-constraints": {
-        "begin": "(?=\\b(with))",
-        "end": "(?=[;\\)}]|\\b(class|constraint|exception|external|include|inherit|let|method|nonrec|open|private|val)\\b)",
-        "patterns": [
-          {
-            "begin": "\\b(and|with)\\b",
-            "end": "(?=[;\\)}]|\\b(and|class|constraint|exception|external|include|inherit|let|method|nonrec|open|private|val|with)\\b)",
-            "beginCaptures": {
-              "1": { "name": "variable.other.class.js variable.interpolation storage.modifier" }
-            },
-            "patterns": [
-              { "include": "#comment" },
-              {
-                "comment": "FIXME: special version of #module-item-type with non-consuming `;`. Atom seems to need this to work.",
-                "begin": "\\b(type)\\b",
-                "end": "(?=[;\\)}]|\\b(class|constraint|exception|external|include|inherit|let|method|nonrec|open|private|val|with)\\b)",
-                "beginCaptures": {
-                  "1": { "name": "constant.language" }
-                },
-                "patterns": [
-                  { "include": "#module-item-type-and" },
-                  { "include": "#module-item-type-constraint" },
-                  { "include": "#module-item-type-bind" }
-                ]
-              },
-              {
-                "begin": "(?=\\b(module)\\b)",
-                "end": "(?=[;\\)}]|\\b(and|class|constraint|exception|external|include|inherit|let|method|nonrec|open|private|val|with)\\b)",
-                "patterns": [
-                  {
-                    "begin": "\\b(module)\\b",
-                    "end": "(?=:?=|[;\\)}]|\\b(and|class|constraint|exception|external|include|inherit|let|method|nonrec|open|private|type|val|with)\\b)",
-                    "beginCaptures": {
-                      "1": { "name": "markup.inserted keyword.control keyword.other variable.other.readwrite.instance" }
-                    },
-                    "patterns": [
-                      { "include": "#comment" },
-                      { "include": "#module-path-simple" },
-                      {
-                        "match": "[[:upper:]][[:word:]]*",
-                        "name": "support.class entity.name.class"
-                      }
-                    ]
-                  },
-                  {
-                    "begin": "(:=)|(=)",
-                    "end": "(?=[;\\)}]|\\b(and|class|constraint|exception|external|include|inherit|let|method|nonrec|open|private|type|val|with)\\b)",
-                    "beginCaptures": {
-                      "1": { "name": "markup.inserted keyword.control.less" },
-                      "2": { "name": "markup.inserted keyword.control.less" }
-                    },
-                    "patterns": [
-                      { "include": "#structure-expression" }
-                    ]
-                  }
-                ]
-              }
-            ]
-          }
-        ]
-      },
-      "structure-expression": {
-        "patterns": [
-          { "include": "#comment" },
-          {
-            "comment": "FIXME: scan for :upper: or `val` to disambiguate types from signatures for hover",
-            "begin": "\\((?=[[:space:]]*(\\b(val)\\b|[^'\\[<[:lower:]]))",
-            "end": "\\)|(?=[;\\)}]|\\b(and|class|constraint|exception|external|include|inherit|let|method|module|nonrec|open|private|rec|type|with)\\b)",
-            "patterns": [
-              { "include": "#comment" },
-              {
-                "comment": "FIXME: might need to refactor this or include more expressions",
-                "include": "#structure-expression-block"
-              },
-              {
-                "begin": "\\b(val)\\b",
-                "end": "(?=\\))|(?=[;\\)}]|\\b(and|class|constraint|exception|external|include|inherit|let|method|module|nonrec|open|private|rec|type|val|with)\\b)",
-                "beginCaptures": {
-                  "1": { "name": "keyword.other" }
-                },
-                "patterns": [
-                  { "include": "#comment" },
-                  {
-                    "match": "\\b([[:lower:]][[:word:]]*)\\b",
-                    "name": "support.class entity.name.class"
-                  }
-                ]
-              },
-              { "include": "#module-path-simple" },
-              {
-                "begin": "(:)",
-                "end": "(?=[\\)])|(?=[;\\)}]|\\b(and|class|constraint|exception|external|include|inherit|let|method|module|nonrec|open|private|rec|type|val)\\b)",
-                "beginCaptures": {
-                  "1": { "name": "variable.other.class.js variable.interpolation keyword.operator keyword.control" }
-                },
-                "patterns": [
-                  { "include": "#signature-expression" }
-                ]
-              }
-            ]
-          },
-          { "include": "#module-path-simple" },
-          { "include": "#structure-expression-block" }
-        ]
-      },
-      "structure-expression-block": {
-        "begin": "{",
-        "end": "}",
-        "patterns": [
-          { "include": "#structure-expression-block-item" }
-        ]
-      },
-      "structure-expression-block-item": {
-        "patterns": [
-          { "include": "#attribute" },
-          { "include": "#comment" },
-          { "include": "#module-item-include" },
-          { "include": "#module-item-let" },
-          { "include": "#module-item-open" },
-          { "include": "#module-item-type" }
-        ]
-      },
-      "type-annotation-rhs": {
-        "begin": "(?<![#\\-:!?.@*/&%^+<=>|~$\\\\])([:])(?![#\\-:!?.@*/&%^+<=>|~$\\\\])",
-        "end": "(?=\\))|(?=[,;}]|\\b(and|class|constraint|exception|external|include|inherit|let|method|module|nonrec|open|private|rec|type|val|with)\\b)",
-        "beginCaptures": {
-          "1": { "name": "variable.other.class.js variable.interpolation keyword.operator keyword.control" }
-        },
-        "patterns": [
-          { "include": "#type-expression" }
-        ]
-      },
-      "type-expression": {
-        "patterns": [
-          {
-            "match": "([\\.])",
-            "name": "entity.name.function"
-          },
-          { "include": "#type-expression-atomic" },
-          { "include": "#type-expression-arrow" }
-        ]
-      },
-      "type-expression-atomic": {
-        "patterns": [
-          { "include": "#attribute" },
-          { "include": "#comment" },
-          { "include": "#module-path-extended-prefix" },
-          { "include": "#type-expression-label" },
-          {
-            "match": "\\b(as)\\b",
-            "name": "variable.other.class.js variable.interpolation storage.modifier"
-          },
-          { "include": "#type-expression-constructor" },
-          { "include": "#type-expression-object" },
-          { "include": "#type-expression-parens" },
-          { "include": "#type-expression-polymorphic-variant" },
-          { "include": "#type-expression-record" },
-          { "include": "#type-expression-variable" }
-        ]
-      },
-      "type-expression-arrow": {
-        "match": "=>",
-        "name": "markup.inserted keyword.control.less"
-      },
-      "type-expression-constructor": {
-        "match": "(_)(?![[:alnum:]])|\\b([_[:lower:]][[:word:]]*)\\b(?!\\.[[:upper:]])",
-        "captures": {
-          "1": { "name": "comment" },
-          "2": { "name": "support.type" }
-        }
-      },
-      "type-expression-label": {
-        "begin": "\\b([_[:lower:]][[:word:]]*)\\b(::)",
-        "end": "(?<==>)",
-        "beginCaptures": {
-          "1": { "name": "markup.inserted constant.language support.property-value entity.name.filename" },
-          "2": { "name": "keyword.control" }
-        },
-        "patterns": [
-          { "include": "#type-expression" },
-          {
-            "match": "(\\?)",
-            "captures": {
-              "1": { "name": "keyword.control.less" }
-            }
-          }
-        ]
-      },
-      "type-expression-object": {
-        "comment": "FIXME: separate sub-rules",
-        "begin": "(<)",
-        "end": "(>)",
-        "captures": {
-          "1": { "name": "entity.name.function" }
-        },
-        "patterns": [
-          {
-            "begin": "(\\.\\.)",
-            "end": "(?=>)",
-            "beginCaptures": {
-              "1": { "name": "constant.language" }
-            }
-          },
-          {
-            "comment": "FIXME: method item",
-            "begin": "(?=[_[:lower:]])",
-            "end": "(,)|(?=>)",
-            "endCaptures": {
-              "1": { "name": "variable.other.class.js variable.interpolation keyword.operator keyword.control" }
-            },
-            "patterns": [
-              {
-                "comment": "FIXME: method name",
-                "begin": "(?=[_[:lower:]])",
-                "end": "(?=:)",
-                "patterns": [
-                  {
-                    "match": "\\b([_[:lower:]][[:word:]]*)\\b",
-                    "captures": {
-                      "1": { "name": "markup.inserted constant.language support.property-value entity.name.filename" }
-                    }
-                  }
-                ]
-              },
-              {
-                "comment": "FIXME: method type",
-                "begin": "(:)",
-                "end": "(?=[,>])",
-                "beginCaptures": {
-                  "1": { "name": "variable.other.class.js variable.interpolation keyword.operator keyword.control" }
-                },
-                "patterns": [
-                  { "include": "#type-expression" }
-                ]
-              }
-            ]
-          }
-        ]
-      },
-      "type-expression-parens": {
-        "comment": "FIXME: proper tuple types",
-        "begin": "\\(",
-        "end": "\\)",
-        "patterns": [
-          {
-            "begin": "\\b(module)\\b",
-            "end": "(?=[\\)])",
-            "beginCaptures": {
-              "1": { "name": "keyword.other" }
-            },
-            "patterns": [
-              { "include": "#module-path-extended" },
-              { "include": "#signature-expression-constraints" }
-            ]
-          },
-          {
-            "match": ",",
-            "name": "keyword.control.less"
-          },
-          { "include": "#type-expression" }
-        ]
-      },
-      "type-expression-polymorphic-variant": {
-        "comment": "FIXME: proper parsing",
-        "begin": "(\\[)([<>])?",
-        "end": "(\\])",
-        "captures": {
-          "1": { "name": "entity.name.function" },
-          "2": { "name": "variable.other.class.js variable.interpolation keyword.operator keyword.control" }
-        },
-        "patterns": [
-          {
-            "begin": "(\\|)?(?![#\\-:!?.@*/&%^+<=>|~$\\\\])[[:space:]]*",
-            "end": "(?=[;)}\\]]|\\|(?![#\\-:!?.@*/&%^+<=>|~$\\\\])|\\b(and|class|constraint|exception|external|include|inherit|let|method|module|nonrec|open|private|rec|type|val|with)\\b)",
-            "beginCaptures": {
-              "1": { "name": "variable.other.class.js variable.interpolation keyword.operator keyword.control" }
-            },
-            "patterns": [
-              { "include": "#value-expression-constructor" },
-              {
-                "match": "([:])|\\b(of)\\b|([&])",
-                "captures": {
-                  "1": { "name": "keyword.control.less" },
-                  "2": { "name": "keyword.other" },
-                  "3": { "name": "variable.other.class.js variable.interpolation keyword.operator keyword.control" }
-                }
-              },
-              { "include": "#value-expression-constructor-polymorphic" },
-              { "include": "#type-expression" }
-            ]
-          }
-        ]
-      },
-      "type-expression-record": {
-        "begin": "{",
-        "end": "}",
-        "patterns": [
-          { "include": "#type-expression-record-item" }
-        ]
-      },
-      "type-expression-record-field-sans-modifier": {
-        "begin": "\\b([_[:lower:]][[:word:]]*)\\b",
-        "end": "(,)|(?=[,}])",
-        "beginCaptures": {
-          "1": { "name": "markup.inserted constant.language support.property-value entity.name.filename" }
-        },
-        "endCaptures": {
-          "1": { "name": "variable.other.class.js variable.interpolation keyword.operator keyword.control" }
-        },
-        "patterns": [
-          { "include": "#comment" },
-          {
-            "begin": "(:)",
-            "end": "(?=[,}])",
-            "beginCaptures": {
-              "1": { "name": "variable.other.class.js variable.interpolation keyword.operator keyword.control" }
-            },
-            "patterns": [
-              { "include": "#type-expression" }
-            ]
-          }
-        ]
-      },
-      "type-expression-record-field": {
-        "patterns": [
-          {
-            "begin": "\\b(mutable)\\b",
-            "end": "(?<=[,])|(?=})",
-            "beginCaptures": {
-              "1": { "name": "variable.other.class.js variable.interpolation storage.modifier" }
-            },
-            "patterns": [
-              { "include": "#type-expression-record-field-sans-modifier" }
-            ]
-          },
-          { "include": "#type-expression-record-field-sans-modifier" }
-        ]
-      },
-      "type-expression-record-item": {
-        "patterns": [
-          { "include": "#comment" },
-          { "include": "#module-path-simple-prefix" },
-          { "include": "#type-expression-record-field" }
-        ]
-      },
-      "type-expression-variable": {
-        "match": "(')([_[:lower:]][[:word:]]*)\\b(?!\\.[[:upper:]])",
-        "captures": {
-          "1": { "name": "comment" },
-          "2": { "name": "variable.parameter" }
-        }
-      },
-      "value-expression": {
-        "patterns": [
-          { "include": "#attribute" },
-          { "include": "#comment" },
-          { "include": "#extension-node" },
-          { "include": "#jsx" },
-          { "include": "#operator" },
-          { "include": "#value-expression-builtin" },
-          { "include": "#value-expression-if-then-else" },
-          { "include": "#value-expression-atomic" },
-          { "include": "#module-path-simple-prefix" },
-          {
-            "match": "[:?]",
-            "name": "variable.other.class.js variable.interpolation keyword.operator keyword.control"
-          },
-          { "include": "#record-path" }
-        ]
-      },
-      "value-expression-atomic": {
-        "patterns": [
-          { "include": "#value-expression-literal" },
-          { "include": "#value-expression-literal-list-or-array" },
-          { "include": "#value-expression-for" },
-          { "include": "#value-expression-fun" },
-          { "include": "#value-expression-block-or-record-or-object" },
-          { "include": "#value-expression-label" },
-          { "include": "#value-expression-parens" },
-          { "include": "#value-expression-switch" },
-          { "include": "#value-expression-try" },
-          { "include": "#value-expression-while" }
-        ]
-      },
-      "value-expression-atomic-with-paths": {
-        "patterns": [
-          { "include": "#value-expression-atomic" },
-          { "include": "#module-path-simple-prefix" },
-          { "include": "#record-path-suffix" }
-        ]
-      },
-      "value-expression-block": {
-        "begin": "{",
-        "end": "}",
-        "patterns": [
-          { "include": "#value-expression-block-item" }
-        ]
-      },
-      "value-expression-block-item": {
-        "patterns": [
-          { "include": "#module-item-let" },
-          { "include": "#value-expression" }
-        ]
-      },
-      "value-expression-block-look": {
-        "begin": "(?![[:space:]]*($|\\.\\.\\.|([[:upper:]][[:word:]]*\\.)*([[:lower:]][[:word:]]*)[[:space:]]*(?:,|:(?![=]))))",
-        "end": "(?=})",
-        "patterns": [
-          { "include": "#value-expression-block-item" }
-        ]
-      },
-      "value-expression-block-or-record-or-object": {
-        "begin": "{",
-        "end": "}",
-        "patterns": [
-          { "include": "#comment" },
-          { "include": "#module-path-simple-prefix" },
-          { "include": "#value-expression-object-look" },
-          { "include": "#value-expression-record-look" },
-          { "include": "#value-expression-block-look" }
-        ]
-      },
-      "value-expression-builtin": {
-        "match": "\\b(assert|decr|failwith|fprintf|ignore|incr|land|lazy|lor|lsl|lsr|lxor|mod|new|not|printf|ref)\\b|\\b(raise)\\b",
-        "captures": {
-          "1": { "name": "keyword.control" },
-          "2": { "name": "keyword.control.trycatch" }
-        }
-      },
-      "value-expression-constructor": {
-        "match": "\\b([[:upper:]][[:word:]]*)\\b(?![[:space:]]*[\\.])",
-        "captures": {
-          "1": { "name": "constant.language" }
-        }
-      },
-      "value-expression-constructor-polymorphic": {
-        "match": "(`)([[:alpha:]][[:word:]]*)\\b(?!\\.)",
-        "captures": {
-          "1": { "name": "constant.other.symbol keyword.control.less variable.parameter" },
-          "2": { "name": "constant.language" }
-        }
-      },
-      "value-expression-for": {
-        "begin": "(?=\\b(for)\\b)",
-        "end": "(?<=})|(?=[;]|\\b(and|as|class|constraint|exception|external|include|inherit|let|method|nonrec|open|private|rec|type|val|with)\\b)",
-        "patterns": [
-          { "include": "#value-expression-for-head" },
-          { "include": "#value-expression-block" }
-        ]
-      },
-      "value-expression-for-head": {
-        "begin": "(?=\\b(for)\\b)",
-        "end": "(?={)|(?=[;]|\\b(and|as|class|constraint|exception|external|include|inherit|let|method|nonrec|open|private|rec|type|val|with)\\b)",
-        "patterns": [
-          {
-            "begin": "\\b(for)\\b",
-            "end": "(?=\\b(in)\\b)|(?=[;]|\\b(and|as|class|constraint|exception|external|include|inherit|let|method|nonrec|open|private|rec|type|val|with)\\b)",
-            "beginCaptures": {
-              "1": { "name": "keyword.control.loop" }
-            },
-            "patterns": [
-              { "include": "#comment" },
-              { "include": "#pattern-variable" }
-            ]
-          },
-          {
-            "begin": "\\b(in)\\b",
-            "end": "(?=\\b(to)\\b)|(?=[;]|\\b(and|as|class|constraint|exception|external|include|inherit|let|method|nonrec|open|private|rec|type|val|with)\\b)",
-            "beginCaptures": {
-              "1": { "name": "keyword.control.loop" }
-            },
-            "patterns": [
-              { "include": "#comment" },
-              { "include": "#value-expression-atomic-with-paths" }
-            ]
-          },
-          {
-            "begin": "\\b(to)\\b",
-            "end": "(?={)|(?=[;]|\\b(and|as|class|constraint|exception|external|include|inherit|let|method|nonrec|open|private|rec|type|val|with)\\b)",
-            "beginCaptures": {
-              "1": { "name": "keyword.control.loop" }
-            },
-            "patterns": [
-              { "include": "#comment" },
-              { "include": "#value-expression-atomic-with-paths" }
-            ]
-          },
-          { "include": "#value-expression-block" }
-        ]
-      },
-      "value-expression-fun": {
-        "begin": "\\b(fun)\\b",
-        "end": "(?=[;\\)}]|\\b(and|class|constraint|exception|external|include|inherit|let|method|module|nonrec|open|private|rec|type|val|with)\\b)",
-        "beginCaptures": {
-          "1": { "name": "keyword.control" }
-        },
-        "patterns": [
-          { "include": "#value-expression-fun-pattern-match-rule-lhs" },
-          { "include": "#value-expression-fun-pattern-match-rule-rhs" }
-        ]
-      },
-      "value-expression-fun-pattern-match-rule-lhs": {
-        "begin": "(?=\\|(?![#\\-:!?.@*/&%^+<=>|~$\\\\]))|(?<=fun)",
-        "end": "(\\|(?![#\\-:!?.@*/&%^+<=>|~$\\\\]))|(?==>)|(?=[;\\)}]|\\b(and|class|constraint|exception|external|include|inherit|let|method|module|nonrec|open|private|rec|type|val|with)\\b)",
-        "applyEndPatternLast": true,
-        "beginCaptures": {
-          "1": { "name": "variable.other.class.js variable.interpolation keyword.operator keyword.control" }
-        },
-        "endCaptures": {
-          "1": { "name": "variable.other.class.js variable.interpolation keyword.operator keyword.control" }
-        },
-        "patterns": [
-          { "include": "#pattern-guard" },
-          { "include": "#pattern" }
-        ]
-      },
-      "value-expression-fun-pattern-match-rule-rhs": {
-        "begin": "(=>)",
-        "end": "(?=[;\\)}]|\\|(?![#\\-:!?.@*/&%^+<=>|~$\\\\])|\\b(and)\\b)",
-        "beginCaptures": {
-          "1": { "name": "keyword.control.less" }
-        },
-        "patterns": [
-          { "include": "#value-expression" }
-        ]
-      },
-      "value-expression-if-then-else": {
-        "begin": "\\b(if)\\b",
-        "end": "(?=[;\\)\\]}])",
-        "applyEndPatternLast": true,
-        "beginCaptures": {
-          "1": { "name": "keyword.control.conditional" }
-        },
-        "patterns": [
-          { "include": "#comment" },
-          {
-            "begin": "\\b(else)\\b",
-            "end": "(?=[;\\)\\]}])",
-            "beginCaptures": {
-              "1": { "name": "keyword.control.conditional" }
-            },
-            "patterns": [
-              { "include": "#value-expression" }
-            ]
-          },
-          { "include": "#value-expression-atomic-with-paths" }
-        ]
-      },
-      "value-expression-lazy": {
-        "comment": "FIXME",
-        "match": "\\b(lazy)\\b",
-        "captures": {
-          "1": { "name": "keyword.other" }
-        }
-      },
-      "value-expression-label": {
-        "begin": "\\b([_[:lower:]][[:word:]]*)\\b[[:space:]]*(::)(\\?)?",
-        "end": "(?![[:space:]])",
-        "beginCaptures": {
-          "1": { "name": "markup.inserted constant.language support.property-value entity.name.filename" },
-          "2": { "name": "keyword.control" },
-          "3": { "name": "storage.type" }
-        },
-        "patterns": [
-          { "include": "#value-expression" }
-        ]
-      },
-      "value-expression-literal": {
-        "patterns": [
-          { "include": "#value-expression-literal-boolean" },
-          { "include": "#value-expression-literal-character" },
-          { "include": "#value-expression-constructor" },
-          { "include": "#value-expression-constructor-polymorphic" },
-          { "include": "#value-expression-lazy" },
-          { "include": "#value-expression-literal-numeric" },
-          { "include": "#value-expression-literal-string" },
-          { "include": "#value-expression-literal-unit" }
-        ]
-      },
-      "value-expression-literal-boolean": {
-        "match": "\\b(false|true)\\b",
-        "name": "constant.language"
-      },
-      "value-expression-literal-character": {
-        "match": "(')([[:space:]]|[[:graph:]]|\\\\[\\\\\"'ntbr]|\\\\[[:digit:]][[:digit:]][[:digit:]]|\\\\x[[:xdigit:]][[:xdigit:]]|\\\\o[0-3][0-7][0-7])(')",
-        "name": "constant.character"
-      },
-      "value-expression-literal-list-or-array": {
-        "begin": "(\\[\\|?)(?![@%])",
-        "end": "(\\|?\\])",
-        "beginCaptures": {
-          "1": { "name": "constant.language.list" }
-        },
-        "endCaptures": {
-          "1": { "name": "constant.language.list" }
-        },
-        "patterns": [
-          { "include": "#value-expression-literal-list-or-array-separator" },
-          { "include": "#value-expression" },
-          { "include": "#value-expression-literal-list-or-array" }
-        ]
-      },
-      "value-expression-literal-list-or-array-separator": {
-        "match": "(,)|(\\.\\.\\.)",
-        "captures": {
-          "1": { "name": "variable.other.class.js variable.interpolation keyword.operator keyword.control" },
-          "2": { "name": "keyword.control" }
-        }
-      },
-      "value-expression-literal-numeric": {
-        "patterns": [
-          {
-            "match": "([-])?([[:digit:]][_[:digit:]]*)(?:(\\.)([_[:digit:]]*))?(?:([eE])([\\-\\+])?([[:digit:]][_[:digit:]]*))?(?![bBoOxX])",
-            "captures": {
-              "1": { "name": "keyword.control.less" },
-              "2": { "name": "constant.numeric" },
-              "3": { "name": "variable.other.class.js variable.interpolation keyword.operator keyword.control" },
-              "4": { "name": "constant.numeric" },
-              "5": { "name": "keyword.control.less" },
-              "6": { "name": "keyword.control.less" },
-              "7": { "name": "constant.numeric" }
-            }
-          },
-          {
-            "match": "([-])?(0[xX])([[:xdigit:]][_[:xdigit:]]*)(?:(\\.)([_[:xdigit:]]*))?(?:([pP])([\\-\\+])?([[:digit:]][_[:digit:]]*))?",
-            "captures": {
-              "1": { "name": "keyword.control.less" },
-              "2": { "name": "keyword.control.less" },
-              "3": { "name": "constant.numeric" },
-              "4": { "name": "variable.other.class.js variable.interpolation keyword.operator keyword.control" },
-              "5": { "name": "constant.numeric" },
-              "6": { "name": "keyword.control.less" },
-              "7": { "name": "keyword.control.less" },
-              "8": { "name": "constant.numeric" }
-            }
-          },
-          {
-            "match": "([-])?(0[oO])([0-7][_0-7]*)",
-            "captures": {
-              "1": { "name": "keyword.control.less" },
-              "2": { "name": "keyword.control.less" },
-              "3": { "name": "constant.numeric" }
-            }
-          },
-          {
-            "match": "([-])?(0[bB])([0-1][_0-1]*)",
-            "captures": {
-              "1": { "name": "keyword.control.less" },
-              "2": { "name": "keyword.control.less" },
-              "3": { "name": "constant.numeric" }
-            }
-          }
-        ]
-      },
-      "value-expression-literal-string": {
-        "patterns": [
-          {
-            "begin": "(?<![[:alpha:]])js_expr(?!=[[:word:]])",
-            "end": "(?<=\")|(\\|)([_[:lower:]]*)?(})|(?=[^[:space:]\"{])",
-            "endCaptures": {
-              "1": { "name": "keyword.control.flow" },
-              "2": { "name": "constant.language" },
-              "3": { "name": "keyword.control.flow" }
-            },
-            "patterns": [
-              {
-                "begin": "({)([_[:lower:]]*)?(\\|)",
-                "end": "(?=\\|\\2})",
-                "comment": "meta.separator",
-                "beginCaptures": {
-                  "1": { "name": "keyword.control.flow" },
-                  "2": { "name": "constant.language" },
-                  "3": { "name": "keyword.control.flow" }
-                },
-                "patterns": [
-                  { "include": "source.js" }
-                ]
-              },
-              {
-                "begin": "\"",
-                "end": "\"",
-                "comment": "meta.separator",
-                "patterns": [
-                  { "include": "source.js" }
-                ]
-              }
-            ]
-          },
-          {
-            "begin": "({)([_[:lower:]]*)?(\\|)",
-            "end": "(\\|)(\\2)(})",
-            "name": "string.double string.regexp",
-            "beginCaptures": {
-              "1": { "name": "keyword.control.flow" },
-              "2": { "name": "constant.language" },
-              "3": { "name": "keyword.control.flow" }
-            },
-            "endCaptures": {
-              "1": { "name": "keyword.control.flow" },
-              "2": { "name": "constant.language" },
-              "3": { "name": "keyword.control.flow" }
-            }
-          },
-          {
-            "begin": "\"",
-            "end": "\"",
-            "name": "string.double string.regexp",
-            "patterns": [
-              { "include": "#value-expression-literal-string-escape" }
-            ]
-          }
-        ]
-      },
-      "value-expression-literal-string-escape": {
-        "patterns": [
-          {
-            "comment": "FIXME: make escapes into separate rule",
-            "match": "\\\\[\\\\\"'ntbr ]|\\\\[[:digit:]][[:digit:]][[:digit:]]|\\\\x[[:xdigit:]][[:xdigit:]]|\\\\o[0-3][0-7][0-7]",
-            "name": "constant.character"
-          },
-          {
-            "match": "(@)([ \\[\\],.]|\\\\n)",
-            "captures": {
-              "1": { "name": "keyword.control.less" },
-              "2": { "name": "constant.language" }
-            }
-          },
-          {
-            "comment": "FIXME: don't highlight in external strings",
-            "match": "(%)([ads])?",
-            "captures": {
-              "1": { "name": "constant.language" },
-              "2": { "name": "variable.other.readwrite.instance string.other.link variable.language" }
-            }
-          }
-        ]
-      },
-      "value-expression-literal-unit": {
-        "match": "\\(\\)",
-        "name": "constant.language.unit"
-      },
-      "value-expression-object-look": {
-        "comment": "FIXME: is there a better way than listing all the keywords?",
-        "begin": "(?:\\G|^)[[:space:]]*(?=method)",
-        "end": "(?=})",
-        "patterns": [
-          { "include": "#object-item" }
-        ]
-      },
-      "value-expression-parens": {
-        "begin": "(?=\\()",
-        "end": "(\\))|(?=[;}]|\\b(and|class|constraint|exception|external|include|inherit|let|method|module|nonrec|open|private|rec|type|val|with)\\b)",
-        "endCaptures": {
-        },
-        "patterns": [
-          { "include": "#condition-lhs" },
-          { "include": "#value-expression-parens-lhs" },
-          { "include": "#type-annotation-rhs" }
-        ]
-      },
-      "value-expression-parens-lhs": {
-        "begin": "(\\()|(,)",
-        "end": "(?=[?,:\\)]|\\b(and|as|class|constraint|exception|external|include|inherit|let|method|nonrec|open|private|rec|type|val|with)\\b)",
-        "beginCaptures": {
-          "2": { "name": "variable.other.class.js variable.interpolation keyword.operator keyword.control" }
-        },
-        "patterns": [
-          {
-            "begin": "\\b(module)\\b",
-            "end": "(?=\\))",
-            "beginCaptures": {
-              "1": { "name": "keyword.other" }
-            },
-            "patterns": [
-              { "include": "#module-path-simple" }
-            ]
-          },
-          { "include": "#value-expression" }
-        ]
-      },
-      "value-expression-record-field": {
-        "patterns": [
-          {
-            "begin": "(\\.\\.\\.)",
-            "end": "(,)|(?=})",
-            "beginCaptures": {
-              "1": { "name": "keyword.control" }
-            },
-            "endCaptures": {
-              "1": { "name": "variable.other.class.js variable.interpolation keyword.operator keyword.control" }
-            },
-            "patterns": [
-              { "include": "#comment" },
-              { "include": "#module-path-simple-prefix" },
-              {
-                "begin": "(?=[\\.])",
-                "end": "(?=[:,])",
-                "patterns": [
-                  {
-                    "match": "\\b[[:lower:]][[:word:]]*\\b",
-                    "name": "markup.inserted constant.language support.property-value entity.name.filename"
-                  }
-                ]
-              },
-              {
-                "begin": "(:)",
-                "end": "(?=[,}])",
-                "beginCaptures": {
-                  "1": { "name": "variable.other.class.js variable.interpolation keyword.operator keyword.control" }
-                },
-                "patterns": [
-                  { "include": "#value-expression" }
-                ]
-              }
-            ]
-          },
-          {
-            "begin": "\\b[[:upper:]][[:word:]]*\\b",
-            "end": "(,)|(?=})",
-            "beginCaptures": {
-              "1": { "name": "support.class entity.name.class" }
-            },
-            "endCaptures": {
-              "1": { "name": "variable.other.class.js variable.interpolation keyword.operator keyword.control" }
-            },
-            "patterns": [
-              { "include": "#module-path-simple-prefix" },
-              {
-                "begin": "(:)",
-                "end": "(?=[,}])",
-                "beginCaptures": {
-                  "1": { "name": "variable.other.class.js variable.interpolation keyword.operator keyword.control" }
-                },
-                "patterns": [
-                  { "include": "#value-expression" }
-                ]
-              }
-            ]
-          },
-          {
-            "begin": "\\b([[:lower:]][[:word:]]*)\\b",
-            "end": "(,)|(?=})",
-            "beginCaptures": {
-              "1": { "name": "markup.inserted constant.language support.property-value entity.name.filename" }
-            },
-            "endCaptures": {
-              "1": { "name": "variable.other.class.js variable.interpolation keyword.operator keyword.control" }
-            },
-            "patterns": [
-              {
-                "begin": "(:)",
-                "end": "(?=[,}])",
-                "beginCaptures": {
-                  "1": { "name": "variable.other.class.js variable.interpolation keyword.operator keyword.control" }
-                },
-                "patterns": [
-                  { "include": "#value-expression" }
-                ]
-              }
-            ]
-          }
-        ]
-      },
-      "value-expression-record-item": {
-        "patterns": [
-          { "include": "#comment" },
-          { "include": "#module-path-simple-prefix" },
-          { "include": "#value-expression-record-field" }
-        ]
-      },
-      "value-expression-switch": {
-        "begin": "\\b(switch)\\b",
-        "end": "(?<=})",
-        "beginCaptures": {
-          "1": { "name": "keyword.control.switch" }
-        },
-        "patterns": [
-          { "include": "#value-expression-switch-head" },
-          { "include": "#value-expression-switch-body" }
-        ]
-      },
-      "value-expression-switch-body": {
-        "begin": "{",
-        "end": "}",
-        "patterns": [
-          { "include": "#comment" },
-          { "include": "#value-expression-switch-pattern-match-rule" }
-        ]
-      },
-      "value-expression-switch-head": {
-        "begin": "(?<=switch)",
-        "end": "(?<!switch)(?={)|(?=[;\\)]|\\b(and|as|class|constraint|exception|external|include|inherit|let|method|nonrec|open|private|rec|type|val|with)\\b)",
-        "patterns": [
-          { "include": "#comment" },
-          {
-            "begin": "\\G[[:space:]]*+{",
-            "end": "}[[:space:]]*+",
-            "patterns": [
-              { "include": "#value-expression-block-item" }
-            ]
-          },
-          { "include": "#value-expression-atomic-with-paths" }
-        ]
-      },
-      "value-expression-switch-pattern-match-rule": {
-        "patterns": [
-          { "include": "#value-expression-switch-pattern-match-rule-lhs" },
-          { "include": "#value-expression-switch-pattern-match-rule-rhs" }
-        ]
-      },
-      "value-expression-switch-pattern-match-rule-lhs": {
-        "begin": "(?=\\|(?![#\\-:!?.@*/&%^+<=>|~$\\\\]))",
-        "end": "(?==>|[;\\)}])",
-        "patterns": [
-          { "include": "#pattern-guard" },
-          { "include": "#pattern" }
-        ]
-      },
-      "value-expression-switch-pattern-match-rule-rhs": {
-        "begin": "(=>)",
-        "end": "(?=}|\\|(?![#\\-:!?.@*/&%^+<=>|~$\\\\]))",
-        "beginCaptures": {
-          "1": { "name": "keyword.control.less" }
-        },
-        "patterns": [
-          { "include": "#value-expression-block-item" }
-        ]
-      },
-      "value-expression-try": {
-        "begin": "\\b(try)\\b",
-        "end": "(?<=})|(?=[;\\)]|\\b(and|as|class|constraint|exception|external|include|inherit|let|method|nonrec|open|private|rec|type|val|with)\\b)",
-        "beginCaptures": {
-          "1": { "name": "keyword.control.trycatch" }
-        },
-        "patterns": [
-          { "include": "#value-expression-try-head" },
-          { "include": "#value-expression-switch-body" }
-        ]
-      },
-      "value-expression-try-head": {
-        "begin": "(?<=try)",
-        "end": "(?<!try)(?={)|(?=[;\\)]|\\b(and|as|class|constraint|exception|external|include|inherit|let|method|nonrec|open|private|rec|type|val|with)\\b)",
-        "beginCaptures": {
-          "1": { "name": "keyword.control" }
-        },
-        "patterns": [
-          { "include": "#comment" },
-          {
-            "begin": "\\G[[:space:]]*+{",
-            "end": "}[[:space:]]*+",
-            "patterns": [
-              { "include": "#value-expression-block-item" }
-            ]
-          },
-          { "include": "#value-expression-atomic-with-paths" }
-        ]
-      },
-      "value-expression-while": {
-        "begin": "\\b(while)\\b",
-        "end": "(?<=})|(?=[;\\)]|\\b(and|as|class|constraint|exception|external|include|inherit|let|method|nonrec|open|private|rec|type|val|with)\\b)",
-        "beginCaptures": {
-          "1": { "name": "keyword.control.loop" }
-        },
-        "patterns": [
-          { "include": "#value-expression-while-head" },
-          { "include": "#value-expression-block" }
-        ]
-      },
-      "value-expression-while-head": {
-        "begin": "(?<=while)[[:space:]]*+",
-        "end": "(?={)|(?=[;\\)]|\\b(and|as|class|constraint|exception|external|include|inherit|let|method|nonrec|open|private|rec|type|val|with)\\b)",
-        "patterns": [
-          { "include": "#comment" },
-          { "include": "#value-expression-atomic-with-paths" }
-        ]
-      },
-      "value-expression-record-look": {
-        "begin": "(?=\\.\\.\\.|([[:upper:]][[:word:]]*\\.)*([[:lower:]][[:word:]]*)[[:space:]]*[,:}])",
-        "end": "(?=})",
-        "patterns": [
-          { "include": "#value-expression-record-item" }
-        ]
-      }
-    }
-=======
 	"foldingStartMarker": "{",
 	"foldingStopMarker": "}",
 	"name": "ReasonLIGO",
@@ -2370,5 +340,4 @@
 		]
 	  }
 	}
->>>>>>> fe884b6b
   }