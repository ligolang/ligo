--- conflicted
+++ resolved
@@ -256,17 +256,12 @@
     callLigo ["get-scope", "--format=json", "--with-types", "--syntax=" <> syntax, path] (Path path)
   case mbOut of
     Right (output, errs) ->
-<<<<<<< HEAD
       --Log.debug sys [i|Successfully called ligo with #{output}|]
-=======
-      --Log.debug "LIGO.PARSE" [i|Successfully called ligo with #{output}|]
->>>>>>> fe884b6b
       case eitherDecodeStrict' @LigoDefinitions . encodeUtf8 $ output of
         Left err -> do
           Log.debug sys [i|Unable to parse ligo definitions with: #{err}|]
           throwM $ LigoDefinitionParseErrorException (pack err)
         Right definitions -> return (definitions, errs)
-<<<<<<< HEAD
     Left LigoExpectedClientFailureException {ecfeStdout, ecfeStderr} ->
       handleLigoError sys ecfeStdout ecfeStderr
 
@@ -274,7 +269,7 @@
 -- multiple levels up allowing us from restoring from expected ligo errors.
 handleLigoError :: HasLigoClient m => String -> Text -> Text -> m a
 handleLigoError subsystem stdout stderr = do
-  -- Call ligo with `compile-contract` to extract more readable error message
+  -- Call ligo with `compile contract` to extract more readable error message
   Log.debug subsystem [i|decoding ligo error|]
   case eitherDecodeStrict' @LigoError . encodeUtf8 $ stderr of
     Left err -> do
@@ -295,33 +290,6 @@
     Right decodedError -> do
       Log.debug subsystem [i|ligo error decoding successful with:\n#{decodedError}|]
       throwM $ LigoDecodedExpectedClientFailureException decodedError
-=======
-
-    -- A middleware for processing `ExpectedClientFailure` error needed to pass it multiple levels up
-    -- allowing us from restoring from expected ligo errors.
-    Left LigoExpectedClientFailureException {ecfeStdout, ecfeStderr} -> do
-      -- otherwise call ligo with `compile contract` to extract more readable error message
-      Log.debug "LIGO.PARSE" [i|decoding ligo error|]
-      case eitherDecodeStrict' @LigoError . encodeUtf8 $ ecfeStderr of
-        Left err -> do
-          -- LIGO dumps its crash information on StdOut rather than StdErr.
-          let failureRecovery = attemptToRecoverFromPossibleLigoCrash err $ unpack ecfeStdout
-          case failureRecovery of
-            Left failure -> do
-              Log.debug "LIGO.PARSE" [i|ligo error decoding failure: #{failure}|]
-              throwM $ LigoErrorNodeParseErrorException $ pack failure
-            Right recovered -> do
-              -- LIGO doesn't dump any information we can extract to figure out
-              -- where this error occurred, so we just log it for now. E.g.: a
-              -- type-checker error just crashes with "Update an expression which is not a record"
-              -- in the old typer. In the new typer, the error is the less
-              -- intuitive "type error : break_ctor propagator".
-              Log.debug "LIGO.PARSE" [i|ligo crashed with: #{recovered}|]
-              throwM $ LigoUnexpectedCrashException $ pack recovered
-        Right decodedError -> do
-          Log.debug "LIGO.PARSE" [i|ligo error decoding successful with:\n#{decodedError}|]
-          throwM $ LigoDecodedExpectedClientFailureException decodedError
->>>>>>> fe884b6b
 
 -- | When LIGO fails to e.g. typecheck, it crashes. This function attempts to
 -- extract the error message that was included with the crash.
