--- conflicted
+++ resolved
@@ -61,7 +61,6 @@
       , "polymorphism/modules.mligo"
       , "polymorphism/modules.religo"
 
-<<<<<<< HEAD
         -- LIGO-446
       , "match.ligo"
       , "loop.ligo"
@@ -86,10 +85,9 @@
       , "hashlock.ligo"
       , "id.ligo"
       , "long_assign.ligo"
-=======
+
         -- LIGO-432
       , "tutorials/inter-contract-calls/CreateAndCall.religo"
->>>>>>> 8565f0c4
       ]
 
 okayIgnoreDirs :: [FilePath]
