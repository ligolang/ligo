--- conflicted
+++ resolved
@@ -9,13 +9,6 @@
   , collectErrors
   , forceFetch
   , fetch
-<<<<<<< HEAD
-  , respondWith
-  , log
-  , liftLsp
-  , preload
-=======
->>>>>>> c785718b
   ) where
 
 {- TODO: break this module into file loading, diagnostics, haskell-lsp wrappers
@@ -24,59 +17,33 @@
 
 import Prelude hiding (log)
 
-<<<<<<< HEAD
 import Control.Arrow
 import Control.Exception.Safe (MonadCatch, MonadThrow)
 import Control.Monad
-import Control.Monad.Reader (MonadIO, MonadReader, ReaderT, asks, liftIO, runReaderT)
-=======
-import           Control.Arrow
-import           Control.Exception.Safe                        (MonadCatch, MonadThrow)
-import           Control.Monad
-
 import Control.Monad.IO.Unlift (MonadUnliftIO)
-import Control.Monad.Reader (ReaderT, asks, MonadIO, MonadReader, runReaderT)
+import Control.Monad.Reader (MonadIO, MonadReader, ReaderT, asks, runReaderT)
 import Data.Default (def)
->>>>>>> c785718b
 
 import qualified Data.Map as Map
 import qualified Data.SortedList as List
 import Data.String.Interpolate (i)
 import qualified Data.Text as Text
 
-<<<<<<< HEAD
-import qualified Language.Haskell.LSP.Core as Core
-import Language.Haskell.LSP.Diagnostics
-import Language.Haskell.LSP.Messages as Msg
-import qualified Language.Haskell.LSP.Types as J
-import qualified Language.Haskell.LSP.Utility as U
-import Language.Haskell.LSP.VFS
-=======
 import qualified Language.LSP.Diagnostics as D
 import qualified Language.LSP.Server as J
 import qualified Language.LSP.Types as J
 import qualified Language.LSP.VFS as V
->>>>>>> c785718b
 
 -- import           System.Directory (getDirectoryContents, doesDirectoryExist)
 -- import           System.FilePath
 
 import Duplo.Tree (collect)
 
-<<<<<<< HEAD
 import AST
 import ASTMap (ASTMap)
 import qualified ASTMap
 import Cli
-import qualified Config
-=======
 import Config (Config (..))
-
-import           AST
-import           ASTMap (ASTMap)
-import qualified ASTMap
-import           Cli
->>>>>>> c785718b
 import qualified Log
 import Product
 import Range
