--- conflicted
+++ resolved
@@ -19,12 +19,7 @@
 import Language.LSP.Util (sendError)
 import qualified Log
 import Product
-<<<<<<< HEAD
-import RIO (RIO)
-=======
-import Range
 import RIO (RIO, RioEnv)
->>>>>>> c785718b
 import qualified RIO
 import Range
 import System.Exit
@@ -47,131 +42,6 @@
         , S.options = lspOptions
         }
 
-<<<<<<< HEAD
-    Core.setupLogger Nothing [] L.EMERGENCY
-    CTRL.run callbacks (lspHandlers chan) lspOptions Nothing
-  `catches`
-    [ Handler \(e :: SomeException) -> do
-        Log.err "INIT" (show e)
-        return 1
-    ]
-
-syncOptions :: J.TextDocumentSyncOptions
-syncOptions = J.TextDocumentSyncOptions
-  { J._openClose         = Just True
-  , J._change            = Just J.TdSyncIncremental
-  , J._willSave          = Just False
-  , J._willSaveWaitUntil = Just False
-  , J._save              = Just $ J.SaveOptions $ Just False
-  }
-
-lspOptions :: Core.Options
-lspOptions = def
-  { Core.textDocumentSync       = Just syncOptions
-  , Core.executeCommandCommands = Just ["lsp-hello-command"]
-  , Core.signatureHelpTriggerCharacters = Just ['(', ' ']
-  , Core.signatureHelpRetriggerCharacters = Just [',']
-  }
-
-lspHandlers :: TChan FromClientMessage -> Core.Handlers
-lspHandlers rin =
-  def
-    { Core.initializedHandler = Just $ passHandler rin NotInitialized
-    , Core.definitionHandler = Just $ passHandler rin ReqDefinition
-    , Core.referencesHandler = Just $ passHandler rin ReqFindReferences
-    , Core.didOpenTextDocumentNotificationHandler = Just $ passHandler rin NotDidOpenTextDocument
-    , Core.didSaveTextDocumentNotificationHandler = Just $ passHandler rin NotDidSaveTextDocument
-    , Core.didChangeTextDocumentNotificationHandler = Just $ passHandler rin NotDidChangeTextDocument
-    , Core.didCloseTextDocumentNotificationHandler = Just $ passHandler rin NotDidCloseTextDocument
-    , Core.cancelNotificationHandler = Just $ passHandler rin NotCancelRequestFromClient
-    , Core.responseHandler = Just $ responseHandlerCb rin
-      -- , Core.codeActionHandler                        = Just $ passHandler rin ReqCodeAction
-      -- , Core.executeCommandHandler                    = Just $ passHandler rin ReqExecuteCommand
-    , Core.completionHandler = Just $ passHandler rin ReqCompletion
-      -- , Core.completionResolveHandler                 = Just $ passHandler rin ReqCompletionItemResolve
-    , Core.signatureHelpHandler = Just $ passHandler rin ReqSignatureHelp
-    , Core.foldingRangeHandler = Just $ passHandler rin ReqFoldingRange
-    , Core.selectionRangeHandler = Just $ passHandler rin ReqSelectionRange
-    , Core.hoverHandler = Just $ passHandler rin ReqHover
-    , Core.documentSymbolHandler = Just $ passHandler rin ReqDocumentSymbols
-    , Core.renameHandler = Just $ passHandler rin ReqRename
-    -- , Core.prepareRenameHandler = Just $ passHandler rin ReqPrepareRename -- TODO: call ligo compiller on rename request
-    }
-
-passHandler :: TChan FromClientMessage -> (a -> FromClientMessage) -> Core.Handler a
-passHandler rin c notification = do
-  atomically $ writeTChan rin (c notification)
-
-responseHandlerCb :: TChan FromClientMessage -> Core.Handler J.BareResponseMessage
-responseHandlerCb _rin resp = do
-  U.logs $ "******** got ResponseMessage, ignoring:" ++ show resp
-
-eventLoop :: Core.LspFuncs Config.Config -> TChan FromClientMessage -> IO ()
-eventLoop funs chan = do
-  astMap <- ASTMap.empty $ RIO.load . J.fromNormalizedUri
-  Just (Config.Config { _cLigoBinaryPath = _lceClientPath }) <- Core.config funs
-  forever do
-    msg <- atomically do
-      readTChan chan
-
-    Log.debug "LOOP" [i|START message: #{show msg}|]
-
-    async $ handleAny (sendErrorResponse msg) $ do
-      -- TODO: client freezes when trying to extract LigoEnv from extension
-      RIO.run (astMap :> funs :> def { _lceClientPath } :> Nil) do
-      -- RIO.run (astMap :> funs :> def :> Nil) do
-        case msg of
-          RspFromClient            {}    -> return ()
-          NotInitialized           notif -> handleInitialized                  notif
-          NotDidOpenTextDocument   notif -> handleDidOpenTextDocument          notif
-          NotDidChangeTextDocument notif -> handleDidChangeTextDocument        notif
-          ReqDefinition            req   -> handleDefinitionRequest            req
-          ReqFindReferences        req   -> handleFindReferencesRequest        req
-          ReqCompletion            req   -> handleCompletionRequest            req
-          ReqDocumentSymbols       req   -> handleDocumentSymbolsRequest       req
-          ReqSignatureHelp         req   -> handleSignatureHelpRequest         req
-          ReqFoldingRange          req   -> handleFoldingRangeRequest          req
-          ReqSelectionRange        req   -> handleSelectionRangeRequest        req
-          ReqHover                 req   -> handleHoverRequest                 req
-          ReqRename                req   -> handleRenameRequest                req
-
-          -- Additional callback executed after completion was made, currently no-op
-          ReqCompletionItemResolve req   -> handleCompletionItemResolveRequest req
-
-          _ -> liftIO do
-            Log.err "LOOP" $ "unknown msg: " <> show (describeFromClientMessage msg)
-
-      Log.debug "LOOP" [i|DONE message: #{take 50 $ show msg}|]
- where
-  sendErrorResponse :: FromClientMessage -> SomeException -> IO ()
-  sendErrorResponse msg e = case describeFromClientMessage msg of
-    MessageRequest _ reqId ->
-      Core.sendErrorResponseS (Core.sendFunc funs) (J.responseId reqId)
-        J.InternalError (T.pack $ displayException e)
-    MessageResponse method respId ->
-      Core.sendErrorShowS (Core.sendFunc funs) $
-        "Error processing response `" <> method <> "` #" <> (T.pack $ show respId) <> "."
-    MessageNotification method ->
-      Core.sendErrorShowS (Core.sendFunc funs) $
-        "Error processing `" <> method <> "`."
-
-
-handleInitialized :: J.InitializedNotification -> RIO ()
-handleInitialized _notif = do
-  let
-    registration = J.Registration
-      "lsp-haskell-registered"
-      J.WorkspaceExecuteCommand
-      Nothing
-    registrations = J.RegistrationParams $ J.List [registration]
-
-  rid <- RIO.freshID
-  RIO.respond
-    $ ReqRegisterCapability
-    $ fmServerRegisterCapabilityRequest rid registrations
-
-handleDidOpenTextDocument :: J.DidOpenTextDocumentNotification -> RIO ()
-=======
     S.setupLogger Nothing [] L.EMERGENCY
     S.runServer serverDefinition
   where
@@ -188,6 +58,8 @@
     lspOptions = def
       { S.textDocumentSync       = Just syncOptions
       , S.executeCommandCommands = Just ["lsp-hello-command"]
+      , S.signatureHelpTriggerCharacters = Just ['(', ' ']
+      , S.signatureHelpRetriggerCharacters = Just [',']
       }
 
 
@@ -231,6 +103,7 @@
   , S.requestHandler J.STextDocumentReferences handleFindReferencesRequest
   , S.requestHandler J.STextDocumentCompletion handleCompletionRequest
   --, S.requestHandler J.SCompletionItemResolve handleCompletionItemResolveRequest
+  , S.requestHandler J.STextDocumentSignatureHelp handleSignatureHelpRequest
   , S.requestHandler J.STextDocumentFoldingRange handleFoldingRangeRequest
   , S.requestHandler J.STextDocumentSelectionRange handleSelectionRangeRequest
   , S.requestHandler J.STextDocumentDocumentSymbol handleDocumentSymbolsRequest
@@ -245,7 +118,6 @@
 
 
 handleDidOpenTextDocument :: S.Handler RIO 'J.TextDocumentDidOpen
->>>>>>> c785718b
 handleDidOpenTextDocument notif = do
   let doc = notif^.J.params.J.textDocument.J.uri
   let ver = notif^.J.params.J.textDocument.J.version
@@ -303,21 +175,23 @@
     respond . Right $  req ^. J.params
 -}
 
-<<<<<<< HEAD
-handleSignatureHelpRequest :: J.SignatureHelpRequest -> RIO ()
-handleSignatureHelpRequest req = do
+handleSignatureHelpRequest :: S.Handler RIO 'J.TextDocumentSignatureHelp
+handleSignatureHelpRequest req respond = do
+  -- XXX: They forgot lenses for  SignatureHelpParams :/
+  {-
   let uri = req ^. J.params . J.textDocument . J.uri
   let position = req ^. J.params . J.position & fromLspPosition
+  -}
+  let
+    J.SignatureHelpParams{_textDocument, _position} = req ^. J.params
+    uri = _textDocument ^. J.uri
+    position = fromLspPosition _position
   (tree, _) <- RIO.fetch (J.toNormalizedUri uri)
   let signatureHelp = getSignatureHelp tree position
-  RIO.respondWith req RspSignatureHelp signatureHelp
-
-handleFoldingRangeRequest :: J.FoldingRangeRequest -> RIO ()
-handleFoldingRangeRequest req = do
-=======
+  respond . Right $ signatureHelp
+
 handleFoldingRangeRequest :: S.Handler RIO 'J.TextDocumentFoldingRange
 handleFoldingRangeRequest req respond = do
->>>>>>> c785718b
     let uri = req ^. J.params . J.textDocument . J.uri . to J.toNormalizedUri
     (tree, _) <- RIO.fetch uri
     actions <- foldingAST tree
