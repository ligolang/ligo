--- conflicted
+++ resolved
@@ -7,27 +7,17 @@
 
 let make_init_state_cameligo ?(project_root=None) () = Repl.make_initial_state
                             (CameLIGO: Syntax_types.t)
-<<<<<<< HEAD
-                            Environment.Protocols.Edo
+                            Environment.Protocols.Hangzhou
                             dry_run_options project_root
-=======
-                            Environment.Protocols.Hangzhou
-                            dry_run_options None
->>>>>>> b72cc749
 
 let init_state_cameligo = make_init_state_cameligo ()
 
 let make_init_state_jsligo ?(project_root=None) () = Repl.make_initial_state
                           (JsLIGO: Syntax_types.t)
-<<<<<<< HEAD
-                          Environment.Protocols.Edo
+                          Environment.Protocols.Hangzhou
                           dry_run_options project_root
 
 let init_state_jsligo = make_init_state_jsligo ()
-=======
-                          Environment.Protocols.Hangzhou
-                          dry_run_options None
->>>>>>> b72cc749
 
 let apply_repl_sequence ~raw_options init_state commands =
   let f state command =
