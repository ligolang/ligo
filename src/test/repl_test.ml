open Test_helpers
open Simple_utils.Trace

let dry_run_options = Proto_alpha_utils.Memory_proto_alpha.(make_options ~env:(test_environment ()) ())

let raw_options = Compiler_options.default_raw_options

<<<<<<< HEAD
let init_state_cameligo = Repl.make_initial_state
                            (CameLIGO: Syntax_types.t)
                            Environment.Protocols.Hangzhou
                            dry_run_options None
=======
let make_init_state_cameligo ?(project_root=None) () = Repl.make_initial_state
                            (CameLIGO: Syntax_types.t)
                            Environment.Protocols.Hangzhou
                            dry_run_options project_root

let init_state_cameligo = make_init_state_cameligo ()
>>>>>>> ea133acd

let make_init_state_jsligo ?(project_root=None) () = Repl.make_initial_state
                          (JsLIGO: Syntax_types.t)
                          Environment.Protocols.Hangzhou
<<<<<<< HEAD
                          dry_run_options None

=======
                          dry_run_options project_root

let init_state_jsligo = make_init_state_jsligo ()

>>>>>>> ea133acd
let apply_repl_sequence ~raw_options init_state commands =
  let f state command =
    let _,state,out = Repl.parse_and_eval ~raw_options (Ex_display_format Dev) state command in
    (state, out) in
  let _, trace = List.fold_map ~f ~init:init_state commands in
  trace

let test_seq ~raise ~raw_options init_state cmds res () =
  let r = apply_repl_sequence ~raw_options init_state cmds in
  if (List.compare String.compare res r = 0)
  then ()
  else raise.raise @@ `Test_repl (res, r)

let test_basic ~raise ~raw_options () =
  let _,_,s = Repl.parse_and_eval ~raw_options (Ex_display_format Dev) init_state_cameligo "1 + 3" in
  if (String.compare s "4" = 0)
  then ()
  else raise.raise @@ `Test_repl ([s], ["4"])

let test_empty ~raise ~raw_options () =
  test_seq ~raise ~raw_options init_state_cameligo [""]
                               ["unexpected error, missing expression?"]
                               ()

let test_def ~raise () =
  test_seq ~raise init_state_cameligo ["let f (x : int) = x * 2"; "f 3"]
                               ["f"; "6"]
                               ()

let test_mod ~raise ~raw_options () =
  test_seq ~raise ~raw_options init_state_cameligo [
    "module EURO = struct\n\
      type t = int\n\
      let add (a , b : t * t) : t = a + b\n\
      let zero : t = 0\n\
      let one : t = 1\n\
    end"; "EURO.one"]
    ["EURO"; "1"]
    ()

let test_use ~raise ~raw_options () =
  test_seq ~raise ~raw_options init_state_cameligo ["#use \"contracts/build/A.mligo\""; "toto"]
           ["toto"; "1"]
           ()

let test_long ~raise ~raw_options () =
  test_seq ~raise ~raw_options init_state_cameligo ["#use \"contracts/build/A.mligo\"";
            "toto";
            "#import \"contracts/build/B.mligo\" \"MYMOD\"";
            "MYMOD.toto";
            "MYMOD.A.toto";
            "let f (x : int) = MYMOD.f (unit, x)";
            "f 4";
            "module EURO = struct\n\
                type t = nat\n\
                let add (a, b : t * t) : t = a + b\n\
                module CONST = struct\n\
                    let zero : t = 0n\n\
                    let one : t = 1n\n\
                end\n\
            end";
            "module US_DOLLAR = EURO";
            "US_DOLLAR.CONST.zero + 32n" ]
           ["toto";
            "1";
            "Done.";
            "32";
            "1";
            "f";
            "( LIST_EMPTY() , 48 )";
            "EURO";
            "US_DOLLAR";
            "+32"]
           ()

let test_basic_jsligo ~raise ~raw_options () =
  let _,_,s = Repl.parse_and_eval ~raw_options (Ex_display_format Dev) init_state_jsligo "1 + 3" in
  if (String.compare s "4" = 0)
  then ()
  else raise.raise @@ `Test_repl ([s], ["4"])

let test_empty_jsligo ~raise ~raw_options () =
  test_seq ~raise ~raw_options init_state_jsligo [""]
                               ["unexpected error, missing expression?"]
                               ()

let test_def_jsligo ~raise ~raw_options () =
  test_seq ~raise ~raw_options init_state_jsligo ["let f = (x : int) : int => x * 2"; "f(3)"]
                             ["f"; "6"]
                             ()

let test_mod_jsligo ~raise ~raw_options () =
  test_seq ~raise ~raw_options init_state_jsligo [
    "namespace EURO {\n\
      export type t = int;\n\
      export let add = ([a, b]: [t, t]): t => a + b;\n\
      export let zero: t = 0;\n\
      export let one: t = 1\n\
    }"; "EURO.one"]
    ["EURO"; "1"]
    ()

let test_use_jsligo ~raise ~raw_options () =
  test_seq ~raise ~raw_options init_state_jsligo ["#use \"contracts/build/A.mligo\""; "toto"]
           ["toto"; "1"]
           ()

let test_long_jsligo ~raise ~raw_options () =
  test_seq ~raise ~raw_options init_state_jsligo ["#use \"contracts/build/A.jsligo\"";
        "toto";
        "#import \"contracts/build/B.jsligo\" \"MYMOD\"";
        "MYMOD.toto";
        "MYMOD.A.toto";
        "let f = (x : int) : [list<operation>, int] => MYMOD.f (unit, x)";
        "f(4)";
        "namespace EURO {\n\
            export type t = nat;\n\
            export let add = ([a, b]: [t, t]): t => a + b;\n\
            export namespace CONST {\n\
                export let zero: t = 0 as nat;\n\
                export let one: t = 1 as nat;\n\
            };\n\
        }";
        "import US_DOLLAR = EURO";
        "US_DOLLAR.CONST.zero + (32 as nat)" ]
        ["toto";
        "1";
        "Done.";
        "32";
        "1";
        "f";
        "( LIST_EMPTY() , 48 )";
        "EURO";
        "US_DOLLAR";
        "+32"]
        ()

let test_use_external_packages ~raise ~(raw_options : Compiler_options.raw) () =
  let project_root = Some "projects/demo" in
  let raw_options = { raw_options with project_root = project_root } in
  (* Here we #use (equivalent of #include) the dependencies of the root project *)
  test_seq ~raise ~raw_options (make_init_state_cameligo ~project_root ()) [
      "#use \"ligo-foo/foo.mligo\"";
      "#use \"ligo-list-helpers/list.mligo\"";
      "#use \"ligo-test_2/test2.mligo\"";
      "y";
      "#use \"ligo_test_1/test1.mligo\"";
      "x";
    ]
    [
      "uniq_concat , reverse , concat ,\nSetX";
      "sum , reverse ,\nconcat";
      "y";
      "24";
      "x";
      "42";
    ]
    ()

let test_import_external_packages ~raise ~(raw_options : Compiler_options.raw) () =
  let project_root = Some "projects/demo" in
  let raw_options = { raw_options with project_root = project_root } in
  (* Here we #import the dependecies of the root project under separate namespaces *)
  test_seq ~raise ~raw_options (make_init_state_cameligo ~project_root ()) [
      "#import \"ligo-foo/foo.mligo\" \"Foo\"";
      "#import \"ligo-list-helpers/list.mligo\" \"ListX\"";
      "#import \"ligo-test_2/test2.mligo\" \"Test2\"";
      "#import \"ligo_test_1/test1.mligo\" \"Test1\"";
      "Test1.x";
      "Test2.y";
    ]
    [
      "Done.";
      "Done.";
      "Done.";
      "Done.";
      "42";
      "24";
      ]
    ()

let () =
  Printexc.record_backtrace true ;
  run_test @@ test_suite "LIGO" [
    test_suite "REPL (cameligo)" [
        test "basic" (test_basic ~raw_options);
        test "empty" (test_empty ~raw_options);
        test "def&eval" (test_def ~raw_options);
        test "mod" (test_mod ~raw_options);
        test "use" (test_use ~raw_options);
        test "long" (test_long ~raw_options)
      ] ;
    test_suite "REPL (jsligo)" [
        test "basic" (test_basic_jsligo ~raw_options);
        test "empty" (test_empty_jsligo ~raw_options);
        test "def&eval" (test_def_jsligo ~raw_options);
        test "mod" (test_mod_jsligo ~raw_options);
        test "use" (test_use_jsligo ~raw_options);
        test "long" (test_long_jsligo ~raw_options)
<<<<<<< HEAD
      ]

=======
      ] ;
    test_suite "REPL + package-management" [
      test "#use external packages" (test_use_external_packages ~raw_options);
      test "#import external packages" (test_import_external_packages ~raw_options);
>>>>>>> ea133acd
    ] ;
  ] ;
  ()<|MERGE_RESOLUTION|>--- conflicted
+++ resolved
@@ -5,32 +5,20 @@
 
 let raw_options = Compiler_options.default_raw_options
 
-<<<<<<< HEAD
-let init_state_cameligo = Repl.make_initial_state
-                            (CameLIGO: Syntax_types.t)
-                            Environment.Protocols.Hangzhou
-                            dry_run_options None
-=======
 let make_init_state_cameligo ?(project_root=None) () = Repl.make_initial_state
                             (CameLIGO: Syntax_types.t)
                             Environment.Protocols.Hangzhou
                             dry_run_options project_root
 
 let init_state_cameligo = make_init_state_cameligo ()
->>>>>>> ea133acd
 
 let make_init_state_jsligo ?(project_root=None) () = Repl.make_initial_state
                           (JsLIGO: Syntax_types.t)
                           Environment.Protocols.Hangzhou
-<<<<<<< HEAD
-                          dry_run_options None
-
-=======
                           dry_run_options project_root
 
 let init_state_jsligo = make_init_state_jsligo ()
 
->>>>>>> ea133acd
 let apply_repl_sequence ~raw_options init_state commands =
   let f state command =
     let _,state,out = Repl.parse_and_eval ~raw_options (Ex_display_format Dev) state command in
@@ -230,15 +218,10 @@
         test "mod" (test_mod_jsligo ~raw_options);
         test "use" (test_use_jsligo ~raw_options);
         test "long" (test_long_jsligo ~raw_options)
-<<<<<<< HEAD
-      ]
-
-=======
       ] ;
     test_suite "REPL + package-management" [
       test "#use external packages" (test_use_external_packages ~raw_options);
       test "#import external packages" (test_import_external_packages ~raw_options);
->>>>>>> ea133acd
     ] ;
   ] ;
   ()