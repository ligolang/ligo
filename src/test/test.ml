(* -*- compile-command: "cd .. ; dune runtest" -*- *)

open Test_helpers

let () =
  Printexc.record_backtrace true ;
  run_test @@ test_suite "LIGO" [
    Integration_tests.main ;
    Transpiler_tests.main ;
    Typer_tests.main ;
    Coase_tests.main ;
    Vote_tests.main ;
    Id_tests.main ;
    Multisig_tests.main ;
    Multisig_v2_tests.main ;
    Replaceable_id_tests.main ;
    Time_lock_tests.main ;
<<<<<<< HEAD
    Hash_lock_tests.main ;
=======
    Time_lock_repeat_tests.main ;
>>>>>>> fddda1a0
  ] ;
  ()<|MERGE_RESOLUTION|>--- conflicted
+++ resolved
@@ -15,10 +15,7 @@
     Multisig_v2_tests.main ;
     Replaceable_id_tests.main ;
     Time_lock_tests.main ;
-<<<<<<< HEAD
     Hash_lock_tests.main ;
-=======
     Time_lock_repeat_tests.main ;
->>>>>>> fddda1a0
   ] ;
   ()