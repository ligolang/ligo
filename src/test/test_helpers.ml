--- conflicted
+++ resolved
@@ -342,9 +342,5 @@
   let michelson_prg = Ligo_compile.Of_mini_c.compile_contract ~raise ~options mini_c in
   let _contract : _ Tezos_utils.Michelson.michelson =
     (* fails if the given entry point is not a valid contract *)
-<<<<<<< HEAD
-    Ligo_compile.Of_michelson.build_contract ~raise ~options:options.backend michelson_prg [] in
-=======
-    Ligo_compile.Of_michelson.build_contract ~raise ~add_warning ~protocol_version:Environment.Protocols.in_use michelson_prg [] in
->>>>>>> df561552
+    Ligo_compile.Of_michelson.build_contract ~raise ~options:options.backend ~add_warning ~protocol_version:Environment.Protocols.in_use michelson_prg [] in
   ()