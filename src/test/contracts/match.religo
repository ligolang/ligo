type storage = int;

type parameter =
| Add (int)
| Sub (int);

<<<<<<< HEAD
type return = (list (operation), storage);

let main = ((action, store): (parameter, storage)) => {
  let store =
    store +
      (switch (action) {
      | Add (n) => n
      | Sub (n) => -n
=======
let main2 = ((p: param), s: storage) => {
  let storage =
    s
    + (
      switch (p) {
      | Add(n) => n
      | Sub(n) => 0 - n
>>>>>>> 38eaabb9
      }
  );
  (([]: list(operation)), store);
};<|MERGE_RESOLUTION|>--- conflicted
+++ resolved
@@ -4,7 +4,6 @@
 | Add (int)
 | Sub (int);
 
-<<<<<<< HEAD
 type return = (list (operation), storage);
 
 let main = ((action, store): (parameter, storage)) => {
@@ -13,16 +12,6 @@
       (switch (action) {
       | Add (n) => n
       | Sub (n) => -n
-=======
-let main2 = ((p: param), s: storage) => {
-  let storage =
-    s
-    + (
-      switch (p) {
-      | Add(n) => n
-      | Sub(n) => 0 - n
->>>>>>> 38eaabb9
-      }
-  );
-  (([]: list(operation)), store);
+      });
+  (([]: list (operation)), store);
 };