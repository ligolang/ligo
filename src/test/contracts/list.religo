type storage = (int, list (int));

type parameter = list (int);

type return = (list (operation), storage);

<<<<<<< HEAD
let x : list (int) = [];
let y : list (int) = [3, 4, 5];
let z : list (int) = [2, ...y];

let main = ((p,s) : (parameter, storage)) : return => {
=======
let main2 = (p: param, storage : storage) => {
>>>>>>> 38eaabb9
  let storage =
    switch (p) {
    | [] => s
    | [hd, ...tl] => (s[0] + hd, tl)
    };
  ([]: list(operation), storage);
};

let size_ = (s : list (int)) : nat => List.length (s);

let fold_op = (s : list (int)) : int => {
  let aggregate = (t: (int, int)) => t[0] + t[1];
  List.fold (aggregate, s, 10);
};

let map_op = (s : list (int)) : list (int) =>
  List.map ((cur : int) => cur + 1, s);

let iter_op = (s : list (int)) : unit => {
  let do_nothing = (useless : int) => unit;
  List.iter (do_nothing, s);
};<|MERGE_RESOLUTION|>--- conflicted
+++ resolved
@@ -4,17 +4,13 @@
 
 type return = (list (operation), storage);
 
-<<<<<<< HEAD
 let x : list (int) = [];
 let y : list (int) = [3, 4, 5];
 let z : list (int) = [2, ...y];
 
-let main = ((p,s) : (parameter, storage)) : return => {
-=======
-let main2 = (p: param, storage : storage) => {
->>>>>>> 38eaabb9
+let main = ((action, s) : (parameter, storage)) : return => {
   let storage =
-    switch (p) {
+    switch (action) {
     | [] => s
     | [hd, ...tl] => (s[0] + hd, tl)
     };
