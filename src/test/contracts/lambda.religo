type storage = unit;

/* not supported yet
   let%entry main (p:unit) storage =
     (fun x -> ()) ()
   */

<<<<<<< HEAD
let main = ((p,s) : (unit, storage)) => (((useless : unit)) => ()) ();
=======
let main2 = ((p: unit), s: storage) => (((xxx: unit)) => ())();

let main = (x: (unit, storage)) => main2(x[0], x[1]);
>>>>>>> 38eaabb9
<|MERGE_RESOLUTION|>--- conflicted
+++ resolved
@@ -5,10 +5,5 @@
      (fun x -> ()) ()
    */
 
-<<<<<<< HEAD
-let main = ((p,s) : (unit, storage)) => (((useless : unit)) => ()) ();
-=======
-let main2 = ((p: unit), s: storage) => (((xxx: unit)) => ())();
-
-let main = (x: (unit, storage)) => main2(x[0], x[1]);
->>>>>>> 38eaabb9
+let main = ((p,s) : (unit, storage)) : unit =>
+  (((useless : unit)) => ()) ();