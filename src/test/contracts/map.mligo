type foobar = (int, int) map

let empty_map : foobar = Map.empty

let map1 : foobar =
  Map.literal [(144,23); (51,23); (42,23); (120,23); (421,23)]

let map2 : foobar = Map.literal [(23,0); (42,0)]

let set_2 (n : int) (m : foobar) : foobar = Map.update 23 (Some n) m

let set_ (t : int * foobar) : foobar = set_2 t.0 t.1

let add (n,m : int * foobar) : foobar = Map.add 23 n m

let rm (m : foobar) : foobar = Map.remove 42 m

(* Dummy test so that we can add the same test for PascaLIGO *)

let patch_ (m : foobar) : foobar = Map.literal [(0,5); (1,6); (2,7)]

(* Second dummy test, see above *)

let patch_empty (m : foobar) : foobar = Map.literal [(0,0); (1,1); (2,2)]

(* Third dummy test, see above *)

let patch_deep (m : foobar * nat) : foobar * nat =
  Map.literal [(0,0); (1,9); (2,2)], 10n

let size_ (m : foobar) : nat = Map.size m

let get  (m : foobar) : int option = Map.find_opt 42 m
let get_ (m : foobar) : int option = Map.find_opt 42 m

let mem (k,m : int * foobar) : bool = Map.mem k m

let iter_op (m : foobar) : unit =
  let assert_eq = fun (a, b : int * int) -> assert (a = b)
  in Map.iter assert_eq m

let map_op (m : foobar) : foobar =
  let increment = fun (i : int * int) -> i.1 + 1
  in Map.map increment m

<<<<<<< HEAD
let fold_op (m : foobar) : foobar =
  let aggregate = fun (i : int * (int * int)) -> i.0 + i.1.0 + i.1.1
=======
let fold_op (m : foobar) : int =
  let aggregate = fun (i,m: int * (int * int)) -> i + m.0 + m.1
>>>>>>> 38eaabb9
  in Map.fold aggregate m 10

let deep_op (m: foobar) : foobar =
  let coco = 0, m in
  let coco = 0, Map.remove 42 coco.1 in
  let coco = 0, Map.update 32 (Some 16) coco.1
  in coco.1<|MERGE_RESOLUTION|>--- conflicted
+++ resolved
@@ -43,13 +43,8 @@
   let increment = fun (i : int * int) -> i.1 + 1
   in Map.map increment m
 
-<<<<<<< HEAD
-let fold_op (m : foobar) : foobar =
-  let aggregate = fun (i : int * (int * int)) -> i.0 + i.1.0 + i.1.1
-=======
 let fold_op (m : foobar) : int =
-  let aggregate = fun (i,m: int * (int * int)) -> i + m.0 + m.1
->>>>>>> 38eaabb9
+  let aggregate = fun (i, m : int * (int * int)) -> i + m.0 + m.1
   in Map.fold aggregate m 10
 
 let deep_op (m: foobar) : foobar =
