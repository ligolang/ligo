<<<<<<< HEAD
let check_signature (pk, signed, msg : key * signature * bytes) : bool =
  Crypto.check pk signed msg
=======
let check_signature (pk, signed, msg: key * signature * bytes) : bool =
  Crypto.check pk signed msg

(*
$ tezos-client gen keys testsign

$ tezos-client show address testsign -S
Hash: tz1RffmtWjy435AXZuWwLWG6UaJ66ERmgviA
Public Key: edpktz4xg6csJnJ5vcmMb2H37sWXyBDcoAp3XrBvjRaTSQ1zmZTeRQ
Secret Key: unencrypted:edsk34mH9qhMdVWtbammJfYkUoQfwW6Rw5K6rbGW1ajppy3LPNbiJA

$ tezos-client hash data '"hello"' of type string
Raw packed data: 0x05010000000568656c6c6f
...

$ tezos-client sign bytes 0x05010000000568656c6c6f for testsign
Signature: edsigtnzKd51CDomKVMFBoU8SzFZgNqRkYUaQH4DLUg8Lsimz98DFB82uiHAkdvx29DDqHxPf1noQ8noWpKMZoxTCsfprrbs4Xo
*)

let example : bool =
  Crypto.check
    ("edpktz4xg6csJnJ5vcmMb2H37sWXyBDcoAp3XrBvjRaTSQ1zmZTeRQ" : key)
    ("edsigtnzKd51CDomKVMFBoU8SzFZgNqRkYUaQH4DLUg8Lsimz98DFB82uiHAkdvx29DDqHxPf1noQ8noWpKMZoxTCsfprrbs4Xo" : signature)
    0x05010000000568656c6c6f
>>>>>>> 8f6f4398
<|MERGE_RESOLUTION|>--- conflicted
+++ resolved
@@ -1,8 +1,4 @@
-<<<<<<< HEAD
 let check_signature (pk, signed, msg : key * signature * bytes) : bool =
-  Crypto.check pk signed msg
-=======
-let check_signature (pk, signed, msg: key * signature * bytes) : bool =
   Crypto.check pk signed msg
 
 (*
@@ -25,5 +21,4 @@
   Crypto.check
     ("edpktz4xg6csJnJ5vcmMb2H37sWXyBDcoAp3XrBvjRaTSQ1zmZTeRQ" : key)
     ("edsigtnzKd51CDomKVMFBoU8SzFZgNqRkYUaQH4DLUg8Lsimz98DFB82uiHAkdvx29DDqHxPf1noQ8noWpKMZoxTCsfprrbs4Xo" : signature)
-    0x05010000000568656c6c6f
->>>>>>> 8f6f4398
+    0x05010000000568656c6c6f