// Test list type and related built-in functions in PascaLIGO

type foobar is list (int)

const fb : foobar = list [23; 42]

const fb2 : foobar = 144 # fb

const fb3 : foobar = cons (688, fb2)

<<<<<<< HEAD
function size_ (const m : foobar) : nat is size(m)
=======
function size_ (const m : foobar) : nat is size (m)
>>>>>>> 902e9582

// function hdf (const m : foobar) : int is hd (m)

const bl : foobar = list [144; 51; 42; 120; 421]

function fold_op (const s : list (int)) : int is
  block {
    function aggregate (const prec: int; const cur: int) : int is prec+cur
  } with list_fold (aggregate, s, 10)

function iter_op (const s : list (int)) : int is
  block {
    var r : int := 0;
    function aggregate (const i : int) : unit is
      block { r := r + i } with unit;
    list_iter (aggregate, s)
  } with r

function map_op (const s : list (int)) : list (int) is
  block {
    function increment (const i : int) : int is i+1
  } with list_map (increment, s)<|MERGE_RESOLUTION|>--- conflicted
+++ resolved
@@ -8,11 +8,7 @@
 
 const fb3 : foobar = cons (688, fb2)
 
-<<<<<<< HEAD
-function size_ (const m : foobar) : nat is size(m)
-=======
 function size_ (const m : foobar) : nat is size (m)
->>>>>>> 902e9582
 
 // function hdf (const m : foobar) : int is hd (m)
 
