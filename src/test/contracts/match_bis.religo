--- conflicted
+++ resolved
@@ -7,23 +7,11 @@
 let add = ((a: int), (b: int)) => a + b;
 let sub = ((a: int), (b: int)) => a - b;
 
-<<<<<<< HEAD
 let main = ((action, store) : (parameter, storage)) => {
   let store =
     switch (action) {
     | Increment (n) => add (store, n)
     | Decrement (n) => sub (store, n)
-=======
-let subtract = ((a: int), (b: int)) => a - b;
-
-/* real entrypoint that re-routes the flow based on the action provided */
-
-let main2 = ((p: action), storage : storage) => {
-  let storage =
-    switch (p) {
-    | Increment(n) => add(storage, n)
-    | Decrement(n) => subtract(storage, n)
->>>>>>> 38eaabb9
     };
-  (([]: list (operation)), store);
+  (([] : list (operation)), store);
 };