open Trace
open Test_helpers

open Ast_simplified.Combinators

let mtype_file ?debug_simplify ?debug_typed f =
  let%bind (typed , state) = Ligo.Compile.Of_source.type_file ?debug_simplify ?debug_typed (Syntax_name "cameligo") f in
  let () = Typer.Solver.discard_state state in
  ok typed
let type_file f =
  let%bind (typed , state) = Ligo.Compile.Of_source.type_file (Syntax_name "pascaligo") f in
  let () = Typer.Solver.discard_state state in
  ok typed

let type_alias () : unit result =
  let%bind program = type_file "./contracts/type-alias.ligo" in
  expect_eq_evaluate program "foo" (e_int 23)

let function_ () : unit result =
  let%bind program = type_file "./contracts/function.ligo" in
  let make_expect = fun n -> n in
  expect_eq_n_int program "main" make_expect

let blockless () : unit result =
  let%bind program = type_file "./contracts/blockless.ligo" in
  let make_expect = fun n-> n + 10 in
  expect_eq_n_int program "blockless" make_expect

(* Procedures are not supported yet
  let procedure () : unit result =
  let%bind program = type_file "./contracts/procedure.ligo" in
  let make_expect = fun n -> n + 1 in
  expect_eq_n_int program "main" make_expect *)

let assign () : unit result =
  let%bind program = type_file "./contracts/assign.ligo" in
  let make_expect = fun n -> n + 1 in
  expect_eq_n_int program "main" make_expect

let annotation () : unit result =
  let%bind program = type_file "./contracts/annotation.ligo" in
  let%bind () =
    expect_eq_evaluate program "lst" (e_list [])
  in
  let%bind () =
    expect_eq_evaluate program "address" (e_address "tz1KqTpEZ7Yob7QbPE4Hy4Wo8fHG8LhKxZSx")
  in
  ok ()

let complex_function () : unit result =
  let%bind program = type_file "./contracts/function-complex.ligo" in
  let make_expect = fun n -> (3 * n + 2) in
  expect_eq_n_int program "main" make_expect

let variant () : unit result =
  let%bind program = type_file "./contracts/variant.ligo" in
  let%bind () =
    let expected = e_constructor "Foo" (e_int 42) in
    expect_eq_evaluate program "foo" expected in
  let%bind () =
    let expected = e_constructor "Bar" (e_bool true) in
    expect_eq_evaluate program "bar" expected in
  let%bind () =
    let expected = e_constructor "Kee" (e_nat 23) in
    expect_eq_evaluate program "kee" expected in
  ok ()

let variant_mligo () : unit result =
  let%bind program = mtype_file "./contracts/variant.mligo" in
  let%bind () =
    let expected = e_constructor "Foo" (e_int 42) in
    expect_eq_evaluate program "foo" expected in
  let%bind () =
    let expected = e_constructor "Bar" (e_bool true) in
    expect_eq_evaluate program "bar" expected in
  let%bind () =
    let expected = e_constructor "Kee" (e_nat 23) in
    expect_eq_evaluate program "kee" expected in
  ok ()

let variant_matching () : unit result =
  let%bind program = type_file "./contracts/variant-matching.ligo" in
  let%bind () =
    let make_input = fun n -> e_constructor "Foo" (e_int n) in
    let make_expected = e_int in
    expect_eq program "fb" (make_input 0) (make_expected 0) >>? fun () ->
    expect_eq_n program "fb" make_input make_expected >>? fun () ->
    expect_eq program "fb" (e_constructor "Kee" (e_nat 50)) (e_int 23) >>? fun () ->
    expect_eq program "fb" (e_constructor "Bar" (e_bool true)) (e_int 42) >>? fun () ->
    ok ()
  in
  ok ()

let closure () : unit result =
  let%bind program = type_file "./contracts/closure.ligo" in
  let%bind program_1 = type_file "./contracts/closure-1.ligo" in
  let%bind program_2 = type_file "./contracts/closure-2.ligo" in
  let%bind program_3 = type_file "./contracts/closure-3.ligo" in
  let%bind _ =
    let make_expect = fun n -> (49 + n) in
    expect_eq_n_int program_3 "foobar" make_expect
  in
  let%bind _ =
    let make_expect = fun n -> (45 + n) in
    expect_eq_n_int program_2 "foobar" make_expect
  in
  let%bind () =
    let make_expect = fun n -> (2 * n) in
    expect_eq_n_int program_1 "foo" make_expect
  in
  let%bind _ =
    let make_expect = fun n -> (4 * n) in
    expect_eq_n_int program "toto" make_expect
  in
  ok ()

let shadow () : unit result =
  let%bind program = type_file "./contracts/shadow.ligo" in
  let make_expect = fun _ -> 0 in
  expect_eq_n_int program "foo" make_expect

let higher_order () : unit result =
  let%bind program = type_file "./contracts/high-order.ligo" in
  let make_expect = fun n -> n in
  let%bind _ = expect_eq_n_int program "foobar" make_expect in
  let%bind _ = expect_eq_n_int program "foobar2" make_expect in
  let%bind _ = expect_eq_n_int program "foobar3" make_expect in
  let%bind _ = expect_eq_n_int program "foobar4" make_expect in
  let%bind _ = expect_eq_n_int program "foobar5" make_expect in
  ok ()

let shared_function () : unit result =
  let%bind program = type_file "./contracts/function-shared.ligo" in
  Format.printf "inc\n" ;
  let%bind () =
    let make_expect = fun n -> (n + 1) in
    expect_eq_n_int program "inc" make_expect
  in
  Format.printf "double inc?\n" ;
  let%bind () =
    expect_eq program "double_inc" (e_int 0) (e_int 2)
  in
  Format.printf "double incd!\n" ;
  let%bind () =
    let make_expect = fun n -> (n + 2) in
    expect_eq_n_int program "double_inc" make_expect
  in
  Format.printf "foo\n" ;
  let%bind () =
    let make_expect = fun n -> (2 * n + 3) in
    expect_eq program "foo" (e_int 0) (e_int @@ make_expect 0)
  in
  let%bind () =
    let make_expect = fun n -> (2 * n + 3) in
    expect_eq_n_int program "foo" make_expect
  in
  ok ()

let shared_function_mligo () : unit result =
  let%bind program = mtype_file "./contracts/function-shared.mligo" in
  let%bind () =
    let make_expect = fun n -> (2 * n + 70) in
    expect_eq_n_int program "foobar" make_expect
  in
  ok ()

let bool_expression () : unit result =
  let%bind program = type_file "./contracts/boolean_operators.ligo" in
  let%bind _ =
    let aux (name , f) = expect_eq_b_bool program name f in
    bind_map_list aux [
      ("or_true", fun b -> b || true) ;
      ("or_false", fun b -> b || false) ;
      ("and_true", fun b -> b && true) ;
      ("and_false", fun b -> b && false) ;
      ("not_bool", fun b -> not b) ;
    ] in
  ok ()

let bool_expression_mligo () : unit result =
  let%bind program = mtype_file "./contracts/boolean_operators.mligo" in
  let%bind _ =
    let aux (name, f) = expect_eq_b_bool program name f in
    bind_map_list aux [
      ("or_true", fun b -> b || true) ;
      ("or_false", fun b -> b || false) ;
      ("and_true", fun b -> b && true) ;
      ("and_false", fun b -> b && false) ;
      ("not_bool", fun b -> not b) ;
    ] in
  ok ()

let arithmetic () : unit result =
  let%bind program = type_file "./contracts/arithmetic.ligo" in
  let%bind _ =
    let aux (name , f) = expect_eq_n_int program name f in
    bind_map_list aux [
      ("plus_op", fun n -> (n + 42)) ;
      ("minus_op", fun n -> (n - 42)) ;
      ("times_op", fun n -> (n * 42)) ;
      ("neg_op", fun n -> (-n)) ;
    ] in
  let%bind () = expect_eq_n_pos program "int_op" e_nat e_int in
  let%bind () = expect_eq_n_pos program "mod_op" e_int (fun n -> e_nat (n mod 42)) in
  let%bind () = expect_eq_n_pos program "div_op" e_int (fun n -> e_int (n / 2)) in
  ok ()

let arithmetic_mligo () : unit result =
  let%bind program = mtype_file "./contracts/arithmetic.mligo" in
  let%bind _ =
    let aux (name, f) = expect_eq_n_int program name f in
    bind_map_list aux [
      ("plus_op", fun n -> (n + 42)) ;
      ("minus_op", fun n -> (n - 42)) ;
      ("times_op", fun n -> (n * 42)) ;
      ("neg_op", fun n -> (-n)) ;
      ("neg_op_2", fun n -> -(n + 10)) ;
    ] in
  let%bind () = expect_eq_n_pos program "mod_op" e_int (fun n -> e_nat (n mod 42)) in
  let%bind () = expect_eq_n_pos program "div_op" e_int (fun n -> e_int (n / 2)) in
  ok ()

let bitwise_arithmetic () : unit result =
  let%bind program = type_file "./contracts/bitwise_arithmetic.ligo" in
  let%bind () = expect_eq program "or_op" (e_nat 7) (e_nat 7) in
  let%bind () = expect_eq program "or_op" (e_nat 3) (e_nat 7) in
  let%bind () = expect_eq program "or_op" (e_nat 2) (e_nat 6) in
  let%bind () = expect_eq program "or_op" (e_nat 14) (e_nat 14) in
  let%bind () = expect_eq program "or_op" (e_nat 10) (e_nat 14) in
  let%bind () = expect_eq program "and_op" (e_nat 7) (e_nat 7) in
  let%bind () = expect_eq program "and_op" (e_nat 3) (e_nat 3) in
  let%bind () = expect_eq program "and_op" (e_nat 2) (e_nat 2) in
  let%bind () = expect_eq program "and_op" (e_nat 14) (e_nat 6) in
  let%bind () = expect_eq program "and_op" (e_nat 10) (e_nat 2) in
  let%bind () = expect_eq program "xor_op" (e_nat 0) (e_nat 7) in
  let%bind () = expect_eq program "xor_op" (e_nat 7) (e_nat 0) in
  ok ()

let bitwise_arithmetic_mligo () : unit result =
  let%bind program = mtype_file "./contracts/bitwise_arithmetic.mligo" in
  let%bind () = expect_eq program "or_op" (e_nat 7) (e_nat 7) in
  let%bind () = expect_eq program "or_op" (e_nat 3) (e_nat 7) in
  let%bind () = expect_eq program "or_op" (e_nat 2) (e_nat 6) in
  let%bind () = expect_eq program "or_op" (e_nat 14) (e_nat 14) in
  let%bind () = expect_eq program "or_op" (e_nat 10) (e_nat 14) in
  let%bind () = expect_eq program "and_op" (e_nat 7) (e_nat 7) in
  let%bind () = expect_eq program "and_op" (e_nat 3) (e_nat 3) in
  let%bind () = expect_eq program "and_op" (e_nat 2) (e_nat 2) in
  let%bind () = expect_eq program "and_op" (e_nat 14) (e_nat 6) in
  let%bind () = expect_eq program "and_op" (e_nat 10) (e_nat 2) in
  let%bind () = expect_eq program "xor_op" (e_nat 0) (e_nat 7) in
  let%bind () = expect_eq program "xor_op" (e_nat 7) (e_nat 0) in
  ok ()

let string_arithmetic () : unit result =
  let%bind program = type_file "./contracts/string_arithmetic.ligo" in
  let%bind () = expect_eq program "concat_op" (e_string "foo") (e_string "foototo") in
  let%bind () = expect_eq program "concat_op" (e_string "") (e_string "toto") in
  let%bind () = expect_eq program "slice_op" (e_string "tata") (e_string "at") in
  let%bind () = expect_eq program "slice_op" (e_string "foo") (e_string "oo") in
  let%bind () = expect_fail program "slice_op" (e_string "ba") in
  ok ()

let string_arithmetic_mligo () : unit result =
  let%bind program = mtype_file "./contracts/string_arithmetic.mligo" in
  let%bind () = expect_eq program "size_op"  (e_string "tata") (e_nat 4) in
  let%bind () = expect_eq program "slice_op" (e_string "tata") (e_string "at") in
  let%bind () = expect_eq program "slice_op" (e_string "foo") (e_string "oo") in
  let%bind () = expect_eq program "concat_syntax" (e_string "string_") (e_string "string_test_literal")
  in ok ()

let bytes_arithmetic () : unit result =
  let%bind program = type_file "./contracts/bytes_arithmetic.ligo" in
  let%bind foo = e_bytes "0f00" in
  let%bind foototo = e_bytes "0f007070" in
  let%bind toto = e_bytes "7070" in
  let%bind empty = e_bytes "" in
  let%bind tata = e_bytes "7a7a7a7a" in
  let%bind at = e_bytes "7a7a" in
  let%bind ba = e_bytes "ba" in
  let%bind () = expect_eq program "concat_op" foo foototo in
  let%bind () = expect_eq program "concat_op" empty toto in
  let%bind () = expect_eq program "slice_op" tata at in
  let%bind () = expect_fail program "slice_op" foo in
  let%bind () = expect_fail program "slice_op" ba in
  let%bind b1 = Run.Of_simplified.run_typed_program program Typer.Solver.initial_state "hasherman" foo in
  let%bind () = expect_eq program "hasherman" foo b1 in
  let%bind b3 = Run.Of_simplified.run_typed_program program Typer.Solver.initial_state "hasherman" foototo in
  let%bind () = Assert.assert_fail @@ Ast_simplified.Misc.assert_value_eq (b3 , b1) in
  ok ()

let bytes_arithmetic_mligo () : unit result =
  let%bind program = mtype_file "./contracts/bytes_arithmetic.mligo" in
  let%bind foo = e_bytes "0f00" in
  let%bind foototo = e_bytes "0f007070" in
  let%bind toto = e_bytes "7070" in
  let%bind empty = e_bytes "" in
  let%bind tata = e_bytes "7a7a7a7a" in
  let%bind at = e_bytes "7a7a" in
  let%bind ba = e_bytes "ba" in
  let%bind () = expect_eq program "concat_op" foo foototo in
  let%bind () = expect_eq program "concat_op" empty toto in
  let%bind () = expect_eq program "slice_op" tata at in
  let%bind () = expect_fail program "slice_op" foo in
  let%bind () = expect_fail program "slice_op" ba in
  let%bind b1 = Run.Of_simplified.run_typed_program program Typer.Solver.initial_state "hasherman" foo in
  let%bind () = expect_eq program "hasherman" foo b1 in
  let%bind b3 = Run.Of_simplified.run_typed_program program Typer.Solver.initial_state "hasherman" foototo in
  let%bind () = Assert.assert_fail @@ Ast_simplified.Misc.assert_value_eq (b3 , b1) in
  ok ()

let set_arithmetic () : unit result =
  let%bind program = type_file "./contracts/set_arithmetic.ligo" in
  let%bind program_1 = type_file "./contracts/set_arithmetic-1.ligo" in
  let%bind () =
    expect_eq program_1 "iter_op"
      (e_set [e_int 2 ; e_int 4 ; e_int 7])
      (e_int 13) in
  let%bind () =
    expect_eq program "add_op"
      (e_set [e_string "foo" ; e_string "bar"])
      (e_set [e_string "foo" ; e_string "bar" ; e_string "foobar"]) in
  let%bind () =
    expect_eq program "add_op"
      (e_set [e_string "foo" ; e_string "bar" ; e_string "foobar"])
      (e_set [e_string "foo" ; e_string "bar" ; e_string "foobar"]) in
  let%bind () =
    expect_eq program "remove_op"
      (e_set [e_string "foo" ; e_string "bar"])
      (e_set [e_string "foo" ; e_string "bar"]) in
  let%bind () =
    expect_eq program "remove_op"
      (e_set [e_string "foo" ; e_string "bar" ; e_string "foobar"])
      (e_set [e_string "foo" ; e_string "bar"]) in
  let%bind () =
    expect_eq program "remove_syntax"
      (e_set [e_string "foo" ; e_string "bar" ; e_string "foobar"])
      (e_set [e_string "foo" ; e_string "bar"]) in
  let%bind () =
    expect_eq program "remove_deep"
      (e_pair
         (e_set [e_string "foo" ; e_string "bar" ; e_string "foobar"])
         (e_nat 42))
      (e_pair
        (e_set [e_string "foo" ; e_string "bar"])
        (e_nat 42))
  in
  let%bind () =
    expect_eq program "patch_op"
      (e_set [e_string "foo" ; e_string "bar"])
      (e_set [e_string "foo" ; e_string "bar"; e_string "foobar"]) in
  let%bind () =
    expect_eq program "patch_op_deep"
      (e_pair
         (e_set [e_string "foo" ; e_string "bar"])
         (e_nat 42))
      (e_pair
         (e_set [e_string "foo" ; e_string "bar" ; e_string "foobar"])
         (e_nat 42)) in
  let%bind () =
    expect_eq program "mem_op"
      (e_set [e_string "foo" ; e_string "bar" ; e_string "foobar"])
      (e_bool true) in
  let%bind () =
    expect_eq program "mem_op"
      (e_set [e_string "foo" ; e_string "bar"])
      (e_bool false) in
  let%bind () =
    expect_eq program_1 "fold_op"
      (e_set [ e_int 4 ; e_int 10 ])
      (e_int 29)
  in
  ok ()

let set_arithmetic_mligo () : unit result =
  let%bind program = mtype_file "./contracts/set_arithmetic.mligo" in
  let%bind program_1 = type_file "./contracts/set_arithmetic-1.ligo" in
  let%bind () =
    expect_eq program "size_op"
      (e_set [e_string "foo"; e_string "bar"; e_string "foobar"])
      (e_nat 3) in
  let%bind () =
    expect_eq program "add_op"
      (e_set [e_string "foo" ; e_string "bar"])
      (e_set [e_string "foo" ; e_string "bar" ; e_string "foobar"]) in
  let%bind () =
    expect_eq program "add_op"
      (e_set [e_string "foo" ; e_string "bar" ; e_string "foobar"])
      (e_set [e_string "foo" ; e_string "bar" ; e_string "foobar"]) in
  let%bind () =
    expect_eq program "remove_op"
      (e_set [e_string "foo" ; e_string "bar"])
      (e_set [e_string "foo" ; e_string "bar"]) in
  let%bind () =
    expect_eq program "remove_op"
      (e_set [e_string "foo" ; e_string "bar" ; e_string "foobar"])
      (e_set [e_string "foo" ; e_string "bar"]) in
  let%bind () =
    expect_eq program_1 "fold_op"
      (e_set [ e_int 4 ; e_int 10 ])
      (e_int 29)
  in
  ok ()

let unit_expression () : unit result =
  let%bind program = type_file "./contracts/unit.ligo" in
  expect_eq_evaluate program "u" (e_unit ())

let string_expression () : unit result =
  let%bind program = type_file "./contracts/string.ligo" in
  let%bind _ = expect_eq_evaluate program "s" (e_string "toto") in
  expect_eq_evaluate program "y" (e_string "foototobar")

let include_ () : unit result =
  let%bind program = type_file "./contracts/includer.ligo" in
  expect_eq_evaluate program "bar" (e_int 144)

let record_ez_int names n =
  ez_e_record @@ List.map (fun x -> x, e_int n) names

let tuple_ez_int names n =
  e_tuple @@ List.map (fun _ -> e_int n) names

let multiple_parameters () : unit result  =
  let%bind program = type_file "./contracts/multiple-parameters.ligo" in
  let aux ((name : string) , make_input , make_output) =
    let make_output' = fun n -> e_int @@ make_output n in
    expect_eq_n program name make_input make_output'
  in
  let%bind _ = bind_list @@ List.map aux [
      ("ab", tuple_ez_int ["a";"b"], fun n -> 2 * n) ;
      ("abcd", tuple_ez_int ["a";"b";"c";"d"], fun n -> 4 * n + 2) ;
      ("abcde", tuple_ez_int ["a";"b";"c";"d";"e"], fun n -> 2 * n + 3) ;
    ] in
  ok ()

let multiple_parameters_mligo () : unit result  =
  let%bind program = mtype_file "./contracts/multiple-parameters.mligo" in
  let aux ((name : string) , make_input , make_output) =
    let make_output' = fun n -> e_int @@ make_output n in
    expect_eq_n program name make_input make_output'
  in
  let%bind _ = bind_list @@ List.map aux [
      (* Didn't include the other tests because they're probably not necessary *)
      ("abcde", tuple_ez_int ["a";"b";"c";"d";"e"], fun n -> 2 * n + 3) ;
    ] in
  ok ()

let record () : unit result  =
  let%bind program = type_file "./contracts/record.ligo" in
  let%bind () =
    let expected = record_ez_int ["foo" ; "bar"] 0 in
    expect_eq_evaluate program "fb" expected
  in
  let%bind () =
    let%bind () = expect_eq_evaluate program "a" (e_int 42) in
    let%bind () = expect_eq_evaluate program "b" (e_int 142) in
    let%bind () = expect_eq_evaluate program "c" (e_int 242) in
    ok ()
  in
  let%bind () =
    let make_input = record_ez_int ["foo" ; "bar"] in
    let make_expected = fun n -> e_int (2 * n) in
    expect_eq_n program "projection" make_input make_expected
  in
  let%bind () =
    let make_input = record_ez_int ["foo" ; "bar"] in
    let make_expected = fun n -> ez_e_record [("foo" , e_int 256) ; ("bar" , e_int n) ] in
    expect_eq_n program "modify" make_input make_expected
  in
  let%bind () =
    let make_input = record_ez_int ["a" ; "b" ; "c"] in
    let make_expected = fun n -> ez_e_record [
        ("a" , e_int n) ;
        ("b" , e_int 2048) ;
        ("c" , e_int n)
      ] in
    expect_eq_n program "modify_abc" make_input make_expected
  in
  let%bind () =
    let expected = record_ez_int ["a";"b";"c";"d";"e"] 23 in
    expect_eq_evaluate program "br" expected
  in
  ok ()

let tuple () : unit result  =
  let%bind program = type_file "./contracts/tuple.ligo" in
  let ez n =
    e_tuple (List.map e_int n) in
  let%bind () =
    let expected = ez [0 ; 0] in
    expect_eq_evaluate program "fb" expected
  in
  let%bind () =
    let make_input = fun n -> ez [n ; n] in
    let make_expected = fun n -> e_int (2 * n) in
    expect_eq_n program "projection" make_input make_expected
  in
  let%bind () =
    let make_input = fun n -> ez [n ; 2 * n ; n] in
    let make_expected = fun n -> e_int (2 * n) in
    expect_eq_n program "projection_abc" make_input make_expected
  in
  let%bind () =
    let make_input = fun n -> ez [n ; n ; n] in
    let make_expected = fun n -> ez [n ; 2048 ; n] in
    expect_eq program "modify_abc" (make_input 12) (make_expected 12)
  in
  let%bind () =
    let make_input = fun n -> ez [n ; n ; n] in
    let make_expected = fun n -> ez [n ; 2048 ; n] in
    expect_eq_n program "modify_abc" make_input make_expected
  in
  let%bind () =
    let expected = ez [23 ; 23 ; 23 ; 23 ; 23] in
    expect_eq_evaluate program "br" expected
  in
  ok ()

let tuple_mligo () : unit result  =
  let%bind program = mtype_file "./contracts/tuple.mligo" in
  let ez n =
    e_tuple (List.map e_int n) in
  let%bind () =
    let expected = ez [0 ; 0] in
    expect_eq_evaluate program "fb" expected
  in
  let%bind () =
    let make_input = fun n -> ez [n ; n] in
    let make_expected = fun n -> e_int (2 * n) in
    expect_eq_n program "projection" make_input make_expected
  in
  let%bind () =
    let make_input = fun n -> ez [n ; 2 * n ; n] in
    let make_expected = fun n -> e_int (2 * n) in
    expect_eq_n program "projection_abc" make_input make_expected
  in
  let%bind () =
    let expected = ez [23 ; 23 ; 23 ; 23 ; 23] in
    expect_eq_evaluate program "br" expected
  in
  ok ()

let option () : unit result =
  let%bind program = type_file "./contracts/option.ligo" in
  let%bind () =
    let expected = e_some (e_int 42) in
    expect_eq_evaluate program "s" expected
  in
  let%bind () =
    let expected = e_typed_none t_int in
    expect_eq_evaluate program "n" expected
  in
  let%bind () =
    let expected = e_typed_none t_int in
    expect_eq program "assign" (e_int 12) expected
  in
  ok ()

let moption () : unit result =
  let%bind program = mtype_file "./contracts/option.mligo" in
  let%bind () =
    let expected = e_some (e_int 42) in
    expect_eq_evaluate program "s" expected
  in
  let%bind () =
    let expected = e_typed_none t_int in
    expect_eq_evaluate program "n" expected
  in
  ok ()

let map_ type_f path : unit result =
  let%bind program = type_f path in
  let ez lst =
    let open Ast_simplified.Combinators in
    let lst' = List.map (fun (x, y) -> e_int x, e_int y) lst in
    e_typed_map lst' t_int t_int
  in
  let%bind () =
    let make_input = fun n ->
      let m = ez [(23 , 0) ; (42 , 0)] in
      e_tuple [(e_int n) ; m]
    in
    let make_expected = fun n -> ez [(23 , n) ; (42 , 0)] in
    expect_eq_n_pos_small program "set_" make_input make_expected
  in
  let%bind () =
    let input = ez [(23, 23) ; (42, 42)] in
    let expected = ez [23, 23] in
    expect_eq program "rm" input expected
  in
  let%bind () =
    let input = ez [(0,0) ; (1,1) ; (2,2)] in
    let expected = ez [(0, 5) ; (1, 6) ; (2, 7)] in
    expect_eq program "patch_" input expected
  in
  let%bind () =
    let input = (e_pair
                   (ez [(0,0) ; (1,1) ; (2,2)])
                   (e_nat 10)) in
    let expected = (e_pair
                      (ez [(0,0) ; (1,9) ; (2,2)])
                      (e_nat 10)) in
    expect_eq program "patch_deep" input expected
  in
  let%bind () =
    let make_input = fun n -> ez List.(map (fun x -> (x, x)) @@ range n) in
    let make_expected = e_nat in
    expect_eq_n_strict_pos_small program "size_" make_input make_expected
  in
  let%bind () =
    let make_input = fun n -> ez [(23, n) ; (42, 4)] in
    let make_expected = e_int in
    expect_eq_n program "gf" make_input make_expected
  in
  let%bind () =
    let make_input = fun n -> ez [(23, n) ; (42, 4)] in
    let make_expected = fun _ -> e_some @@ e_int 4 in
    expect_eq_n program "get" make_input make_expected
  in
  let%bind () =
    let make_input = fun n -> ez [(23, n) ; (42, 4)] in
    let make_expected = fun _ -> e_some @@ e_int 4 in
    expect_eq_n program "get_" make_input make_expected
  in
  let%bind () = expect_eq_evaluate program "empty_map"
    (e_annotation (e_map []) (t_map t_int t_int)) in
  let%bind () =
    let expected = ez @@ List.map (fun x -> (x, 23)) [144 ; 51 ; 42 ; 120 ; 421] in
    expect_eq_evaluate program "map1" expected
  in
  let%bind () =
    let expected = ez [(23, 0) ; (42, 0)] in
    expect_eq_evaluate program "map2" expected
  in
  let%bind () =
    let input = ez [(1 , 1) ; (2 , 2) ; (3 , 3) ] in
    let expected = e_unit () in
    expect_eq program "iter_op" input expected
  in
  let%bind () =
    let input = ez [(1 , 10) ; (2 , 20) ; (3 , 30) ] in
    let expected = ez [(1 , 11) ; (2 , 21) ; (3 , 31) ] in
    expect_eq program "map_op" input expected
  in
  let%bind () =
    let input = ez [(1 , 10) ; (2 , 20) ; (3 , 30) ] in
    let expected = e_int 76 in
    expect_eq program "fold_op" input expected
  in
  let%bind () =
    let input = ez [(2 , 20) ; (42 , 10)] in
    let expected = ez [(2 , 20) ; (32 , 16) ] in
    expect_eq program "deep_op" input expected
  in
  ok ()

let big_map_ type_f path : unit result =
  let%bind program = type_f path in
  let ez lst =
    let open Ast_simplified.Combinators in
    let lst' = List.map (fun (x, y) -> e_int x, e_int y) lst in
    (e_typed_big_map lst' t_int t_int)
  in
  let%bind () =
    let make_input = fun n -> ez [(23, n) ; (42, 4)] in
    let make_expected = e_int in
    expect_eq_n ~input_to_value:true program "gf" make_input make_expected
  in
  let%bind () =
    let make_input = fun n ->
      let m = ez [(23 , 0) ; (42 , 0)] in
      e_tuple [(e_int n) ; m]
    in
    let make_expected = fun n -> ez [(23 , n) ; (42 , 0)] in
    expect_eq_n_pos_small ?input_to_value:(Some true) program "set_" make_input make_expected
  in
  let%bind () =
    let make_input = fun n -> ez [(23, n) ; (42, 4)] in
    let make_expected = fun _ -> e_some @@ e_int 4 in
    expect_eq_n ?input_to_value:(Some true) program "get" make_input make_expected
  in
  let%bind () =
    let input = ez [(23, 23) ; (42, 42)] in
    let expected = ez [23, 23] in
    expect_eq ?input_to_value:(Some true) program "rm" input expected
  in
  ok ()


let map () : unit result = map_ type_file "./contracts/map.ligo"
let mmap () : unit result = map_ mtype_file "./contracts/map.mligo"
let big_map () : unit result = big_map_ type_file "./contracts/big_map.ligo"
let mbig_map () : unit result = big_map_ mtype_file "./contracts/big_map.mligo"


let list () : unit result =
  let%bind program = type_file "./contracts/list.ligo" in
  let ez lst =
    let lst' = List.map e_int lst in
    e_typed_list lst' t_int
  in
  let%bind () =
    let expected = ez [23 ; 42] in
    expect_eq_evaluate program "fb" expected
  in
  let%bind () =
    let expected = ez [144 ; 23 ; 42] in
    expect_eq_evaluate program "fb2" expected
  in
  let%bind () =
    let expected = ez [688 ; 144 ; 23 ; 42] in
    expect_eq_evaluate program "fb3" expected
  in
  let%bind () =
    let make_input = fun n -> (ez @@ List.range n) in
    let make_expected = e_nat in
    expect_eq_n_strict_pos_small program "size_" make_input make_expected
  in
  let%bind () =
    let expected = ez [144 ; 51 ; 42 ; 120 ; 421] in
    expect_eq_evaluate program "bl" expected
  in
  let%bind () =
    expect_eq program "iter_op"
      (e_list [e_int 2 ; e_int 4 ; e_int 7])
      (e_int 13)
  in
  let%bind () =
    expect_eq program "map_op"
      (e_list [e_int 2 ; e_int 4 ; e_int 7])
      (e_list [e_int 3 ; e_int 5 ; e_int 8])
  in
  ok ()

let condition () : unit result =
  let%bind program = type_file "./contracts/condition.ligo" in
  let%bind _ =
    let make_input = e_int in
    let make_expected = fun n -> e_int (if n = 2 then 42 else 0) in
    expect_eq_n program "main" make_input make_expected
  in
  let%bind _ =
    let make_expected = fun b -> e_int (if b then 42 else 1) in
    expect_eq_b program "foo" make_expected
  in
  ok ()

let condition_mligo () : unit result =
  let%bind _ =
    let aux file =
      let%bind program = mtype_file file in
      let make_input = e_int in
      let make_expected = fun n -> e_int (if n = 2 then 42 else 0) in
      expect_eq_n program "main"  make_input make_expected in
    bind_map_list aux [
      "./contracts/condition.mligo";
      "./contracts/condition-shadowing.mligo";
      "./contracts/condition-annot.mligo";
    ] in
  ok ()

let condition_simple () : unit result =
  let%bind program = type_file "./contracts/condition-simple.ligo" in
  let make_input = e_int in
  let make_expected = fun _ -> e_int 42 in
  expect_eq_n program "main" make_input make_expected

let loop () : unit result =
  let%bind program = type_file "./contracts/loop.ligo" in
  let%bind () =
    let make_input = e_nat in
    let make_expected = e_nat in
    expect_eq_n_pos program "dummy" make_input make_expected in
  let%bind () =
    let make_input = e_nat in
    let make_expected = e_nat in
    expect_eq_n_pos_mid program "counter" make_input make_expected in
  let%bind () =
    let make_input = e_nat in
    let make_expected = fun n -> e_nat (n * (n + 1) / 2) in
    expect_eq_n_pos_mid program "while_sum" make_input make_expected in
  let%bind () = 
    let make_input = e_nat in
    let make_expected = fun n -> e_int (n * (n + 1) / 2) in
    expect_eq_n_pos_mid program "for_sum" make_input make_expected in
  let input = e_unit () in
  let%bind () = 
    let expected = e_pair (e_int 3) (e_string "totototo") in
    expect_eq program "for_collection_list" input expected in
  let%bind () = 
    let expected = e_pair (e_int 6) (e_string "totototo") in
    expect_eq program "for_collection_set" input expected in
  let%bind () = 
    let expected = e_pair (e_int 6) (e_string "123") in
    expect_eq program "for_collection_map_kv" input expected in
  let%bind () = 
    let expected = (e_string "123") in
    expect_eq program "for_collection_map_k" input expected in
  let%bind () = 
    let expected = (e_int 0) in
    expect_eq program "for_collection_empty" input expected in
  let%bind () = 
    let expected = (e_int 13) in
    expect_eq program "for_collection_if_and_local_var" input expected in
  let%bind () =
    let expected = (e_int 1020) in
    expect_eq program "for_collection_rhs_capture" input expected in
  let%bind () =
    let expected = (e_int 1040) in
    expect_eq program "for_collection_proc_call" input expected in
  let%bind () =
    let expected = (e_int 20) in
    expect_eq program "for_collection_comp_with_acc" input expected in
  (* let%bind () =
    let expected = e_pair (e_int 6) (e_string "123123123") in
    expect_eq program "nested_for_collection" input expected in *)
  let%bind () =
    let ez lst =
      let open Ast_simplified.Combinators in
      let lst' = List.map (fun (x, y) -> e_string x, e_int y) lst in
        e_typed_map lst' t_string t_int
    in
    let expected = ez [ ("I" , 12) ; ("am" , 12) ; ("foo" , 12) ] in
    expect_eq program "for_collection_with_patches" input expected in
  ok ()

(* Don't know how to assert parse error happens in this test framework
let for_fail () : unit result =
  let%bind program = type_file "./contracts/for_fail.ligo" in
  let%bind () = expect_fail program "main" (e_nat 0)
  in ok () *)

let loop_mligo () : unit result =
  let%bind program = mtype_file "./contracts/loop.mligo" in
  let%bind () =
    let input = e_int 0 in
    let expected = e_int 100 in
    expect_eq program "counter_simple" input expected
  in
  let%bind () =
    let input = e_int 100 in
    let expected = e_int 5050 in
    expect_eq program "counter" input expected
  in
  let%bind () =
    let input = e_int 100 in
    let expected = e_int 10000 in
    expect_eq program "counter_nest" input expected
  in ok ()

let matching () : unit result =
  let%bind program = type_file "./contracts/match.ligo" in
  let%bind () =
    let make_input = e_int in
    let make_expected = fun n -> e_int (if n = 2 then 42 else 0) in
    expect_eq_n program "match_bool" make_input make_expected
  in
  let%bind () =
    let make_input = e_int in
    let make_expected = fun n-> e_int (if n = 2 then 42 else 0) in
    expect_eq_n program "match_expr_bool" make_input make_expected
  in
  let%bind () =
    let aux n =
      let input = match n with
        | Some s -> e_some (e_int s)
        | None -> e_typed_none t_int in
      let expected = e_int (match n with
          | Some s -> s
          | None -> 23) in
      trace (simple_error (Format.asprintf "on input %a" PP_helpers.(option int) n)) @@
      expect_eq program "match_option" input expected
    in
    bind_iter_list aux
      [Some 0 ; Some 2 ; Some 42 ; Some 163 ; Some (-1) ; None]
  in
  let%bind () =
    let aux n =
      let input = match n with
        | Some s -> e_some (e_int s)
        | None -> e_typed_none t_int in
      let expected = e_int (match n with
          | Some s -> s
          | None -> 42) in
      trace (simple_error (Format.asprintf "on input %a" PP_helpers.(option int) n)) @@
      expect_eq program "match_expr_option" input expected
    in
    bind_iter_list aux
      [Some 0 ; Some 2 ; Some 42 ; Some 163 ; Some (-1) ; None]
  in
  let%bind () =
    let aux lst = e_annotation (e_list @@ List.map e_int lst) (t_list t_int) in
    let%bind () = expect_eq program "match_expr_list" (aux [ 14 ; 2 ; 3 ]) (e_int 14) in
    let%bind () = expect_eq program "match_expr_list" (aux [ 13 ; 2 ; 3 ]) (e_int 13) in
    let%bind () = expect_eq program "match_expr_list" (aux []) (e_int (-1)) in
    ok ()
  in
  ok ()

let declarations () : unit result =
  let%bind program = type_file "./contracts/declarations.ligo" in
  let make_input = e_int in
  let make_expected = fun n -> e_int (42 + n) in
  expect_eq program "main" (make_input 0) (make_expected 0) >>? fun () ->
  expect_eq_n program "main" make_input make_expected

let declaration_local () : unit result =
  let%bind program = type_file "./contracts/declaration-local.ligo" in
  let make_input = e_int in
  let make_expected = fun _ -> e_int 42 in
  expect_eq_n program "main" make_input make_expected

let quote_declaration () : unit result =
  let%bind program = type_file "./contracts/quote-declaration.ligo" in
  let make_input = e_int in
  let make_expected = fun n -> e_int (42 + 2 * n) in
  expect_eq_n program "main" make_input make_expected

let quote_declarations () : unit result =
  let%bind program = type_file "./contracts/quote-declarations.ligo" in
  let make_input = e_int in
  let make_expected = fun n -> e_int (74 + 2 * n) in
  expect_eq_n program "main" make_input make_expected

let counter_contract () : unit result =
  let%bind program = type_file "./contracts/counter.ligo" in
  let make_input = fun n-> e_pair (e_int n) (e_int 42) in
  let make_expected = fun n -> e_pair (e_typed_list [] t_operation) (e_int (42 + n)) in
  expect_eq_n program "main" make_input make_expected

let super_counter_contract () : unit result =
  let%bind program = type_file "./contracts/super-counter.ligo" in
  let make_input = fun n ->
    let action = if n mod 2 = 0 then "Increment" else "Decrement" in
    e_pair (e_constructor action (e_int n)) (e_int 42) in
  let make_expected = fun n ->
    let op = if n mod 2 = 0 then (+) else (-) in
    e_pair (e_typed_list [] t_operation) (e_int (op 42 n)) in
  expect_eq_n program "main" make_input make_expected

let super_counter_contract_mligo () : unit result =
  let%bind program = mtype_file "./contracts/super-counter.mligo" in
  let make_input = fun n ->
    let action = if n mod 2 = 0 then "Increment" else "Decrement" in
    e_pair (e_constructor action (e_int n)) (e_int 42) in
  let make_expected = fun n ->
    let op = if n mod 2 = 0 then (+) else (-) in
    e_pair (e_typed_list [] t_operation) (e_int (op 42 n)) in
  expect_eq_n program "main" make_input make_expected

let dispatch_counter_contract () : unit result =
  let%bind program = type_file "./contracts/dispatch-counter.ligo" in
  let make_input = fun n ->
    let action = if n mod 2 = 0 then "Increment" else "Decrement" in
    e_pair (e_constructor action (e_int n)) (e_int 42) in
  let make_expected = fun n ->
    let op = if n mod 2 = 0 then (+) else (-) in
    e_pair (e_typed_list [] t_operation) (e_int (op 42 n)) in
  expect_eq_n program "main" make_input make_expected

let failwith_ligo () : unit result =
  let%bind program = type_file "./contracts/failwith.ligo" in
  let should_fail = expect_fail program "main" in
  let should_work input = expect_eq program "main" input (e_pair (e_typed_list [] t_operation) (e_unit ())) in
  let%bind _ = should_work (e_pair (e_constructor "Zero" (e_nat 0)) (e_unit ())) in
  let%bind _ = should_fail (e_pair (e_constructor "Zero" (e_nat 1)) (e_unit ())) in
  let%bind _ = should_work (e_pair (e_constructor "Pos" (e_nat 1)) (e_unit ())) in
  let%bind _ = should_fail (e_pair (e_constructor "Pos" (e_nat 0)) (e_unit ())) in
  let should_fail input = expect_fail program "foobar" (e_int input) in
  let should_work input n = expect_eq program "foobar" (e_int input) (e_int n) in
  let%bind () = should_fail 10 in
  let%bind () = should_fail @@ -10 in
  let%bind () = should_work 5 6 in
  ok ()

let failwith_mligo () : unit result =
  let%bind program = mtype_file "./contracts/failwith.mligo" in
  let make_input = e_pair (e_unit ()) (e_unit ()) in
  expect_fail program "main" make_input

let assert_mligo () : unit result =
  let%bind program = mtype_file "./contracts/assert.mligo" in
  let make_input b = e_pair (e_bool b) (e_unit ()) in
  let make_expected = e_pair (e_typed_list [] t_operation) (e_unit ()) in
  let%bind _ = expect_fail program "main" (make_input false) in
  let%bind _ = expect_eq program "main" (make_input true) make_expected in
  ok ()

let guess_the_hash_mligo () : unit result =
  let%bind program = mtype_file "./contracts/new-syntax.mligo" in
  let make_input = fun n-> e_pair (e_int n) (e_int 42) in
  let make_expected = fun n -> e_pair (e_typed_list [] t_operation) (e_int (42 + n)) in
  expect_eq_n program "main" make_input make_expected

let guess_string_mligo () : unit result =
  let%bind program = mtype_file "./contracts/guess_string.mligo" in
  let make_input = fun n -> e_pair (e_int n) (e_int 42) in
  let make_expected = fun n -> e_pair (e_typed_list [] t_operation) (e_int (42 + n))
  in expect_eq_n program "main" make_input make_expected

let basic_mligo () : unit result =
  let%bind typed = mtype_file "./contracts/basic.mligo" in
  let%bind result = Run.Of_typed.evaluate_entry typed "foo" in
  Ast_typed.assert_value_eq
    (Ast_typed.Combinators.e_a_empty_int (42 + 127), result)

let counter_mligo () : unit result =
  let%bind program = mtype_file "./contracts/counter.mligo" in
  let make_input n = e_pair (e_int n) (e_int 42) in
  let make_expected n = e_pair (e_typed_list [] t_operation) (e_int (42 + n)) in
  expect_eq_n program "main" make_input make_expected

let let_in_mligo () : unit result =
  let%bind program = mtype_file "./contracts/letin.mligo" in
  let make_input n = e_pair (e_int n) (e_pair (e_int 3) (e_int 5)) in
  let make_expected n =
    e_pair (e_typed_list [] t_operation) (e_pair (e_int (7+n)) (e_int (3+5)))
  in expect_eq_n program "main" make_input make_expected

let match_variant () : unit result =
  let%bind program = mtype_file "./contracts/match.mligo" in
  let%bind () =
    let make_input n =
      e_pair (e_constructor "Sub" (e_int n)) (e_int 3) in
    let make_expected n =
      e_pair (e_typed_list [] t_operation) (e_int (3-n))
  in expect_eq_n program "main" make_input make_expected in
  let%bind () =
    let input = e_bool true in
    let expected = e_int 10 in
    expect_eq program "match_bool" input expected in
  let%bind () =
    let input = e_bool false in
    let expected = e_int 0 in
    expect_eq program "match_bool" input expected in
  let%bind () =
    let input = e_list [e_int 3] in
    let expected = e_int 3 in
    expect_eq program "match_list" input expected in
  let%bind () =
    let input = e_typed_list [] t_int in
    let expected = e_int 10 in
    expect_eq program "match_list" input expected in
  let%bind () =
    let make_input n = e_some (e_int n) in
    let make_expected n = e_int n in
    expect_eq_n program "match_option" make_input make_expected in
  ok ()

let match_matej () : unit result =
  let%bind program = mtype_file "./contracts/match_bis.mligo" in
  let make_input n =
    e_pair (e_constructor "Decrement" (e_int n)) (e_int 3) in
  let make_expected n =
    e_pair (e_typed_list [] t_operation) (e_int (3-n))
  in expect_eq_n program "main" make_input make_expected

let mligo_list () : unit result =
  let%bind program = mtype_file "./contracts/list.mligo" in
  let aux lst = e_list @@ List.map e_int lst in
  let%bind () = expect_eq program "fold_op" (aux [ 1 ; 2 ; 3 ]) (e_int 16) in
  let%bind () =
    let make_input n =
      e_pair (e_list [e_int n; e_int (2*n)])
        (e_pair (e_int 3) (e_list [e_int 8])) in
    let make_expected n =
      e_pair (e_typed_list [] t_operation)
        (e_pair (e_int (n+3)) (e_list [e_int (2*n)]))
    in
    expect_eq_n program "main" make_input make_expected
  in
  let%bind () = expect_eq_evaluate program "x" (e_list []) in
  let%bind () = expect_eq_evaluate program "y" (e_list @@ List.map e_int [3 ; 4 ; 5]) in
  let%bind () = expect_eq_evaluate program "z" (e_list @@ List.map e_int [2 ; 3 ; 4 ; 5]) in
  let%bind () = expect_eq program "map_op" (aux [2 ; 3 ; 4 ; 5]) (aux [3 ; 4 ; 5 ; 6]) in
  let%bind () = expect_eq program "iter_op" (aux [2 ; 3 ; 4 ; 5]) (e_unit ()) in
  ok ()

let lambda_mligo () : unit result =
  let%bind program = mtype_file "./contracts/lambda.mligo" in
  let make_input = e_pair (e_unit ()) (e_unit ()) in
  let make_expected = (e_unit ()) in
  expect_eq program "main" make_input make_expected

let lambda_ligo () : unit result =
  let%bind program = type_file "./contracts/lambda.ligo" in
  let make_input = e_pair (e_unit ()) (e_unit ()) in
  let make_expected = (e_unit ()) in
  expect_eq program "main" make_input make_expected

let lambda2_mligo () : unit result =
  let%bind program = mtype_file "./contracts/lambda2.mligo" in
  let make_input = e_pair (e_unit ()) (e_unit ()) in
  let make_expected = (e_unit ()) in
  expect_eq program "main" make_input make_expected

let fibo_mligo () : unit result =
  let%bind program = mtype_file "./contracts/fibo.mligo" in
  let make_input = e_pair (e_unit ()) (e_unit ()) in
  let make_expected = (e_int 42) in
  expect_eq program "main" make_input make_expected

let website1_ligo () : unit result =
  let%bind program = type_file "./contracts/website1.ligo" in
  let make_input = fun n-> e_pair (e_int n) (e_int 42) in
  let make_expected = fun _n -> e_pair (e_typed_list [] t_operation) (e_int (42 + 1)) in
  expect_eq_n program "main" make_input make_expected

let website2_ligo () : unit result =
  let%bind program = type_file "./contracts/website2.ligo" in
  let make_input = fun n ->
    let action = if n mod 2 = 0 then "Increment" else "Decrement" in
    e_pair (e_constructor action (e_int n)) (e_int 42) in
  let make_expected = fun n ->
    let op = if n mod 2 = 0 then (+) else (-) in
    e_pair (e_typed_list [] t_operation) (e_int (op 42 n)) in
  expect_eq_n program "main" make_input make_expected

let tez_ligo () : unit result =
  let%bind program = type_file "./contracts/tez.ligo" in
  let%bind _ = expect_eq_evaluate program "add_tez" (e_mutez 42) in
  let%bind _ = expect_eq_evaluate program "sub_tez" (e_mutez 1) in
  let%bind _ = expect_eq_evaluate program "not_enough_tez" (e_mutez 4611686018427387903) in
  let%bind _ = expect_eq_evaluate program "nat_mul_tez" (e_mutez 100) in
  let%bind _ = expect_eq_evaluate program "tez_mul_nat" (e_mutez 1000) in
  let%bind _ = expect_eq_evaluate program "tez_div_tez1" (e_nat 100) in
  let%bind _ = expect_eq_evaluate program "tez_div_tez2" (e_nat 1) in
  let%bind _ = expect_eq_evaluate program "tez_div_tez3" (e_nat 0) in
  let%bind _ = expect_eq_evaluate program "tez_mod_tez1" (e_mutez 0) in
  let%bind _ = expect_eq_evaluate program "tez_mod_tez2" (e_mutez 10) in
  let%bind _ = expect_eq_evaluate program "tez_mod_tez3" (e_mutez 100) in
  ok ()

let tez_mligo () : unit result =
  let%bind program = mtype_file "./contracts/tez.mligo" in
  let%bind _ = expect_eq_evaluate program "add_tez" (e_mutez 42) in
  let%bind _ = expect_eq_evaluate program "sub_tez" (e_mutez 1) in
  let%bind _ = expect_eq_evaluate program "not_enough_tez" (e_mutez 4611686018427387903) in
  let%bind _ = expect_eq_evaluate program "add_more_tez" (e_mutez 111111000) in
  ok ()

let website2_mligo () : unit result =
  let%bind program = mtype_file "./contracts/website2.mligo" in
  let make_input = fun n ->
    let action = if n mod 2 = 0 then "Increment" else "Decrement" in
    e_pair (e_constructor action (e_int n)) (e_int 42) in
  let make_expected = fun n ->
    let op = if n mod 2 = 0 then (+) else (-) in
    e_pair (e_typed_list [] t_operation) (e_int (op 42 n)) in
  expect_eq_n program "main" make_input make_expected

let balance_constant () : unit result =
  let%bind program = type_file "./contracts/balance_constant.ligo" in
  let input = e_tuple [e_unit () ; e_mutez 0]  in
  let expected = e_tuple [e_list []; e_mutez 4000000000000] in
  expect_eq program "main" input expected


let balance_constant_mligo () : unit result =
  let%bind program = mtype_file "./contracts/balance_constant.mligo" in
  let input = e_tuple [e_unit () ; e_mutez 0]  in
  let expected = e_tuple [e_list []; e_mutez 4000000000000] in
  expect_eq program "main" input expected
let simple_access_ligo () : unit result =
  let%bind program = type_file "./contracts/simple_access.ligo" in
  let make_input = e_tuple [e_int 0; e_int 1] in
  let make_expected = e_int 2 in
  expect_eq program "main" make_input make_expected

let deep_access_ligo () : unit result =
  let%bind program = type_file "./contracts/deep_access.ligo" in
  let make_input = e_unit () in
  let make_expected = e_int 2 in
  expect_eq program "main" make_input make_expected

let main = test_suite "Integration (End to End)" [
    test "type alias" type_alias ;
    test "function" function_ ;
    test "blockless function" blockless;
    (* test "procedure"  procedure ; *)
    test "assign" assign ;
    test "declaration local" declaration_local ;
    test "complex function" complex_function ;
    test "closure" closure ;
    test "shared function" shared_function ;
    test "shared function (mligo)" shared_function_mligo ;
    test "higher order" higher_order ;
    test "variant" variant ;
    test "variant (mligo)" variant_mligo ;
    test "variant matching" variant_matching ;
    test "tuple" tuple ;
    test "tuple (mligo)" tuple_mligo ;
    test "record" record ;
    test "condition simple" condition_simple ;
    test "condition (ligo)" condition ;
    test "condition (mligo)" condition_mligo ;
    test "shadow" shadow ;
    test "annotation" annotation ;
    test "multiple parameters" multiple_parameters ;
    test "multiple parameters (mligo)" multiple_parameters_mligo ;
    test "bool" bool_expression ;
    test "bool (mligo)" bool_expression_mligo ;
    test "arithmetic" arithmetic ;
    test "arithmetic (mligo)" arithmetic_mligo ;
    test "bitwise_arithmetic" bitwise_arithmetic ;
    test "bitwise_arithmetic (mligo)" bitwise_arithmetic_mligo;
    test "string_arithmetic" string_arithmetic ;
    test "string_arithmetic (mligo)" string_arithmetic_mligo ;
    test "bytes_arithmetic" bytes_arithmetic ;
    test "bytes_arithmetic (mligo)" bytes_arithmetic_mligo ;
    test "set_arithmetic" set_arithmetic ;
    test "set_arithmetic (mligo)" set_arithmetic_mligo ;
    test "unit" unit_expression ;
    test "string" string_expression ;
    test "option" option ;
    test "option (mligo)" moption ;
    test "map" map ;
    test "map (mligo)" mmap ;
    test "big_map" big_map ;
    test "big_map (mligo)" mbig_map ;
    test "list" list ;
    test "loop" loop ;
    test "loop (mligo)" loop_mligo ;
    test "matching" matching ;
    test "declarations" declarations ;
    test "quote declaration" quote_declaration ;
    test "quote declarations" quote_declarations ;
    test "#include directives" include_ ;
    test "counter contract" counter_contract ;
    test "super counter contract" super_counter_contract ;
    test "super counter contract" super_counter_contract_mligo ;
    test "dispatch counter contract" dispatch_counter_contract ;
    test "basic (mligo)" basic_mligo ;
    test "counter contract (mligo)" counter_mligo ;
    test "let-in (mligo)" let_in_mligo ;
    test "match variant (mligo)" match_variant ;
    test "match variant 2 (mligo)" match_matej ;
    test "list matching (mligo)" mligo_list ;
    (* test "guess the hash mligo" guess_the_hash_mligo ; WIP? *)
    test "failwith ligo" failwith_ligo ;
    test "failwith mligo" failwith_mligo ;
    test "assert mligo" assert_mligo ;
    (* test "guess string mligo" guess_string_mligo ; WIP? *)
    test "lambda mligo" lambda_mligo ;
    test "lambda ligo" lambda_ligo ;
    test "tez (ligo)" tez_ligo ;
    test "tez (mligo)" tez_mligo ;
    test "lambda2 mligo" lambda2_mligo ;
    (* test "fibo (mligo)" fibo_mligo ; *)
    (* test "fibo2 (mligo)" fibo2_mligo ; *)
    (* test "fibo3 (mligo)" fibo3_mligo ; *)
    (* test "fibo4 (mligo)" fibo4_mligo ; *)
    test "website1 ligo" website1_ligo ;
    test "website2 ligo" website2_ligo ;
    test "website2 (mligo)" website2_mligo ;
<<<<<<< HEAD
    test "balance constant" balance_constant ;
    test "balance constant (mligo)" balance_constant_mligo ;
=======
    test "balance constant (mligo)" balance_constant ;
    test "simple_access (ligo)" simple_access_ligo;
    test "deep_access (ligo)" deep_access_ligo;
>>>>>>> 49da281b
  ]<|MERGE_RESOLUTION|>--- conflicted
+++ resolved
@@ -1254,12 +1254,8 @@
     test "website1 ligo" website1_ligo ;
     test "website2 ligo" website2_ligo ;
     test "website2 (mligo)" website2_mligo ;
-<<<<<<< HEAD
     test "balance constant" balance_constant ;
     test "balance constant (mligo)" balance_constant_mligo ;
-=======
-    test "balance constant (mligo)" balance_constant ;
     test "simple_access (ligo)" simple_access_ligo;
     test "deep_access (ligo)" deep_access_ligo;
->>>>>>> 49da281b
   ]