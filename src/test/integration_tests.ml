--- conflicted
+++ resolved
@@ -2479,9 +2479,6 @@
     test_w "switch case (jsligo)" switch_cases_jsligo;
     test_w "tuple fun (religo)" tuple_fun_religo;
     test_w "for-of & while loop (jsligo)" while_and_for_loops_jsligo;
-<<<<<<< HEAD
-    test_w "discriminated_union (jsligo)" disc_union_jsligo
-=======
+    test_w "discriminated_union (jsligo)" disc_union_jsligo;
     test_w "ternary (jsligo)" ternary_jsligo;
->>>>>>> 8bdfb284
   ]