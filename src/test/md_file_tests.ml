--- conflicted
+++ resolved
@@ -125,11 +125,7 @@
       let c_unit,_   = Ligo_compile.Of_source.compile_string ~raise ~options:options.frontend ~meta contents in
       let imperative = Ligo_compile.Of_c_unit.compile ~raise ~add_warning ~meta c_unit filename in
       let sugar      = Ligo_compile.Of_imperative.compile ~raise imperative in
-<<<<<<< HEAD
-      let core       = Ligo_compile.Of_sugar.compile ~raise sugar in
-=======
       let core       = Ligo_compile.Of_sugar.compile sugar in
->>>>>>> ea133acd
       match lang with
       | Meta ->
         let init_env = Environment.default_with_test protocol_version in
