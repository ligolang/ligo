open Trace
open Function
module I = Multifix.Ast
module O = Ast_simplified

let unwrap = Location.unwrap

let expression : I.expression -> O.annotated_expression result = fun _ ->
  simple_fail (thunk "")

let type_expression : I.type_expression -> O.type_expression result = fun _ ->
  simple_fail (thunk "")

let statement : I.statement -> O.declaration result = fun s ->
  match s with
<<<<<<< HEAD
  | Statement_variable_declaration ([_], _) -> simple_fail (thunk "")
  (* | Statement_variable_declaration ([n], e) ->
   *     let%bind e' = bind_map_location expression e in
   *     let%bind (name, ty) =
   *       let%bind pattern =
   *         match unwrap n with
   *         | Param_restricted_pattern c -> ok @@ unwrap c
   *         | Param_implicit_named_param _ -> simple_fail (thunk "") in
   *       simple_fail (thunk "")
   *     in
   *     ok @@ O.Declaration_constant {name = unwrap n ; annotated_expression = unwrap e'} *)
  | Statement_variable_declaration _ -> simple_fail (thunk "no sugar-candy for fun declarations yet")
  | Statement_init_declaration _ -> simple_fail (thunk "no init declaration yet")
  | Statement_entry_declaration _ -> simple_fail (thunk "no entry declaration yet")
  | Statement_type_declaration (n, te) ->
      let%bind te' = bind_map_location type_expression te in
      ok @@ O.Declaration_type {type_name = unwrap n ; type_expression = unwrap te'}
=======
  (* | Statement_variable_declaration (s, [], expr) -> simple_fail (thunk "") *)
  | Statement_variable_declaration _ -> simple_fail ""
  | Statement_init_declaration _ -> simple_fail ""
  | Statement_entry_declaration _ -> simple_fail ""
  | Statement_type_declaration _ -> simple_fail ""
>>>>>>> 47eed300

let program : I.program -> O.program result = fun (Program lst) ->
  bind_map_list (apply Location.unwrap >| bind_map_location statement) lst

let main : I.entry_point -> O.program Location.wrap result =
  bind_map_location program<|MERGE_RESOLUTION|>--- conflicted
+++ resolved
@@ -5,39 +5,60 @@
 
 let unwrap = Location.unwrap
 
-let expression : I.expression -> O.annotated_expression result = fun _ ->
-  simple_fail (thunk "")
+let expression : I.expression -> O.expression result = fun _ ->
+  simple_fail ""
 
-let type_expression : I.type_expression -> O.type_expression result = fun _ ->
-  simple_fail (thunk "")
+let type_variable : string -> O.type_expression result = fun str ->
+  ok @@ O.T_variable str
+
+let type_expression : I.type_expression -> O.type_expression result = fun te ->
+  match te with
+  | T_variable tv ->
+      let%bind tv' = bind_map_location type_variable tv in
+      ok @@ unwrap tv'
+  | _ -> simple_fail "lel"
+
+let restricted_type_expression : I.restricted_type_expression -> O.type_expression result = fun rte ->
+  match rte with
+  | Tr_variable tv ->
+      let%bind tv' = bind_map_location type_variable tv in
+      ok @@ unwrap tv'
+  | Tr_paren te -> type_expression (unwrap te)
 
 let statement : I.statement -> O.declaration result = fun s ->
   match s with
-<<<<<<< HEAD
-  | Statement_variable_declaration ([_], _) -> simple_fail (thunk "")
-  (* | Statement_variable_declaration ([n], e) ->
-   *     let%bind e' = bind_map_location expression e in
-   *     let%bind (name, ty) =
-   *       let%bind pattern =
-   *         match unwrap n with
-   *         | Param_restricted_pattern c -> ok @@ unwrap c
-   *         | Param_implicit_named_param _ -> simple_fail (thunk "") in
-   *       simple_fail (thunk "")
-   *     in
-   *     ok @@ O.Declaration_constant {name = unwrap n ; annotated_expression = unwrap e'} *)
-  | Statement_variable_declaration _ -> simple_fail (thunk "no sugar-candy for fun declarations yet")
-  | Statement_init_declaration _ -> simple_fail (thunk "no init declaration yet")
-  | Statement_entry_declaration _ -> simple_fail (thunk "no entry declaration yet")
+  | Statement_variable_declaration ([n], e) ->
+      let%bind (name, ty) =
+        let%bind pattern =
+          match unwrap n with
+          | Param_restricted_pattern c -> ok c
+          | Param_implicit_named_param _ -> simple_fail "" in
+        match unwrap pattern with
+        | Pr_restrict c -> (
+            match unwrap c with
+            | P_type_annotation (l, te) -> (
+                let%bind v = match unwrap l with
+                  | P_variable v -> ok v
+                  | _ -> simple_fail "no sugar-candy for regular declarations yet"
+                in
+                ok (v, te)
+              )
+            | _ -> simple_fail "no sugar-candy for regular declarations yet"
+          )
+        | Pr_variable _ -> simple_fail "provide type for top-level declarations!"
+        | Pr_unit _ -> simple_fail "define unit is meaningless"
+      in
+      let name' = unwrap name in
+      let%bind e' = bind_map_location expression e in
+      let%bind ty' = bind_map_location restricted_type_expression ty in
+      let ae = O.annotated_expression (unwrap e') (Some (unwrap ty')) in
+      ok @@ O.Declaration_constant {name = name' ; annotated_expression = ae}
+  | Statement_variable_declaration _ -> simple_fail "no sugar-candy for fun declarations yet"
+  | Statement_init_declaration _ -> simple_fail "no init declaration yet"
+  | Statement_entry_declaration _ -> simple_fail "no entry declaration yet"
   | Statement_type_declaration (n, te) ->
       let%bind te' = bind_map_location type_expression te in
       ok @@ O.Declaration_type {type_name = unwrap n ; type_expression = unwrap te'}
-=======
-  (* | Statement_variable_declaration (s, [], expr) -> simple_fail (thunk "") *)
-  | Statement_variable_declaration _ -> simple_fail ""
-  | Statement_init_declaration _ -> simple_fail ""
-  | Statement_entry_declaration _ -> simple_fail ""
-  | Statement_type_declaration _ -> simple_fail ""
->>>>>>> 47eed300
 
 let program : I.program -> O.program result = fun (Program lst) ->
   bind_map_list (apply Location.unwrap >| bind_map_location statement) lst
