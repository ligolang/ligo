open Trace
open Types

module Errors = struct
  let different_kinds a b () =
    let title = (thunk "different kinds") in
    let full () = Format.asprintf "(%a) VS (%a)" PP.type_value a PP.type_value b in
    error title full ()

  let different_constants a b () =
    let title = (thunk "different constants") in
    let full () = Format.asprintf "%s VS %s" a b in
    error title full ()

  let different_size_type name a b () =
    let title () = name ^ " have different sizes" in
    let full () = Format.asprintf "%a VS %a" PP.type_value a PP.type_value b in
    error title full ()

  let different_size_constants = different_size_type "constants"

  let different_size_tuples = different_size_type "tuples"

  let different_size_sums = different_size_type "sums"

  let different_size_records = different_size_type "records"

end

module Free_variables = struct

  type bindings = string list
  let mem : string -> bindings -> bool = List.mem
  let singleton : string -> bindings = fun s -> [ s ]
  let union : bindings -> bindings -> bindings = (@)
  let unions : bindings list -> bindings = List.concat
  let empty : bindings = []
  let of_list : string list -> bindings = fun x -> x

  let rec expression : bindings -> expression -> bindings = fun b e ->
    let self = annotated_expression b in
    match e with
    | E_lambda l -> lambda b l
    | E_literal _ -> empty
    | E_constant (_ , lst) -> unions @@ List.map self lst
    | E_variable name -> (
        match mem name b with
        | true -> empty
        | false -> singleton name
      )
    | E_application (a, b) -> unions @@ List.map self [ a ; b ]
    | E_tuple lst -> unions @@ List.map self lst
    | E_constructor (_ , a) -> self a
    | E_record m -> unions @@ List.map self @@ Map.String.to_list m
    | E_record_accessor (a, _) -> self a
    | E_tuple_accessor (a, _) -> self a
    | E_list lst -> unions @@ List.map self lst
    | E_map m -> unions @@ List.map self @@ List.concat @@ List.map (fun (a, b) -> [ a ; b ]) m
    | E_look_up (a , b) -> unions @@ List.map self [ a ; b ]
    | E_matching (a , cs) -> union (self a) (matching_expression b cs)
    | E_failwith a -> self a
<<<<<<< HEAD
    | E_sequence (a , b) -> unions @@ List.map self [ a ; b ]
    | E_loop (expr , body) -> unions @@ List.map self [ expr ; body ]
    | E_assign (_ , _ , expr) -> self expr
=======
    | E_let_in { binder; rhs; result } ->
      let b' = union (singleton binder) b in
      union
        (annotated_expression b' result)
        (annotated_expression b' rhs) (* TODO: what about frees ??? *)

>>>>>>> c773fe61

  and lambda : bindings -> lambda -> bindings = fun b l ->
    let b' = union (singleton l.binder) b in
    let (b'', frees) = block' b' l.body in
    union (annotated_expression b'' l.result) frees

  and annotated_expression : bindings -> annotated_expression -> bindings = fun b ae ->
    expression b ae.expression

  and instruction' : bindings -> instruction -> bindings * bindings = fun b i ->
    match i with
    | I_declaration n -> union (singleton n.name) b , (annotated_expression b n.annotated_expression)
    | I_assignment n -> b , (annotated_expression b n.annotated_expression)
    | I_skip -> b , empty
    | I_do e -> b , annotated_expression b e
    | I_loop (a , bl) -> b , union (annotated_expression b a) (block b bl)
    | I_patch (_ , _ , a) -> b , annotated_expression b a
    | I_matching (a , cs) -> b , union (annotated_expression b a) (matching_block b cs)

  and block' : bindings -> block -> (bindings * bindings) = fun b bl ->
    let aux = fun (binds, frees) cur ->
      let (binds', frees') = instruction' binds cur in
      (binds', union frees frees') in
    List.fold_left aux (b , []) bl

  and block : bindings -> block -> bindings = fun b bl ->
    let (_ , frees) = block' b bl in
    frees

  and matching_variant_case : type a . (bindings -> a -> bindings) -> bindings -> ((constructor_name * name) * a) -> bindings  = fun f b ((_,n),c) ->
    f (union (singleton n) b) c

  and matching : type a . (bindings -> a -> bindings) -> bindings -> a matching -> bindings = fun f b m ->
    match m with
    | Match_bool { match_true = t ; match_false = fa } -> union (f b t) (f b fa)
    | Match_list { match_nil = n ; match_cons = (hd, tl, c) } -> union (f b n) (f (union (of_list [hd ; tl]) b) c)
    | Match_option { match_none = n ; match_some = ((opt, _), s) } -> union (f b n) (f (union (singleton opt) b) s)
    | Match_tuple (lst , a) -> f (union (of_list lst) b) a
    | Match_variant (lst , _) -> unions @@ List.map (matching_variant_case f b) lst

  and matching_expression = fun x -> matching annotated_expression x

  and matching_block = fun x -> matching block x

end


(* module Dependencies = struct
 * 
 *   type bindings = string list
 *   let mem : string -> bindings -> bool = List.mem
 *   let singleton : string -> bindings = fun s -> [ s ]
 *   let union : bindings -> bindings -> bindings = (@)
 *   let unions : bindings list -> bindings = List.concat
 *   let empty : bindings = []
 *   let of_list : string list -> bindings = fun x -> x
 * 
 *   let rec expression : bindings -> full_environment -> expression -> bindings = fun b _env e ->
 *     let self = annotated_expression b in
 *     match e with
 *     | E_lambda l ->
 *         let b' = union (singleton l.binder) b in
 *         let (b'', frees) = block' b' l.body in
 *         union (annotated_expression b'' l.result) frees
 *     | E_literal _ -> empty
 *     | E_constant (_ , lst) -> unions @@ List.map self lst
 *     | E_variable name -> (
 *         match mem name b with
 *         | true -> empty
 *         | false -> singleton name
 *       )
 *     | E_application (a, b) -> unions @@ List.map self [ a ; b ]
 *     | E_tuple lst -> unions @@ List.map self lst
 *     | E_constructor (_ , a) -> self a
 *     | E_record m -> unions @@ List.map self @@ Map.String.to_list m
 *     | E_record_accessor (a, _) -> self a
 *     | E_tuple_accessor (a, _) -> self a
 *     | E_list lst -> unions @@ List.map self lst
 *     | E_map m -> unions @@ List.map self @@ List.concat @@ List.map (fun (a, b) -> [ a ; b ]) m
 *     | E_look_up (a , b) -> unions @@ List.map self [ a ; b ]
 *     | E_matching (a , cs) -> union (self a) (matching_expression b cs)
 *     | E_failwith a -> self a
 * 
 *   and annotated_expression : bindings -> annotated_expression -> bindings = fun b ae ->
 *     let open Combinators in
 *     expression b (get_environment ae) (get_expression ae)
 * 
 *   and instruction' : bindings -> instruction -> bindings * bindings = fun b i ->
 *     match i with
 *     | I_declaration n -> union (singleton n.name) b , (annotated_expression b n.annotated_expression)
 *     | I_assignment n -> b , (annotated_expression b n.annotated_expression)
 *     | I_skip -> b , empty
 *     | I_do e -> b , annotated_expression b e
 *     | I_loop (a , bl) -> b , union (annotated_expression b a) (block b bl)
 *     | I_patch (_ , _ , a) -> b , annotated_expression b a
 *     | I_matching (a , cs) -> b , union (annotated_expression b a) (matching_block b cs)
 * 
 *   and block' : bindings -> block -> (bindings * bindings) = fun b bl ->
 *     let aux = fun (binds, frees) cur ->
 *       let (binds', frees') = instruction' binds cur in
 *       (binds', union frees frees') in
 *     List.fold_left aux (b , []) bl
 * 
 *   and block : bindings -> block -> bindings = fun b bl ->
 *     let (_ , frees) = block' b bl in
 *     frees
 * 
 *   and matching_variant_case : type a . (bindings -> a -> bindings) -> bindings -> ((constructor_name * name) * a) -> bindings  = fun f b ((_,n),c) ->
 *     f (union (singleton n) b) c
 * 
 *   and matching : type a . (bindings -> a -> bindings) -> bindings -> a matching -> bindings = fun f b m ->
 *     match m with
 *     | Match_bool { match_true = t ; match_false = fa } -> union (f b t) (f b fa)
 *     | Match_list { match_nil = n ; match_cons = (hd, tl, c) } -> union (f b n) (f (union (of_list [hd ; tl]) b) c)
 *     | Match_option { match_none = n ; match_some = ((opt, _), s) } -> union (f b n) (f (union (singleton opt) b) s)
 *     | Match_tuple (lst , a) -> f (union (of_list lst) b) a
 *     | Match_variant (lst , _) -> unions @@ List.map (matching_variant_case f b) lst
 * 
 *   and matching_expression = fun x -> matching annotated_expression x
 * 
 *   and matching_block = fun x -> matching block x
 * 
 * end *)


open Errors

let rec assert_type_value_eq (a, b: (type_value * type_value)) : unit result = match (a.type_value', b.type_value') with
  | T_tuple ta, T_tuple tb -> (
      let%bind _ =
        trace_strong (fun () -> (different_size_tuples a b ()))
        @@ Assert.assert_true List.(length ta = length tb) in
      bind_list_iter assert_type_value_eq (List.combine ta tb)
    )
  | T_tuple _, _ -> fail @@ different_kinds a b
  | T_constant (ca, lsta), T_constant (cb, lstb) -> (
      let%bind _ =
        trace_strong (different_size_constants a b)
        @@ Assert.assert_true List.(length lsta = length lstb) in
      let%bind _ =
        trace_strong (different_constants ca cb)
        @@ Assert.assert_true (ca = cb) in
      trace (simple_error "constant sub-expression")
      @@ bind_list_iter assert_type_value_eq (List.combine lsta lstb)
    )
  | T_constant _, _ -> fail @@ different_kinds a b
  | T_sum sa, T_sum sb -> (
      let sa' = SMap.to_kv_list sa in
      let sb' = SMap.to_kv_list sb in
      let aux ((ka, va), (kb, vb)) =
        let%bind _ =
          Assert.assert_true ~msg:"different keys in sum types"
          @@ (ka = kb) in
        assert_type_value_eq (va, vb)
      in
      let%bind _ =
        trace_strong (different_size_sums a b)
        @@ Assert.assert_list_same_size sa' sb' in
      trace (simple_error "sum type") @@
      bind_list_iter aux (List.combine sa' sb')

    )
  | T_sum _, _ -> fail @@ different_kinds a b
  | T_record ra, T_record rb -> (
      let ra' = SMap.to_kv_list ra in
      let rb' = SMap.to_kv_list rb in
      let aux ((ka, va), (kb, vb)) =
        let%bind _ =
          let error =
            let title () = "different props in record" in
            let content () = Format.asprintf "%s vs %s" ka kb in
            error title content in
          trace_strong error @@
          Assert.assert_true (ka = kb) in
        assert_type_value_eq (va, vb)
      in
      let%bind _ =
        trace_strong (different_size_records a b)
        @@ Assert.assert_list_same_size ra' rb' in
      trace (simple_error "record type")
      @@ bind_list_iter aux (List.combine ra' rb')

    )
  | T_record _, _ -> fail @@ different_kinds a b
  | T_function (param, result), T_function (param', result') ->
      let%bind _ = assert_type_value_eq (param, param') in
      let%bind _ = assert_type_value_eq (result, result') in
      ok ()
  | T_function _, _ -> fail @@ different_kinds a b

(* No information about what made it fail *)
let type_value_eq ab = Trace.to_bool @@ assert_type_value_eq ab

let assert_literal_eq (a, b : literal * literal) : unit result =
  match (a, b) with
  | Literal_bool a, Literal_bool b when a = b -> ok ()
  | Literal_bool _, Literal_bool _ -> simple_fail "different bools"
  | Literal_bool _, _ -> simple_fail "bool vs non-bool"
  | Literal_int a, Literal_int b when a = b -> ok ()
  | Literal_int _, Literal_int _ -> simple_fail "different ints"
  | Literal_int _, _ -> simple_fail "int vs non-int"
  | Literal_nat a, Literal_nat b when a = b -> ok ()
  | Literal_nat _, Literal_nat _ -> simple_fail "different nats"
  | Literal_nat _, _ -> simple_fail "nat vs non-nat"
  | Literal_tez a, Literal_tez b when a = b -> ok ()
  | Literal_tez _, Literal_tez _ -> simple_fail "different tezs"
  | Literal_tez _, _ -> simple_fail "tez vs non-tez"
  | Literal_string a, Literal_string b when a = b -> ok ()
  | Literal_string _, Literal_string _ -> simple_fail "different strings"
  | Literal_string _, _ -> simple_fail "string vs non-string"
  | Literal_bytes a, Literal_bytes b when a = b -> ok ()
  | Literal_bytes _, Literal_bytes _ -> simple_fail "different bytess"
  | Literal_bytes _, _ -> simple_fail "bytes vs non-bytes"
  | Literal_unit, Literal_unit -> ok ()
  | Literal_unit, _ -> simple_fail "unit vs non-unit"
  | Literal_address a, Literal_address b when a = b -> ok ()
  | Literal_address _, Literal_address _ -> simple_fail "different addresss"
  | Literal_address _, _ -> simple_fail "address vs non-address"
  | Literal_operation _, Literal_operation _ -> simple_fail "can't compare operations"
  | Literal_operation _, _ -> simple_fail "operation vs non-operation"


let rec assert_value_eq (a, b: (value*value)) : unit result =
  let error_content () =
    Format.asprintf "\n%a vs %a" PP.value a PP.value b
  in
  trace (fun () -> error (thunk "not equal") error_content ()) @@
  match (a.expression, b.expression) with
  | E_literal a, E_literal b ->
      assert_literal_eq (a, b)
  | E_constant (ca, lsta), E_constant (cb, lstb) when ca = cb -> (
      let%bind lst =
        generic_try (simple_error "constants with different number of elements")
          (fun () -> List.combine lsta lstb) in
      let%bind _all = bind_list @@ List.map assert_value_eq lst in
      ok ()
    )
  | E_constant _, E_constant _ ->
      simple_fail "different constants"
  | E_constant _, _ ->
      let error_content () =
        Format.asprintf "%a vs %a"
          PP.annotated_expression a
          PP.annotated_expression b
      in
      fail @@ (fun () -> error (thunk "comparing constant with other stuff") error_content ())

  | E_constructor (ca, a), E_constructor (cb, b) when ca = cb -> (
      let%bind _eq = assert_value_eq (a, b) in
      ok ()
    )
  | E_constructor _, E_constructor _ ->
      simple_fail "different constructors"
  | E_constructor _, _ ->
      simple_fail "comparing constructor with other stuff"

  | E_tuple lsta, E_tuple lstb -> (
      let%bind lst =
        generic_try (simple_error "tuples with different number of elements")
          (fun () -> List.combine lsta lstb) in
      let%bind _all = bind_list @@ List.map assert_value_eq lst in
      ok ()
    )
  | E_tuple _, _ ->
      simple_fail "comparing tuple with other stuff"

  | E_record sma, E_record smb -> (
      let aux _ a b =
        match a, b with
        | Some a, Some b -> Some (assert_value_eq (a, b))
        | _ -> Some (simple_fail "different record keys")
      in
      let%bind _all = bind_smap @@ SMap.merge aux sma smb in
      ok ()
    )
  | E_record _, _ ->
      simple_fail "comparing record with other stuff"

  | E_map lsta, E_map lstb -> (
      let%bind lst = generic_try (simple_error "maps of different lengths")
          (fun () ->
             let lsta' = List.sort compare lsta in
             let lstb' = List.sort compare lstb in
             List.combine lsta' lstb') in
      let aux = fun ((ka, va), (kb, vb)) ->
        let%bind _ = assert_value_eq (ka, kb) in
        let%bind _ = assert_value_eq (va, vb) in
        ok () in
      let%bind _all = bind_map_list aux lst in
      ok ()
    )
  | E_map _, _ ->
      simple_fail "comparing map with other stuff"

  | E_list lsta, E_list lstb -> (
      let%bind lst =
        generic_try (simple_error "list of different lengths")
          (fun () -> List.combine lsta lstb) in
      let%bind _all = bind_map_list assert_value_eq lst in
      ok ()
    )
  | E_list _, _ ->
      simple_fail "comparing list with other stuff"

  | _, _ -> simple_fail "comparing not a value"

let merge_annotation (a:type_value option) (b:type_value option) : type_value result =
  match a, b with
  | None, None -> simple_fail "no annotation"
  | Some a, None -> ok a
  | None, Some b -> ok b
  | Some a, Some b ->
      let%bind _ = assert_type_value_eq (a, b) in
      match a.simplified, b.simplified with
      | _, None -> ok a
      | _, Some _ -> ok b<|MERGE_RESOLUTION|>--- conflicted
+++ resolved
@@ -59,18 +59,14 @@
     | E_look_up (a , b) -> unions @@ List.map self [ a ; b ]
     | E_matching (a , cs) -> union (self a) (matching_expression b cs)
     | E_failwith a -> self a
-<<<<<<< HEAD
     | E_sequence (a , b) -> unions @@ List.map self [ a ; b ]
     | E_loop (expr , body) -> unions @@ List.map self [ expr ; body ]
     | E_assign (_ , _ , expr) -> self expr
-=======
     | E_let_in { binder; rhs; result } ->
       let b' = union (singleton binder) b in
       union
         (annotated_expression b' result)
-        (annotated_expression b' rhs) (* TODO: what about frees ??? *)
-
->>>>>>> c773fe61
+        (annotated_expression b rhs)
 
   and lambda : bindings -> lambda -> bindings = fun b l ->
     let b' = union (singleton l.binder) b in
