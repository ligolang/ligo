open Trace
open Types
open Combinators
open Misc

let program_to_main : program -> string -> lambda result = fun p s ->
  let%bind (main , input_type , output_type) =
    let pred = fun d ->
      match d with
      | Declaration_constant (d , _) when d.name = s -> Some d.annotated_expression
      | Declaration_constant _ -> None
    in
    let%bind main =
      trace_option (simple_error "no main with given name") @@
      List.find_map (Function.compose pred Location.unwrap) p in
    let%bind (input_ty , output_ty) =
      match (get_type' @@ get_type_annotation main) with
      | T_function (i , o) -> ok (i , o)
      | _ -> simple_fail "program main isn't a function" in
    ok (main , input_ty , output_ty)
  in
  let body =
    let aux : declaration -> instruction = fun d ->
      match d with
      | Declaration_constant (d , _) -> I_declaration d in
    List.map (Function.compose aux Location.unwrap) p in
  let env =
    let aux = fun _ d ->
      match d with
      | Declaration_constant (_ , env) -> env in
    List.fold_left aux Environment.full_empty (List.map Location.unwrap p) in
  let binder = "@contract_input" in
  let result =
    let input_expr = e_a_variable binder input_type env in
    let main_expr = e_a_variable s (get_type_annotation main) env in
    e_a_application main_expr input_expr env in
  ok {
    binder ;
    input_type ;
    output_type ;
    body ;
    result ;
  }

module Captured_variables = struct

  type bindings = string list
  let mem : string -> bindings -> bool = List.mem
  let singleton : string -> bindings = fun s -> [ s ]
  let union : bindings -> bindings -> bindings = (@)
  let unions : bindings list -> bindings = List.concat
  let empty : bindings = []
  let of_list : string list -> bindings = fun x -> x

  let rec annotated_expression : bindings -> annotated_expression -> bindings result = fun b ae ->
    let self = annotated_expression b in
    match ae.expression with
    | E_lambda l -> ok @@ Free_variables.lambda empty l
    | E_literal _ -> ok empty
    | E_constant (_ , lst) ->
      let%bind lst' = bind_map_list self lst in
      ok @@ unions lst'
    | E_variable name -> (
        let%bind env_element =
          trace_option (simple_error "missing var in env") @@
          Environment.get_opt name ae.environment in
        match env_element.definition with
        | ED_binder -> ok empty
        | ED_declaration (_ , _) -> simple_fail "todo"
      )
    | E_application (a, b) ->
      let%bind lst' = bind_map_list self [ a ; b ] in
      ok @@ unions lst'
    | E_tuple lst ->
      let%bind lst' = bind_map_list self lst in
      ok @@ unions lst'
    | E_constructor (_ , a) -> self a
    | E_record m ->
      let%bind lst' = bind_map_list self @@ Map.String.to_list m in
      ok @@ unions lst'
    | E_record_accessor (a, _) -> self a
    | E_tuple_accessor (a, _) -> self a
    | E_list lst ->
      let%bind lst' = bind_map_list self lst in
      ok @@ unions lst'
    | E_map m ->
      let%bind lst' = bind_map_list self @@ List.concat @@ List.map (fun (a, b) -> [ a ; b ]) m in
      ok @@ unions lst'
    | E_look_up (a , b) ->
      let%bind lst' = bind_map_list self [ a ; b ] in
      ok @@ unions lst'
    | E_matching (a , cs) ->
      let%bind a' = self a in
      let%bind cs' = matching_expression b cs in
      ok @@ union a' cs'
    | E_failwith a -> self a
<<<<<<< HEAD
    | E_sequence (a , b) ->
      let%bind lst' = bind_map_list self [ a ; b ] in
      ok @@ unions lst'
    | E_loop (expr , body) ->
      let%bind lst' = bind_map_list self [ expr ; body ] in
      ok @@ unions lst'
    | E_assign (_ , _ , expr) -> self expr

=======
    | E_let_in { binder; rhs; result } -> ignore (binder, rhs, result); (failwith "TODO")
>>>>>>> c773fe61

  and instruction' : bindings -> instruction -> (bindings * bindings) result = fun b i ->
    match i with
    | I_declaration n ->
      let bounds = union (singleton n.name) b in
      let%bind frees = annotated_expression b n.annotated_expression in
      ok (bounds , frees)
    | I_assignment n ->
      let%bind frees = annotated_expression b n.annotated_expression in
      ok (b , frees)
    | I_skip -> ok (b , empty)
    | I_do e ->
      let%bind frees = annotated_expression b e in
      ok (b , frees)
    | I_loop (a , bl) ->
      let%bind ae_frees = annotated_expression b a in
      let%bind bl_frees = block b bl in
      ok (b , union ae_frees bl_frees)
    | I_patch (_ , _ , a) ->
      let%bind a' = annotated_expression b a in
      ok (b , a')
    | I_matching (a , cs) ->
      let%bind ae' = annotated_expression b a in
      let%bind bl' = matching_block b cs in
      ok (b , union ae' bl')

  and block' : bindings -> block -> (bindings * bindings) result = fun b bl ->
    let aux = fun (binds, frees) cur ->
      let%bind (binds', frees') = instruction' binds cur in
      ok (binds', union frees frees') in
    bind_fold_list aux (b , []) bl

  and block : bindings -> block -> bindings result = fun b bl ->
    let%bind (_ , frees) = block' b bl in
    ok frees

  and matching_variant_case : type a . (bindings -> a -> bindings result) -> bindings -> ((constructor_name * name) * a) -> bindings result  = fun f b ((_,n),c) ->
    f (union (singleton n) b) c

  and matching : type a . (bindings -> a -> bindings result) -> bindings -> a matching -> bindings result = fun f b m ->
    match m with
    | Match_bool { match_true = t ; match_false = fa } ->
      let%bind t' = f b t in
      let%bind fa' = f b fa in
      ok @@ union t' fa'
    | Match_list { match_nil = n ; match_cons = (hd, tl, c) } ->
      let%bind n' = f b n in
      let%bind c' = f (union (of_list [hd ; tl]) b) c in
      ok @@ union n' c'
    | Match_option { match_none = n ; match_some = ((opt, _), s) } ->
      let%bind n' = f b n in
      let%bind s' = f (union (singleton opt) b) s in
      ok @@ union n' s'
    | Match_tuple (lst , a) ->
      f (union (of_list lst) b) a
    | Match_variant (lst , _) ->
      let%bind lst' = bind_map_list (matching_variant_case f b) lst in
      ok @@ unions lst'

  and matching_expression = fun x -> matching annotated_expression x

  and matching_block = fun x -> matching block x

end<|MERGE_RESOLUTION|>--- conflicted
+++ resolved
@@ -94,18 +94,14 @@
       let%bind cs' = matching_expression b cs in
       ok @@ union a' cs'
     | E_failwith a -> self a
-<<<<<<< HEAD
-    | E_sequence (a , b) ->
-      let%bind lst' = bind_map_list self [ a ; b ] in
-      ok @@ unions lst'
+    | E_sequence (_ , b) -> self b
     | E_loop (expr , body) ->
       let%bind lst' = bind_map_list self [ expr ; body ] in
       ok @@ unions lst'
     | E_assign (_ , _ , expr) -> self expr
-
-=======
-    | E_let_in { binder; rhs; result } -> ignore (binder, rhs, result); (failwith "TODO")
->>>>>>> c773fe61
+    | E_let_in li ->
+      let b' = union (singleton li.binder) b in
+      annotated_expression b' li.result
 
   and instruction' : bindings -> instruction -> (bindings * bindings) result = fun b i ->
     match i with
