--- conflicted
+++ resolved
@@ -224,21 +224,12 @@
   | V_Michelson _ -> 6
   | V_Ligo _ -> 7
   | V_Mutation _ -> 8
-  | V_Failure _ -> 9
-  | V_Func_val _ -> 10
+  | V_Func_val _ -> 9
 
 let rec compare_value (v : value) (v' : value) : int =
   match v, v' with
   | V_Ct c, V_Ct c' -> compare_constant_val c c'
-<<<<<<< HEAD
-  | V_Ct _, (V_List _ | V_Record _ | V_Map _ | V_Set _ | V_Construct _ | V_Michelson _ | V_Ligo _ | V_Mutation _ | V_Func_val _) -> 1
-  | V_List _, V_Ct _ -> - 1
   | V_List l, V_List l' -> List.compare compare_value l l'
-  | V_List _, (V_Record _ | V_Map _ | V_Set _ | V_Construct _ | V_Michelson _ | V_Ligo _ | V_Mutation _ | V_Func_val _) -> 1
-  | V_Record _, (V_Ct _ | V_List _) -> -1
-=======
-  | V_List l, V_List l' -> List.compare compare_value l l'
->>>>>>> 31fa04dd
   | V_Record r, V_Record r' ->
      let compare (Label l, v) (Label l', v') = match String.compare l l' with
          0 -> compare_value v v'
@@ -246,11 +237,6 @@
      let r = LMap.to_kv_list r |> List.sort ~compare in
      let r' = LMap.to_kv_list r' |> List.sort ~compare in
      List.compare compare r r'
-<<<<<<< HEAD
-  | V_Record _, (V_Map _ | V_Set _ | V_Construct _ | V_Michelson _ | V_Ligo _ | V_Mutation _ | V_Func_val _) -> 1
-  | V_Map _, (V_Ct _ | V_List _ | V_Record _) -> -1
-=======
->>>>>>> 31fa04dd
   | V_Map m, V_Map m' ->
      let compare (k1, v1) (k2, v2) = match compare_value k1 k2 with
          0 -> compare_value v1 v2
@@ -258,27 +244,13 @@
      let m = List.sort ~compare m in
      let m' = List.sort ~compare m' in
     List.compare compare m m'
-<<<<<<< HEAD
-  | V_Map _, (V_Set _ | V_Construct _ | V_Michelson _ | V_Ligo _ | V_Mutation _ | V_Func_val _) -> 1
-  | V_Set _, (V_Ct _ | V_List _ | V_Record _ | V_Map _) -> -1
   | V_Set s, V_Set s' ->
     List.compare compare_value (List.dedup_and_sort ~compare:compare_value s) (List.dedup_and_sort ~compare:compare_value s')
-  | V_Set _, (V_Construct _ | V_Michelson _ | V_Ligo _ | V_Mutation _ | V_Func_val _) -> 1
-  | V_Construct _, (V_Ct _ | V_List _ | V_Record _ | V_Map _ | V_Set _) -> -1
-=======
-  | V_Set s, V_Set s' ->
-    List.compare compare_value (List.dedup_and_sort ~compare:compare_value s) (List.dedup_and_sort ~compare:compare_value s')
->>>>>>> 31fa04dd
   | V_Construct (c, l), V_Construct (c', l') -> (
      match String.compare c c' with
        0 -> compare_value l l'
      | c -> c
   )
-<<<<<<< HEAD
-  | V_Construct _, (V_Michelson _ | V_Ligo _ | V_Mutation _ | V_Func_val _) -> 1
-  | V_Michelson _, (V_Ct _ | V_List _ | V_Record _ | V_Map _ | V_Set _ | V_Construct _) -> -1
-=======
->>>>>>> 31fa04dd
   | V_Michelson m, V_Michelson m' -> (
     match m, m' with
       Contract _, Ty_code _ -> -1
@@ -289,32 +261,16 @@
     | Untyped_code c, Untyped_code c' -> Caml.compare c c'
     | (Ty_code _ | Contract _), Untyped_code _ -> 1
   )
-<<<<<<< HEAD
-  | V_Michelson _, (V_Ligo _ | V_Mutation _ | V_Func_val _) -> 1
-  | V_Ligo _, (V_Ct _ | V_List _ | V_Record _ | V_Map _ | V_Set _ | V_Construct _ | V_Michelson _) -> -1
-=======
->>>>>>> 31fa04dd
   | V_Ligo (l,v), V_Ligo (l',v') -> (
     match String.compare l l' with
       0 -> String.compare v v'
     | c -> c
   )
-<<<<<<< HEAD
-  | V_Ligo _, (V_Mutation _ | V_Func_val _) -> 1
-  | V_Mutation _, (V_Ct _ | V_List _ | V_Record _ | V_Map _ | V_Set _ | V_Construct _ | V_Michelson _ | V_Ligo _) -> -1
-=======
->>>>>>> 31fa04dd
   | V_Mutation (l, e), V_Mutation (l', e') -> (
     match Location.compare l l' with
       0 -> Caml.compare e e'
     | c -> c
   )
-<<<<<<< HEAD
-  | V_Mutation _, V_Func_val _ -> 1
-  | V_Func_val _, (V_Ct _ | V_List _ | V_Record _ | V_Map _ | V_Set _ | V_Construct _ | V_Michelson _ | V_Ligo _ | V_Mutation _ ) -> -1
-=======
-  | V_Failure e, V_Failure e' -> Caml.compare e e'
->>>>>>> 31fa04dd
   | V_Func_val f, V_Func_val f' -> Caml.compare f f'
   | (V_Ct _ | V_List _ | V_Record _ | V_Map _ | V_Set _ | V_Construct _ | V_Michelson _ | V_Ligo _ | V_Mutation _ | V_Failure _ | V_Func_val _), (V_Ct _ | V_List _ | V_Record _ | V_Map _ | V_Set _ | V_Construct _ | V_Michelson _ | V_Ligo _ | V_Mutation _ | V_Failure _ | V_Func_val _) -> Int.compare (tag_value v) (tag_value v')
 
