--- conflicted
+++ resolved
@@ -50,15 +50,10 @@
     Format.fprintf ppf "%a" Tezos_utils.Michelson.pp code
   | V_Michelson_contract code ->
     Format.fprintf ppf "%a" Tezos_utils.Michelson.pp code
-<<<<<<< HEAD
   | V_Ast_contract { main ; views = _ } ->
     Format.fprintf ppf "%a" Ast_aggregated.PP.expression main
-  | V_Mutation (l, e) ->
-     Format.fprintf ppf "Mutation at: %a@.Replacing by: %a.@." Snippet.pp l Ast_aggregated.PP.expression e
-=======
   | V_Mutation (l, _, s) ->
      Format.fprintf ppf "Mutation at: %a@.Replacing by: %s.@." Snippet.pp l s
->>>>>>> d2a2e28a
   | V_Gen _ ->
      Format.fprintf ppf "Generator"
 
