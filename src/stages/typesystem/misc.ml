open Core

let pair_map = fun f (x , y) -> (f x , f y)

module Substitution = struct
  module Pattern = struct

    open Trace
    module T = Ast_typed
    (* module TSMap = Trace.TMap(String) *)

    type substs = variable:type_variable -> T.type_value' option (* this string is a type_name or type_variable I think *)
    let mk_substs ~v ~expr = (v , expr)

    type 'a w = substs:substs -> 'a -> 'a result

    let rec rec_yes = true
    and s_environment_element_definition ~substs = function
      | T.ED_binder -> ok @@ T.ED_binder
      | T.ED_declaration (val_, free_variables) ->
        let%bind val_ = s_annotated_expression ~substs  val_ in
        let%bind free_variables = bind_map_list (s_variable ~substs) free_variables in
        ok @@ T.ED_declaration (val_, free_variables)
    and s_environment : T.environment w = fun ~substs env ->
      bind_map_list (fun (variable, T.{ type_value; source_environment; definition }) ->
          let%bind variable = s_variable ~substs variable in
          let%bind type_value = s_type_value ~substs type_value in
          let%bind source_environment = s_full_environment ~substs source_environment in
          let%bind definition = s_environment_element_definition ~substs definition in
          ok @@ (variable, T.{ type_value; source_environment; definition })) env
    and s_type_environment : T.type_environment w = fun ~substs tenv ->
      bind_map_list (fun (type_variable , type_value) ->
        let%bind type_variable = s_type_variable ~substs type_variable in
        let%bind type_value = s_type_value ~substs type_value in
        ok @@ (type_variable , type_value)) tenv
    and s_small_environment : T.small_environment w = fun ~substs (environment, type_environment) ->
      let%bind environment = s_environment ~substs environment in
      let%bind type_environment = s_type_environment ~substs type_environment in
      ok @@ (environment, type_environment)
    and s_full_environment : T.full_environment w = fun ~substs (a , b) ->
      let%bind a = s_small_environment ~substs a in
      let%bind b = bind_map_list (s_small_environment ~substs) b in
      ok (a , b)

    and s_variable : T.expression_variable w = fun ~substs var ->
      let () = ignore @@ substs in
      ok var

    and s_type_variable : T.type_variable w = fun ~substs tvar ->
      let _TODO = ignore @@ substs in
      Printf.printf "TODO: subst: unimplemented case s_type_variable";
      ok @@ tvar
      (* if String.equal tvar v then
       *   expr
       * else
       *   ok tvar *)
    and s_label : T.label w = fun ~substs l ->
      let () = ignore @@ substs in
      ok l
    
    and s_build_in : T.constant w = fun ~substs b ->
      let () = ignore @@ substs in
      ok b

    and s_constructor : T.constructor w = fun ~substs c ->
      let () = ignore @@ substs in
      ok c

    and s_type_name_constant : T.type_constant w = fun ~substs type_name ->
      (* TODO: we don't need to subst anything, right? *)
      let () = ignore @@ substs in
      ok @@ type_name

    and s_type_value' : T.type_value' w = fun ~substs -> function
        | T.T_operator (TC_tuple type_value_list) ->
          let%bind type_value_list = bind_map_list (s_type_value ~substs) type_value_list in
          ok @@ T.T_operator (TC_tuple type_value_list)
        | T.T_sum _ -> failwith "TODO: T_sum"
        | T.T_record _ -> failwith "TODO: T_record"
        | T.T_constant type_name ->
          let%bind type_name = s_type_name_constant ~substs type_name in
          ok @@ T.T_constant (type_name)
        | T.T_variable variable ->
           begin
             match substs ~variable with
             | Some expr -> s_type_value' ~substs expr (* TODO: is it the right thing to recursively examine this? We mustn't go into an infinite loop. *)
             | None -> ok @@ T.T_variable variable
           end
        | T.T_operator type_name_and_args ->
          let%bind type_name_and_args = T.Misc.bind_map_type_operator (s_type_value ~substs) type_name_and_args in
          ok @@ T.T_operator type_name_and_args
        | T.T_arrow _ ->
          let _TODO = substs in
          failwith "TODO: T_function"

    and s_type_expression' : _ Ast_simplified.type_expression' w = fun ~substs -> function
      | Ast_simplified.T_sum _ -> failwith "TODO: subst: unimplemented case s_type_expression sum"
      | Ast_simplified.T_record _ -> failwith "TODO: subst: unimplemented case s_type_expression record"
      | Ast_simplified.T_arrow (_, _) -> failwith "TODO: subst: unimplemented case s_type_expression arrow"
      | Ast_simplified.T_variable _ -> failwith "TODO: subst: unimplemented case s_type_expression variable"
      | Ast_simplified.T_operator op ->
         let%bind op =
           Ast_simplified.Misc.bind_map_type_operator
             (s_type_expression ~substs)
             op in
         (* TODO: when we have generalized operators, we might need to subst the operator name itself? *)
         ok @@ Ast_simplified.T_operator op
      | Ast_simplified.T_constant constant ->
         ok @@ Ast_simplified.T_constant constant

    and s_type_expression : Ast_simplified.type_expression w = fun ~substs {type_expression'} ->
      let%bind type_expression' = s_type_expression' ~substs type_expression' in
      ok @@ Ast_simplified.{type_expression'}

    and s_type_value : T.type_value w = fun ~substs { type_value'; simplified } ->
      let%bind type_value' = s_type_value' ~substs type_value' in
      let%bind simplified = bind_map_option (s_type_expression ~substs) simplified in
      ok @@ T.{ type_value'; simplified }
    and s_literal : T.literal w = fun ~substs -> function
      | T.Literal_unit ->
        let () = ignore @@ substs in
        ok @@ T.Literal_unit
      | (T.Literal_bool _ as x)
      | (T.Literal_int _ as x)
      | (T.Literal_nat _ as x)
      | (T.Literal_timestamp _ as x)
      | (T.Literal_mutez _ as x)
      | (T.Literal_string _ as x)
      | (T.Literal_bytes _ as x)
      | (T.Literal_address _ as x)
      | (T.Literal_signature _ as x)
      | (T.Literal_key _ as x)
      | (T.Literal_key_hash _ as x)
      | (T.Literal_chain_id _ as x)
      | (T.Literal_operation _ as x) ->
        ok @@ x
    and s_matching_expr : T.matching_expr w = fun ~substs _ ->
      let _TODO = substs in
      failwith "TODO: subst: unimplemented case s_matching"
    and s_named_type_value : T.named_type_value w = fun ~substs _ ->
      let _TODO = substs in
      failwith "TODO: subst: unimplemented case s_named_type_value"
    and s_access_path  : T.access_path w = fun ~substs _ ->
      let _TODO = substs in
      failwith "TODO: subst: unimplemented case s_access_path"

    and s_expression : T.expression w = fun ~(substs : substs) -> function
      | T.E_literal         x ->
        let%bind x = s_literal ~substs x in
        ok @@ T.E_literal x
      | T.E_constant        (var, vals) ->
        let%bind var = s_build_in ~substs var in
        let%bind vals = bind_map_list (s_annotated_expression ~substs) vals in
        ok @@ T.E_constant (var, vals)
      | T.E_variable        tv ->
        let%bind tv = s_variable ~substs tv in
        ok @@ T.E_variable tv
      | T.E_application     (val1 , val2) ->
        let%bind val1 = s_annotated_expression ~substs val1 in
        let%bind val2 = s_annotated_expression ~substs val2 in
        ok @@ T.E_application (val1 , val2)
      | T.E_lambda          { binder; body } ->
        let%bind binder = s_variable ~substs binder in
        let%bind body = s_annotated_expression ~substs body in
        ok @@ T.E_lambda { binder; body }
      | T.E_let_in          { binder; rhs; result; inline } ->
        let%bind binder = s_variable ~substs binder in
        let%bind rhs = s_annotated_expression ~substs rhs in
        let%bind result = s_annotated_expression ~substs result in
        ok @@ T.E_let_in { binder; rhs; result; inline }
      | T.E_tuple           vals ->
        let%bind vals = bind_map_list (s_annotated_expression ~substs) vals in
        ok @@ T.E_tuple vals
      | T.E_tuple_accessor  (val_, i) ->
        let%bind val_ = s_annotated_expression ~substs val_ in
        let i = i in
        ok @@ T.E_tuple_accessor (val_, i)
      | T.E_constructor     (tvar, val_) ->
        let%bind tvar = s_constructor ~substs tvar in
        let%bind val_ = s_annotated_expression ~substs val_ in
        ok @@ T.E_constructor (tvar, val_)
      | T.E_record          aemap ->
        let _TODO = aemap in
        failwith "TODO: subst in record"
        (* let%bind aemap = TSMap.bind_map_Map (fun ~k:key ~v:val_ ->
         *     let key = s_type_variable ~substs key in
         *     let val_ = s_annotated_expression ~substs val_ in
         *     ok @@ (key , val_)) aemap in
         * ok @@ T.E_record aemap *)
      | T.E_record_accessor (val_, l) ->
        let%bind val_ = s_annotated_expression ~substs val_ in
        let l = l in            (* Nothing to substitute, this is a label, not a type *)
        ok @@ T.E_record_accessor (val_, l)
<<<<<<< HEAD
      | T.E_record_update (r, ups) ->
        let%bind r = s_annotated_expression ~substs r in
        let%bind ups = bind_map_list (fun (l,e) -> let%bind e = s_annotated_expression ~substs e in ok (l,e)) ups in
        ok @@ T.E_record_update (r,ups)
=======
      | T.E_record_update (r, (l,e)) ->
        let%bind r = s_annotated_expression ~v ~expr r in
        let%bind e = s_annotated_expression ~v ~expr e in
        ok @@ T.E_record_update (r,(l,e))
>>>>>>> 378dfe5c
      | T.E_map             val_val_list ->
        let%bind val_val_list = bind_map_list (fun (val1 , val2) ->
            let%bind val1 = s_annotated_expression ~substs val1 in
            let%bind val2 = s_annotated_expression ~substs val2 in
            ok @@ (val1 , val2)
          ) val_val_list in
        ok @@ T.E_map val_val_list
      | T.E_big_map         val_val_list ->
        let%bind val_val_list = bind_map_list (fun (val1 , val2) ->
            let%bind val1 = s_annotated_expression ~substs val1 in
            let%bind val2 = s_annotated_expression ~substs val2 in
            ok @@ (val1 , val2)
          ) val_val_list in
        ok @@ T.E_big_map val_val_list
      | T.E_list            vals ->
        let%bind vals = bind_map_list (s_annotated_expression ~substs) vals in
        ok @@ T.E_list vals
      | T.E_set             vals ->
        let%bind vals = bind_map_list (s_annotated_expression ~substs) vals in
        ok @@ T.E_set vals
      | T.E_look_up         (val1, val2) ->
        let%bind val1 = s_annotated_expression ~substs val1 in
        let%bind val2 = s_annotated_expression ~substs val2 in
        ok @@ T.E_look_up (val1 , val2)
      | T.E_matching         (val_ , matching_expr) ->
        let%bind val_ = s_annotated_expression ~substs val_ in
        let%bind matching = s_matching_expr ~substs matching_expr in
        ok @@ T.E_matching (val_ , matching)
      | T.E_sequence        (val1, val2) ->
        let%bind val1 = s_annotated_expression ~substs val1 in
        let%bind val2 = s_annotated_expression ~substs val2 in
        ok @@ T.E_sequence (val1 , val2)
      | T.E_loop            (val1, val2) ->
        let%bind val1 = s_annotated_expression ~substs val1 in
        let%bind val2 = s_annotated_expression ~substs val2 in
        ok @@ T.E_loop (val1 , val2)
      | T.E_assign          (named_tval, access_path, val_) ->
        let%bind named_tval = s_named_type_value ~substs named_tval in
        let%bind access_path = s_access_path ~substs access_path in
        let%bind val_ = s_annotated_expression ~substs val_ in
        ok @@ T.E_assign (named_tval, access_path, val_)

    and s_annotated_expression : T.annotated_expression w = fun ~substs { expression; type_annotation; environment; location } ->
      let%bind expression = s_expression ~substs expression in
      let%bind type_annotation = s_type_value ~substs type_annotation in
      let%bind environment = s_full_environment ~substs environment in
      let location = location in
      ok T.{ expression; type_annotation; environment; location }

    and s_named_expression : T.named_expression w = fun ~substs { name; annotated_expression } ->
      let name = name in (* Nothing to substitute, this is a variable name *)
      let%bind annotated_expression = s_annotated_expression ~substs annotated_expression in
      ok T.{ name; annotated_expression }

    and s_declaration : T.declaration w = fun ~substs ->
      function
        Ast_typed.Declaration_constant (e, inline, (env1, env2)) ->
        let%bind e = s_named_expression ~substs e in
        let%bind env1 = s_full_environment ~substs env1 in
        let%bind env2 = s_full_environment ~substs env2 in
        ok @@ Ast_typed.Declaration_constant (e, inline, (env1, env2))

    and s_declaration_wrap : T.declaration Location.wrap w = fun ~substs d ->
      Trace.bind_map_location (s_declaration ~substs) d

    (* Replace the type variable ~v with ~expr everywhere within the
       program ~p. TODO: issues with scoping/shadowing. *)
    and s_program : Ast_typed.program w = fun ~substs p ->
      Trace.bind_map_list (s_declaration_wrap ~substs) p

    (*
       Computes `P[v := expr]`.
    *)
    and type_value ~tv ~substs =
      let self tv = type_value ~tv ~substs in
      let (v, expr) = substs in
      match tv with
      | P_variable v' when Var.equal v' v -> expr
      | P_variable _ -> tv
      | P_constant (x , lst) -> (
          let lst' = List.map self lst in
          P_constant (x , lst')
        )
      | P_apply ab -> (
          let ab' = pair_map self ab in
          P_apply ab'
        )
      | P_forall p -> (
          let aux c = constraint_ ~c ~substs in
          let constraints = List.map aux p.constraints in
          if (p.binder = v) then (
            P_forall { p with constraints }
          ) else (
            let body = self p.body in
            P_forall { p with constraints ; body }
          )
        )

    and constraint_ ~c ~substs =
      match c with
      | C_equation ab -> (
          let ab' = pair_map (fun tv -> type_value ~tv ~substs) ab in
          C_equation ab'
        )
      | C_typeclass (tvs , tc) -> (
          let tvs' = List.map (fun tv -> type_value ~tv ~substs) tvs in
          let tc' = typeclass ~tc ~substs in
          C_typeclass (tvs' , tc')
        )
      | C_access_label (tv , l , v') -> (
          let tv' = type_value ~tv ~substs in
          C_access_label (tv' , l , v')
        )

    and typeclass ~tc ~substs =
      List.map (List.map (fun tv -> type_value ~tv ~substs)) tc

    let program = s_program

    (* Performs beta-reduction at the root of the type *)
    let eval_beta_root ~(tv : type_value) =
      match tv with
        P_apply (P_forall { binder; constraints; body }, arg) ->
        let constraints = List.map (fun c -> constraint_ ~c ~substs:(mk_substs ~v:binder ~expr:arg)) constraints in
        (type_value ~tv:body ~substs:(mk_substs ~v:binder ~expr:arg) , constraints)
      | _ -> (tv , [])
  end

end<|MERGE_RESOLUTION|>--- conflicted
+++ resolved
@@ -191,17 +191,10 @@
         let%bind val_ = s_annotated_expression ~substs val_ in
         let l = l in            (* Nothing to substitute, this is a label, not a type *)
         ok @@ T.E_record_accessor (val_, l)
-<<<<<<< HEAD
-      | T.E_record_update (r, ups) ->
+      | T.E_record_update (r, (l, e)) ->
         let%bind r = s_annotated_expression ~substs r in
-        let%bind ups = bind_map_list (fun (l,e) -> let%bind e = s_annotated_expression ~substs e in ok (l,e)) ups in
-        ok @@ T.E_record_update (r,ups)
-=======
-      | T.E_record_update (r, (l,e)) ->
-        let%bind r = s_annotated_expression ~v ~expr r in
-        let%bind e = s_annotated_expression ~v ~expr e in
-        ok @@ T.E_record_update (r,(l,e))
->>>>>>> 378dfe5c
+        let%bind e = s_annotated_expression ~substs e in
+        ok @@ T.E_record_update (r, (l, e))
       | T.E_map             val_val_list ->
         let%bind val_val_list = bind_map_list (fun (val1 , val2) ->
             let%bind val1 = s_annotated_expression ~substs val1 in
