--- conflicted
+++ resolved
@@ -222,11 +222,8 @@
   | C_TEST_CAST_ADDRESS [@only_interpreter]
   | C_TEST_CREATE_CHEST [@only_interpreter]
   | C_TEST_CREATE_CHEST_KEY [@only_interpreter]
-<<<<<<< HEAD
-=======
   | C_TEST_RANDOM [@only_interpreter]
   (* New with EDO*)
->>>>>>> 5875d833
   | C_SHA3
   | C_KECCAK
   | C_LEVEL
