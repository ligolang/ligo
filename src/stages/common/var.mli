module Location = Simple_utils.Location
module type VAR = sig
   type t [@@deriving eq, compare, yojson, hash]
   (* Create a compiler generated variable *)
   val reset_counter : unit -> unit
   val fresh : ?loc:Location.t -> ?name:string -> unit -> t
   val fresh_like : ?loc:Location.t -> t -> t
   (* Construct a user variable directly from a string. This should only
      be used for embedding user variable names. For programmatically
      generated variables, use `fresh`. Take care not to cause
      shadowing/capture except as the user intended. *)
   val of_input_var : ?loc:Location.t -> string -> t
   (* Warning : do not use *)
   val to_name_exn : t -> string

   val get_location : t -> Location.t
   val set_location : Location.t -> t -> t

   val is_generated     : t -> bool
   (* Prints vars as %s or %s#%d *)
   val pp : Format.formatter -> t -> unit
end

module ValueVar : sig
   include VAR
   val is_name    : t -> string -> bool

   (* Maybe bad *)
   val internal_get_name_and_counter : t -> (string * int)
<<<<<<< HEAD
   val add_prefix : string -> t -> t
   val wildcard : t
=======
>>>>>>> 90a227d4
end

module TypeVar : sig
   include VAR
   val is_name          : t -> string -> bool
end

module ModuleVar : sig
   include VAR
end<|MERGE_RESOLUTION|>--- conflicted
+++ resolved
@@ -27,11 +27,8 @@
 
    (* Maybe bad *)
    val internal_get_name_and_counter : t -> (string * int)
-<<<<<<< HEAD
-   val add_prefix : string -> t -> t
+
    val wildcard : t
-=======
->>>>>>> 90a227d4
 end
 
 module TypeVar : sig
