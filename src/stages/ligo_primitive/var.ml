module Location = Simple_utils.Location

module type VAR = sig
  type t [@@deriving eq, compare, yojson, hash]

  (* Create a compiler generated variable *)
  val reset_counter : unit -> unit
  val fresh : ?loc:Location.t -> ?name:string -> unit -> t
  val fresh_like : ?loc:Location.t -> t -> t

  (* Construct a user variable directly from a string. This should only
      be used for embedding user variable names. For programmatically
      generated variables, use `fresh`. Take care not to cause
      shadowing/capture except as the user intended. *)
  val of_input_var : ?loc:Location.t -> string -> t

  (* Warning : do not use *)
  val to_name_exn : t -> string
  val get_location : t -> Location.t
  val set_location : Location.t -> t -> t
  val is_generated : t -> bool

  (* Prints vars as %s or %s#%d *)
  val pp : Format.formatter -> t -> unit
end

module Internal () = struct
  type t =
    { name : string
    ; counter : int
    ; generated : bool
    ; location : Location.t [@equal.ignore] [@compare.ignore] [@hash.ignore]
    }
  [@@deriving equal, compare, yojson, hash]

  let global_counter = ref 1
  let reset_counter () = global_counter := 1

  let fresh ?(loc = Location.dummy) ?(name = "gen") () =
    let counter =
      incr global_counter;
      !global_counter
    in
    { name; counter; generated = true; location = loc }


  let fresh_like ?loc v =
    let counter =
      incr global_counter;
      !global_counter
    in
    let location = Option.value ~default:v.location loc in
    { v with counter; location }


  (* should be removed in favor of a lift pass before ast_imperative *)
  let of_input_var ?(loc = Location.dummy) name =
    if String.equal name "_"
    then fresh ~name ()
    else { name; counter = 0; generated = false; location = loc }


  (* This exception indicates that some code tried to throw away the
   counter of a generated variable. It is not supposed to happen. *)
  exception Tried_to_unfreshen_variable

  (* TODO delete this *)
  let to_name_exn var =
    if var.generated then raise Tried_to_unfreshen_variable else var.name


  (* TODO remove this *)
  let internal_get_name_and_counter var = var.name, var.counter
  let get_location var = var.location
  let set_location location var = { var with location }
  let is_generated var = var.generated
  let is_name var name = String.equal var.name name

  (* PP *)
  let pp ppf v =
    if v.counter <> 0
    then Format.fprintf ppf "%s#%d" v.name v.counter
    else Format.fprintf ppf "%s" v.name


  let _pp ppf v = Format.fprintf ppf "%s#%d" v.name v.counter
  let wildcard = { name = "_"; counter = 0; location = Location.dummy; generated = false }
end

module ModuleVar = Internal ()
module ValueVar = Internal ()

<<<<<<< HEAD
let wildcard =
  { name      = "_"
  ; counter   = 0
  ; location  = Location.dummy
  ; generated = false
  }
=======
module TypeVar = struct
  include Internal ()
>>>>>>> e334452c

  let exists_prefix = "^gen"

  let is_exists { name; generated; _ } = 
    (* String Hack for existentials. Used to avoid changes to [Ast_typed].
       Future MR: Add explicit [T_exists] to [Ast_typed] *)
    String.is_prefix name ~prefix:exists_prefix && generated

<<<<<<< HEAD
module Module_var = Internal ()
module Value_var  = Internal ()
module Type_var   = Internal ()
=======
  let fresh_exists ?(loc = Location.dummy) () = 
    fresh ~loc ~name:exists_prefix ()
end
>>>>>>> e334452c
<|MERGE_RESOLUTION|>--- conflicted
+++ resolved
@@ -53,6 +53,11 @@
     { v with counter; location }
 
 
+  let exists_prefix = "^gen"
+
+  let fresh_exists ?(loc = Location.dummy) () =
+    fresh ~loc ~name:exists_prefix ()
+
   (* should be removed in favor of a lift pass before ast_imperative *)
   let of_input_var ?(loc = Location.dummy) name =
     if String.equal name "_"
@@ -70,10 +75,20 @@
 
 
   (* TODO remove this *)
-  let internal_get_name_and_counter var = var.name, var.counter
+  let internal_get_name_and_counter var = (var.name, var.counter)
+
   let get_location var = var.location
-  let set_location location var = { var with location }
+  let set_location location var = {var with location}
+
   let is_generated var = var.generated
+
+  let is_exists { name; generated; _ } =
+    (* String Hack for existentials. Used to avoid changes to [Ast_typed].
+       Future MR: Add explicit [T_exists] to [Ast_typed] *)
+    (* would be more safe to use a specific fields in the record *)
+    String.is_prefix name ~prefix:exists_prefix && generated
+
+
   let is_name var name = String.equal var.name name
 
   (* PP *)
@@ -87,34 +102,6 @@
   let wildcard = { name = "_"; counter = 0; location = Location.dummy; generated = false }
 end
 
-module ModuleVar = Internal ()
-module ValueVar = Internal ()
-
-<<<<<<< HEAD
-let wildcard =
-  { name      = "_"
-  ; counter   = 0
-  ; location  = Location.dummy
-  ; generated = false
-  }
-=======
-module TypeVar = struct
-  include Internal ()
->>>>>>> e334452c
-
-  let exists_prefix = "^gen"
-
-  let is_exists { name; generated; _ } = 
-    (* String Hack for existentials. Used to avoid changes to [Ast_typed].
-       Future MR: Add explicit [T_exists] to [Ast_typed] *)
-    String.is_prefix name ~prefix:exists_prefix && generated
-
-<<<<<<< HEAD
 module Module_var = Internal ()
-module Value_var  = Internal ()
-module Type_var   = Internal ()
-=======
-  let fresh_exists ?(loc = Location.dummy) () = 
-    fresh ~loc ~name:exists_prefix ()
-end
->>>>>>> e334452c
+module Value_var = Internal ()
+module Type_var = Internal ()