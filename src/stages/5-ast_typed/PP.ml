[@@@coverage exclude_file]
module Location    = Simple_utils.Location
module Var         = Simple_utils.Var
module List        = Simple_utils.List
module Ligo_string = Simple_utils.Ligo_string
module Int64       = Caml.Int64
open Types
open Format
open Simple_utils.PP_helpers
open Ligo_prim

let lmap_sep value sep ppf m =
  let lst = List.sort ~compare:(fun (a,_) (b,_) -> Label.compare a b) m in
  let new_pp ppf (k, v) = fprintf ppf "@[<h>%a -> %a@]" Label.pp k value v in
  fprintf ppf "%a" (list_sep new_pp sep) lst


let lmap_sep_d x = lmap_sep x (tag " ,@ ")

let record_sep value sep ppf (m : 'a Record.t) =
  let lst = Record.LMap.to_kv_list m in
  fprintf ppf "%a" (lmap_sep value sep) lst

let tuple_sep value sep ppf m =
  assert (Record.is_tuple m);
  let lst = Record.tuple_of_record m in
  let new_pp ppf (_, v) = fprintf ppf "%a" value v in
  fprintf ppf "%a" (list_sep new_pp sep) lst

(* Prints records which only contain the consecutive fields
   0..(cardinal-1) as tuples *)
let tuple_or_record_sep value format_record sep_record format_tuple sep_tuple ppf m =
  if Record.is_tuple m then
    fprintf ppf format_tuple (tuple_sep value (tag sep_tuple)) m
  else
    fprintf ppf format_record (record_sep value (tag sep_record)) m
let tuple_or_record_sep_t value format_record sep_record format_tuple sep_tuple ppf m =
  if Record.is_tuple m then
    fprintf ppf format_tuple (tuple_sep value (tag sep_tuple)) m
  else
    fprintf ppf format_record (record_sep value (tag sep_record)) m
let tuple_or_record_sep_expr value = tuple_or_record_sep value "@[<h>record[%a]@]" " ,@ " "@[<h>( %a )@]" " ,@ "
let tuple_or_record_sep_type value = tuple_or_record_sep_t value "@[<h>record[%a]@]" " ,@ " "@[<h>( %a )@]" " *@ "

open Format

let rec type_content : formatter -> type_content -> unit =
  fun ppf tc ->
  match tc with
  | T_variable        tv -> TypeVar.pp ppf tv
  | T_sum              m -> fprintf ppf "@[<h>sum[%a]@]" (lmap_sep_d row) (Record.LMap.to_kv_list_rev m.fields)
  | T_record           m -> fprintf ppf "%a" (tuple_or_record_sep_type row) m.fields
  | T_arrow            a -> Arrow.pp      type_expression ppf a
  | T_constant        tc -> type_injection ppf tc
  | T_singleton       x  -> Literal_value.pp            ppf x
  | T_abstraction     x  -> Abstraction.pp   type_expression ppf x
  | T_for_all         x  -> Abstraction.pp   type_expression ppf x

and row : formatter -> row_element -> unit =
  fun ppf { associated_type ; michelson_annotation=_ ; decl_pos=_ } ->
    fprintf ppf "%a"
      type_expression associated_type

and type_injection ppf {language;injection;parameters} =
  (* fprintf ppf "[%s {| %s %a |}]" language (Ligo_string.extract injection) (list_sep_d_par type_expression) parameters *)
  ignore language;
  fprintf ppf "%s%a" (Literal_types.to_string injection) (list_sep_d_par type_expression) parameters
and bool ppf : unit = fprintf ppf "%a" TypeVar.pp Literal_types.v_bool
and option ppf (te : type_expression) : unit =
  let t = Combinators.get_t_option te in
  (match t with
    Some t -> fprintf ppf "option (%a)" type_expression t
  | None   -> fprintf ppf "option ('a)")
and type_expression ppf (te : type_expression) : unit =
  (* TODO: we should have a way to hook custom pretty-printers for some types and/or track the "origin" of types as they flow through the constraint solver. This is a temporary quick fix *)
  if Option.is_some (Combinators.get_t_bool   te) then bool   ppf    else
  if Option.is_some (Combinators.get_t_option te) then option ppf te
  else
    fprintf ppf "%a" type_content te.type_content

let type_expression_option ppf (te : type_expression option) : unit =
  match te with
  | Some te -> fprintf ppf ": %a" type_expression te
  | None    -> fprintf ppf ""

let rec type_content_orig : formatter -> type_content -> unit =
  fun ppf tc ->
  match tc with
  | T_variable        tv -> TypeVar.pp ppf tv
  | T_sum              m -> fprintf ppf "@[<h>sum[%a]@]" (lmap_sep_d row) (Record.LMap.to_kv_list_rev m.fields)
  | T_record           m -> fprintf ppf "%a" (tuple_or_record_sep_type row) m.fields
  | T_arrow            a -> Arrow.pp      type_expression ppf a
  | T_constant        tc -> type_injection ppf tc
  | T_singleton       x  -> Literal_value.pp            ppf x
  | T_abstraction     x  -> Abstraction.pp   type_expression ppf x
  | T_for_all         x  -> Abstraction.pp   type_expression ppf x


and type_expression_orig ppf (te : type_expression) : unit =
  (* TODO: we should have a way to hook custom pretty-printers for some types and/or track the "origin" of types as they flow through the constraint solver. This is a temporary quick fix *)
  match te.orig_var with
  | None ->
    if Option.is_some (Combinators.get_t_bool   te) then bool   ppf    else
    if Option.is_some (Combinators.get_t_option te) then option ppf te
    else
      fprintf ppf "%a" type_content_orig te.type_content
  | Some v ->
     Ast_core.(PP.type_expression ppf (t_variable v ()))

let rec expression ppf (e : expression) =
  fprintf ppf "%a"
    expression_content e.expression_content

and expression_content ppf (ec: expression_content) =
  match ec with
  | E_literal     l -> Literal_value.pp   ppf l
  | E_variable    n -> ValueVar.pp        ppf n
  | E_application a -> Application.pp expression ppf a
  | E_constructor c -> Constructor.pp expression ppf c
  | E_constant    c -> Constant.pp expression ppf c
  | E_record      m -> Record.pp expression ppf m
  | E_accessor    a -> Types.Accessor.pp    expression ppf a
  | E_update      u -> Types.Update.pp      expression ppf u
  | E_lambda      l -> Lambda.pp      expression type_expression ppf l
  | E_type_abstraction e -> Type_abs.pp expression ppf e
  | E_matching {matchee; cases;} ->
      fprintf ppf "@[<v 2> match @[%a@] with@ %a@]" expression matchee (matching expression) cases
<<<<<<< HEAD
  | E_recursive  r -> Recursive.pp expression type_expression ppf r
  | E_let_in { let_binder ;rhs ; let_result; attr } ->
    fprintf ppf "@[let %a =@;<1 2>%a%a in@ %a@]"
      (Binder.pp type_expression) let_binder
      expression rhs
      Types.Attr.pp_value attr
      expression let_result
  | E_mod_in    mi -> Types.Declaration.PP.mod_in  expression decl ppf mi
  | E_raw_code   r -> Raw_code.pp   expression ppf r
  | E_module_accessor ma -> Module_access.pp ValueVar.pp ppf ma
  | E_assign     a -> Assign.pp     expression type_expression ppf a
  | E_type_inst ti -> type_inst ppf ti

and type_inst ppf {forall; type_} =
  fprintf ppf "%a@@{%a}" expression forall type_expression type_
=======
  | E_let_in {let_binder; rhs; let_result; attr = { inline; no_mutation; public=__LOC__ ; view = _ ; hidden = false ; thunk } } ->
      fprintf ppf "let %a = %a%a%a%a in %a" (binder type_expression) let_binder expression
        rhs option_inline inline option_no_mutation no_mutation option_thunk thunk expression let_result
  | E_let_in {let_binder = _; rhs = _; let_result; attr = { inline = _; no_mutation = _; public=__LOC__ ; view = _ ; hidden = true ; thunk = _ } } ->
      fprintf ppf "%a" expression let_result
  | E_mod_in {module_binder; rhs; let_result} ->
      fprintf ppf "let module %a = struct@;@[<v>%a]@ end in %a" module_variable module_binder
        (module_expr expression type_expression e_attributes type_and_module_attr type_and_module_attr) rhs
        expression let_result
  | E_raw_code {language; code} ->
      fprintf ppf "[%%%s %a]" language expression code
  | E_type_inst {forall;type_} ->
      fprintf ppf "%a@@{%a}" expression forall type_expression type_
  | E_recursive { fun_name;fun_type; lambda} ->
      fprintf ppf "rec (%a:%a => %a )"
        expression_variable fun_name
        type_expression fun_type
        expression_content (E_lambda lambda)
  | E_module_accessor ma -> module_access expression_variable ppf ma
  | E_assign a -> assign expression type_expression ppf a

>>>>>>> 78e1b1dd

and option_inline ppf inline =
  if inline then
    fprintf ppf "[@inline]"
  else
    fprintf ppf ""

and matching_variant_case : (formatter -> expression -> unit) -> formatter -> expression matching_content_case -> unit =
  fun f ppf {constructor=c; pattern; body} ->
  fprintf ppf "@[<v 2>| %a %a ->@ %a@]" Label.pp c ValueVar.pp pattern f body

and matching : (formatter -> expression -> unit) -> _ -> matching_expr -> unit = fun f ppf m -> match m with
  | Match_variant {cases ; tv=_} ->
      fprintf ppf "@[%a@]" (list_sep (matching_variant_case f) (tag "@ ")) cases
  | Match_record {fields ; body ; tv = _} ->
      (* let with_annots f g ppf (a , b) = fprintf ppf "%a:%a" f a g b in *)
      let fields = Rows.LMap.map (fun b -> b.Binder.var) fields in
      fprintf ppf "| @[%a@] ->@ @[%a@]"
        (tuple_or_record_sep_expr ValueVar.pp) fields
        f body

and declaration ppf (d : declaration) = Types.Declaration.PP.declaration expression type_expression decl ppf (Location.unwrap d)
and decl ppf (Types.Decl d) = declaration ppf d

let module_ ppf (m : module_) = list_sep decl (tag "@,") ppf m

let program ppf (p : program) = list_sep declaration (tag "@,") ppf p<|MERGE_RESOLUTION|>--- conflicted
+++ resolved
@@ -125,14 +125,15 @@
   | E_type_abstraction e -> Type_abs.pp expression ppf e
   | E_matching {matchee; cases;} ->
       fprintf ppf "@[<v 2> match @[%a@] with@ %a@]" expression matchee (matching expression) cases
-<<<<<<< HEAD
   | E_recursive  r -> Recursive.pp expression type_expression ppf r
-  | E_let_in { let_binder ;rhs ; let_result; attr } ->
+  | E_let_in {let_binder; rhs; let_result; attr = { hidden = false ; _ } as attr } ->
     fprintf ppf "@[let %a =@;<1 2>%a%a in@ %a@]"
       (Binder.pp type_expression) let_binder
       expression rhs
       Types.Attr.pp_value attr
       expression let_result
+  | E_let_in {let_binder = _; rhs = _; let_result; attr = { inline = _; no_mutation = _; public=__LOC__ ; view = _ ; hidden = true ; thunk = _ } } ->
+      fprintf ppf "%a" expression let_result
   | E_mod_in    mi -> Types.Declaration.PP.mod_in  expression decl ppf mi
   | E_raw_code   r -> Raw_code.pp   expression ppf r
   | E_module_accessor ma -> Module_access.pp ValueVar.pp ppf ma
@@ -141,29 +142,6 @@
 
 and type_inst ppf {forall; type_} =
   fprintf ppf "%a@@{%a}" expression forall type_expression type_
-=======
-  | E_let_in {let_binder; rhs; let_result; attr = { inline; no_mutation; public=__LOC__ ; view = _ ; hidden = false ; thunk } } ->
-      fprintf ppf "let %a = %a%a%a%a in %a" (binder type_expression) let_binder expression
-        rhs option_inline inline option_no_mutation no_mutation option_thunk thunk expression let_result
-  | E_let_in {let_binder = _; rhs = _; let_result; attr = { inline = _; no_mutation = _; public=__LOC__ ; view = _ ; hidden = true ; thunk = _ } } ->
-      fprintf ppf "%a" expression let_result
-  | E_mod_in {module_binder; rhs; let_result} ->
-      fprintf ppf "let module %a = struct@;@[<v>%a]@ end in %a" module_variable module_binder
-        (module_expr expression type_expression e_attributes type_and_module_attr type_and_module_attr) rhs
-        expression let_result
-  | E_raw_code {language; code} ->
-      fprintf ppf "[%%%s %a]" language expression code
-  | E_type_inst {forall;type_} ->
-      fprintf ppf "%a@@{%a}" expression forall type_expression type_
-  | E_recursive { fun_name;fun_type; lambda} ->
-      fprintf ppf "rec (%a:%a => %a )"
-        expression_variable fun_name
-        type_expression fun_type
-        expression_content (E_lambda lambda)
-  | E_module_accessor ma -> module_access expression_variable ppf ma
-  | E_assign a -> assign expression type_expression ppf a
-
->>>>>>> 78e1b1dd
 
 and option_inline ppf inline =
   if inline then
