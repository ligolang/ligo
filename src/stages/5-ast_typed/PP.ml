[@@@coverage exclude_file]
module Location    = Simple_utils.Location
module Var         = Simple_utils.Var
module List        = Simple_utils.List
module Ligo_string = Simple_utils.Ligo_string
module Int64       = Caml.Int64
open Types
open Format
open Simple_utils.PP_helpers
include Stage_common.PP

type 'a pretty_printer = Format.formatter -> 'a -> unit

let lmap_sep value sep ppf m =
  let lst = List.sort ~compare:(fun (Label a,_) (Label b,_) -> String.compare a b) m in
  let new_pp ppf (k, v) = fprintf ppf "@[<h>%a -> %a@]" label k value v in
  fprintf ppf "%a" (list_sep new_pp sep) lst

let record_sep value sep ppf (m : 'a label_map) =
  let lst = LMap.to_kv_list m in
  let lst = List.dedup_and_sort ~compare:(fun (Label a,_) (Label b,_) -> String.compare a b) lst in
  let new_pp ppf (k, v) = fprintf ppf "@[<h>%a -> %a@]" label k value v in
  fprintf ppf "%a" (list_sep new_pp sep) lst

let tuple_sep value sep ppf m =
  assert (Helpers.is_tuple_lmap m);
  let lst = Helpers.tuple_of_record m in
  let new_pp ppf (_, v) = fprintf ppf "%a" value v in
  fprintf ppf "%a" (list_sep new_pp sep) lst

let record_sep_t value sep ppf (m : 'a label_map) =
  let lst = LMap.to_kv_list m in
  let lst = List.dedup_and_sort ~compare:(fun (Label a,_) (Label b,_) -> String.compare a b) lst in
  let new_pp ppf (k, v) = fprintf ppf "@[<h>%a -> %a@]" label k value v in
  fprintf ppf "%a" (list_sep new_pp sep) lst

let tuple_sep_t value sep ppf m =
  assert (Helpers.is_tuple_lmap m);
  let lst = Helpers.tuple_of_record m in
  let new_pp ppf (_, v) = fprintf ppf "%a" value v in
  fprintf ppf "%a" (list_sep new_pp sep) lst

(* Prints records which only contain the consecutive fields
   0..(cardinal-1) as tuples *)
let tuple_or_record_sep value format_record sep_record format_tuple sep_tuple ppf m =
  if Helpers.is_tuple_lmap m then
    fprintf ppf format_tuple (tuple_sep value (tag sep_tuple)) m
  else
    fprintf ppf format_record (record_sep value (tag sep_record)) m
let tuple_or_record_sep_t value format_record sep_record format_tuple sep_tuple ppf m =
  if Helpers.is_tuple_lmap m then
    fprintf ppf format_tuple (tuple_sep_t value (tag sep_tuple)) m
  else
    fprintf ppf format_record (record_sep_t value (tag sep_record)) m
let list_sep_d_short x = list_sep x (tag " , ")
let list_sep_d x = list_sep x (tag " ,@ ")
let kv_short value_pp ~assoc ppf (k, v) = fprintf ppf "%a%s%a" label k assoc value_pp v
let lmap_sep_short x ~sep ~assoc ppf m =
  let lst = List.sort ~compare:(fun (Label a,_) (Label b,_) -> String.compare a b) m in
  list_sep (kv_short x ~assoc) (tag sep) ppf lst
let lmap_sep_d x = lmap_sep x (tag " ,@ ")
let tuple_or_record_sep_expr value = tuple_or_record_sep value "@[<h>record[%a]@]" " ,@ " "@[<h>( %a )@]" " ,@ "
let tuple_or_record_sep_type value = tuple_or_record_sep_t value "@[<h>record[%a]@]" " ,@ " "@[<h>( %a )@]" " *@ "

let type_and_module_attr ppf {public} = Stage_common.PP.option_public ppf public

open Format

let rec constraint_identifier_unicode (ci : Int64.t) =
  let digit =
    let ( - ) = Int64.sub in
    let ( / ) = Int64.div in
    let ( * ) = Int64.mul in
    match (ci - ((ci / 10L) * 10L)) with
      a when Int64.equal a 0L -> "₀"
    | a when Int64.equal a 1L -> "₁"
    | a when Int64.equal a 2L -> "₂"
    | a when Int64.equal a 3L -> "₃"
    | a when Int64.equal a 4L -> "₄"
    | a when Int64.equal a 5L -> "₅"
    | a when Int64.equal a 6L -> "₆"
    | a when Int64.equal a 7L -> "₇"
    | a when Int64.equal a 8L -> "₈"
    | a when Int64.equal a 9L -> "₉"
    | _ -> failwith (Format.asprintf "internal error: couldn't pretty-print int64: %Li (is it a negative number?)" ci)
  in
  if Int64.equal ci 0L then "" else (constraint_identifier_unicode (Int64.div ci 10L)) ^ digit

let constraint_identifier_short ppf x =
  if Int64.equal x 0L
  then Format.fprintf ppf "₀"
  else Format.fprintf ppf "%s" (constraint_identifier_unicode x)

let list_sep_d_par f ppf lst =
  match lst with
  | [] -> ()
  | _ -> fprintf ppf " (%a)" (list_sep_d f) lst

let rec type_content : formatter -> type_content -> unit =
  fun ppf tc ->
  match tc with
  | T_variable        tv -> type_variable                 ppf tv
  | T_constant        tc -> type_injection ppf tc
  | T_sum              m -> fprintf ppf "@[<h>sum[%a]@]" (lmap_sep_d row) (LMap.to_kv_list_rev m.content)
  | T_record           m -> fprintf ppf "%a" (tuple_or_record_sep_type row) m.content
  | T_arrow            a -> arrow         type_expression ppf a
  | T_module_accessor ma -> module_access type_variable ppf ma
  | T_singleton       x  -> literal       ppf             x
  | T_abstraction     x  -> abstraction   type_expression ppf x
  | T_for_all         x  -> for_all       type_expression ppf x

and row : formatter -> row_element -> unit =
  fun ppf { associated_type ; michelson_annotation=_ ; decl_pos=_ } ->
    fprintf ppf "%a"
      type_expression associated_type

and type_injection ppf {language;injection;parameters} =
  (* fprintf ppf "[%s {| %s %a |}]" language (Ligo_string.extract injection) (list_sep_d_par type_expression) parameters *)
  ignore language;
  fprintf ppf "%s%a" (Stage_common.Constant.to_string injection) (list_sep_d_par type_expression) parameters

and type_expression ppf (te : type_expression) : unit =
  (* TODO: we should have a way to hook custom pretty-printers for some types and/or track the "origin" of types as they flow through the constraint solver. This is a temporary quick fix *)
  if Option.is_some (Combinators.get_t_bool te) then
    fprintf ppf "%a" type_variable Stage_common.Constant.v_bool
  else
    fprintf ppf "%a" type_content te.type_content

let rec type_content_orig : formatter -> type_content -> unit =
  fun ppf tc ->
  match tc with
  | T_variable        tv -> type_variable                 ppf tv
  | T_constant        tc -> type_injection_orig ppf tc
  | T_sum              m -> fprintf ppf "@[<h>sum[%a]@]" (lmap_sep_d row_orig) (LMap.to_kv_list_rev m.content)
  | T_record           m -> fprintf ppf "%a" (tuple_or_record_sep_type row_orig) m.content
  | T_arrow            a -> arrow         type_expression_orig ppf a
<<<<<<< HEAD
  | T_module_accessor ma -> module_access type_expression_orig ppf ma
=======
  | T_module_accessor ma -> module_access type_variable ppf ma
>>>>>>> ea133acd
  | T_singleton       x  -> literal       ppf             x
  | T_abstraction     x  -> abstraction   type_expression_orig ppf x
  | T_for_all         x  -> for_all       type_expression_orig ppf x

and row_orig : formatter -> row_element -> unit =
  fun ppf { associated_type ; michelson_annotation=_ ; decl_pos=_ } ->
    fprintf ppf "%a"
      type_expression_orig associated_type

and type_injection_orig ppf {language;injection;parameters} =
  (* fprintf ppf "[%s {| %s %a |}]" language (Ligo_string.extract injection) (list_sep_d_par type_expression) parameters *)
  ignore language;
  fprintf ppf "%s%a" (Stage_common.Constant.to_string injection) (list_sep_d_par type_expression_orig) parameters

and type_expression_orig ppf (te : type_expression) : unit =
  (* TODO: we should have a way to hook custom pretty-printers for some types and/or track the "origin" of types as they flow through the constraint solver. This is a temporary quick fix *)
  match te.orig_var with
  | None ->
     if Option.is_some (Combinators.get_t_bool te) then
       fprintf ppf "%a" type_variable Stage_common.Constant.v_bool
     else
       fprintf ppf "%a" type_content_orig te.type_content
  | Some v ->
     Ast_core.(PP.type_expression ppf (t_variable v ()))

let rec expression ppf (e : expression) =
  fprintf ppf "%a"
    expression_content e.expression_content

and expression_content ppf (ec: expression_content) =
  match ec with
  | E_literal l ->
      literal ppf l
  | E_variable n ->
      fprintf ppf "%a" expression_variable n
  | E_application {lamb;args} ->
      fprintf ppf "(%a)@(%a)" expression lamb expression args
  | E_constructor c ->
      fprintf ppf "%a(%a)" label c.constructor expression c.element
  | E_constant c ->
      fprintf ppf "%a(%a)" constant' c.cons_name (list_sep_d expression)
        c.arguments
  | E_record m ->
      fprintf ppf "%a" (tuple_or_record_sep_expr expression) m
  | E_record_accessor ra ->
      fprintf ppf "%a.%a" expression ra.record label ra.path
  | E_record_update {record; path; update} ->
      fprintf ppf "{ %a with { %a = %a } }" expression record label path expression update
  | E_lambda {binder; result} ->
      fprintf ppf "lambda (%a) return %a" expression_variable binder
        expression result
  | E_type_abstraction e -> type_abs expression ppf e
  | E_matching {matchee; cases;} ->
      fprintf ppf "@[<v 2> match @[%a@] with@ %a@]" expression matchee (matching expression) cases
  | E_let_in {let_binder; rhs; let_result; attr = { inline; no_mutation; public=__LOC__ ; view = _} } ->
      fprintf ppf "let %a = %a%a%a in %a" expression_variable let_binder expression
        rhs option_inline inline option_no_mutation no_mutation expression let_result
  | E_type_in   {type_binder; rhs; let_result} ->
      fprintf ppf "@[let %a =@;<1 2>%a in@ %a@]"
        type_variable type_binder
        type_expression rhs
        expression let_result
  | E_mod_in {module_binder; rhs; let_result} ->
      fprintf ppf "let module %a = struct@;@[<v>%a]@ end in %a" module_variable module_binder
        (module_expr expression type_expression e_attributes type_and_module_attr type_and_module_attr) rhs
        expression let_result
  | E_raw_code {language; code} ->
      fprintf ppf "[%%%s %a]" language expression code
  | E_type_inst {forall;type_} ->
      fprintf ppf "%a@@{%a}" expression forall type_expression type_
  | E_recursive { fun_name;fun_type; lambda} ->
      fprintf ppf "rec (%a:%a => %a )"
        expression_variable fun_name
        type_expression fun_type
        expression_content (E_lambda lambda)
  | E_module_accessor ma -> module_access expression_variable ppf ma


and option_inline ppf inline =
  if inline then
    fprintf ppf "[@inline]"
  else
    fprintf ppf ""

and matching_variant_case : (_ -> expression -> unit) -> _ -> matching_content_case -> unit =
  fun f ppf {constructor=c; pattern; body} ->
  fprintf ppf "@[<v 2>| %a %a ->@ %a@]" label c expression_variable pattern f body

and matching : (formatter -> expression -> unit) -> _ -> matching_expr -> unit = fun f ppf m -> match m with
  | Match_variant {cases ; tv=_} ->
      fprintf ppf "@[%a@]" (list_sep (matching_variant_case f) (tag "@ ")) cases
  | Match_record {fields ; body ; tv = _} ->
      (* let with_annots f g ppf (a , b) = fprintf ppf "%a:%a" f a g b in *)
      let fields = LMap.map (fun (v,_) -> v) fields in
      fprintf ppf "| @[%a@] ->@ @[%a@]"
        (tuple_or_record_sep_expr expression_variable) fields
        f body

and declaration ppf (d : declaration) =
  Stage_common.PP.(declaration ~print_type:true expression type_expression e_attributes type_and_module_attr type_and_module_attr)
    ppf d

and module_ ppf (m : module_) =
  Stage_common.PP.(declarations ~print_type:false expression type_expression e_attributes type_and_module_attr type_and_module_attr)
    ppf m
let program ppf p = module_ ppf p<|MERGE_RESOLUTION|>--- conflicted
+++ resolved
@@ -134,11 +134,7 @@
   | T_sum              m -> fprintf ppf "@[<h>sum[%a]@]" (lmap_sep_d row_orig) (LMap.to_kv_list_rev m.content)
   | T_record           m -> fprintf ppf "%a" (tuple_or_record_sep_type row_orig) m.content
   | T_arrow            a -> arrow         type_expression_orig ppf a
-<<<<<<< HEAD
-  | T_module_accessor ma -> module_access type_expression_orig ppf ma
-=======
   | T_module_accessor ma -> module_access type_variable ppf ma
->>>>>>> ea133acd
   | T_singleton       x  -> literal       ppf             x
   | T_abstraction     x  -> abstraction   type_expression_orig ppf x
   | T_for_all         x  -> for_all       type_expression_orig ppf x
