module Location    = Simple_utils.Location
module List        = Simple_utils.List
module Ligo_string = Simple_utils.Ligo_string
module S = Ast_core
open Types
open Stage_common.Constant

(* Helpers for accessing and constructing elements are derived using
   `ppx_woo` (`@@deriving ez`) *)

type expression_content = [%import: Types.expression_content]
[@@deriving ez {
      prefixes = [
        ("make_e" , fun ?(location = Location.generated) expression_content type_expression ->
                  ({ expression_content ; location ; type_expression } : expression)) ;
        ("get" , fun x -> x.expression_content) ;
        ("get_type" , fun x -> x.type_expression) ;
      ] ;
      wrap_constructor = ("expression_content" , make_e) ;
      wrap_get = ("expression_content" , get) ;
    } ]

type type_content = [%import: Types.type_content]
[@@deriving ez {
      prefixes = [
        ("make_t" , fun  ?(loc = Location.generated) type_content type_meta ->
                  ({ type_content ; location = loc ; orig_var = None ; type_meta } : type_expression)) ;
        ("get" , fun x -> x.type_content) ;
      ] ;
      wrap_constructor = ("type_content" , (fun type_content ?loc ?type_meta () -> make_t ?loc type_content type_meta)) ;
      wrap_get = ("type_content" , get) ;
      default_get = `Option ;
    } ]

let make_t_orig_var ?(loc = Location.generated) type_content core orig_var = {type_content; location=loc; type_meta = core ; orig_var}

let t_constant ?loc ?core injection parameters : type_expression =
  make_t ?loc (T_constant {language=Stage_common.Backends.michelson; injection = injection ; parameters}) core

(* TODO?: X_name here should be replaced by X_injection *)
let t__type_ ?loc ?core () : type_expression = t_constant ?loc ?core _type_ []
[@@map (_type_, ("signature","chain_id", "string", "bytes", "key", "key_hash", "int", "address", "operation", "nat", "tez", "timestamp", "unit", "bls12_381_g1", "bls12_381_g2", "bls12_381_fr", "never", "mutation", "failure", "pvss_key", "baker_hash", "chest_key", "chest"))]

let t__type_ ?loc ?core t : type_expression = t_constant ?loc ?core _type_ [t]
[@@map (_type_, ("option", "list", "set", "contract", "ticket", "sapling_state", "sapling_transaction"))]

let t__type_ ?loc ?core t t' : type_expression = t_constant ?loc ?core _type_ [t; t']
[@@map (_type_, ("map", "big_map", "map_or_big_map", "typed_address"))]

let t_mutez = t_tez

let t_abstraction1 ?loc name kind : type_expression =
  let ty_binder = TypeVar.fresh ~name:"_a" () in
  let type_ = t_constant name [t_variable ~type_meta:(Ast_core.t_variable ty_binder ()) ty_binder ()] in
  t_abstraction { ty_binder ; kind ; type_ } ?loc ()
let t_abstraction2 ?loc name kind_l kind_r : type_expression =
  let ty_binder_l = TypeVar.fresh ~name:"_l" () in
  let ty_binder_r = TypeVar.fresh ~name:"_r" () in
  let type_ = t_constant name
    [ t_variable ty_binder_l () ;
      t_variable ty_binder_r () ]
  in
  t_abstraction ?loc { ty_binder = ty_binder_l ; kind = kind_l ; type_ = t_abstraction ?loc { ty_binder = ty_binder_r ; kind = kind_r ; type_ } () } ()
let t_for_all ty_binder kind type_ = t_for_all { ty_binder ; kind ; type_ } ()

let t_record ?loc ?core ~layout content  : type_expression = t_record ?loc { content ; layout } ?type_meta:core ()
let default_layout = L_tree
let make_t_ez_record ?loc ?core ?(layout=default_layout) (lst:(string * type_expression) list) : type_expression =
  let lst = List.mapi ~f:(fun i (x,y) -> (Label x, ({associated_type=y;michelson_annotation=None;decl_pos=i} : row_element)) ) lst in
  let map = LMap.of_list lst in
  t_record ?loc ?core ~layout map

let ez_t_record ?loc ?core ?(layout=default_layout) lst : type_expression =
  let m = LMap.of_list lst in
  t_record ?loc ?core ~layout m
let t_pair ?loc ?core a b : type_expression =
  ez_t_record ?loc ?core [
    (Label "0",{associated_type=a;michelson_annotation=None ; decl_pos = 0}) ;
    (Label "1",{associated_type=b;michelson_annotation=None ; decl_pos = 1}) ]

let t_triplet ?loc ?core a b c : type_expression =
  ez_t_record ?loc ?core [
    (Label "0",{associated_type=a;michelson_annotation=None ; decl_pos = 0}) ;
    (Label "1",{associated_type=b;michelson_annotation=None ; decl_pos = 1}) ;
    (Label "2",{associated_type=c;michelson_annotation=None ; decl_pos = 2}) ]

let t_sum ?loc ?core ~layout content : type_expression = t_sum ?loc { content ; layout } ?type_meta:core ()
let t_sum_ez ?loc ?core ?(layout=default_layout) (lst:(string * type_expression) list) : type_expression =
  let lst = List.mapi ~f:(fun i (x,y) -> (Label x, ({associated_type=y;michelson_annotation=None;decl_pos=i}:row_element)) ) lst in
  let map = LMap.of_list lst in
  t_sum ?loc ?core ~layout map
let t_record_ez ?loc ?core ?(layout=default_layout) (lst:(string * type_expression) list) : type_expression =
  let lst = List.mapi ~f:(fun i (x,y) -> (Label x, ({associated_type=y;michelson_annotation=None;decl_pos=i}:row_element)) ) lst in
  let map = LMap.of_list lst in
  t_record ?loc ?core ~layout map
let t_bool ?loc ?core ()       : type_expression = t_sum_ez ?loc ?core
  [("True", t_unit ());("False", t_unit ())]

(* types specific to LIGO test framework*)
<<<<<<< HEAD
let t_michelson_code ?loc ?core () : type_expression = t_constant ?loc ?core test_michelson_name []
let t_test_exec_error ?loc ?core () : type_expression = t_sum_ez ?loc ?core [
    "Rejected", t_pair (t_michelson_code ()) (t_address ()) ;
    "Balance_too_low", t_record_ez [
        "contract_too_low" , t_address () ;
        "contract_balance" , t_mutez () ;
        "spend_request" , t_mutez () ;
      ];
    "Other" , t_string ()
  ]
=======
let t_michelson_code ?loc ?core () : type_expression = t_constant ?loc ?core Stage_common.Constant.Michelson_program []
let t_test_exec_error ?loc ?core () : type_expression = t_sum_ez ?loc ?core
  [ ("Rejected", t_pair (t_michelson_code ()) (t_address ())) ; ("Other" , t_unit ())]
>>>>>>> 31fa04dd
let t_test_exec_result ?loc ?core () : type_expression = t_sum_ez ?loc ?core
  [ ("Success" ,t_nat ()); ("Fail", t_test_exec_error ())]

let t_arrow param result ?loc ?s () : type_expression = t_arrow ?loc ?type_meta:s {type1=param; type2=result} ()
let t_shallow_closure param result ?loc ?s () : type_expression = make_t ?loc (T_arrow {type1=param; type2=result}) s
let t_chest_opening_result ?loc ?core () : type_expression =
  t_sum_ez ?loc ?core [
    ("Ok_opening", t_bytes ()) ;
    ("Fail_decrypt", t_unit ());
    ("Fail_timelock", t_unit ())
  ]

let get_lambda_with_type e =
  match (e.expression_content , e.type_expression.type_content) with
  | E_lambda l , T_arrow {type1;type2} -> Some (l , (type1,type2))
  | _ -> None

let get_t_bool (t:type_expression) : unit option = match t.type_content with
  | t when (Compare.type_content t (t_bool ()).type_content) = 0-> Some ()
  | _ -> None

let get_param_inj (t:type_expression) : (string * Stage_common.Constant.t * type_expression list) option =
  match t.type_content with
  | T_constant {language;injection;parameters} -> Some (language,injection,parameters)
  | _ -> None

let get_t_inj (t:type_expression) (v:Stage_common.Constant.t) : (type_expression list) option =
  match t.type_content with
  | T_constant {language=_;injection; parameters} when Stage_common.Constant.equal injection v -> Some parameters
  | _ -> None
let get_t_base_inj (t:type_expression) (v:Stage_common.Constant.t) : unit option =
  match get_t_inj t v with
  | Some [] -> Some ()
  | _ -> None
let get_t_unary_inj (t:type_expression) (v:Stage_common.Constant.t) : type_expression option =
  match get_t_inj t v with
  | Some [a] -> Some a
  | _ -> None
let get_t_binary_inj (t:type_expression) (v:Stage_common.Constant.t) : (type_expression * type_expression) option =
  match get_t_inj t v with
  | Some [a;b] -> Some (a,b)
  | _ -> None

let get_t__type_ (t : type_expression) : unit option = get_t_base_inj t _type_
[@@map (_type_, ("int", "nat", "unit", "tez", "timestamp", "address", "bytes", "string", "key", "signature", "key_hash", "chest", "chest_key", "michelson_program", "bls12_381_g1", "bls12_381_g2", "bls12_381_fr"))]

let get_t__type_ (t : type_expression) : type_expression option = get_t_unary_inj t _type_
[@@map (_type_, ("contract", "option", "list", "set", "ticket", "sapling_state", "sapling_transaction"))]

let get_t_mutez (t:type_expression) : unit option = get_t_tez t
let get_t_michelson_code (t:type_expression) : unit option = get_t_michelson_program t

let tuple_of_record (m: _ LMap.t) =
  let aux i =
    let opt = LMap.find_opt (Label (string_of_int i)) m in
    Option.bind ~f: (fun opt -> Some (opt,i+1)) opt
  in
  let l = Base.Sequence.to_list @@ Base.Sequence.unfold ~init:0 ~f:aux in
  List.map ~f:(fun {associated_type;_} -> associated_type) l


let get_t_tuple (t:type_expression) : type_expression list option = match t.type_content with
  | T_record record -> Some (tuple_of_record record.content)
  | _ -> None

let get_t_pair (t:type_expression) : (type_expression * type_expression) option = match t.type_content with
  | T_record m ->
      let lst = tuple_of_record m.content in
      ( match lst with
        | [fst;snd] -> Some (fst,snd)
        | _ -> None
      )
  | _ -> None

let get_t_or (t:type_expression) : (type_expression * type_expression) option = match t.type_content with
  | T_sum m ->
      let lst = List.map ~f:(fun (a,{associated_type;_}) -> a,associated_type) @@ LMap.to_kv_list m.content in
      ( match lst with
        | [(Label "left",l);(Label "right",r)]
        | [(Label "right",r);(Label "left",l)] -> Some (l,r)
        | _ -> None
      )
  | _ -> None
let get_t_map (t:type_expression) : (type_expression * type_expression) option =
  match t.type_content with
  | T_constant {language=_;injection; parameters = [k;v]} when Stage_common.Constant.equal injection Stage_common.Constant.Map -> Some (k,v)
  | T_constant {language=_;injection; parameters = [k;v]} when Stage_common.Constant.equal injection Stage_common.Constant.Map_or_big_map -> Some (k,v)
  | _ -> None

let get_t_typed_address (t:type_expression) : (type_expression * type_expression) option =
  match t.type_content with
  | T_constant {language=_;injection; parameters = [k;v]} when Stage_common.Constant.equal injection Stage_common.Constant.Typed_address -> Some (k,v)
  | _ -> None

let get_t_big_map (t:type_expression) : (type_expression * type_expression) option =
  match t.type_content with
  | T_constant {language=_;injection; parameters = [k;v]} when Stage_common.Constant.equal injection Stage_common.Constant.Big_map -> Some (k,v)
  | T_constant {language=_;injection; parameters = [k;v]} when Stage_common.Constant.equal injection Stage_common.Constant.Map_or_big_map -> Some (k,v)
  | _ -> None

let get_t__type__exn t = match get_t__type_ t with
  | Some x -> x
  | None -> raise (Failure ("Internal error: broken invariant at " ^ __LOC__))
[@@map (_type_, ("list", "set", "map", "typed_address", "big_map"))]

let assert_t_contract (t:type_expression) : unit option = match get_t_unary_inj t Stage_common.Constant.Contract with
  | Some _ -> Some ()
  | _ -> None

let is_t__type_ t = Option.is_some (get_t__type_ t)
[@@map (_type_, ("list", "set", "nat", "string", "bytes", "int", "bool", "unit", "address", "tez", "contract", "map", "big_map", "option"))]

let is_t_mutez t = is_t_tez t

let assert_t_list_operation (t : type_expression) : unit option =
  match get_t_list t with
  | Some t' -> get_t_base_inj t' Stage_common.Constant.Operation
  | None -> None

let assert_t__type_ : type_expression -> unit option = fun t -> get_t__type_ t
[@@map (_type_, ("int", "nat", "bool", "unit", "mutez", "key", "signature", "key_hash", "bytes", "string", "michelson_code"))]

let assert_t__type_ : type_expression -> unit option = fun v -> Option.map ~f:(fun _ -> ()) @@ get_t__type_ v
[@@map (_type_, ("option", "set", "list"))]

let ez_e_record (lst : (label * expression) list) : expression_content =
  let aux prev (k, v) = LMap.add k v prev in
  let map = List.fold_left ~f:aux ~init:LMap.empty lst in
  E_record map

let e__ct_ () : expression_content = E_constant { cons_name = C__CT_; arguments = [] }
[@@map (_ct_, ("none", "nil", "set_empty", "map_empty", "big_map_empty"))]

let e__ct_ p : expression_content = E_constant { cons_name = C__CT_; arguments = [p] }
[@@map (_ct_, ("some", "contract_opt", "contract", "failwith"))]

let e__ct_ p p' : expression_content = E_constant { cons_name = C__CT_; arguments = [p; p']}
[@@map (_ct_, ("cons", "set_add", "map_remove", "contract_entrypoint", "contract_entrypoint_opt"))]

let e_map_add k v tl : expression_content = E_constant {cons_name=C_MAP_ADD;arguments=[k;v;tl]}
let e_pack e : expression_content = E_constant {cons_name=C_BYTES_PACK; arguments=[e]}
let e_unpack e : expression_content = E_constant {cons_name=C_BYTES_UNPACK; arguments=[e]}

let e__type_ p : expression_content = E_literal (Literal__type_ p)
[@@map (_type_, ("int", "nat", "mutez", "string", "bytes", "timestamp", "address", "signature", "key", "key_hash", "chain_id", "operation", "bls12_381_g1", "bls12_381_g2", "bls12_381_fr"))]
let e_unit () : expression_content = E_literal (Literal_unit)

let e_pair a b : expression_content = ez_e_record [(Label "0",a);(Label "1", b)]

let e_bool b : expression_content =
  if b then
    E_constructor { constructor = (Label "True") ; element = (make_e (e_unit ()) (t_unit())) }
  else
    E_constructor { constructor = (Label "False") ; element = (make_e (e_unit ()) (t_unit())) }

let e_a_literal l t = make_e (E_literal l) t
let e_a__type_ p = make_e (e__type_ p) (t__type_ ())
[@@map (_type_, ("unit", "int", "nat", "mutez", "timestamp", "key_hash", "bool", "string", "bytes", "address", "key", "signature", "bls12_381_g1", "bls12_381_g2", "bls12_381_fr"))]

let e_a_pair a b = make_e (e_pair a b)
  (t_pair a.type_expression b.type_expression )
let e_a_constructor constructor element t = e_constructor { constructor = (Label constructor) ; element } t

let e_a_record ?(layout=default_layout) r = e_record r (t_record ~layout
  (LMap.map
    (fun t ->
      let associated_type = get_type t in
      {associated_type ; michelson_annotation=None ; decl_pos = 0} )
    r ))
let ez_e_a_record ?layout r = make_e (ez_e_record r) (ez_t_record ?layout (List.mapi ~f:(fun i (x, y) -> x, {associated_type = y.type_expression ; michelson_annotation = None ; decl_pos = i}) r))
let e_a_variable v ty = e_variable v ty
let e_a_application lamb args t = e_application {lamb;args} t
let e_a_lambda l in_ty out_ty = e_lambda l (t_arrow in_ty out_ty ())
let e_a_recursive l= e_recursive l l.fun_type
let e_a_let_in let_binder rhs let_result attr = e_let_in { let_binder ; rhs ; let_result ; attr } (get_type let_result)
let e_a_raw_code language code t = e_raw_code { language ; code } t
let e_a_type_inst forall type_ u = e_type_inst { forall ; type_ } u
let e_a_mod_in module_binder rhs let_result = e_mod_in { module_binder ; rhs ; let_result } (get_type let_result)

(* Constants *)
let e_a_some s = make_e (e_some s) (t_constant Stage_common.Constant.Option [s.type_expression])
let e_a_none t = make_e (e_none ()) (t_option t)
let e_a_nil t = make_e (e_nil ()) (t_list t)
let e_a_cons hd tl = make_e (e_cons hd tl) (t_list hd.type_expression)
let e_a_set_empty t = make_e (e_set_empty ()) (t_set t)
let e_a_set_add hd tl = make_e (e_set_add hd tl) (t_set hd.type_expression)
let e_a_map_empty kt vt = make_e (e_map_empty ()) (t_map kt vt)
let e_a_map_add k v tl = make_e (e_map_add k v tl) (t_map k.type_expression v.type_expression)
let e_a_big_map_empty kt vt = make_e (e_big_map_empty ()) (t_big_map kt vt)
let e_a_big_map_add k v tl = make_e (e_map_add k v tl) (t_big_map k.type_expression v.type_expression)
let e_a_big_map_remove k tl = make_e (e_map_remove k tl) tl.type_expression
let e_a_contract_opt a t = make_e (e_contract_opt a) (t_option (t_contract t))
let e_a_contract a t = make_e (e_contract a) (t_contract t)
let e_a_contract_entrypoint e a t = make_e (e_contract_entrypoint e a) (t_contract t)
let e_a_contract_entrypoint_opt e a t = make_e (e_contract_entrypoint_opt e a) (t_option (t_contract t))
let e_a_pack e = make_e (e_pack e) (t_bytes ())
let e_a_unpack e t = make_e (e_unpack e) (t_option t)

let get_a_int (t:expression) =
  match t.expression_content with
  | E_literal (Literal_int n) -> Some n
  | _ -> None

let get_a_string (t:expression) =
  match t.expression_content with
  | E_literal (Literal_string s) -> Some (Ligo_string.extract s)
  | _ -> None

let get_a_verbatim (t:expression) =
  match t.expression_content with
    E_literal (Literal_string (Verbatim v)) -> Some v
  | _ -> None

let get_a_unit (t:expression) =
  match t.expression_content with
  | E_literal (Literal_unit) -> Some ()
  | _ -> None

let get_a_bool (t:expression) =
  match t.expression_content with
  | E_constructor {constructor=Label name;element} when
    (String.equal name "True")
    && Compare.expression_content element.expression_content @@ e_unit () = 0 ->
      Some true
  | E_constructor {constructor=Label name;element} when
    (String.equal name "False")
    && Compare.expression_content element.expression_content @@ e_unit () = 0 ->
      Some false
  | _ -> None

let get_declaration_by_name : program -> expression_variable -> declaration option = fun p name ->
  let aux : declaration -> bool = fun declaration ->
    match declaration with
    | Declaration_constant { binder; expr = _ ; attr = _ } ->
        ValueVar.equal binder name
    | Declaration_type   _
    | Declaration_module _
    | Module_alias       _ -> false
  in
  List.find ~f:aux @@ List.map ~f:Location.unwrap p

let get_record_field_type (t : type_expression) (label : label) : type_expression option =
  match get_t_record t with
  | None -> None
  | Some record ->
    match LMap.find_opt label record.content with
    | None -> None
    | Some row_element -> Some row_element.associated_type<|MERGE_RESOLUTION|>--- conflicted
+++ resolved
@@ -97,8 +97,7 @@
   [("True", t_unit ());("False", t_unit ())]
 
 (* types specific to LIGO test framework*)
-<<<<<<< HEAD
-let t_michelson_code ?loc ?core () : type_expression = t_constant ?loc ?core test_michelson_name []
+let t_michelson_code ?loc ?core () : type_expression = t_constant ?loc ?core Stage_common.Constant.Michelson_program []
 let t_test_exec_error ?loc ?core () : type_expression = t_sum_ez ?loc ?core [
     "Rejected", t_pair (t_michelson_code ()) (t_address ()) ;
     "Balance_too_low", t_record_ez [
@@ -108,11 +107,6 @@
       ];
     "Other" , t_string ()
   ]
-=======
-let t_michelson_code ?loc ?core () : type_expression = t_constant ?loc ?core Stage_common.Constant.Michelson_program []
-let t_test_exec_error ?loc ?core () : type_expression = t_sum_ez ?loc ?core
-  [ ("Rejected", t_pair (t_michelson_code ()) (t_address ())) ; ("Other" , t_unit ())]
->>>>>>> 31fa04dd
 let t_test_exec_result ?loc ?core () : type_expression = t_sum_ez ?loc ?core
   [ ("Success" ,t_nat ()); ("Fail", t_test_exec_error ())]
 
