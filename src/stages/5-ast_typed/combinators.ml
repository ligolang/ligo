--- conflicted
+++ resolved
@@ -325,32 +325,6 @@
   | E_literal (Literal_unit) -> Some ()
   | _ -> None
 
-<<<<<<< HEAD
-let get_a_bool (t:expression) =
-  match t.expression_content with
-  | E_constructor {constructor=Label name;element} when
-    (String.equal name "True")
-    && Compare.expression_content element.expression_content @@ e_unit () = 0 ->
-      Some true
-  | E_constructor {constructor=Label name;element} when
-    (String.equal name "False")
-    && Compare.expression_content element.expression_content @@ e_unit () = 0 ->
-      Some false
-  | _ -> None
-
-let get_declaration_by_name : program -> expression_variable -> declaration option = fun p name ->
-  let aux : declaration -> bool = fun declaration ->
-    match declaration with
-    | Declaration_constant { binder; expr = _ ; attr = _ } ->
-        ValueVar.equal binder name
-    | Declaration_type   _
-    | Declaration_module _
-    | Module_alias       _ -> false
-  in
-  List.find ~f:aux @@ List.map ~f:Location.unwrap p
-
-=======
->>>>>>> ea133acd
 let get_record_field_type (t : type_expression) (label : label) : type_expression option =
   match get_t_record t with
   | None -> None
