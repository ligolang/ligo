module Location    = Simple_utils.Location
module List        = Simple_utils.List
module Ligo_string = Simple_utils.Ligo_string
open Simple_utils
open Types
open Ligo_prim

(* TODO: does that need to be cleaned-up ? *)
module Free_variables = struct

  type bindings = ValueVar.t list
  let mem : bindings -> ValueVar.t -> bool = List.mem ~equal:ValueVar.equal
  let singleton : ValueVar.t -> bindings = fun s -> [ s ]
  let union : bindings -> bindings -> bindings = (@)
  let unions : bindings list -> bindings = List.concat
  let empty : bindings = []

  let rec expression_content : bindings -> expression_content -> bindings = fun b ec ->
    let self = expression b in
    match ec with
    | E_lambda l -> lambda b l
    | E_literal _ -> empty
    | E_constant {arguments;_} -> unions @@ List.map ~f:self arguments
    | E_variable name -> (
        match mem b name with
        | true -> empty
        | false -> singleton name
      )
    | E_application {lamb;args} -> unions @@ List.map ~f:self [ lamb ; args ]
    | E_constructor {element;_} -> self element
    | E_record m -> unions @@ List.map ~f:self @@ Record.LMap.to_list m
    | E_accessor {record;_} -> self record
    | E_update {record; update;_} -> union (self record) @@ self update
    | E_matching {matchee; cases;_} -> union (self matchee) (matching_expression b cases)
    | E_let_in { let_binder; rhs; let_result; _} ->
      let b' = union (singleton let_binder.var) b in
      union
        (expression b' let_result)
        (self rhs)
    | E_type_abstraction { type_binder=_; result} -> self result
    | E_mod_in { module_binder=_; rhs=_; let_result} -> self let_result
    | E_raw_code _ -> empty
    | E_type_inst {type_=_;forall} -> self forall
    | E_recursive {fun_name;lambda;_} ->
      let b' = union (singleton fun_name) b in
      expression_content b' @@ E_lambda lambda
    | E_module_accessor _ -> empty
    | E_assign {binder;expression=e} ->
      let b' = union (singleton binder.var) b in
      expression b' e

  and lambda : bindings -> (expr,ty_expr) Lambda.t -> bindings = fun b l ->
    let b' = union (singleton l.binder.var) b in
    expression b' l.result

  and expression : bindings -> expression -> bindings = fun b e ->
    expression_content b e.expression_content

    and matching_variant_case : (bindings -> expression -> bindings) -> bindings -> _ matching_content_case -> bindings  = fun f b { constructor=_ ; pattern ; body } ->
      f (union (singleton pattern) b) body

    and matching : (bindings -> expression -> bindings) -> bindings -> matching_expr -> bindings = fun f b m ->
      match m with
      | Match_variant { cases ; tv=_ } -> unions @@ List.map ~f:(matching_variant_case f b) cases
      | Match_record {fields; body; tv = _} ->
        f (union (List.map ~f:(fun b -> b.var) (Record.LMap.to_list fields)) b) body

    and matching_expression = fun x -> matching expression x

end


let assert_eq = fun a b -> if Caml.(=) a b then Some () else None
let assert_same_size = fun a b -> if (List.length a = List.length b) then Some () else None
let rec assert_list_eq f = fun a b -> match (a,b) with
  | [], [] -> Some ()
  | [], _  -> None
  | _ , [] -> None
  | hda::tla, hdb::tlb -> Option.(
    let* () = f hda hdb in
    assert_list_eq f tla tlb
  )

let constant_compare ia ib =
  Literal_types.compare ia ib

let rec assert_type_expression_eq (a, b: (type_expression * type_expression)) : unit option =
  let open Option in
  match (a.type_content, b.type_content) with
  | T_constant {language=la;injection=ia;parameters=lsta}, T_constant {language=lb;injection=ib;parameters=lstb} -> (
    if (String.equal la lb) && (constant_compare ia ib = 0) then (
      let* _ = assert_same_size lsta lstb in
      List.fold_left ~f:(fun acc p -> match acc with | None -> None | Some () -> assert_type_expression_eq p) ~init:(Some ()) (List.zip_exn lsta lstb)
    ) else
      None
  )
  | T_constant _, _ -> None
  | T_sum sa, T_sum sb -> (
      let sa' = Record.LMap.to_kv_list_rev sa.fields in
      let sb' = Record.LMap.to_kv_list_rev sb.fields in
      let aux ((ka, ({associated_type=va;_} : row_element)), (kb, ({associated_type=vb;_} : row_element))) =
        let* _ = assert_eq ka kb in
        assert_type_expression_eq (va, vb)
      in
      let* _ = assert_same_size sa' sb' in
      List.fold_left ~f:(fun acc p -> match acc with | None -> None | Some () -> aux p) ~init:(Some ()) (List.zip_exn sa' sb')
    )
  | T_sum _, _ -> None
  | T_record ra, T_record rb
       when Bool.(<>) (Record.is_tuple ra.fields) (Record.is_tuple rb.fields) -> None
  | T_record ra, T_record rb -> (
      let sort_lmap r' = List.sort ~compare:(fun (a,_) (b,_) -> Label.compare a b) r' in
      let ra' = sort_lmap @@ Record.LMap.to_kv_list_rev ra.fields in
      let rb' = sort_lmap @@ Record.LMap.to_kv_list_rev rb.fields in
      let aux ((ka, ({associated_type=va;_} : row_element)), (kb, ({associated_type=vb;_} : row_element))) =
        let* _ = assert_eq ka kb in
        assert_type_expression_eq (va, vb)
      in
      let* _ = assert_eq ra.layout rb.layout in
      let* _ = assert_same_size ra' rb' in
      List.fold_left ~f:(fun acc p -> match acc with | None -> None | Some () -> aux p) ~init:(Some ()) (List.zip_exn ra' rb')

    )
  | T_record _, _ -> None
  | T_arrow {type1;type2}, T_arrow {type1=type1';type2=type2'} ->
    let* _ = assert_type_expression_eq (type1, type1') in
    assert_type_expression_eq (type2, type2')
  | T_arrow _, _ -> None
  | T_variable x, T_variable y ->
     (* TODO : we must check that the two types were bound at the same location (even if they have the same name), i.e. use something like De Bruijn indices or a propper graph encoding *)
     if TypeVar.equal x y then Some () else None
  | T_variable _, _ -> None
  | T_singleton a , T_singleton b -> assert_literal_eq (a , b)
  | T_singleton _ , _ -> None
  | T_abstraction a , T_abstraction b ->
    assert_type_expression_eq (a.type_, b.type_) >>= fun _ ->
    Some (assert (Kind.equal a.kind b.kind))
  | T_for_all a , T_for_all b ->
    assert_type_expression_eq (a.type_, b.type_) >>= fun _ ->
    Some (assert (Kind.equal a.kind b.kind))
  | T_abstraction _ , _ -> None
  | T_for_all _ , _ -> None

and type_expression_eq ab = Option.is_some @@ assert_type_expression_eq ab

and assert_literal_eq (a, b : Literal_value.t * Literal_value.t) : unit option =
  match (a, b) with
  | Literal_int a, Literal_int b when Z.equal a b -> Some ()
  | Literal_int _, Literal_int _ -> None
  | Literal_int _, _ -> None
  | Literal_nat a, Literal_nat b when Z.equal a b -> Some ()
  | Literal_nat _, Literal_nat _ -> None
  | Literal_nat _, _ -> None
  | Literal_timestamp a, Literal_timestamp b when Z.equal a b -> Some ()
  | Literal_timestamp _, Literal_timestamp _ -> None
  | Literal_timestamp _, _ -> None
  | Literal_mutez a, Literal_mutez b when Z.equal a b -> Some ()
  | Literal_mutez _, Literal_mutez _ -> None
  | Literal_mutez _, _ -> None
  | Literal_string a, Literal_string b when Ligo_string.equal a b -> Some ()
  | Literal_string _, Literal_string _ -> None
  | Literal_string _, _ -> None
  | Literal_bytes a, Literal_bytes b when Bytes.equal a b -> Some ()
  | Literal_bytes _, Literal_bytes _ -> None
  | Literal_bytes _, _ -> None
  | Literal_unit, Literal_unit -> Some ()
  | Literal_unit, _ -> None
  | Literal_address a, Literal_address b when String.equal a b -> Some ()
  | Literal_address _, Literal_address _ -> None
  | Literal_address _, _ -> None
  | Literal_signature a, Literal_signature b when String.equal a b -> Some ()
  | Literal_signature _, Literal_signature _ -> None
  | Literal_signature _, _ -> None
  | Literal_key a, Literal_key b when String.equal a b -> Some ()
  | Literal_key _, Literal_key _ -> None
  | Literal_key _, _ -> None
  | Literal_key_hash a, Literal_key_hash b when String.equal a b -> Some ()
  | Literal_key_hash _, Literal_key_hash _ -> None
  | Literal_key_hash _, _ -> None
  | Literal_chain_id a, Literal_chain_id b when String.equal a b -> Some ()
  | Literal_chain_id _, Literal_chain_id _ -> None
  | Literal_chain_id _, _ -> None
  | Literal_operation _, Literal_operation _ -> None
  | Literal_operation _, _ -> None
  | Literal_bls12_381_g1 a, Literal_bls12_381_g1 b when Bytes.equal a b -> Some ()
  | Literal_bls12_381_g1 _, Literal_bls12_381_g1 _ -> None
  | Literal_bls12_381_g1 _, _ -> None
  | Literal_bls12_381_g2 a, Literal_bls12_381_g2 b when Bytes.equal a b -> Some ()
  | Literal_bls12_381_g2 _, Literal_bls12_381_g2 _ -> None
  | Literal_bls12_381_g2 _, _ -> None
  | Literal_bls12_381_fr a, Literal_bls12_381_fr b when Bytes.equal a b -> Some ()
  | Literal_bls12_381_fr _, Literal_bls12_381_fr _ -> None
  | Literal_bls12_381_fr _, _ -> None
  | Literal_chest a, Literal_chest b when Bytes.equal a b -> Some ()
  | Literal_chest _, Literal_chest _ -> None
  | Literal_chest _, _ -> None
  | Literal_chest_key a, Literal_chest_key b when Bytes.equal a b -> Some ()
  | Literal_chest_key _, Literal_chest_key _ -> None
  | Literal_chest_key _, _ -> None

let get_entry (lst : program) (name : ValueVar.t) : expression option =
  let aux x =
    match Location.unwrap x with
<<<<<<< HEAD
    | Types.Declaration.Declaration_constant { binder; expr ; attr = {inline=_ ; no_mutation = _ ; view = _ ; public = _ ; hidden = _ }} -> (
=======
    | Declaration_constant { binder; expr ; attr = {inline=_ ; no_mutation = _ ; view = _ ; public = _ ; hidden = _ ; thunk = _ }} -> (
>>>>>>> 78e1b1dd
      if   (ValueVar.equal name binder.var)
      then Some expr
      else None
    )
    | Declaration_type   _
    | Declaration_module _ -> None
  in
  List.find_map ~f:aux (List.rev lst)

let get_type_of_contract ty =
  match ty with
  | T_arrow {type1 ; type2} -> (
    match type1.type_content , type2.type_content with
    | T_record tin , T_record tout when (Record.is_tuple tin.fields) && (Record.is_tuple tout.fields) ->
      let open Simple_utils.Option in
      let* (parameter,storage) = Combinators.get_t_pair type1 in
      let* (listop,storage') = Combinators.get_t_pair type2 in
      let* () = Combinators.assert_t_list_operation listop in
      let* () = assert_type_expression_eq (storage,storage') in
      (* TODO: on storage/parameter : asert_storable, assert_passable ? *)
      return ( parameter , storage )
    |  _ -> None
  )
  | _ -> None<|MERGE_RESOLUTION|>--- conflicted
+++ resolved
@@ -201,11 +201,7 @@
 let get_entry (lst : program) (name : ValueVar.t) : expression option =
   let aux x =
     match Location.unwrap x with
-<<<<<<< HEAD
-    | Types.Declaration.Declaration_constant { binder; expr ; attr = {inline=_ ; no_mutation = _ ; view = _ ; public = _ ; hidden = _ }} -> (
-=======
-    | Declaration_constant { binder; expr ; attr = {inline=_ ; no_mutation = _ ; view = _ ; public = _ ; hidden = _ ; thunk = _ }} -> (
->>>>>>> 78e1b1dd
+    | Types.Declaration.Declaration_constant { binder; expr ; attr = {inline=_ ; no_mutation = _ ; view = _ ; public = _ ; hidden = _ ; thunk = _}} -> (
       if   (ValueVar.equal name binder.var)
       then Some expr
       else None
