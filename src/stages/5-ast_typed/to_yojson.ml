--- conflicted
+++ resolved
@@ -170,17 +170,8 @@
   ]
 
 
-<<<<<<< HEAD
-and mod_in {module_binder;rhs;let_result} =
-  `Assoc [
-    ("module_binder", ModuleVar.to_yojson module_binder);
-    ("rhs", module' rhs);
-    ("let_result", expression let_result);
-  ]
-=======
 and mod_in x =
   Stage_common.To_yojson.(mod_in expression type_expression known_attributes type_and_module_attr type_and_module_attr) x
->>>>>>> ea133acd
 
 and raw_code {language;code} =
   `Assoc [
@@ -239,46 +230,9 @@
     ("record_type", type_expression tv);
   ]
 
-<<<<<<< HEAD
-and declaration_type {type_binder;type_expr; type_attr} =
-  `Assoc [
-    ("type_binder", TypeVar.to_yojson type_binder);
-    ("type_expr", type_expression type_expr);
-    ("type_attr", type_attribute type_attr);
-  ]
-
-and declaration_constant {binder;expr;attr} =
-  `Assoc [
-    ("binder",ValueVar.to_yojson binder);
-    ("expr", expression expr);
-    ("attr", attribute attr);
-  ]
-
-and declaration_module {module_binder;module_; module_attr} =
-  `Assoc [
-    ("module_binder",ModuleVar.to_yojson module_binder);
-    ("module_", module' module_);
-    ("module_attr", module_attribute module_attr)
-  ]
-
-and module_alias ({alias ; binders} : module_alias) =
-  `Assoc [
-    ("alais"  , ModuleVar.to_yojson alias);
-    ("binders", list ModuleVar.to_yojson @@ List.Ne.to_list binders);
-  ]
-and declaration = function
-  | Declaration_type     dt -> `List [ `String "Declaration_type";     declaration_type dt]
-  | Declaration_constant dc -> `List [ `String "Declaration_constant"; declaration_constant dc]
-  | Declaration_module   dm -> `List [ `String "Declaration_module";   declaration_module dm]
-  | Module_alias         ma -> `List [ `String "Module_alias";         module_alias ma]
-
-and module' m = list (Location.wrap_to_yojson declaration) m
-and program p = module' p
-=======
 and declaration x =
   Stage_common.To_yojson.(declaration expression type_expression known_attributes type_and_module_attr type_and_module_attr) x
 
 and module' x =
   Stage_common.To_yojson.(declarations expression type_expression known_attributes type_and_module_attr type_and_module_attr) x
-and program p = module' p
->>>>>>> ea133acd
+and program p = module' p