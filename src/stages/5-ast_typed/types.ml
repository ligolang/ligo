open Ligo_prim
module Location = Simple_utils.Location

type type_variable       = Type_var.t [@@deriving compare, hash]
type expression_variable = Value_var.t [@@deriving compare, hash]
type module_variable     = Module_var.t [@@deriving compare, hash]

type ast_core_type_expression = Ast_core.type_expression
  [@@deriving eq,compare,yojson,hash]

type type_meta = ast_core_type_expression option
  [@@deriving eq,compare,yojson,hash]

and type_content =
  | T_variable    of Type_var.t
  | T_constant    of type_injection
  | T_sum         of rows
  | T_record      of rows
  | T_arrow       of ty_expr Arrow.t
  | T_singleton   of Literal_value.t
  | T_abstraction of ty_expr Abstraction.t
  | T_for_all     of ty_expr Abstraction.t

and type_injection = {
  language : string ;
  injection : Ligo_prim.Literal_types.t ;
  parameters : ty_expr list ;
}

and rows = {
  fields : row_element Record.t ;
  layout : Layout.t
}


and te_list = type_expression list

and annot_option = string option

and row_element = ty_expr Rows.row_element_mini_c


and type_expression = {
    type_content: type_content;
    type_meta: type_meta [@eq.ignore] [@hash.ignore] ;
    orig_var: Type_var.t option [@eq.ignore] [@hash.ignore] ;
    location: Location.t [@eq.ignore] [@hash.ignore] ;
  }
and ty_expr = type_expression
  [@@deriving eq,compare,yojson,hash]

module ValueAttr = struct
  type t = {
    inline: bool ;
    no_mutation: bool;
    (* Some external constant (e.g. `Test.balance`) do not accept any argument. This annotation is used to prevent LIGO interpreter to evaluate (V_Thunk values) and forces inlining in the compiling (15-self_mini_c)
      TODO: we should change the type of such constants to be `unit -> 'a` instead of just 'a
    *)
    view : bool;
    public: bool;
    (* Controls whether a declaration must be printed or not when using LIGO print commands (print ast-typed , ast-aggregated .. etc ..)
      set to true for standard libraries
    *)
    hidden: bool;
    (* Controls whether it should be inlined at AST level *)
    thunk: bool ;
  } [@@deriving eq,compare,yojson,hash]
  open Format
  let pp_if_set str ppf attr =
    if attr then fprintf ppf "[@@%s]" str
    else fprintf ppf ""

  let pp ppf { inline ; no_mutation ; view ; public ; hidden ; thunk } =
    fprintf ppf "%a%a%a%a%a%a"
      (pp_if_set "inline") inline
      (pp_if_set "no_mutation") no_mutation
      (pp_if_set "view") view
      (pp_if_set "private") (not public)
      (pp_if_set "hidden") hidden
      (pp_if_set "thunk") thunk

end

module TypeOrModuleAttr = struct
  type t = { public: bool ; hidden : bool }
    [@@deriving eq,compare,yojson,hash]

  open Format
  let pp_if_set str ppf attr =
    if attr then fprintf ppf "[@@%s]" str
    else fprintf ppf ""
  let pp ppf { public ; hidden } =
    fprintf ppf "%a%a"
      (pp_if_set "private") (not public)
      (pp_if_set "hidden") hidden

end
module Value_decl  = Value_decl(ValueAttr)
module Type_decl   = Type_decl(TypeOrModuleAttr)
module Module_decl = Module_decl(TypeOrModuleAttr)
module Access_label = struct
  type 'a t = Label.t
  let equal _ = Label.equal
  let compare _ = Label.compare
  let to_yojson _ = Label.to_yojson
  let of_yojson _ = Label.of_yojson
  let hash_fold_t _ = Label.hash_fold_t
  let pp _ = Label.pp
  let fold _ = Fun.const
  let map _ = Fun.id
  let fold_map _ = fun a b -> a,b
end
module Accessor = Accessor(Access_label)
module Update   = Update(Access_label)

<<<<<<< HEAD
=======
module Pattern = Pattern.Make(Pattern.Container.Record)

type 'e matching_content_case = {
    constructor : Label.t ;
    pattern : Value_var.t ;
    body : 'e ;
  }

and 'e matching_content_case_list = 'e matching_content_case list

and 'e matching_content_variant = {
    cases: 'e matching_content_case_list;
    tv: type_expression;
  }
  [@@deriving eq,compare,yojson,hash]

type 'e matching_content_record = {
  fields : (type_expression Binder.t) Record.LMap.t;
  body : 'e ;
  tv : type_expression;
} [@@deriving eq,compare,yojson,hash]

>>>>>>> f5d90c94
type expression_content =
  (* Base *)
  | E_variable of Value_var.t
  | E_literal of Literal_value.t
  | E_constant of expr Constant.t (* For language constants, like (Cons hd tl) or (plus i j) *)
  | E_application of expr Application.t
  | E_lambda of (expr, ty_expr) Lambda.t
  | E_recursive of (expr, ty_expr) Recursive.t
  | E_let_in    of let_in
  | E_mod_in of (expr, module_expr) Mod_in.t
  | E_raw_code  of expr Raw_code.t
  | E_type_inst of type_inst
  | E_type_abstraction of expr Type_abs.t
  (* Variant *)
  | E_constructor of expr Constructor.t (* For user defined constructors *)
  | E_matching of (expr, ty_expr) Match_expr.t
  (* Record *)
  | E_record of expr Record.t
  | E_accessor of expr Accessor.t
  | E_update   of expr Update.t
  | E_module_accessor of Value_var.t Module_access.t
  (* Imperative *)
  | E_let_mut_in of let_in
  | E_assign   of (expr,ty_expr) Assign.t
  | E_deref    of Value_var.t
  | E_for      of expr For_loop.t
  | E_for_each of expr For_each_loop.t
  | E_while    of expr While_loop.t

and type_inst = {
    forall: expression ;
    type_: type_expression ;
  }

and let_in = {
    let_binder: ty_expr Binder.t ;
    rhs: expression ;
    let_result: expression ;
    attr: ValueAttr.t ;
  }

and expression = {
    expression_content: expression_content ;
    location: Location.t ; [@hash.ignore]
    type_expression: type_expression ;
  }

and expr = expression
  [@@deriving eq,compare,yojson,hash]

and declaration_content =
    D_value  of (expr,ty_expr option) Value_decl.t
  | D_type   of ty_expr Type_decl.t
  | D_module of module_expr Module_decl.t

and  declaration = declaration_content Location.wrap
and  decl = declaration
  [@@deriving eq,compare,yojson,hash]

and module_expr = decl Module_expr.t Location.wrap
  [@@deriving eq,compare,yojson,hash]

type module_ = decl list
  [@@deriving eq,compare,yojson,hash]

type program = declaration list
  [@@deriving eq,compare,yojson,hash]
<|MERGE_RESOLUTION|>--- conflicted
+++ resolved
@@ -113,31 +113,9 @@
 module Accessor = Accessor(Access_label)
 module Update   = Update(Access_label)
 
-<<<<<<< HEAD
-=======
+module Match_expr = Match_expr.Make(Pattern.Make)(Pattern.Container.Record)
 module Pattern = Pattern.Make(Pattern.Container.Record)
 
-type 'e matching_content_case = {
-    constructor : Label.t ;
-    pattern : Value_var.t ;
-    body : 'e ;
-  }
-
-and 'e matching_content_case_list = 'e matching_content_case list
-
-and 'e matching_content_variant = {
-    cases: 'e matching_content_case_list;
-    tv: type_expression;
-  }
-  [@@deriving eq,compare,yojson,hash]
-
-type 'e matching_content_record = {
-  fields : (type_expression Binder.t) Record.LMap.t;
-  body : 'e ;
-  tv : type_expression;
-} [@@deriving eq,compare,yojson,hash]
-
->>>>>>> f5d90c94
 type expression_content =
   (* Base *)
   | E_variable of Value_var.t
