--- conflicted
+++ resolved
@@ -214,20 +214,6 @@
   | E_record r -> Some (List.map ~f:snd @@ Helpers.tuple_of_record r)
   | _ -> None
 
-<<<<<<< HEAD
-let get_declaration_by_name : module_ -> expression_variable -> declaration option = fun (p) name ->
-  let aux : declaration -> bool = fun declaration ->
-    match declaration with
-    | Declaration_constant { binder ; expr=_ ; attr=_ } ->
-        ValueVar.equal binder.var name
-    | Declaration_type   _
-    | Declaration_module _
-    | Module_alias       _ -> false
-  in
-  List.find ~f:aux @@ List.map ~f:Location.unwrap p
-
-=======
->>>>>>> ea133acd
 let get_record_field_type (t : type_expression) (label : label) : type_expression option =
   match get_t_record t with
   | None -> None
