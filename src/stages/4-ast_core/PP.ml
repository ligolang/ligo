--- conflicted
+++ resolved
@@ -133,79 +133,6 @@
       expression let_result
   | E_raw_code r -> raw_code expression ppf r
   | E_ascription a -> ascription expression type_expression ppf a
-<<<<<<< HEAD
-  | E_module_accessor ma -> module_access expression ppf ma
-
-and declaration ppf (d : declaration) =
-  match d with
-  | Declaration_type     {type_binder;type_expr;type_attr={public}} ->
-    fprintf ppf "@[<2>type %a =@ %a%a@]" type_variable type_binder type_expression type_expr option_public public
-  | Declaration_constant { binder=b ; attr = { inline ; no_mutation ; view ; public } ; expr} ->
-      fprintf ppf "@[<2>const %a =@ %a%a%a%a%a@]"
-        (binder type_expression) b
-        expression expr
-        option_inline inline
-        option_no_mutation no_mutation
-        option_view view
-        option_public public
-  | Declaration_module {module_binder;module_=m;module_attr={public}} ->
-      fprintf ppf "module %a = struct @; @[%a@]@;end %a"
-        module_variable module_binder
-        module_ m
-        option_public public
-  | Module_alias {alias;binders} ->
-    fprintf ppf "module %a =@ %a" module_variable alias (list_sep_d module_variable) @@ List.Ne.to_list binders
-
-
-and module_ ppf (p : module_) =
-  fprintf ppf "@[<v>%a@]"
-    (list_sep declaration (tag "@;"))
-    (List.map ~f:Location.unwrap p)
-=======
   | E_module_accessor ma -> module_access expression_variable ppf ma
 
-let module_ ppf (p : module_) = declarations expression type_expression e_attributes t_attributes m_attributes ppf p
-
-let biMap = fun fk fv ppf idmap ->
-      let lst = RedBlackTrees.PolyBiMap.bindings idmap in
-      let aux ppf (k, v) =
-        fprintf ppf "(%a, %a)" fk k fv v in
-      fprintf ppf "typeVariableMap [@[<hv 2>@ %a @]@ ]" (list_sep aux (fun ppf () -> fprintf ppf " ;@ ")) lst
-let poly_unionfind = (fun f ppf p   ->
-  let lst = (UnionFind.Poly2.partitions p) in
-  let aux1 ppf l = fprintf ppf "[@[<hv 2> (*%a*) %a @]@ ]"
-                  f (UnionFind.Poly2.repr (List.hd_exn l) p)
-                  (list_sep (f) (fun ppf () -> fprintf ppf " ;@ ")) l in
-  let aux2 = list_sep aux1 (fun ppf () -> fprintf ppf " ;@ ") in
-  fprintf ppf "UnionFind [@[<hv 2>@ %a @]@ ]" aux2 lst)
-
-let environment_element_definition ppf = function
-  | ED_binder -> fprintf ppf "Binder"
-  | ED_declaration {expression=e;free_variables=fv} ->
-    fprintf ppf "Declaration : {expression : %a ;@ free_variables : %a}" expression e (list expression_variable) fv
-let rec environment_element ppf ({type_value;definition} : environment_element) =
-  fprintf ppf "{@[<hv 2> @ type_value : %a;@ definition : %a;@]@ }"
-    type_expression type_value
-    environment_element_definition definition
-
-
-and environment_binding ppf ({expr_var;env_elt} : environment_binding) =
-  fprintf ppf "{@[<hv 2> @ expr_var : %a;@ env_elt : %a;@]@ }"
-    expression_variable expr_var
-    environment_element env_elt
-
-and type_environment_binding ppf ({type_variable=tv;type_} : type_environment_binding) =
-  fprintf ppf "{@[<hv 2> @ type_variable : %a;@ type_ : %a;@]@ }"
-    type_variable tv
-    type_expression type_
-
-and module_environment_binding ppf ({module_variable=mv;module_} : module_environment_binding) =
-  fprintf ppf "{@[<hv 2> @ odule_variable : %a ;@ module_ : %a;@]@ }"
-    module_variable mv
-    environment module_
-
-and environment ppf ({expression_environment;type_environment=_;module_environment} : environment) =
-  fprintf ppf "{@[<hv 2> @ expression_environment : (%a); module_environment : (%a) @]@ }"
-    (list_sep_d environment_binding) expression_environment
-    (list_sep_d module_environment_binding) module_environment
->>>>>>> 91db14dd
+let module_ ppf (p : module_) = declarations expression type_expression e_attributes t_attributes m_attributes ppf p