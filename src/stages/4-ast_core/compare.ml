open Types
open Compare_enum

type 'a comparator = 'a -> 'a -> int
let (<?) ca cb = if ca = 0 then cb () else ca

let cmp2 f a1 b1 g a2 b2 = match f a1 b1 with 0 -> g a2 b2 | c -> c
let cmp3 f a1 b1 g a2 b2 h a3 b3 = match f a1 b1 with 0 -> (match g a2 b2 with 0 -> h a3 b3 | c -> c) | c -> c

<<<<<<< HEAD
let cmp_pair f g (a1, a2) (b1, b2) = cmp2 f a1 b1 g a2 b2

let compare_lmap_entry  compare (Label na, va) (Label nb, vb) = cmp2 String.compare na nb compare va vb
let compare_tvmap_entry compare (tva, va) (tvb, vb) = cmp2 TypeVar.compare tva tvb compare va vb

let bool a b = (Stdlib.compare : bool -> bool -> int) a b
=======
>>>>>>> ea133acd
let label (Label a) (Label b) = String.compare a b
let label_map ~compare lma lmb =
  let ra = LMap.to_kv_list_rev lma in
  let rb = LMap.to_kv_list_rev lmb in
  let aux (la,a) (lb,b) =
    cmp2 label la lb compare a b in
  List.compare aux ra rb

let expression_variable = ValueVar.compare
let type_variable       = TypeVar.compare
let module_variable     = ModuleVar.compare

<<<<<<< HEAD
let expression_variable = ValueVar.compare
let type_variable       = TypeVar.compare
let module_variable     = ModuleVar.compare

let module_access f {module_name=mna; element=ea}
                    {module_name=mnb; element=eb} =
=======
let module_access f {module_path=mna; element=ea}
                    {module_path=mnb; element=eb} =
>>>>>>> ea133acd
  cmp2
    (List.compare module_variable) mna mnb
    f ea eb

let layout_tag = function
  | L_comb -> 1
  | L_tree -> 2

let layout a b = Int.compare (layout_tag a) (layout_tag b)

let rec type_expression_tag ty_cont =
  match ty_cont with
    T_variable        _ -> 1
  | T_sum             _ -> 2
  | T_record          _ -> 3
  | T_arrow           _ -> 4
  | T_app             _ -> 5
  | T_module_accessor _ -> 6
  | T_singleton       _ -> 7
  | T_abstraction     _ -> 8
  | T_for_all         _ -> 8

and type_expression a b =
  type_content a.type_content b.type_content

and type_content a b =
  match a, b with
    T_variable a, T_variable b -> type_variable a b
  | T_sum      a, T_sum      b -> rows a b
  | T_record   a, T_record   b -> rows a b
  | T_arrow    a, T_arrow    b -> arrow a b
  | T_app      a, T_app      b -> app a b
  | T_module_accessor a, T_module_accessor b -> module_access type_variable a b
  | T_singleton a , T_singleton b -> literal a b
  | T_abstraction a , T_abstraction b -> for_all a b
  | T_for_all a , T_for_all b -> for_all a b
  | (T_variable _| T_sum _| T_record _| T_arrow _ | T_app _ | T_module_accessor _ | T_singleton _ | T_abstraction _| T_for_all _),
    (T_variable _| T_sum _| T_record _| T_arrow _ | T_app _ | T_module_accessor _ | T_singleton _ | T_abstraction _| T_for_all _) ->
    Int.compare (type_expression_tag a) (type_expression_tag b)


and rows {fields=ca; layout=la} {fields=cb; layout=lb} =
  cmp2
    (label_map ~compare:row_element) ca cb
    (Option.compare layout) la lb

and row_element {associated_type=aa;michelson_annotation=ma;decl_pos=da} {associated_type=ab;michelson_annotation=mb;decl_pos=db} =
  cmp3
    type_expression aa ab
    (Option.compare String.compare) ma mb
    Int.compare     da db

and arrow {type1=ta1;type2=tb1} {type1=ta2;type2=tb2} =
  cmp2
    type_expression ta1 ta2
    type_expression tb1 tb2

and app {type_operator=ta;arguments=aa} {type_operator=tb;arguments=ab} =
  cmp2
    type_variable ta tb
    (List.compare type_expression) aa ab

and for_all {ty_binder = ba ; kind = _ ; type_ = ta } {ty_binder = bb ; kind = _ ; type_ = tb } =
  cmp2
    type_expression ta tb
<<<<<<< HEAD
    type_variable ba bb

let option f oa ob =
  match oa,ob with
  | None, None -> 0
  | Some _, None -> 1
  | None, Some _ -> -1
  | Some a, Some b -> f a b

let binder ty_expr {var=va;ascr=aa;_} {var=vb;ascr=ab;_} =
  cmp2
    expression_variable va vb
    (option ty_expr) aa ab

let expression_tag expr =
  match expr with
    E_literal         _ -> 1
  | E_constant        _ -> 2
  | E_variable        _ -> 3
  | E_application     _ -> 4
  | E_lambda          _ -> 5
  | E_type_abstraction _ -> 6
  | E_recursive       _ -> 7
  | E_let_in          _ -> 8
  | E_type_in         _ -> 9
  | E_mod_in          _ -> 10
  | E_mod_alias       _ -> 11
  | E_raw_code        _ -> 12
  (* Variant *)
  | E_constructor     _ -> 13
  | E_matching        _ -> 14
  (* Record *)
  | E_record          _ -> 15
  | E_record_accessor _ -> 16
  | E_record_update   _ -> 17
  | E_module_accessor _ -> 18
  | E_ascription      _ -> 19

and pattern_tag = function
| P_unit -> 1
| P_var _ -> 2
| P_list _ -> 3
| P_variant _ -> 4
| P_tuple _ -> 5
| P_record _ -> 6

and declaration_tag = function
  | Declaration_constant _ -> 1
  | Declaration_type     _ -> 2
  | Declaration_module   _ -> 3
  | Module_alias         _ -> 4

let rec expression a b =
  expression_content a.expression_content b.expression_content

and expression_content a b =
  match a,b with
    E_literal  a, E_literal  b -> literal a b
  | E_constant a, E_constant b -> constant a b
  | E_variable a, E_variable b -> expression_variable a b
  | E_application a, E_application b -> application a b
  | E_lambda a, E_lambda b -> lambda a b
  | E_type_abstraction a, E_type_abstraction b -> type_abs a b
  | E_recursive a, E_recursive b -> recursive a b
  | E_let_in a, E_let_in b -> let_in a b
  | E_type_in a, E_type_in b -> type_in a b
  | E_mod_in a, E_mod_in b -> mod_in a b
  | E_mod_alias a, E_mod_alias b -> mod_alias a b
  | E_raw_code a, E_raw_code b -> raw_code a b
  | E_constructor a, E_constructor b -> constructor a b
  | E_matching a, E_matching b -> matching a b
  | E_record a, E_record b -> record a b
  | E_record_accessor a, E_record_accessor b -> record_accessor a b
  | E_record_update  a, E_record_update b -> record_update a b
  | E_module_accessor a, E_module_accessor b -> module_access expression a b
  | E_ascription a, E_ascription b -> ascription a b
  | (E_literal _| E_constant _| E_variable _| E_application _| E_lambda _| E_type_abstraction _| E_recursive _| E_let_in _| E_type_in _| E_mod_in _| E_mod_alias _| E_raw_code _| E_constructor _| E_matching _| E_record _| E_record_accessor _| E_record_update _ | E_module_accessor _ | E_ascription _),
    (E_literal _| E_constant _| E_variable _| E_application _| E_lambda _| E_type_abstraction _| E_recursive _| E_let_in _| E_type_in _| E_mod_in _| E_mod_alias _| E_raw_code _| E_constructor _| E_matching _| E_record _| E_record_accessor _| E_record_update _ | E_module_accessor _ | E_ascription _) ->
    Int.compare (expression_tag a) (expression_tag b)

and constant ({cons_name=ca;arguments=a}: _ constant) ({cons_name=cb;arguments=b}: _ constant) =
  cmp2 constant' ca cb (List.compare expression) a b

and application ({lamb=la;args=a}) ({lamb=lb;args=b}) =
  cmp2 expression la lb expression a b

and lambda ({binder=ba;output_type=ta;result=ra}) ({binder=bb;output_type=tb;result=rb}) =
  cmp3
    (binder type_expression) ba bb
    (option type_expression) ta tb
    expression ra rb

and type_abs ({type_binder=ba;result=ra}) ({type_binder=bb;result=rb}) =
  cmp2
    type_variable ba bb
    expression ra rb

and recursive ({fun_name=fna;fun_type=fta;lambda=la}) {fun_name=fnb;fun_type=ftb;lambda=lb} =
  cmp3
    expression_variable fna fnb
    type_expression     fta ftb
    lambda               la  lb

and let_in {let_binder=ba;rhs=ra;let_result=la;attr={inline=aa;no_mutation=nma;view=va;public=pua }} {let_binder=bb;rhs=rb;let_result=lb;attr={inline=ab;no_mutation=nmb;view=vb;public=pub}} =
  cmp7
    (binder type_expression) ba bb
    expression ra rb
    expression la lb
    bool  aa ab
    bool  nma nmb
    bool  va vb
    bool  pua pub

and type_in {type_binder=ba;rhs=ra;let_result=la} {type_binder=bb;rhs=rb;let_result=lb} =
  cmp3
    type_variable ba bb
    type_expression ra rb
    expression la lb

and mod_in {module_binder=ba;rhs=ra;let_result=la} {module_binder=bb;rhs=rb;let_result=lb} =
  cmp3
    module_variable ba bb
    module_ ra rb
    expression la lb

and mod_alias {alias=aa; binders=ba; result=la} {alias=ab; binders=bb; result=lb} =
  cmp3
    module_variable aa ab
    (List.Ne.compare ~compare:module_variable) ba bb
    expression la lb

and raw_code {language=la;code=ca} {language=lb;code=cb} =
  cmp2
    String.compare la lb
    expression     ca cb

and constructor {constructor=ca;element=ea} {constructor=cb;element=eb} =
  cmp2
    label ca cb
    expression ea eb

and matching {matchee=ma;cases=ca} {matchee=mb;cases=cb} =
  cmp2
    expression ma mb
    (List.compare match_case) ca cb

and record ra rb = label_map ~compare:expression ra rb

and record_accessor {record=ra;path=pa} {record=rb;path=pb} =
  cmp2
    expression ra rb
    label pa pb

and record_update {record=ra;path=pa;update=ua} {record=rb;path=pb;update=ub} =
  cmp3
    expression ra rb
    label pa pb
    expression ua ub

and pattern_repr : type_expression pattern ->type_expression pattern -> int =
  fun a b ->
    match a.wrap_content,b.wrap_content with
    | P_unit, P_unit -> 0
    | P_var x , P_var y -> (binder type_expression) x y
    | P_list (Cons (xa,ya)) , P_list (Cons (xb,yb)) ->
      cmp2
        pattern_repr xa xb
        pattern_repr ya yb
    | P_list (List x) , P_list (List y)
    | P_tuple x , P_tuple y ->
      (List.compare pattern_repr) x y
    | P_variant (la,xa) , P_variant (lb,xb) ->
      cmp2
        label la lb
        (pattern_repr) xa xb
    | P_record (la,xa), P_record (lb,xb) ->
      cmp2
        (List.compare label) la lb
        (List.compare pattern_repr) xa xb
    | (P_unit | P_var _| P_list (Cons _ | List _)| P_tuple _ | P_variant _ | P_record _ ) ,
      (P_unit | P_var _| P_list (Cons _ | List _)| P_tuple _ | P_variant _ | P_record _ ) ->
      Int.compare (pattern_tag a.wrap_content) (pattern_tag b.wrap_content)

and match_case {pattern=pa;body=ba} {pattern=pb;body=bb} =
  cmp2
    expression ba bb
    pattern_repr pa pb


and ascription {anno_expr=aa; type_annotation=ta} {anno_expr=ab; type_annotation=tb} =
  cmp2
    expression aa ab
    type_expression ta tb

and declaration_constant {binder=ba;expr=ea;attr={inline=ia;no_mutation=nma;view=va;public=pua}} {binder=bb;expr=eb;attr={inline=ib;no_mutation=nmb;view=vb;public=pub}} =
  cmp6
    (binder type_expression) ba bb
    expression ea eb
    bool ia ib
    bool nma nmb
    bool va vb
    bool pua pub

and declaration_type {type_binder=tba;type_expr=tea;type_attr={public=pua}} {type_binder=tbb;type_expr=teb;type_attr={public=pub}} =
  cmp3
    type_variable tba tbb
    type_expression tea teb
    bool pua pub

and declaration_module {module_binder=mba;module_=ma;module_attr={public=pua}} {module_binder=mbb;module_=mb;module_attr={public=pub}} =
 cmp3
    module_variable mba mbb
    module_ ma mb
    bool pua pub

and module_alias : module_alias -> module_alias -> int
= fun {alias = aa; binders = ba} {alias = ab; binders = bb} ->
 cmp2
    module_variable aa ab
    (List.Ne.compare ~compare:module_variable) ba bb

and declaration a b =
  match (a,b) with
    Declaration_constant a, Declaration_constant b -> declaration_constant a b
  | Declaration_type     a, Declaration_type     b -> declaration_type a b
  | Declaration_module   a, Declaration_module   b -> declaration_module a b
  | Module_alias         a, Module_alias         b -> module_alias a b
  | (Declaration_constant _| Declaration_type _| Declaration_module _| Module_alias _),
    (Declaration_constant _| Declaration_type _| Declaration_module _| Module_alias _) ->
    Int.compare (declaration_tag a) (declaration_tag b)

and module_ m = List.compare (Location.compare_wrap ~compare:declaration) m

(* Environment *)
let free_variables = List.compare expression_variable

let type_environment_binding {type_variable=va;type_=ta} {type_variable=vb;type_=tb} =
  cmp2
    type_variable va vb
    type_expression ta tb

let type_environment = List.compare type_environment_binding

let environment_element_definition_declaration {expression=ea;free_variables=fa} {expression=eb;free_variables=fb} =
  cmp2
    expression ea eb
    free_variables fa fb

let environment_element_definition a b = match a,b with
  | ED_binder, ED_declaration _ -> -1
  | ED_binder, ED_binder -> 0
  | ED_declaration _, ED_binder -> 1
  | ED_declaration a, ED_declaration b -> environment_element_definition_declaration a b

let rec environment_element {type_value=ta;definition=da} {type_value=tb;definition=db} =
  cmp2
    type_expression ta tb
    environment_element_definition da db

and environment_binding {expr_var=eva;env_elt=eea} {expr_var=evb;env_elt=eeb} =
  cmp2
    expression_variable eva evb
    environment_element eea eeb

and expression_environment a b = List.compare environment_binding a b

and module_environment_binding {module_variable=mva;module_=ma}
                               {module_variable=mvb;module_=mb} =
  cmp2
    module_variable mva mvb
    environment    ma  mb

and module_environment a b = List.compare module_environment_binding a b

and environment {expression_environment=eea;type_environment=tea; module_environment=mea}
                {expression_environment=eeb;type_environment=teb; module_environment=meb} =
  cmp3
   expression_environment eea eeb
   type_environment       tea teb
   module_environment     mea meb
=======
    type_variable ba bb
>>>>>>> ea133acd
<|MERGE_RESOLUTION|>--- conflicted
+++ resolved
@@ -7,15 +7,6 @@
 let cmp2 f a1 b1 g a2 b2 = match f a1 b1 with 0 -> g a2 b2 | c -> c
 let cmp3 f a1 b1 g a2 b2 h a3 b3 = match f a1 b1 with 0 -> (match g a2 b2 with 0 -> h a3 b3 | c -> c) | c -> c
 
-<<<<<<< HEAD
-let cmp_pair f g (a1, a2) (b1, b2) = cmp2 f a1 b1 g a2 b2
-
-let compare_lmap_entry  compare (Label na, va) (Label nb, vb) = cmp2 String.compare na nb compare va vb
-let compare_tvmap_entry compare (tva, va) (tvb, vb) = cmp2 TypeVar.compare tva tvb compare va vb
-
-let bool a b = (Stdlib.compare : bool -> bool -> int) a b
-=======
->>>>>>> ea133acd
 let label (Label a) (Label b) = String.compare a b
 let label_map ~compare lma lmb =
   let ra = LMap.to_kv_list_rev lma in
@@ -28,17 +19,8 @@
 let type_variable       = TypeVar.compare
 let module_variable     = ModuleVar.compare
 
-<<<<<<< HEAD
-let expression_variable = ValueVar.compare
-let type_variable       = TypeVar.compare
-let module_variable     = ModuleVar.compare
-
-let module_access f {module_name=mna; element=ea}
-                    {module_name=mnb; element=eb} =
-=======
 let module_access f {module_path=mna; element=ea}
                     {module_path=mnb; element=eb} =
->>>>>>> ea133acd
   cmp2
     (List.compare module_variable) mna mnb
     f ea eb
@@ -104,287 +86,4 @@
 and for_all {ty_binder = ba ; kind = _ ; type_ = ta } {ty_binder = bb ; kind = _ ; type_ = tb } =
   cmp2
     type_expression ta tb
-<<<<<<< HEAD
-    type_variable ba bb
-
-let option f oa ob =
-  match oa,ob with
-  | None, None -> 0
-  | Some _, None -> 1
-  | None, Some _ -> -1
-  | Some a, Some b -> f a b
-
-let binder ty_expr {var=va;ascr=aa;_} {var=vb;ascr=ab;_} =
-  cmp2
-    expression_variable va vb
-    (option ty_expr) aa ab
-
-let expression_tag expr =
-  match expr with
-    E_literal         _ -> 1
-  | E_constant        _ -> 2
-  | E_variable        _ -> 3
-  | E_application     _ -> 4
-  | E_lambda          _ -> 5
-  | E_type_abstraction _ -> 6
-  | E_recursive       _ -> 7
-  | E_let_in          _ -> 8
-  | E_type_in         _ -> 9
-  | E_mod_in          _ -> 10
-  | E_mod_alias       _ -> 11
-  | E_raw_code        _ -> 12
-  (* Variant *)
-  | E_constructor     _ -> 13
-  | E_matching        _ -> 14
-  (* Record *)
-  | E_record          _ -> 15
-  | E_record_accessor _ -> 16
-  | E_record_update   _ -> 17
-  | E_module_accessor _ -> 18
-  | E_ascription      _ -> 19
-
-and pattern_tag = function
-| P_unit -> 1
-| P_var _ -> 2
-| P_list _ -> 3
-| P_variant _ -> 4
-| P_tuple _ -> 5
-| P_record _ -> 6
-
-and declaration_tag = function
-  | Declaration_constant _ -> 1
-  | Declaration_type     _ -> 2
-  | Declaration_module   _ -> 3
-  | Module_alias         _ -> 4
-
-let rec expression a b =
-  expression_content a.expression_content b.expression_content
-
-and expression_content a b =
-  match a,b with
-    E_literal  a, E_literal  b -> literal a b
-  | E_constant a, E_constant b -> constant a b
-  | E_variable a, E_variable b -> expression_variable a b
-  | E_application a, E_application b -> application a b
-  | E_lambda a, E_lambda b -> lambda a b
-  | E_type_abstraction a, E_type_abstraction b -> type_abs a b
-  | E_recursive a, E_recursive b -> recursive a b
-  | E_let_in a, E_let_in b -> let_in a b
-  | E_type_in a, E_type_in b -> type_in a b
-  | E_mod_in a, E_mod_in b -> mod_in a b
-  | E_mod_alias a, E_mod_alias b -> mod_alias a b
-  | E_raw_code a, E_raw_code b -> raw_code a b
-  | E_constructor a, E_constructor b -> constructor a b
-  | E_matching a, E_matching b -> matching a b
-  | E_record a, E_record b -> record a b
-  | E_record_accessor a, E_record_accessor b -> record_accessor a b
-  | E_record_update  a, E_record_update b -> record_update a b
-  | E_module_accessor a, E_module_accessor b -> module_access expression a b
-  | E_ascription a, E_ascription b -> ascription a b
-  | (E_literal _| E_constant _| E_variable _| E_application _| E_lambda _| E_type_abstraction _| E_recursive _| E_let_in _| E_type_in _| E_mod_in _| E_mod_alias _| E_raw_code _| E_constructor _| E_matching _| E_record _| E_record_accessor _| E_record_update _ | E_module_accessor _ | E_ascription _),
-    (E_literal _| E_constant _| E_variable _| E_application _| E_lambda _| E_type_abstraction _| E_recursive _| E_let_in _| E_type_in _| E_mod_in _| E_mod_alias _| E_raw_code _| E_constructor _| E_matching _| E_record _| E_record_accessor _| E_record_update _ | E_module_accessor _ | E_ascription _) ->
-    Int.compare (expression_tag a) (expression_tag b)
-
-and constant ({cons_name=ca;arguments=a}: _ constant) ({cons_name=cb;arguments=b}: _ constant) =
-  cmp2 constant' ca cb (List.compare expression) a b
-
-and application ({lamb=la;args=a}) ({lamb=lb;args=b}) =
-  cmp2 expression la lb expression a b
-
-and lambda ({binder=ba;output_type=ta;result=ra}) ({binder=bb;output_type=tb;result=rb}) =
-  cmp3
-    (binder type_expression) ba bb
-    (option type_expression) ta tb
-    expression ra rb
-
-and type_abs ({type_binder=ba;result=ra}) ({type_binder=bb;result=rb}) =
-  cmp2
-    type_variable ba bb
-    expression ra rb
-
-and recursive ({fun_name=fna;fun_type=fta;lambda=la}) {fun_name=fnb;fun_type=ftb;lambda=lb} =
-  cmp3
-    expression_variable fna fnb
-    type_expression     fta ftb
-    lambda               la  lb
-
-and let_in {let_binder=ba;rhs=ra;let_result=la;attr={inline=aa;no_mutation=nma;view=va;public=pua }} {let_binder=bb;rhs=rb;let_result=lb;attr={inline=ab;no_mutation=nmb;view=vb;public=pub}} =
-  cmp7
-    (binder type_expression) ba bb
-    expression ra rb
-    expression la lb
-    bool  aa ab
-    bool  nma nmb
-    bool  va vb
-    bool  pua pub
-
-and type_in {type_binder=ba;rhs=ra;let_result=la} {type_binder=bb;rhs=rb;let_result=lb} =
-  cmp3
-    type_variable ba bb
-    type_expression ra rb
-    expression la lb
-
-and mod_in {module_binder=ba;rhs=ra;let_result=la} {module_binder=bb;rhs=rb;let_result=lb} =
-  cmp3
-    module_variable ba bb
-    module_ ra rb
-    expression la lb
-
-and mod_alias {alias=aa; binders=ba; result=la} {alias=ab; binders=bb; result=lb} =
-  cmp3
-    module_variable aa ab
-    (List.Ne.compare ~compare:module_variable) ba bb
-    expression la lb
-
-and raw_code {language=la;code=ca} {language=lb;code=cb} =
-  cmp2
-    String.compare la lb
-    expression     ca cb
-
-and constructor {constructor=ca;element=ea} {constructor=cb;element=eb} =
-  cmp2
-    label ca cb
-    expression ea eb
-
-and matching {matchee=ma;cases=ca} {matchee=mb;cases=cb} =
-  cmp2
-    expression ma mb
-    (List.compare match_case) ca cb
-
-and record ra rb = label_map ~compare:expression ra rb
-
-and record_accessor {record=ra;path=pa} {record=rb;path=pb} =
-  cmp2
-    expression ra rb
-    label pa pb
-
-and record_update {record=ra;path=pa;update=ua} {record=rb;path=pb;update=ub} =
-  cmp3
-    expression ra rb
-    label pa pb
-    expression ua ub
-
-and pattern_repr : type_expression pattern ->type_expression pattern -> int =
-  fun a b ->
-    match a.wrap_content,b.wrap_content with
-    | P_unit, P_unit -> 0
-    | P_var x , P_var y -> (binder type_expression) x y
-    | P_list (Cons (xa,ya)) , P_list (Cons (xb,yb)) ->
-      cmp2
-        pattern_repr xa xb
-        pattern_repr ya yb
-    | P_list (List x) , P_list (List y)
-    | P_tuple x , P_tuple y ->
-      (List.compare pattern_repr) x y
-    | P_variant (la,xa) , P_variant (lb,xb) ->
-      cmp2
-        label la lb
-        (pattern_repr) xa xb
-    | P_record (la,xa), P_record (lb,xb) ->
-      cmp2
-        (List.compare label) la lb
-        (List.compare pattern_repr) xa xb
-    | (P_unit | P_var _| P_list (Cons _ | List _)| P_tuple _ | P_variant _ | P_record _ ) ,
-      (P_unit | P_var _| P_list (Cons _ | List _)| P_tuple _ | P_variant _ | P_record _ ) ->
-      Int.compare (pattern_tag a.wrap_content) (pattern_tag b.wrap_content)
-
-and match_case {pattern=pa;body=ba} {pattern=pb;body=bb} =
-  cmp2
-    expression ba bb
-    pattern_repr pa pb
-
-
-and ascription {anno_expr=aa; type_annotation=ta} {anno_expr=ab; type_annotation=tb} =
-  cmp2
-    expression aa ab
-    type_expression ta tb
-
-and declaration_constant {binder=ba;expr=ea;attr={inline=ia;no_mutation=nma;view=va;public=pua}} {binder=bb;expr=eb;attr={inline=ib;no_mutation=nmb;view=vb;public=pub}} =
-  cmp6
-    (binder type_expression) ba bb
-    expression ea eb
-    bool ia ib
-    bool nma nmb
-    bool va vb
-    bool pua pub
-
-and declaration_type {type_binder=tba;type_expr=tea;type_attr={public=pua}} {type_binder=tbb;type_expr=teb;type_attr={public=pub}} =
-  cmp3
-    type_variable tba tbb
-    type_expression tea teb
-    bool pua pub
-
-and declaration_module {module_binder=mba;module_=ma;module_attr={public=pua}} {module_binder=mbb;module_=mb;module_attr={public=pub}} =
- cmp3
-    module_variable mba mbb
-    module_ ma mb
-    bool pua pub
-
-and module_alias : module_alias -> module_alias -> int
-= fun {alias = aa; binders = ba} {alias = ab; binders = bb} ->
- cmp2
-    module_variable aa ab
-    (List.Ne.compare ~compare:module_variable) ba bb
-
-and declaration a b =
-  match (a,b) with
-    Declaration_constant a, Declaration_constant b -> declaration_constant a b
-  | Declaration_type     a, Declaration_type     b -> declaration_type a b
-  | Declaration_module   a, Declaration_module   b -> declaration_module a b
-  | Module_alias         a, Module_alias         b -> module_alias a b
-  | (Declaration_constant _| Declaration_type _| Declaration_module _| Module_alias _),
-    (Declaration_constant _| Declaration_type _| Declaration_module _| Module_alias _) ->
-    Int.compare (declaration_tag a) (declaration_tag b)
-
-and module_ m = List.compare (Location.compare_wrap ~compare:declaration) m
-
-(* Environment *)
-let free_variables = List.compare expression_variable
-
-let type_environment_binding {type_variable=va;type_=ta} {type_variable=vb;type_=tb} =
-  cmp2
-    type_variable va vb
-    type_expression ta tb
-
-let type_environment = List.compare type_environment_binding
-
-let environment_element_definition_declaration {expression=ea;free_variables=fa} {expression=eb;free_variables=fb} =
-  cmp2
-    expression ea eb
-    free_variables fa fb
-
-let environment_element_definition a b = match a,b with
-  | ED_binder, ED_declaration _ -> -1
-  | ED_binder, ED_binder -> 0
-  | ED_declaration _, ED_binder -> 1
-  | ED_declaration a, ED_declaration b -> environment_element_definition_declaration a b
-
-let rec environment_element {type_value=ta;definition=da} {type_value=tb;definition=db} =
-  cmp2
-    type_expression ta tb
-    environment_element_definition da db
-
-and environment_binding {expr_var=eva;env_elt=eea} {expr_var=evb;env_elt=eeb} =
-  cmp2
-    expression_variable eva evb
-    environment_element eea eeb
-
-and expression_environment a b = List.compare environment_binding a b
-
-and module_environment_binding {module_variable=mva;module_=ma}
-                               {module_variable=mvb;module_=mb} =
-  cmp2
-    module_variable mva mvb
-    environment    ma  mb
-
-and module_environment a b = List.compare module_environment_binding a b
-
-and environment {expression_environment=eea;type_environment=tea; module_environment=mea}
-                {expression_environment=eeb;type_environment=teb; module_environment=meb} =
-  cmp3
-   expression_environment eea eeb
-   type_environment       tea teb
-   module_environment     mea meb
-=======
-    type_variable ba bb
->>>>>>> ea133acd
+    type_variable ba bb