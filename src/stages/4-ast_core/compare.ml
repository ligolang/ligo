open Types
open Compare_enum

type 'a comparator = 'a -> 'a -> int
let (<?) ca cb = if ca = 0 then cb () else ca

let cmp2 f a1 b1 g a2 b2 = match f a1 b1 with 0 -> g a2 b2 | c -> c
let cmp3 f a1 b1 g a2 b2 h a3 b3 = match f a1 b1 with 0 -> (match g a2 b2 with 0 -> h a3 b3 | c -> c) | c -> c

let label (Label a) (Label b) = String.compare a b
let label_map ~compare lma lmb =
  let ra = LMap.to_kv_list_rev lma in
  let rb = LMap.to_kv_list_rev lmb in
  let aux (la,a) (lb,b) =
    cmp2 label la lb compare a b in
  List.compare aux ra rb

let expression_variable = ValueVar.compare
let type_variable       = TypeVar.compare
let module_variable     = ModuleVar.compare

let module_access f {module_path=mna; element=ea}
                    {module_path=mnb; element=eb} =
  cmp2
    (List.compare module_variable) mna mnb
    f ea eb

let layout_tag = function
  | L_comb -> 1
  | L_tree -> 2

let layout a b = Int.compare (layout_tag a) (layout_tag b)

let rec type_expression_tag ty_cont =
  match ty_cont with
    T_variable        _ -> 1
  | T_sum             _ -> 2
  | T_record          _ -> 3
  | T_arrow           _ -> 4
  | T_app             _ -> 5
  | T_module_accessor _ -> 6
  | T_singleton       _ -> 7
  | T_abstraction     _ -> 8
  | T_for_all         _ -> 8

and type_expression a b =
  type_content a.type_content b.type_content

and type_content a b =
  match a, b with
    T_variable a, T_variable b -> type_variable a b
  | T_sum      a, T_sum      b -> rows a b
  | T_record   a, T_record   b -> rows a b
  | T_arrow    a, T_arrow    b -> arrow a b
  | T_app      a, T_app      b -> app a b
  | T_module_accessor a, T_module_accessor b -> module_access type_variable a b
  | T_singleton a , T_singleton b -> literal a b
  | T_abstraction a , T_abstraction b -> for_all a b
  | T_for_all a , T_for_all b -> for_all a b
  | (T_variable _| T_sum _| T_record _| T_arrow _ | T_app _ | T_module_accessor _ | T_singleton _ | T_abstraction _| T_for_all _),
    (T_variable _| T_sum _| T_record _| T_arrow _ | T_app _ | T_module_accessor _ | T_singleton _ | T_abstraction _| T_for_all _) ->
    Int.compare (type_expression_tag a) (type_expression_tag b)


and rows {fields=ca; layout=la} {fields=cb; layout=lb} =
  cmp2
    (label_map ~compare:row_element) ca cb
    (Option.compare layout) la lb

and row_element {associated_type=aa;michelson_annotation=ma;decl_pos=da} {associated_type=ab;michelson_annotation=mb;decl_pos=db} =
  cmp3
    type_expression aa ab
    (Option.compare String.compare) ma mb
    Int.compare     da db

and arrow {type1=ta1;type2=tb1} {type1=ta2;type2=tb2} =
  cmp2
    type_expression ta1 ta2
    type_expression tb1 tb2

and app {type_operator=ta;arguments=aa} {type_operator=tb;arguments=ab} =
  cmp2
    type_variable ta tb
    (List.compare type_expression) aa ab

and for_all {ty_binder = ba ; kind = _ ; type_ = ta } {ty_binder = bb ; kind = _ ; type_ = tb } =
  cmp2
    type_expression ta tb
<<<<<<< HEAD
    type_variable ba bb
=======
    type_variable ba bb

(* Environment *)
let free_variables = List.compare expression_variable

let type_environment_binding {type_variable=va;type_=ta} {type_variable=vb;type_=tb} =
  cmp2
    type_variable va vb
    type_expression ta tb

let type_environment = List.compare type_environment_binding
>>>>>>> 91db14dd
<|MERGE_RESOLUTION|>--- conflicted
+++ resolved
@@ -86,18 +86,4 @@
 and for_all {ty_binder = ba ; kind = _ ; type_ = ta } {ty_binder = bb ; kind = _ ; type_ = tb } =
   cmp2
     type_expression ta tb
-<<<<<<< HEAD
-    type_variable ba bb
-=======
-    type_variable ba bb
-
-(* Environment *)
-let free_variables = List.compare expression_variable
-
-let type_environment_binding {type_variable=va;type_=ta} {type_variable=vb;type_=tb} =
-  cmp2
-    type_variable va vb
-    type_expression ta tb
-
-let type_environment = List.compare type_environment_binding
->>>>>>> 91db14dd
+    type_variable ba bb