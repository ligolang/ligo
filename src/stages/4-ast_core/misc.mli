open Types

<<<<<<< HEAD
val assert_value_eq : ( expression * expression ) -> unit option
val is_value_eq : ( expression * expression ) -> bool
val assert_type_expression_eq : ( type_expression * type_expression ) -> unit option
val merge_annotation :
  type_expression option ->
  type_expression option ->
  (type_expression * type_expression -> 'a option) -> type_expression option
val type_expression_eq : ( type_expression * type_expression ) -> bool

val equal_variables : expression -> expression -> bool

module Free_variables : sig
  type bindings = expression_variable list

  val matching_expression : bindings -> (expression, type_expression) match_case list -> bindings
  val lambda : bindings -> (expression,type_expression) lambda -> bindings

  val expression : bindings -> expression -> bindings

  val empty : bindings
  val singleton : expression_variable -> bindings
end

val assert_list_eq : ('a -> 'a -> unit option) -> 'a list -> 'a list -> unit option
val assert_eq : 'a -> 'a -> unit option
=======
val assert_value_eq : ( expression * expression ) -> unit option
>>>>>>> ea133acd
<|MERGE_RESOLUTION|>--- conflicted
+++ resolved
@@ -1,31 +1,3 @@
 open Types
 
-<<<<<<< HEAD
-val assert_value_eq : ( expression * expression ) -> unit option
-val is_value_eq : ( expression * expression ) -> bool
-val assert_type_expression_eq : ( type_expression * type_expression ) -> unit option
-val merge_annotation :
-  type_expression option ->
-  type_expression option ->
-  (type_expression * type_expression -> 'a option) -> type_expression option
-val type_expression_eq : ( type_expression * type_expression ) -> bool
-
-val equal_variables : expression -> expression -> bool
-
-module Free_variables : sig
-  type bindings = expression_variable list
-
-  val matching_expression : bindings -> (expression, type_expression) match_case list -> bindings
-  val lambda : bindings -> (expression,type_expression) lambda -> bindings
-
-  val expression : bindings -> expression -> bindings
-
-  val empty : bindings
-  val singleton : expression_variable -> bindings
-end
-
-val assert_list_eq : ('a -> 'a -> unit option) -> 'a list -> 'a list -> unit option
-val assert_eq : 'a -> 'a -> unit option
-=======
-val assert_value_eq : ( expression * expression ) -> unit option
->>>>>>> ea133acd
+val assert_value_eq : ( expression * expression ) -> unit option