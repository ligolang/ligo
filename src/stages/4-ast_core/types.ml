--- conflicted
+++ resolved
@@ -80,62 +80,4 @@
     attr: known_attributes ;
   }
 
-<<<<<<< HEAD
-and mod_in = {
-  module_binder: module_variable ;
-  rhs          : module_ ;
-  let_result   : expression ;
-}
-
-and module' = declaration location_wrap list
-
-and module_with_unification_vars = Module_With_Unification_Vars of module'
-
-and matching_expr = (expr, ty_expr) match_exp
-
-(* Env types*)
-
-and environment_element_definition =
-  | ED_binder
-  | ED_declaration of environment_element_definition_declaration
-
-and environment_element_definition_declaration = {
-    expression: expression ;
-    free_variables: free_variables ;
-  }
-
-and free_variables = expression_variable list
-
-and environment_element = {
-    type_value: type_expression ;
-    definition: environment_element_definition ;
-  }
-
-and expression_environment = environment_binding list
-
-and environment_binding = {
-    expr_var: expression_variable ;
-    env_elt: environment_element ;
-  }
-
-and type_environment = type_environment_binding list
-
-and type_environment_binding = {
-    type_variable: type_variable ;
-    type_: type_expression ;
-  }
-
-and module_environment = module_environment_binding list
-
-and module_environment_binding = {
-  module_variable : module_variable ;
-  module_ : environment ;
-}
-and environment = {
-  expression_environment: expression_environment ;
-  type_environment: type_environment ;
-  module_environment : module_environment ;
-  }
-=======
-and matching_expr = (expr, ty_expr) match_exp
->>>>>>> ea133acd
+and matching_expr = (expr, ty_expr) match_exp