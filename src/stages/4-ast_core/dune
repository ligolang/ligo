--- conflicted
+++ resolved
@@ -1,25 +1,19 @@
 (rule
-<<<<<<< HEAD
-  (targets generated_fold.ml generated_map.ml generated_o.ml)
-  (deps ../adt_generator/generator.raku ast.ml ../common/enums.ml)
-  (action (run perl6 ../adt_generator/generator.raku ast.ml Generated_o generated_o.ml generated_fold.ml generated_map.ml core))
-=======
   (targets generated_fold.ml)
-  (deps ../adt_generator/Parser.pm ../adt_generator/fold.raku ast.ml)
+  (deps ../adt_generator/Parser.pm ../adt_generator/fold.raku ast.ml ../common/enums.ml)
   (action (run perl6 -I ../adt_generator/ ../adt_generator/fold.raku ast.ml generated_fold.ml))
   (mode (promote (until-clean) (only *)))
 )
 (rule
   (targets generated_o.ml)
-  (deps ../adt_generator/Parser.pm ../adt_generator/combinators.raku ast.ml)
+  (deps ../adt_generator/Parser.pm ../adt_generator/combinators.raku ast.ml ../common/enums.ml)
   (action (run perl6 -I ../adt_generator/ ../adt_generator/combinators.raku ast.ml generated_o.ml))
   (mode (promote (until-clean) (only *)))
 )
 (rule
   (targets generated_map.ml)
-  (deps ../adt_generator/Parser.pm ../adt_generator/fold_map.raku ast.ml)
+  (deps ../adt_generator/Parser.pm ../adt_generator/fold_map.raku ast.ml ../common/enums.ml)
   (action (run perl6 -I ../adt_generator/ ../adt_generator/fold_map.raku ast.ml Generated_o generated_map.ml))
->>>>>>> d15f8c26
   (mode (promote (until-clean) (only *)))
 )
 
