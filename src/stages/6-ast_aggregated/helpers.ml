--- conflicted
+++ resolved
@@ -90,12 +90,6 @@
      let type1 = self v t type1 in
      let type2 = self v t type2 in
      { u with type_content = T_arrow {type1;type2} }
-<<<<<<< HEAD
-  | T_abstraction {ty_binder;kind;type_} when not (TypeVar.equal ty_binder v) ->
-     let type_ = self v t type_ in
-     { u with type_content = T_abstraction {ty_binder;kind;type_} }
-=======
->>>>>>> ea133acd
   | T_for_all {ty_binder;kind;type_} when not (TypeVar.equal ty_binder v) ->
      let type_ = self v t type_ in
      { u with type_content = T_for_all {ty_binder;kind;type_} }
