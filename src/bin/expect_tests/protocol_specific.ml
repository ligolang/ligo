open Cli_expect

let contract basename =
  "../../test/contracts/" ^ basename

let%expect_test _ =
  run_ligo_good [ "compile" ; "contract" ; contract "protocol_dalphanet.mligo" ] ;
  [%expect{|
    File "../../test/contracts/protocol_dalphanet.mligo", line 12, characters 13-14:
     11 |
     12 | let main (p, s : bls_l * bool) : operation list * bool =
     13 |  (([] : operation list), Tezos.pairing_check p)
    :
    Warning: unused variable "s".
    Hint: replace it by "_s" to prevent this warning.

    { parameter (list (pair bls12_381_g1 bls12_381_g2)) ;
      storage bool ;
      code { CAR ; PAIRING_CHECK ; NIL operation ; PAIR } } |}] ;

  run_ligo_good [ "print" ; "ast-typed" ; contract "protocol_dalphanet.mligo" ] ;
  [%expect {xxx|
    type bls_l = list (( bls12_381_g1 * bls12_381_g2 ))
    const a =
      [%Michelson {|
      { PUSH @vk_gamma_c bls12_381_g1 0x063bd6e11e2fcaac1dd8cf68c6b1925a73c3c583e298ed37c41c3715115cf96358a42dbe85a0228cbfd8a6c8a8c54cd015b5ae2860d1cc47f84698d951f14d9448d03f04df2ca0ffe609a2067d6f1a892163a5e05e541279134cae52b1f23c6b; }
      |}]
    const b =
      [%Michelson {|
        { PUSH @vk_delta bls12_381_g2 0x10c6d5cdca84fc3c7f33061add256f48e0ab03a697832b338901898b650419eb6f334b28153fb73ad2ecd1cd2ac67053161e9f46cfbdaf7b1132a4654a55162850249650f9b873ac3113fa8c02ef1cd1df481480a4457f351d28f4da89d19fa405c3d77f686dc9a24d2681c9184bf2b091f62e6b24df651a3da8bd7067e14e7908fb02f8955b84af5081614cb5bc49b416d9edf914fc608c441b3f2eb8b6043736ddb9d4e4d62334a23b5625c14ef3e1a7e99258386310221b22d83a5eac035c; }
      |}]
<<<<<<< HEAD
    const main = lambda (gen#2) return  match gen#2 with
                                         | ( p , s ) ->
                                         ( LIST_EMPTY() , PAIRING_CHECK(p) ) |xxx}]
=======
    const main =
      lambda (gen#2) return  match gen#2 with
                              | ( p , s ) ->
                              ( LIST_EMPTY() , PAIRING_CHECK(p) ) |xxx}]
>>>>>>> ea133acd

let%expect_test _ =
  run_ligo_good [ "compile" ; "contract" ; contract "sapling.mligo" ; "--disable-michelson-typechecking" ] ;
  [%expect {|
    File "../../test/contracts/sapling.mligo", line 8, characters 14-19:
      7 |
      8 | let main (tr, store : parameter * storage) : return =
      9 |  ([] : operation list),
    :
    Warning: unused variable "store".
    Hint: replace it by "_store" to prevent this warning.

    { parameter (sapling_transaction 8) ;
      storage (pair int (sapling_state 8)) ;
      code { CAR ;
             SAPLING_EMPTY_STATE 8 ;
             SWAP ;
             SAPLING_VERIFY_UPDATE ;
             IF_NONE { PUSH string "failed" ; FAILWITH } {} ;
             NIL operation ;
             PAIR } } |}] ;<|MERGE_RESOLUTION|>--- conflicted
+++ resolved
@@ -29,16 +29,10 @@
       [%Michelson {|
         { PUSH @vk_delta bls12_381_g2 0x10c6d5cdca84fc3c7f33061add256f48e0ab03a697832b338901898b650419eb6f334b28153fb73ad2ecd1cd2ac67053161e9f46cfbdaf7b1132a4654a55162850249650f9b873ac3113fa8c02ef1cd1df481480a4457f351d28f4da89d19fa405c3d77f686dc9a24d2681c9184bf2b091f62e6b24df651a3da8bd7067e14e7908fb02f8955b84af5081614cb5bc49b416d9edf914fc608c441b3f2eb8b6043736ddb9d4e4d62334a23b5625c14ef3e1a7e99258386310221b22d83a5eac035c; }
       |}]
-<<<<<<< HEAD
-    const main = lambda (gen#2) return  match gen#2 with
-                                         | ( p , s ) ->
-                                         ( LIST_EMPTY() , PAIRING_CHECK(p) ) |xxx}]
-=======
     const main =
       lambda (gen#2) return  match gen#2 with
                               | ( p , s ) ->
                               ( LIST_EMPTY() , PAIRING_CHECK(p) ) |xxx}]
->>>>>>> ea133acd
 
 let%expect_test _ =
   run_ligo_good [ "compile" ; "contract" ; contract "sapling.mligo" ; "--disable-michelson-typechecking" ] ;
