--- conflicted
+++ resolved
@@ -17,24 +17,14 @@
 type storage = tez
 type return = ( list (operation) * tez )
 const main =
-<<<<<<< HEAD
-  lambda (gen#2) return  match gen#2 with
-                          | ( action , _#3 ) ->
-                          ( LIST_EMPTY() ,  match action with
-                                             | Decrement unit_proj#6 ->
-                                               amt
-                                             | Increment unit_proj#7 ->
-                                               bal ) |}]
-=======
   lambda (gen#2 : ( sum[Decrement -> unit , Increment -> unit] * tez )) return
    match gen#2 with
     | ( action , _#3 ) ->
     ( LIST_EMPTY() ,  match action with
-                       | Decrement unit_proj#5 ->
+                       | Decrement unit_proj#4 ->
                          amt
-                       | Increment unit_proj#6 ->
+                       | Increment unit_proj#5 ->
                          bal ) |}]
->>>>>>> f5ee53a5
 let%expect_test _ =
   run_ligo_good [ "print" ; "ast-typed" ; contract "nested_modules.mligo" ] ;
   [%expect {|
@@ -54,14 +44,14 @@
 type storage = tez
 type return = ( list (operation) * tez )
 const main =
-<<<<<<< HEAD
-  lambda (gen#2) return  match gen#2 with
-                          | ( action , _#3 ) ->
-                          ( LIST_EMPTY() ,  match action with
-                                             | Decrement unit_proj#6 ->
-                                               amt
-                                             | Increment unit_proj#7 ->
-                                               bal ) |}]
+  lambda (gen#2 : ( sum[Decrement -> unit , Increment -> unit] * tez )) return
+   match gen#2 with
+    | ( action , _#3 ) ->
+    ( LIST_EMPTY() ,  match action with
+                       | Decrement unit_proj#4 ->
+                         amt
+                       | Increment unit_proj#5 ->
+                         bal ) |}]
 
 let%expect_test _ =
   run_ligo_good [ "print" ; "ast-typed" ; contract "module_with_free_vars.mligo" ] ;
@@ -78,23 +68,14 @@
 type storage = tez
 type return = ( list (operation) * tez )
 const main =
-  lambda (gen#2) return  match gen#2 with
-                          | ( action , _#3 ) ->
-                          ( LIST_EMPTY() ,  match action with
-                                             | Decrement unit_proj#6 ->
-                                               amt
-                                             | Increment unit_proj#7 ->
-                                               bal ) |}]
-=======
   lambda (gen#2 : ( sum[Decrement -> unit , Increment -> unit] * tez )) return
    match gen#2 with
     | ( action , _#3 ) ->
     ( LIST_EMPTY() ,  match action with
-                       | Decrement unit_proj#5 ->
+                       | Decrement unit_proj#4 ->
                          amt
-                       | Increment unit_proj#6 ->
+                       | Increment unit_proj#5 ->
                          bal ) |}]
->>>>>>> f5ee53a5
 
 let%expect_test _ =
 run_ligo_good [ "print" ; "ast-typed" ; contract "nested_modules_with_free_vars.mligo" ] ;
@@ -121,21 +102,11 @@
 type storage = tez
 type return = ( list (operation) * tez )
 const main =
-<<<<<<< HEAD
-  lambda (gen#2) return  match gen#2 with
-                          | ( action , _#3 ) ->
-                          ( LIST_EMPTY() ,  match action with
-                                             | Decrement unit_proj#6 ->
-                                               1000000mutez
-                                             | Increment unit_proj#7 ->
-                                               used ) |}]
-=======
   lambda (gen#2 : ( sum[Decrement -> unit , Increment -> unit] * tez )) return
    match gen#2 with
     | ( action , _#3 ) ->
     ( LIST_EMPTY() ,  match action with
-                       | Decrement unit_proj#5 ->
+                       | Decrement unit_proj#4 ->
                          1000000mutez
-                       | Increment unit_proj#6 ->
-                         used ) |}]
->>>>>>> f5ee53a5
+                       | Increment unit_proj#5 ->
+                         used ) |}]