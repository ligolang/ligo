--- conflicted
+++ resolved
@@ -18,24 +18,13 @@
     type parameter = sum[Decrement -> unit , Increment -> unit]
     type storage = tez
     type return = ( list (operation) * tez )
-<<<<<<< HEAD
-    const main = lambda (gen#1) return let gen#8 = gen#1 in  match gen#8 with
-                                                              | ( action , gen#2 ) ->
-                                                              ( LIST_EMPTY() , let gen#10 = action in  match
-                                                                        gen#10 with
-                                                                        | Decrement unit_proj#11 ->
-                                                                        amt
-                                                                        | Increment unit_proj#12 ->
-                                                                        bal ) |}]
-=======
-    const main = lambda (#3) return  match #3 with
-                                      | ( action , #4 ) ->
-                                      ( LIST_EMPTY() ,  match action with
-                                                         | Decrement unit_proj#8 ->
-                                                           amt
-                                                         | Increment unit_proj#9 ->
-                                                           bal ) |}]
->>>>>>> ad1301c9
+    const main = lambda (gen#3) return  match gen#3 with
+                                         | ( action , gen#4 ) ->
+                                         ( LIST_EMPTY() ,  match action with
+                                                            | Decrement unit_proj#11 ->
+                                                              amt
+                                                            | Increment unit_proj#12 ->
+                                                              bal ) |}]
 let%expect_test _ =
   run_ligo_good [ "print" ; "ast-typed" ; contract "nested_modules.mligo" ] ;
   [%expect {|
@@ -55,24 +44,13 @@
     type parameter = sum[Decrement -> unit , Increment -> unit]
     type storage = tez
     type return = ( list (operation) * tez )
-<<<<<<< HEAD
-    const main = lambda (gen#1) return let gen#8 = gen#1 in  match gen#8 with
-                                                              | ( action , gen#2 ) ->
-                                                              ( LIST_EMPTY() , let gen#10 = action in  match
-                                                                        gen#10 with
-                                                                        | Decrement unit_proj#11 ->
-                                                                        amt
-                                                                        | Increment unit_proj#12 ->
-                                                                        bal ) |}]
-=======
-    const main = lambda (#3) return  match #3 with
-                                      | ( action , #4 ) ->
-                                      ( LIST_EMPTY() ,  match action with
-                                                         | Decrement unit_proj#8 ->
-                                                           amt
-                                                         | Increment unit_proj#9 ->
-                                                           bal ) |}]
->>>>>>> ad1301c9
+    const main = lambda (gen#3) return  match gen#3 with
+                                         | ( action , gen#4 ) ->
+                                         ( LIST_EMPTY() ,  match action with
+                                                            | Decrement unit_proj#11 ->
+                                                              amt
+                                                            | Increment unit_proj#12 ->
+                                                              bal ) |}]
 
 let%expect_test _ =
   run_ligo_good [ "print" ; "ast-typed" ; contract "module_with_free_vars.mligo" ] ;
@@ -90,24 +68,13 @@
     type parameter = sum[Decrement -> unit , Increment -> unit]
     type storage = tez
     type return = ( list (operation) * tez )
-<<<<<<< HEAD
-    const main = lambda (gen#1) return let gen#8 = gen#1 in  match gen#8 with
-                                                              | ( action , gen#2 ) ->
-                                                              ( LIST_EMPTY() , let gen#10 = action in  match
-                                                                        gen#10 with
-                                                                        | Decrement unit_proj#11 ->
-                                                                        amt
-                                                                        | Increment unit_proj#12 ->
-                                                                        bal ) |}]
-=======
-    const main = lambda (#3) return  match #3 with
-                                      | ( action , #4 ) ->
-                                      ( LIST_EMPTY() ,  match action with
-                                                         | Decrement unit_proj#8 ->
-                                                           amt
-                                                         | Increment unit_proj#9 ->
-                                                           bal ) |}]
->>>>>>> ad1301c9
+    const main = lambda (gen#3) return  match gen#3 with
+                                         | ( action , gen#4 ) ->
+                                         ( LIST_EMPTY() ,  match action with
+                                                            | Decrement unit_proj#11 ->
+                                                              amt
+                                                            | Increment unit_proj#12 ->
+                                                              bal ) |}]
 
 let%expect_test _ =
 run_ligo_good [ "print" ; "ast-typed" ; contract "nested_modules_with_free_vars.mligo" ] ;
@@ -131,21 +98,10 @@
   type parameter = sum[Decrement -> unit , Increment -> unit]
   type storage = tez
   type return = ( list (operation) * tez )
-<<<<<<< HEAD
-  const main = lambda (gen#1) return let gen#8 = gen#1 in  match gen#8 with
-                                                            | ( action , gen#2 ) ->
-                                                            ( LIST_EMPTY() , let gen#10 = action in  match
-                                                                      gen#10 with
-                                                                      | Decrement unit_proj#11 ->
-                                                                      1000000mutez
-                                                                      | Increment unit_proj#12 ->
-                                                                      used ) |}]
-=======
-  const main = lambda (#3) return  match #3 with
-                                    | ( action , #4 ) ->
-                                    ( LIST_EMPTY() ,  match action with
-                                                       | Decrement unit_proj#8 ->
-                                                         1000000mutez
-                                                       | Increment unit_proj#9 ->
-                                                         used ) |}]
->>>>>>> ad1301c9
+  const main = lambda (gen#3) return  match gen#3 with
+                                       | ( action , gen#4 ) ->
+                                       ( LIST_EMPTY() ,  match action with
+                                                          | Decrement unit_proj#11 ->
+                                                            1000000mutez
+                                                          | Increment unit_proj#12 ->
+                                                            used ) |}]