--- conflicted
+++ resolved
@@ -31,187 +31,121 @@
 let%expect_test _ =
   run_ligo_good [ "compile" ; "contract" ; "-help" ] ;
   [%expect {|
-    compile a contract.
-
-      ligo compile contract SOURCE_FILE
-
-    This sub-command compiles a contract to Michelson code. It expects a source file and an entrypoint function that has the type of a contract: "parameter * storage -> operations list * storage".
-
-    === flags ===
-
-<<<<<<< HEAD
-      [--constants CONSTANTS]                  A list of global constants that will
-                                               be assumed in the context, separated
-                                               by ','
-                                               (alias: -c)
-      [--disable-michelson-typechecking]       Disable Michelson typecking, this
-                                               might produce ill-typed Michelson
-                                               code.
-      [--display-format FORMAT]                the format that will be used by the
-                                               CLI. Available formats are 'dev',
-                                               'json', and 'human-readable'
-                                               (default). When human-readable lacks
-                                               details (we are still tweaking it),
-                                               please contact us and use another
-                                               format in the meanwhile.
-                                               (alias: --format)
-      [--enable-michelson-typed-opt]           Enable Michelson optimizations that
-                                               work using typecking.
-      [--file-constants FILE_CONSTANTS]        A file with a JSON list of strings
-                                               with Michelson code. Those Michelson
-                                               values will be registered as global
-                                               constants in the context.
-      [--michelson-comments COMMENT_TYPE] ...  Selects kinds of comments to be added
-                                               to the Michelson output. Currently
-                                               'location' and 'env' are supported.
-                                               'location' propagates original source
-                                               locations. 'env' inserts additional
-                                               empty Seq nodes with comments
-                                               relating the Michelson stack to the
-                                               source LIGO environment.
-      [--michelson-format CODE_FORMAT]         format that will be used by
-                                               compile-contract for the resulting
-                                               Michelson. Available formats are
-                                               'text' (default), 'json' and 'hex'.
-      [--no-stdlib]                            disable stdlib inclusion.
-      [--no-warn]                              disable warning messages
-      [--output-file FILENAME]                 if used, prints the output into the
-                                               specified file instead of stdout
-                                               (alias: -o)
-      [--project-root PATH]                    The path to root of the project.
-      [--syntax SYNTAX]                        the syntax that will be used.
-                                               Currently supported syntaxes are
-                                               "pascaligo", "cameligo", "reasonligo"
-                                               and "jsligo". By default, the syntax
-                                               is guessed from the extension (.ligo,
-                                               .mligo, .religo, and .jsligo
-                                               respectively).
-                                               (alias: -s)
-      [--views VIEWS]                          A list of declaration name that will
-                                               be compiled as on-chain views,
-                                               separated by ','
-                                               (alias: -v)
-      [--warn-unused-rec]                      warn about unused recursion in a
-                                               recursive function
-      [--werror]                               treat warnings as errors
-      [-e ENTRY-POINT]                         the entry-point that will be
-                                               compiled.
-                                               (alias: --entry-point)
-      [-p PROTOCOL]                            choose protocol's types/values
-                                               pre-loaded into the LIGO environment
-                                               (jakarta ,
-                                               ithaca). By default, the current
-                                               protocol (ithaca) will be used
-                                               (alias: --protocol)
-      [-help]                                  print this help text and exit
-                                               (alias: -?)
-=======
-      [--constants CONSTANTS]                               A list of global
-                                                            constants that will be
-                                                            assumed in the context,
-                                                            separated by ','
-                                                            (alias: -c)
-      [--disable-michelson-typechecking]                    Disable Michelson
-                                                            typecking, this might
-                                                            produce ill-typed
-                                                            Michelson code.
-      [--display-format FORMAT]                             the format that will be
-                                                            used by the CLI.
-                                                            Available formats are
-                                                            'dev', 'json', and
-                                                            'human-readable'
-                                                            (default). When
-                                                            human-readable lacks
-                                                            details (we are still
-                                                            tweaking it), please
-                                                            contact us and use
-                                                            another format in the
-                                                            meanwhile.
-                                                            (alias: --format)
-      [--enable-michelson-typed-opt]                        Enable Michelson
-                                                            optimizations that work
-                                                            using typecking.
-      [--experimental-disable-optimizations-for-debugging]  Experimental: Disable
-                                                            certain optimizations in
-                                                            order to simplify the
-                                                            relationship between the
-                                                            source LIGO and the
-                                                            target Michelson.
-                                                            Intended for use with
-                                                            stepwise Michelson
-                                                            debuggers.
-      [--file-constants FILE_CONSTANTS]                     A file with a JSON list
-                                                            of strings with
-                                                            Michelson code. Those
-                                                            Michelson values will be
-                                                            registered as global
-                                                            constants in the
-                                                            context.
-      [--michelson-comments COMMENT_TYPE] ...               Selects kinds of
-                                                            comments to be added to
-                                                            the Michelson output.
-                                                            Currently 'location' and
-                                                            'env' are supported.
-                                                            'location' propagates
-                                                            original source
-                                                            locations. 'env' inserts
-                                                            additional empty Seq
-                                                            nodes with comments
-                                                            relating the Michelson
-                                                            stack to the source LIGO
-                                                            environment.
-      [--michelson-format CODE_FORMAT]                      format that will be used
-                                                            by compile-contract for
-                                                            the resulting Michelson.
-                                                            Available formats are
-                                                            'text' (default), 'json'
-                                                            and 'hex'.
-      [--no-warn]                                           disable warning messages
-      [--output-file FILENAME]                              if used, prints the
-                                                            output into the
-                                                            specified file instead
-                                                            of stdout
-                                                            (alias: -o)
-      [--project-root PATH]                                 The path to root of the
-                                                            project.
-      [--syntax SYNTAX]                                     the syntax that will be
-                                                            used. Currently
-                                                            supported syntaxes are
-                                                            "pascaligo", "cameligo",
-                                                            "reasonligo" and
-                                                            "jsligo". By default,
-                                                            the syntax is guessed
-                                                            from the extension
-                                                            (.ligo, .mligo, .religo,
-                                                            and .jsligo
-                                                            respectively).
-                                                            (alias: -s)
-      [--views VIEWS]                                       A list of declaration
-                                                            name that will be
-                                                            compiled as on-chain
-                                                            views, separated by ','
-                                                            (alias: -v)
-      [--warn-unused-rec]                                   warn about unused
-                                                            recursion in a recursive
-                                                            function
-      [--werror]                                            treat warnings as errors
-      [-e ENTRY-POINT]                                      the entry-point that
-                                                            will be compiled.
-                                                            (alias: --entry-point)
-      [-p PROTOCOL]                                         choose protocol's
-                                                            types/values pre-loaded
-                                                            into the LIGO
-                                                            environment (jakarta ,
-                                                            kathmandu). By default,
-                                                            the current protocol
-                                                            (jakarta) will be used
-                                                            (alias: --protocol)
-      [-help]                                               print this help text and
-                                                            exit
-                                                            (alias: -?)
->>>>>>> 9642210b
-
-    (src/command.ml.Exit_called (status 0)) |} ]
+compile a contract.
+
+  ligo compile contract SOURCE_FILE
+
+This sub-command compiles a contract to Michelson code. It expects a source file and an entrypoint function that has the type of a contract: "parameter * storage -> operations list * storage".
+
+=== flags ===
+
+  [--constants CONSTANTS]                               A list of global
+                                                        constants that will be
+                                                        assumed in the context,
+                                                        separated by ','
+                                                        (alias: -c)
+  [--disable-michelson-typechecking]                    Disable Michelson
+                                                        typecking, this might
+                                                        produce ill-typed
+                                                        Michelson code.
+  [--display-format FORMAT]                             the format that will be
+                                                        used by the CLI.
+                                                        Available formats are
+                                                        'dev', 'json', and
+                                                        'human-readable'
+                                                        (default). When
+                                                        human-readable lacks
+                                                        details (we are still
+                                                        tweaking it), please
+                                                        contact us and use
+                                                        another format in the
+                                                        meanwhile.
+                                                        (alias: --format)
+  [--enable-michelson-typed-opt]                        Enable Michelson
+                                                        optimizations that work
+                                                        using typecking.
+  [--experimental-disable-optimizations-for-debugging]  Experimental: Disable
+                                                        certain optimizations in
+                                                        order to simplify the
+                                                        relationship between the
+                                                        source LIGO and the
+                                                        target Michelson.
+                                                        Intended for use with
+                                                        stepwise Michelson
+                                                        debuggers.
+  [--file-constants FILE_CONSTANTS]                     A file with a JSON list
+                                                        of strings with
+                                                        Michelson code. Those
+                                                        Michelson values will be
+                                                        registered as global
+                                                        constants in the
+                                                        context.
+  [--michelson-comments COMMENT_TYPE] ...               Selects kinds of
+                                                        comments to be added to
+                                                        the Michelson output.
+                                                        Currently 'location' and
+                                                        'env' are supported.
+                                                        'location' propagates
+                                                        original source
+                                                        locations. 'env' inserts
+                                                        additional empty Seq
+                                                        nodes with comments
+                                                        relating the Michelson
+                                                        stack to the source LIGO
+                                                        environment.
+  [--michelson-format CODE_FORMAT]                      format that will be used
+                                                        by compile-contract for
+                                                        the resulting Michelson.
+                                                        Available formats are
+                                                        'text' (default), 'json'
+                                                        and 'hex'.
+  [--no-stdlib]                                         disable stdlib
+                                                        inclusion.
+  [--no-warn]                                           disable warning messages
+  [--output-file FILENAME]                              if used, prints the
+                                                        output into the
+                                                        specified file instead
+                                                        of stdout
+                                                        (alias: -o)
+  [--project-root PATH]                                 The path to root of the
+                                                        project.
+  [--syntax SYNTAX]                                     the syntax that will be
+                                                        used. Currently
+                                                        supported syntaxes are
+                                                        "pascaligo", "cameligo",
+                                                        "reasonligo" and
+                                                        "jsligo". By default,
+                                                        the syntax is guessed
+                                                        from the extension
+                                                        (.ligo, .mligo, .religo,
+                                                        and .jsligo
+                                                        respectively).
+                                                        (alias: -s)
+  [--views VIEWS]                                       A list of declaration
+                                                        name that will be
+                                                        compiled as on-chain
+                                                        views, separated by ','
+                                                        (alias: -v)
+  [--warn-unused-rec]                                   warn about unused
+                                                        recursion in a recursive
+                                                        function
+  [--werror]                                            treat warnings as errors
+  [-e ENTRY-POINT]                                      the entry-point that
+                                                        will be compiled.
+                                                        (alias: --entry-point)
+  [-p PROTOCOL]                                         choose protocol's
+                                                        types/values pre-loaded
+                                                        into the LIGO
+                                                        environment (jakarta ,
+                                                        kathmandu). By default,
+                                                        the current protocol
+                                                        (jakarta) will be used
+                                                        (alias: --protocol)
+  [-help]                                               print this help text and
+                                                        exit
+                                                        (alias: -?)
+
+(src/command.ml.Exit_called (status 0)) |} ]
 
 let%expect_test _ =
   run_ligo_good [ "compile" ; "parameter" ; "-help" ] ;
