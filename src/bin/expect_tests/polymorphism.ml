open Cli_expect

let test basename = "./" ^ basename
let pwd = Sys.getcwd ()
let () = Sys.chdir "../../test/contracts/polymorphism/"

let%expect_test _ =
  run_ligo_good [ "compile" ; "expression" ; "pascaligo" ; "zip(list [1;2;3], list [4n;5n;6n])" ; "--init-file" ; (test "comb.ligo") ] ;
  [%expect{| { Pair 1 4 ; Pair 2 5 ; Pair 3 6 } |}]

let%expect_test _ =
  run_ligo_good [ "compile" ; "expression" ; "pascaligo" ; "zip (zip(list [1;2;3], list [4n;5n;6n]), list [\"a\";\"b\";\"c\"])" ; "--init-file" ; (test "comb.ligo") ] ;
  [%expect{| { Pair (Pair 1 4) "a" ; Pair (Pair 2 5) "b" ; Pair (Pair 3 6) "c" } |}]

let%expect_test _ =
  run_ligo_good [ "compile" ; "expression" ; "cameligo" ; "zip [1;2;3] [4n;5n;6n]" ; "--init-file" ; (test "comb.mligo") ] ;
  [%expect{| { Pair 1 4 ; Pair 2 5 ; Pair 3 6 } |}]

let%expect_test _ =
  run_ligo_good [ "compile" ; "expression" ; "cameligo" ; "zip (zip [1;2;3] [4n;5n;6n]) [\"a\";\"b\";\"c\"]" ; "--init-file" ; (test "comb.mligo") ] ;
  [%expect{| { Pair (Pair 1 4) "a" ; Pair (Pair 2 5) "b" ; Pair (Pair 3 6) "c" } |}]

let%expect_test _ =
  run_ligo_good [ "compile" ; "expression" ; "cameligo" ; "let (x, y) = diag 4 in x + y" ; "--init-file" ; (test "comb.mligo") ] ;
  [%expect{|
    8 |}]

let%expect_test _ =
  run_ligo_good [ "compile" ; "expression" ; "cameligo" ; "v" ; "--init-file" ; (test "comb.mligo") ] ;
  [%expect{| { Pair "a" "a" ; Pair "b" "b" } |}]

let%expect_test _ =
  run_ligo_good [ "compile" ; "expression" ; "cameligo" ; "w" ; "--init-file" ; (test "comb.mligo") ] ;
  [%expect{| { Pair 1 4 ; Pair 2 5 ; Pair 3 6 } |}]

let%expect_test _ =
  run_ligo_good [ "compile" ; "expression" ; "reasonligo" ; "(zip([1,2,3]))([4n,5n,6n])" ; "--init-file" ; (test "comb.religo") ] ;
  [%expect{|
    Reasonligo is depreacted, support will be dropped in a few versions.

    Reasonligo is depreacted, support will be dropped in a few versions.

    Reasonligo is depreacted, support will be dropped in a few versions.

    { Pair 1 4 ; Pair 2 5 ; Pair 3 6 } |}]

let%expect_test _ =
  run_ligo_good [ "compile" ; "expression" ; "reasonligo" ; "(zip((zip([1,2,3]))([4n,5n,6n])))([\"a\",\"b\",\"c\"])" ; "--init-file" ; (test "comb.religo") ] ;
  [%expect{|
    Reasonligo is depreacted, support will be dropped in a few versions.

    Reasonligo is depreacted, support will be dropped in a few versions.

    Reasonligo is depreacted, support will be dropped in a few versions.

    { Pair (Pair 1 4) "a" ; Pair (Pair 2 5) "b" ; Pair (Pair 3 6) "c" } |}]

let%expect_test _ =
  run_ligo_good [ "compile" ; "expression" ; "jsligo" ; "(zip(list([1,2,3])))(list([(4 as nat),(5 as nat),(6 as nat)]))" ; "--init-file" ; (test "comb.jsligo") ] ;
  [%expect{|
    File "./comb.jsligo", line 36, characters 0-90:
     35 | let v : list<[string, string]> = self_zip (list(["a","b"]));
     36 | let w : list<[int, nat]> = (zip (list([1,2,3])))(list([(4 as nat),(5 as nat),(6 as nat)]));

    Toplevel let declaration are silently change to const declaration.

    File "./comb.jsligo", line 35, characters 0-59:
     34 |
     35 | let v : list<[string, string]> = self_zip (list(["a","b"]));
     36 | let w : list<[int, nat]> = (zip (list([1,2,3])))(list([(4 as nat),(5 as nat),(6 as nat)]));

    Toplevel let declaration are silently change to const declaration.

    File "./comb.jsligo", line 30, character 0 to line 33, character 1:
     29 |
     30 | let self_zip : <T>((xs : list<T>) => list<[T, T]>) = (xs : list<T>) : list<[T, T]> => {
     31 |   let [xs, ys] = diag(xs);
     32 |   return (zip(xs))(ys)
     33 | };
     34 |

    Toplevel let declaration are silently change to const declaration.

    File "./comb.jsligo", line 28, characters 0-172:
     27 |
     28 | let zip : <T,U>((xs : list<T>) => ((ys : list<U>) => list<[T, U]>)) = (xs : list<T>) => ((ys : list<U>) : list<[T, U]> => rev (_zip ([xs, ys, (list([]) as list<[T, U]>)])));
     29 |

    Toplevel let declaration are silently change to const declaration.

    File "./comb.jsligo", line 14, character 0 to line 26, character 5:
     13 |
     14 | let _zip : <T,U>((p : [list<T>, list<U>, list<[T, U]>]) => list<[T, U]>) = ([xs, ys, acc] : [list<T>, list<U>, list<[T, U]>]) : list<[T, U]> =>
     15 |   match(xs, list([
     16 |   ([] : list<T>) =>
     17 |        match(ys, list([
     18 |        ([] : list<U>) => acc,
     19 |        ([_y, ..._ys] : list<U>)  => (failwith ("oops") as list<[T, U]>)
     20 |        ])),
     21 |   ([x, ...xs] : list<T>) =>
     22 |         match(ys, list([
     23 |         ([] : list<U>) => (failwith ("oops") as list<[T, U]>),
     24 |         ([y, ...ys] : list<U>) => _zip([xs, ys, list([[x, y], ...acc])])
     25 |         ]))
     26 |   ]));
     27 |

    Toplevel let declaration are silently change to const declaration.

    File "./comb.jsligo", line 11, characters 0-104:
     10 |
     11 | let rev : <T>((xs : list<T>) => list<T>) = (xs : list<T>) : list<T> => _rev([xs, (list([]) as list<T>)]);
     12 |

    Toplevel let declaration are silently change to const declaration.

    File "./comb.jsligo", line 5, character 0 to line 9, character 5:
      4 |
      5 | let _rev : <T>((p : [list<T>, list<T>]) => list<T>) = ([xs, acc] : [list<T>, list<T>]) : list<T> =>
      6 |   match(xs, list([
      7 |   ([] : list<T>) => acc,
      8 |   ([x,... xs] : list<T>) => _rev([xs, list([x,...acc])])
      9 |   ]));
     10 |

    Toplevel let declaration are silently change to const declaration.

    File "./comb.jsligo", line 3, characters 0-53:
      2 |
      3 | let diag : <T>((x : T) => dup<T>) = (x : T) => [x, x];
      4 |

    Toplevel let declaration are silently change to const declaration.

    { Pair 1 4 ; Pair 2 5 ; Pair 3 6 } |}]

let%expect_test _ =
  run_ligo_good [ "compile" ; "contract" ; (test "identity.jsligo") ] ;
  [%expect.unreachable]
[@@expect.uncaught_exn {|
  (* CR expect_test_collector: This test expectation appears to contain a backtrace.
     This is strongly discouraged as backtraces are fragile.
     Please change this test to not include a backtrace. *)

  (Cli_expect_tests.Cli_expect.Should_exit_good)
  Raised at Cli_expect_tests__Cli_expect.run_ligo_good in file "src/bin/expect_tests/cli_expect.ml", line 31, characters 7-29
  Called from Cli_expect_tests__Polymorphism.(fun) in file "src/bin/expect_tests/polymorphism.ml", line 138, characters 2-69
  Called from Expect_test_collector.Make.Instance.exec in file "collector/expect_test_collector.ml", line 244, characters 12-19

  Trailing output
  ---------------
  File "./identity.jsligo", line 7, character 12 to line 10, character 9:
    6 |     const id_1 : <Q>(y : Q) => Q = (y : Q) => {
    7 |         let id_2 : <R>(z : R) => R = (z : R) => {
    8 |             let z = z;
    9 |             return z;
   10 |         };
   11 |         let y = y;

  Mutable binding has the polymorphic type funtype R : * . R -> R
  Hint: Add an annotation. |}]

let%expect_test _ =
  run_ligo_good [ "compile" ; "expression" ; "jsligo" ; "(zip((zip(list([1,2,3])))(list([(4 as nat),(5 as nat),(6 as nat)]))))(list([\"a\",\"b\",\"c\"]))" ; "--init-file" ; (test "comb.jsligo") ] ;
  [%expect{|
    File "./comb.jsligo", line 36, characters 0-90:
     35 | let v : list<[string, string]> = self_zip (list(["a","b"]));
     36 | let w : list<[int, nat]> = (zip (list([1,2,3])))(list([(4 as nat),(5 as nat),(6 as nat)]));

    Toplevel let declaration are silently change to const declaration.

    File "./comb.jsligo", line 35, characters 0-59:
     34 |
     35 | let v : list<[string, string]> = self_zip (list(["a","b"]));
     36 | let w : list<[int, nat]> = (zip (list([1,2,3])))(list([(4 as nat),(5 as nat),(6 as nat)]));

    Toplevel let declaration are silently change to const declaration.

    File "./comb.jsligo", line 30, character 0 to line 33, character 1:
     29 |
     30 | let self_zip : <T>((xs : list<T>) => list<[T, T]>) = (xs : list<T>) : list<[T, T]> => {
     31 |   let [xs, ys] = diag(xs);
     32 |   return (zip(xs))(ys)
     33 | };
     34 |

    Toplevel let declaration are silently change to const declaration.

    File "./comb.jsligo", line 28, characters 0-172:
     27 |
     28 | let zip : <T,U>((xs : list<T>) => ((ys : list<U>) => list<[T, U]>)) = (xs : list<T>) => ((ys : list<U>) : list<[T, U]> => rev (_zip ([xs, ys, (list([]) as list<[T, U]>)])));
     29 |

    Toplevel let declaration are silently change to const declaration.

    File "./comb.jsligo", line 14, character 0 to line 26, character 5:
     13 |
     14 | let _zip : <T,U>((p : [list<T>, list<U>, list<[T, U]>]) => list<[T, U]>) = ([xs, ys, acc] : [list<T>, list<U>, list<[T, U]>]) : list<[T, U]> =>
     15 |   match(xs, list([
     16 |   ([] : list<T>) =>
     17 |        match(ys, list([
     18 |        ([] : list<U>) => acc,
     19 |        ([_y, ..._ys] : list<U>)  => (failwith ("oops") as list<[T, U]>)
     20 |        ])),
     21 |   ([x, ...xs] : list<T>) =>
     22 |         match(ys, list([
     23 |         ([] : list<U>) => (failwith ("oops") as list<[T, U]>),
     24 |         ([y, ...ys] : list<U>) => _zip([xs, ys, list([[x, y], ...acc])])
     25 |         ]))
     26 |   ]));
     27 |

    Toplevel let declaration are silently change to const declaration.

    File "./comb.jsligo", line 11, characters 0-104:
     10 |
     11 | let rev : <T>((xs : list<T>) => list<T>) = (xs : list<T>) : list<T> => _rev([xs, (list([]) as list<T>)]);
     12 |

    Toplevel let declaration are silently change to const declaration.

    File "./comb.jsligo", line 5, character 0 to line 9, character 5:
      4 |
      5 | let _rev : <T>((p : [list<T>, list<T>]) => list<T>) = ([xs, acc] : [list<T>, list<T>]) : list<T> =>
      6 |   match(xs, list([
      7 |   ([] : list<T>) => acc,
      8 |   ([x,... xs] : list<T>) => _rev([xs, list([x,...acc])])
      9 |   ]));
     10 |

    Toplevel let declaration are silently change to const declaration.

    File "./comb.jsligo", line 3, characters 0-53:
      2 |
      3 | let diag : <T>((x : T) => dup<T>) = (x : T) => [x, x];
      4 |

    Toplevel let declaration are silently change to const declaration.

    { Pair (Pair 1 4) "a" ; Pair (Pair 2 5) "b" ; Pair (Pair 3 6) "c" } |}]

let%expect_test _ =
  run_ligo_good [ "compile" ; "contract" ; (test "ctrct.mligo") ] ;
  [%expect{|
    { parameter unit ; storage int ; code { CDR ; NIL operation ; PAIR } } |}]

let%expect_test _ =
  run_ligo_good [ "run" ; "test" ; (test "test.mligo") ] ;
  [%expect{|
    Everything at the top-level was executed.
    - test exited with value (). |}]

let%expect_test _ =
  run_ligo_good [ "compile" ; "expression" ; "cameligo" ; "bar" ; "--init-file" ; (test "modules.mligo") ] ;
  [%expect{|
    (Pair (Some 1) (Some "hello")) |}]

let%expect_test _ =
  run_ligo_good [ "compile" ; "expression" ; "reasonligo" ; "bar" ; "--init-file" ; (test "modules.religo") ] ;
  [%expect{|
    Reasonligo is depreacted, support will be dropped in a few versions.

    Reasonligo is depreacted, support will be dropped in a few versions.

    Reasonligo is depreacted, support will be dropped in a few versions.

    (Pair (Some 1) (Some "hello")) |}]

let%expect_test _ =
  run_ligo_good [ "compile" ; "expression" ; "cameligo" ; "foo" ; "--init-file" ; (test "use_nelist.mligo") ] ;
  [%expect{|
    { 2 ; 4 ; 6 } |}]

let%expect_test _ =
  run_ligo_good [ "compile" ; "expression" ; "cameligo" ; "bar" ; "--init-file" ; (test "use_nelist.mligo") ] ;
  [%expect{|
    12 |}]

let%expect_test _ =
  run_ligo_good [ "compile" ; "expression" ; "cameligo" ; "v" ; "--init-file" ; (test "cases_annotation1.mligo") ] ;
  [%expect{|
    "hello" |}]

let%expect_test _ =
  run_ligo_good [ "compile" ; "expression" ; "cameligo" ; "v" ; "--init-file" ; (test "cases_annotation2.mligo") ] ;
  [%expect{|
    "hello" |}]

let%expect_test _ =
  run_ligo_good [ "compile" ; "expression" ; "cameligo" ; "solve 5" ; "--init-file" ; (test "use_monad.mligo") ] ;
  [%expect{| { Pair (Pair 3 4) 5 ; Pair (Pair 4 3) 5 } |}]

let%expect_test _ =
  run_ligo_good [ "compile" ; "expression" ; "cameligo" ; "solve 5" ; "--init-file" ; (test "use_monad_set.mligo") ] ;
  [%expect{| { Pair (Pair 3 4) 5 ; Pair (Pair 4 3) 5 } |}]

let%expect_test _ =
  run_ligo_good [ "compile" ; "expression" ; "auto" ; "solve(10)" ; "--init-file" ; (test "use_monad.jsligo") ] ;
  [%expect{|
    File "./use_monad.jsligo", line 32, character 0 to line 38, character 5:
     31 |
     32 | let solve = (n : int) : t<[int, int, int]> =>
     33 |   (M.bind(triples(n)))(([x, y, z] : [int, int, int]) : t<[int, int, int]> => {
     34 |   if (x * x + y * y == z * z) {
     35 |     return M.ret([x, y, z]);
     36 |   } else {
     37 |     return (M.mzero as t<[int, int, int]>);
     38 |   }});

    Toplevel let declaration are silently change to const declaration.

    File "./use_monad.jsligo", line 22, character 0 to line 30, character 6:
     21 |
     22 | let triples = (n : int) : t<[int, int, int]> =>
     23 |   (M.bind(interval([1, n])))((x : int) : t<[int, int, int]> =>
     24 |   (M.bind(interval([1, n])))((y : int) : t<[int, int, int]> => {
     25 |     if (x <= y) {
     26 |       return (M.bind(interval([1, n])))((z : int) : t<[int, int, int]> => M.ret([x, y, z]))
     27 |     } else {
     28 |       return (M.mzero as t<[int, int, int]>)
     29 |     }
     30 |    }))
     31 |

    Toplevel let declaration are silently change to const declaration.

    File "./use_monad.jsligo", line 11, character 0 to line 20, character 1:
     10 |
     11 | let interval = ([x,y] : [int, int]) : t<int> => {
     12 |   let aux = ([x, c, acc] : [int, int, t<int>]) : t<int> => {
     13 |     if (c < x) {
     14 |       return acc;
     15 |     } else {
     16 |       return aux([x, c - 1, (M.mplus(M.ret(c)))(acc)]);
     17 |     }
     18 |   };
     19 |   return aux([x, y, (M.mzero as t<int>)]);
     20 | };
     21 |

    Toplevel let declaration are silently change to const declaration.

    { Pair (Pair 3 4) 5 ; Pair (Pair 6 8) 10 } |}]

let%expect_test _ =
  run_ligo_good [ "compile" ; "expression" ; "cameligo" ; "map (fun (f : (string -> int -> int)) -> f \"hello\" 4) (uhms : (string -> int -> int) list)" ; "--init-file" ; (test "map.mligo") ] ;
  [%expect{|
    { 4 ; 4 } |}]

let%expect_test _ =
  run_ligo_good [ "compile" ; "expression" ; "cameligo" ; "bar 5" ; "--init-file" ; (test "use_error.mligo") ] ;
  [%expect{| 1 |}]

let%expect_test _ =
  run_ligo_good [ "run" ; "interpret" ; "List.map (fun (x : int) -> x + 1) [1;2]" ; "--init-file" ; (test "map.mligo") ] ;
  [%expect{|
    CONS(2 , CONS(3 , LIST_EMPTY())) |}]

let%expect_test _ =
  run_ligo_good [ "run" ; "test" ; (test "module_k.mligo") ] ;
  [%expect{|
    Everything at the top-level was executed.
    - test_helpers exited with value (). |}]

let%expect_test _ =
  run_ligo_good [ "run" ; "test" ; (test "use_rec.jsligo") ] ;
  [%expect{|
    Everything at the top-level was executed.
    - test exited with value 51. |}]

let%expect_test _ =
  run_ligo_good [ "compile" ; "expression" ; "cameligo" ; "foo" ; "--init-file" ; (test "lambda.mligo") ] ;
  [%expect{|
    1 |}]

let%expect_test _ =
  run_ligo_good [ "compile" ; "contract" ; (test "record_sapling.mligo") ] ;
  [%expect{|
    { parameter string ;
      storage (pair (string %name) (pair %state int (sapling_state 8))) ;
      code { UNPAIR ; SWAP ; CDR ; SWAP ; PAIR ; NIL operation ; PAIR } } |}]

let%expect_test _ =
  run_ligo_good [ "compile" ; "expression" ; "cameligo" ; "try_transfer (\"tz1KqTpEZ7Yob7QbPE4Hy4Wo8fHG8LhKxZSx\" : address) 0 (Build_state (Map.empty :(address, tokenValue) map))" ; "--init-file" ; (test "map_or_big_map.mligo") ] ;
  [%expect{|
    (Some { Elt "tz1KqTpEZ7Yob7QbPE4Hy4Wo8fHG8LhKxZSx" 0 }) |}]

let%expect_test _ =
<<<<<<< HEAD
  run_ligo_good [ "print" ; "ast-core" ; (test "annotate.mligo") ] ;
  [%expect{| const f = Λ a ->  lambda ( x : a) return x |}]

let%expect_test _ =
=======
>>>>>>> 6d087445
  run_ligo_good [ "compile" ; "expression" ; "cameligo" ; "x" ; "--init-file" ; (test "same_vars.mligo") ] ;
  [%expect{| 4 |}]

let () = Sys.chdir pwd ;
         Sys.chdir "../../test/contracts/negative/polymorphism/"

let%expect_test _ =
  run_ligo_bad [ "print" ; "ast-typed" ; (test "annotate2.mligo") ] ;
  [%expect{|
    File "./annotate2.mligo", line 1, characters 11-13:
      1 | let f (x : _a) = x

    Type "_a" not found. |}]

let%expect_test _ =
  run_ligo_bad [ "print" ; "ast-typed" ; (test "constants.mligo") ] ;
  [%expect{|
    File "./constants.mligo", line 5, characters 14-45:
      4 |
      5 | let m = merge (Map.empty : (int, string) foo)

    Invalid type(s)
    Cannot unify string with int. |}]

let%expect_test _ =
  run_ligo_good [ "compile" ; "expression" ; "cameligo" ; "f" ; "--init-file" ; (test "cases_annotation.mligo") ] ;
  [%expect{|
    { LAMBDA
        (pair bool string)
        string
        { UNPAIR ;
          SWAP ;
          PUSH int 2 ;
          PUSH int 40 ;
          ADD ;
          SWAP ;
          DIG 2 ;
          IF { LAMBDA
                 string
                 (lambda int string)
                 { LAMBDA (pair string int) string { CAR } ; DUP 2 ; APPLY ; SWAP ; DROP } }
             { LAMBDA
                 string
                 (lambda int string)
                 { LAMBDA (pair string int) string { CAR } ; DUP 2 ; APPLY ; SWAP ; DROP } } ;
          SWAP ;
          EXEC ;
          SWAP ;
          EXEC } ;
      DUP 2 ;
      APPLY ;
      SWAP ;
      DROP } |}]

let%expect_test _ =
  run_ligo_bad [ "compile" ; "expression" ; "cameligo" ; "bar 0" ; "--init-file" ; (test "use_error.mligo") ] ;
  [%expect{|
    An error occurred while evaluating an expression: "Division by zero" |}]

(* Unresolved polymorphism *)

let%expect_test _ =
  run_ligo_bad [ "compile" ; "contract" ; (test "unresolved/contract.mligo") ] ;
  [%expect{xxx|
    Underspecified type list (^gen#421) -> nat.
    Please add additional annotations. |xxx}]

let%expect_test _ =
  run_ligo_bad [ "compile" ; "contract" ; (test "unresolved/contract2.mligo") ] ;
  [%expect{xxx|
    Underspecified type list (^gen#419) -> nat.
    Please add additional annotations. |xxx}]

let%expect_test _ =
  run_ligo_bad [ "compile" ; "storage" ; (test "unresolved/storage.mligo") ; "s" ] ;
  [%expect{xxx|
    Underspecified type list (^gen#416) -> nat.
    Please add additional annotations. |xxx}]

let%expect_test _ =
  run_ligo_bad [ "compile" ; "parameter" ; (test "unresolved/parameter.mligo") ; "p" ] ;
  [%expect{xxx|
    Underspecified type list (^gen#416).
    Please add additional annotations. |xxx}]

let%expect_test _ =
  run_ligo_bad [ "compile" ; "expression" ; "cameligo" ; "[]" ] ;
  [%expect{|
    Underspecified type list (^gen#5).
    Please add additional annotations. |}]

let () = Sys.chdir pwd<|MERGE_RESOLUTION|>--- conflicted
+++ resolved
@@ -118,8 +118,8 @@
       4 |
       5 | let _rev : <T>((p : [list<T>, list<T>]) => list<T>) = ([xs, acc] : [list<T>, list<T>]) : list<T> =>
       6 |   match(xs, list([
-      7 |   ([] : list<T>) => acc,
-      8 |   ([x,... xs] : list<T>) => _rev([xs, list([x,...acc])])
+      7 |   ([]) => acc,
+      8 |   ([x,... xs]) => _rev([xs, list([x,...acc])])
       9 |   ]));
      10 |
 
@@ -136,29 +136,10 @@
 
 let%expect_test _ =
   run_ligo_good [ "compile" ; "contract" ; (test "identity.jsligo") ] ;
-  [%expect.unreachable]
-[@@expect.uncaught_exn {|
-  (* CR expect_test_collector: This test expectation appears to contain a backtrace.
-     This is strongly discouraged as backtraces are fragile.
-     Please change this test to not include a backtrace. *)
-
-  (Cli_expect_tests.Cli_expect.Should_exit_good)
-  Raised at Cli_expect_tests__Cli_expect.run_ligo_good in file "src/bin/expect_tests/cli_expect.ml", line 31, characters 7-29
-  Called from Cli_expect_tests__Polymorphism.(fun) in file "src/bin/expect_tests/polymorphism.ml", line 138, characters 2-69
-  Called from Expect_test_collector.Make.Instance.exec in file "collector/expect_test_collector.ml", line 244, characters 12-19
-
-  Trailing output
-  ---------------
-  File "./identity.jsligo", line 7, character 12 to line 10, character 9:
-    6 |     const id_1 : <Q>(y : Q) => Q = (y : Q) => {
-    7 |         let id_2 : <R>(z : R) => R = (z : R) => {
-    8 |             let z = z;
-    9 |             return z;
-   10 |         };
-   11 |         let y = y;
-
-  Mutable binding has the polymorphic type funtype R : * . R -> R
-  Hint: Add an annotation. |}]
+  [%expect{|
+    { parameter unit ;
+      storage int ;
+      code { DROP ; PUSH int 1 ; PUSH int 1 ; ADD ; NIL operation ; PAIR } } |}]
 
 let%expect_test _ =
   run_ligo_good [ "compile" ; "expression" ; "jsligo" ; "(zip((zip(list([1,2,3])))(list([(4 as nat),(5 as nat),(6 as nat)]))))(list([\"a\",\"b\",\"c\"]))" ; "--init-file" ; (test "comb.jsligo") ] ;
@@ -223,8 +204,8 @@
       4 |
       5 | let _rev : <T>((p : [list<T>, list<T>]) => list<T>) = ([xs, acc] : [list<T>, list<T>]) : list<T> =>
       6 |   match(xs, list([
-      7 |   ([] : list<T>) => acc,
-      8 |   ([x,... xs] : list<T>) => _rev([xs, list([x,...acc])])
+      7 |   ([]) => acc,
+      8 |   ([x,... xs]) => _rev([xs, list([x,...acc])])
       9 |   ]));
      10 |
 
@@ -386,13 +367,21 @@
     (Some { Elt "tz1KqTpEZ7Yob7QbPE4Hy4Wo8fHG8LhKxZSx" 0 }) |}]
 
 let%expect_test _ =
-<<<<<<< HEAD
   run_ligo_good [ "print" ; "ast-core" ; (test "annotate.mligo") ] ;
-  [%expect{| const f = Λ a ->  lambda ( x : a) return x |}]
-
-let%expect_test _ =
-=======
->>>>>>> 6d087445
+  [%expect.unreachable]
+[@@expect.uncaught_exn {|
+  (* CR expect_test_collector: This test expectation appears to contain a backtrace.
+     This is strongly discouraged as backtraces are fragile.
+     Please change this test to not include a backtrace. *)
+
+  (Failure
+    "DO NOT PRINT ASTs IN EXPECT TESTS: PLEASE USE src/test/ast_production.ml")
+  Raised at Stdlib.failwith in file "stdlib.ml", line 29, characters 17-33
+  Called from Cli_expect_tests__Cli_expect.run_ligo_good in file "src/bin/expect_tests/cli_expect.ml", line 34, characters 20-103
+  Called from Cli_expect_tests__Polymorphism.(fun) in file "src/bin/expect_tests/polymorphism.ml", line 370, characters 2-66
+  Called from Expect_test_collector.Make.Instance.exec in file "collector/expect_test_collector.ml", line 244, characters 12-19 |}]
+
+let%expect_test _ =
   run_ligo_good [ "compile" ; "expression" ; "cameligo" ; "x" ; "--init-file" ; (test "same_vars.mligo") ] ;
   [%expect{| 4 |}]
 
