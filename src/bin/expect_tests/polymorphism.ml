open Cli_expect

let test basename = "./" ^ basename
let pwd = Sys_unix.getcwd ()
let () = Sys_unix.chdir "../../test/contracts/polymorphism/"

let%expect_test _ =
  run_ligo_good [ "compile" ; "expression" ; "pascaligo" ; "zip(list [1;2;3], list [4n;5n;6n])" ; "--init-file" ; (test "comb.ligo") ] ;
  [%expect{| { Pair 1 4 ; Pair 2 5 ; Pair 3 6 } |}]

let%expect_test _ =
  run_ligo_good [ "compile" ; "expression" ; "pascaligo" ; "zip (zip(list [1;2;3], list [4n;5n;6n]), list [\"a\";\"b\";\"c\"])" ; "--init-file" ; (test "comb.ligo") ] ;
  [%expect{| { Pair (Pair 1 4) "a" ; Pair (Pair 2 5) "b" ; Pair (Pair 3 6) "c" } |}]

let%expect_test _ =
  run_ligo_good [ "compile" ; "expression" ; "cameligo" ; "zip [1;2;3] [4n;5n;6n]" ; "--init-file" ; (test "comb.mligo") ] ;
  [%expect{| { Pair 1 4 ; Pair 2 5 ; Pair 3 6 } |}]

let%expect_test _ =
  run_ligo_good [ "compile" ; "expression" ; "cameligo" ; "zip (zip [1;2;3] [4n;5n;6n]) [\"a\";\"b\";\"c\"]" ; "--init-file" ; (test "comb.mligo") ] ;
  [%expect{| { Pair (Pair 1 4) "a" ; Pair (Pair 2 5) "b" ; Pair (Pair 3 6) "c" } |}]

let%expect_test _ =
  run_ligo_good [ "compile" ; "expression" ; "cameligo" ; "let (x, y) = diag 4 in x + y" ; "--init-file" ; (test "comb.mligo") ] ;
  [%expect{| 8 |}]

let%expect_test _ =
  run_ligo_good [ "compile" ; "expression" ; "cameligo" ; "v" ; "--init-file" ; (test "comb.mligo") ] ;
  [%expect{| { Pair "a" "a" ; Pair "b" "b" } |}]

let%expect_test _ =
  run_ligo_good [ "compile" ; "expression" ; "cameligo" ; "w" ; "--init-file" ; (test "comb.mligo") ] ;
  [%expect{| { Pair 1 4 ; Pair 2 5 ; Pair 3 6 } |}]

let%expect_test _ =
  run_ligo_good [ "compile" ; "expression" ; "reasonligo" ; "(zip([1,2,3]))([4n,5n,6n])" ; "--init-file" ; (test "comb.religo") ] ;
  [%expect{|
    Reasonligo is depreacted, support will be dropped in a few versions.

    Reasonligo is depreacted, support will be dropped in a few versions.

    Reasonligo is depreacted, support will be dropped in a few versions.

    { Pair 1 4 ; Pair 2 5 ; Pair 3 6 } |}]

let%expect_test _ =
  run_ligo_good [ "compile" ; "expression" ; "reasonligo" ; "(zip((zip([1,2,3]))([4n,5n,6n])))([\"a\",\"b\",\"c\"])" ; "--init-file" ; (test "comb.religo") ] ;
  [%expect{|
    Reasonligo is depreacted, support will be dropped in a few versions.

    Reasonligo is depreacted, support will be dropped in a few versions.

    Reasonligo is depreacted, support will be dropped in a few versions.

    { Pair (Pair 1 4) "a" ; Pair (Pair 2 5) "b" ; Pair (Pair 3 6) "c" } |}]

let%expect_test _ =
  run_ligo_good [ "compile" ; "expression" ; "jsligo" ; "(zip(list([1,2,3])))(list([(4 as nat),(5 as nat),(6 as nat)]))" ; "--init-file" ; (test "comb.jsligo") ] ;
  [%expect{|
    File "./comb.jsligo", line 36, characters 0-90:
     35 | let v : list<[string, string]> = self_zip (list(["a","b"]));
     36 | let w : list<[int, nat]> = (zip (list([1,2,3])))(list([(4 as nat),(5 as nat),(6 as nat)]));

    Toplevel let declaration are silently change to const declaration.

    File "./comb.jsligo", line 35, characters 0-59:
     34 |
     35 | let v : list<[string, string]> = self_zip (list(["a","b"]));
     36 | let w : list<[int, nat]> = (zip (list([1,2,3])))(list([(4 as nat),(5 as nat),(6 as nat)]));

    Toplevel let declaration are silently change to const declaration.

    File "./comb.jsligo", line 30, character 0 to line 33, character 1:
     29 |
     30 | let self_zip : <T>((xs : list<T>) => list<[T, T]>) = (xs : list<T>) : list<[T, T]> => {
     31 |   let [xs, ys] = diag(xs);
     32 |   return (zip(xs))(ys)
     33 | };
     34 |

    Toplevel let declaration are silently change to const declaration.

    File "./comb.jsligo", line 28, characters 0-172:
     27 |
     28 | let zip : <T,U>((xs : list<T>) => ((ys : list<U>) => list<[T, U]>)) = (xs : list<T>) => ((ys : list<U>) : list<[T, U]> => rev (_zip ([xs, ys, (list([]) as list<[T, U]>)])));
     29 |

    Toplevel let declaration are silently change to const declaration.

    File "./comb.jsligo", line 14, character 0 to line 26, character 5:
     13 |
     14 | let _zip : <T,U>((p : [list<T>, list<U>, list<[T, U]>]) => list<[T, U]>) = ([xs, ys, acc] : [list<T>, list<U>, list<[T, U]>]) : list<[T, U]> =>
     15 |   match(xs, list([
     16 |   ([] : list<T>) =>
     17 |        match(ys, list([
     18 |        ([] : list<U>) => acc,
     19 |        ([_y, ..._ys] : list<U>)  => (failwith ("oops") as list<[T, U]>)
     20 |        ])),
     21 |   ([x, ...xs] : list<T>) =>
     22 |         match(ys, list([
     23 |         ([] : list<U>) => (failwith ("oops") as list<[T, U]>),
     24 |         ([y, ...ys] : list<U>) => _zip([xs, ys, list([[x, y], ...acc])])
     25 |         ]))
     26 |   ]));
     27 |

    Toplevel let declaration are silently change to const declaration.

    File "./comb.jsligo", line 11, characters 0-104:
     10 |
     11 | let rev : <T>((xs : list<T>) => list<T>) = (xs : list<T>) : list<T> => _rev([xs, (list([]) as list<T>)]);
     12 |

    Toplevel let declaration are silently change to const declaration.

    File "./comb.jsligo", line 5, character 0 to line 9, character 5:
      4 |
      5 | let _rev : <T>((p : [list<T>, list<T>]) => list<T>) = ([xs, acc] : [list<T>, list<T>]) : list<T> =>
      6 |   match(xs, list([
      7 |   ([]) => acc,
      8 |   ([x,... xs]) => _rev([xs, list([x,...acc])])
      9 |   ]));
     10 |

    Toplevel let declaration are silently change to const declaration.

    File "./comb.jsligo", line 3, characters 0-53:
      2 |
      3 | let diag : <T>((x : T) => dup<T>) = (x : T) => [x, x];
      4 |

    Toplevel let declaration are silently change to const declaration.

    { Pair 1 4 ; Pair 2 5 ; Pair 3 6 } |}]

let%expect_test _ =
  run_ligo_good [ "compile" ; "contract" ; (test "identity.jsligo") ] ;
  [%expect{|
    { parameter unit ;
      storage int ;
      code { DROP ; PUSH int 1 ; PUSH int 1 ; ADD ; NIL operation ; PAIR } } |}]

let%expect_test _ =
  run_ligo_good [ "compile" ; "expression" ; "jsligo" ; "(zip((zip(list([1,2,3])))(list([(4 as nat),(5 as nat),(6 as nat)]))))(list([\"a\",\"b\",\"c\"]))" ; "--init-file" ; (test "comb.jsligo") ] ;
  [%expect{|
    File "./comb.jsligo", line 36, characters 0-90:
     35 | let v : list<[string, string]> = self_zip (list(["a","b"]));
     36 | let w : list<[int, nat]> = (zip (list([1,2,3])))(list([(4 as nat),(5 as nat),(6 as nat)]));

    Toplevel let declaration are silently change to const declaration.

    File "./comb.jsligo", line 35, characters 0-59:
     34 |
     35 | let v : list<[string, string]> = self_zip (list(["a","b"]));
     36 | let w : list<[int, nat]> = (zip (list([1,2,3])))(list([(4 as nat),(5 as nat),(6 as nat)]));

    Toplevel let declaration are silently change to const declaration.

    File "./comb.jsligo", line 30, character 0 to line 33, character 1:
     29 |
     30 | let self_zip : <T>((xs : list<T>) => list<[T, T]>) = (xs : list<T>) : list<[T, T]> => {
     31 |   let [xs, ys] = diag(xs);
     32 |   return (zip(xs))(ys)
     33 | };
     34 |

    Toplevel let declaration are silently change to const declaration.

    File "./comb.jsligo", line 28, characters 0-172:
     27 |
     28 | let zip : <T,U>((xs : list<T>) => ((ys : list<U>) => list<[T, U]>)) = (xs : list<T>) => ((ys : list<U>) : list<[T, U]> => rev (_zip ([xs, ys, (list([]) as list<[T, U]>)])));
     29 |

    Toplevel let declaration are silently change to const declaration.

    File "./comb.jsligo", line 14, character 0 to line 26, character 5:
     13 |
     14 | let _zip : <T,U>((p : [list<T>, list<U>, list<[T, U]>]) => list<[T, U]>) = ([xs, ys, acc] : [list<T>, list<U>, list<[T, U]>]) : list<[T, U]> =>
     15 |   match(xs, list([
     16 |   ([] : list<T>) =>
     17 |        match(ys, list([
     18 |        ([] : list<U>) => acc,
     19 |        ([_y, ..._ys] : list<U>)  => (failwith ("oops") as list<[T, U]>)
     20 |        ])),
     21 |   ([x, ...xs] : list<T>) =>
     22 |         match(ys, list([
     23 |         ([] : list<U>) => (failwith ("oops") as list<[T, U]>),
     24 |         ([y, ...ys] : list<U>) => _zip([xs, ys, list([[x, y], ...acc])])
     25 |         ]))
     26 |   ]));
     27 |

    Toplevel let declaration are silently change to const declaration.

    File "./comb.jsligo", line 11, characters 0-104:
     10 |
     11 | let rev : <T>((xs : list<T>) => list<T>) = (xs : list<T>) : list<T> => _rev([xs, (list([]) as list<T>)]);
     12 |

    Toplevel let declaration are silently change to const declaration.

    File "./comb.jsligo", line 5, character 0 to line 9, character 5:
      4 |
      5 | let _rev : <T>((p : [list<T>, list<T>]) => list<T>) = ([xs, acc] : [list<T>, list<T>]) : list<T> =>
      6 |   match(xs, list([
      7 |   ([]) => acc,
      8 |   ([x,... xs]) => _rev([xs, list([x,...acc])])
      9 |   ]));
     10 |

    Toplevel let declaration are silently change to const declaration.

    File "./comb.jsligo", line 3, characters 0-53:
      2 |
      3 | let diag : <T>((x : T) => dup<T>) = (x : T) => [x, x];
      4 |

    Toplevel let declaration are silently change to const declaration.

    { Pair (Pair 1 4) "a" ; Pair (Pair 2 5) "b" ; Pair (Pair 3 6) "c" } |}]

let%expect_test _ =
  run_ligo_good [ "compile" ; "contract" ; (test "ctrct.mligo") ] ;
  [%expect{|
    { parameter unit ; storage int ; code { CDR ; NIL operation ; PAIR } } |}]

let%expect_test _ =
  run_ligo_good [ "run" ; "test" ; (test "test.mligo") ] ;
  [%expect{|
    Everything at the top-level was executed.
    - test exited with value (). |}]

let%expect_test _ =
  run_ligo_good [ "compile" ; "expression" ; "cameligo" ; "bar" ; "--init-file" ; (test "modules.mligo") ] ;
  [%expect{|
    (Pair (Some 1) (Some "hello")) |}]

let%expect_test _ =
  run_ligo_good [ "compile" ; "expression" ; "reasonligo" ; "bar" ; "--init-file" ; (test "modules.religo") ] ;
  [%expect{|
    Reasonligo is depreacted, support will be dropped in a few versions.

    Reasonligo is depreacted, support will be dropped in a few versions.

    Reasonligo is depreacted, support will be dropped in a few versions.

    (Pair (Some 1) (Some "hello")) |}]

let%expect_test _ =
  run_ligo_good [ "compile" ; "expression" ; "cameligo" ; "foo" ; "--init-file" ; (test "use_nelist.mligo") ] ;
  [%expect{|
    { 2 ; 4 ; 6 } |}]

let%expect_test _ =
  run_ligo_good [ "compile" ; "expression" ; "cameligo" ; "bar" ; "--init-file" ; (test "use_nelist.mligo") ] ;
  [%expect{|
    12 |}]

let%expect_test _ =
  run_ligo_good [ "compile" ; "expression" ; "cameligo" ; "v" ; "--init-file" ; (test "cases_annotation1.mligo") ] ;
  [%expect{|
    "hello" |}]

let%expect_test _ =
  run_ligo_good [ "compile" ; "expression" ; "cameligo" ; "v" ; "--init-file" ; (test "cases_annotation2.mligo") ] ;
  [%expect{|
    "hello" |}]

let%expect_test _ =
  run_ligo_good [ "compile" ; "expression" ; "cameligo" ; "solve 5" ; "--init-file" ; (test "use_monad.mligo") ] ;
  [%expect{| { Pair (Pair 3 4) 5 ; Pair (Pair 4 3) 5 } |}]

let%expect_test _ =
  run_ligo_good [ "compile" ; "expression" ; "cameligo" ; "solve 5" ; "--init-file" ; (test "use_monad_set.mligo") ] ;
  [%expect{| { Pair (Pair 3 4) 5 ; Pair (Pair 4 3) 5 } |}]

let%expect_test _ =
  run_ligo_good [ "compile" ; "expression" ; "auto" ; "solve(10)" ; "--init-file" ; (test "use_monad.jsligo") ] ;
  [%expect{|
    File "./use_monad.jsligo", line 32, character 0 to line 38, character 5:
     31 |
     32 | let solve = (n : int) : t<[int, int, int]> =>
     33 |   (M.bind(triples(n)))(([x, y, z] : [int, int, int]) : t<[int, int, int]> => {
     34 |   if (x * x + y * y == z * z) {
     35 |     return M.ret([x, y, z]);
     36 |   } else {
     37 |     return (M.mzero as t<[int, int, int]>);
     38 |   }});

    Toplevel let declaration are silently change to const declaration.

    File "./use_monad.jsligo", line 22, character 0 to line 30, character 6:
     21 |
     22 | let triples = (n : int) : t<[int, int, int]> =>
     23 |   (M.bind(interval([1, n])))((x : int) : t<[int, int, int]> =>
     24 |   (M.bind(interval([1, n])))((y : int) : t<[int, int, int]> => {
     25 |     if (x <= y) {
     26 |       return (M.bind(interval([1, n])))((z : int) : t<[int, int, int]> => M.ret([x, y, z]))
     27 |     } else {
     28 |       return (M.mzero as t<[int, int, int]>)
     29 |     }
     30 |    }))
     31 |

    Toplevel let declaration are silently change to const declaration.

    File "./use_monad.jsligo", line 11, character 0 to line 20, character 1:
     10 |
     11 | let interval = ([x,y] : [int, int]) : t<int> => {
     12 |   let aux = ([x, c, acc] : [int, int, t<int>]) : t<int> => {
     13 |     if (c < x) {
     14 |       return acc;
     15 |     } else {
     16 |       return aux([x, c - 1, (M.mplus(M.ret(c)))(acc)]);
     17 |     }
     18 |   };
     19 |   return aux([x, y, (M.mzero as t<int>)]);
     20 | };
     21 |

    Toplevel let declaration are silently change to const declaration.

    { Pair (Pair 3 4) 5 ; Pair (Pair 6 8) 10 } |}]

let%expect_test _ =
  run_ligo_good [ "compile" ; "expression" ; "cameligo" ; "map (fun (f : (string -> int -> int)) -> f \"hello\" 4) (uhms : (string -> int -> int) list)" ; "--init-file" ; (test "map.mligo") ] ;
  [%expect{|
    { 4 ; 4 } |}]

let%expect_test _ =
  run_ligo_good [ "compile" ; "expression" ; "cameligo" ; "bar 5" ; "--init-file" ; (test "use_error.mligo") ] ;
  [%expect{| 1 |}]

let%expect_test _ =
  run_ligo_good [ "run" ; "interpret" ; "List.map (fun (x : int) -> x + 1) [1;2]" ; "--init-file" ; (test "map.mligo") ] ;
  [%expect{|
    CONS(2 , CONS(3 , LIST_EMPTY())) |}]

let%expect_test _ =
  run_ligo_good [ "run" ; "test" ; (test "module_k.mligo") ] ;
  [%expect{|
    Everything at the top-level was executed.
    - test_helpers exited with value (). |}]

let%expect_test _ =
  run_ligo_good [ "run" ; "test" ; (test "use_rec.jsligo") ] ;
  [%expect{|
    Everything at the top-level was executed.
    - test exited with value 51. |}]

let%expect_test _ =
  run_ligo_good [ "compile" ; "expression" ; "cameligo" ; "foo" ; "--init-file" ; (test "lambda.mligo") ] ;
  [%expect{|
    1 |}]

let%expect_test _ =
  run_ligo_good [ "compile" ; "contract" ; (test "record_sapling.mligo") ] ;
  [%expect{|
    { parameter string ;
      storage (pair (string %name) (pair %state int (sapling_state 8))) ;
      code { UNPAIR ; SWAP ; CDR ; SWAP ; PAIR ; NIL operation ; PAIR } } |}]

let%expect_test _ =
  run_ligo_good [ "compile" ; "expression" ; "cameligo" ; "try_transfer (\"tz1KqTpEZ7Yob7QbPE4Hy4Wo8fHG8LhKxZSx\" : address) 0 (Build_state (Map.empty :(address, tokenValue) map))" ; "--init-file" ; (test "map_or_big_map.mligo") ] ;
  [%expect{|
    (Some { Elt "tz1KqTpEZ7Yob7QbPE4Hy4Wo8fHG8LhKxZSx" 0 }) |}]

let%expect_test _ =
  run_ligo_good [ "compile" ; "expression" ; "cameligo" ; "x" ; "--init-file" ; (test "same_vars.mligo") ] ;
  [%expect{| 4 |}]

let () = Sys_unix.chdir pwd ;
         Sys_unix.chdir "../../test/contracts/negative/polymorphism/"

let%expect_test _ =
  run_ligo_bad [ "print" ; "ast-typed" ; (test "annotate2.mligo") ] ;
  [%expect{|
    File "./annotate2.mligo", line 1, characters 11-13:
      1 | let f (x : _a) = x

    Type "_a" not found. |}]

let%expect_test _ =
  run_ligo_bad [ "print" ; "ast-typed" ; (test "constants.mligo") ] ;
  [%expect{|
    File "./constants.mligo", line 5, characters 14-45:
      4 |
      5 | let m = merge (Map.empty : (int, string) foo)

    Invalid type(s)
    Cannot unify "string" with "int". |}]

let%expect_test _ =
  run_ligo_good [ "compile" ; "expression" ; "cameligo" ; "f" ; "--init-file" ; (test "cases_annotation.mligo") ] ;
  [%expect{|
    { LAMBDA
        (pair bool string)
        string
        { UNPAIR ;
          SWAP ;
          PUSH int 2 ;
          PUSH int 40 ;
          ADD ;
          SWAP ;
          DIG 2 ;
          IF { LAMBDA
                 string
                 (lambda int string)
                 { LAMBDA (pair string int) string { CAR } ; DUP 2 ; APPLY ; SWAP ; DROP } }
             { LAMBDA
                 string
                 (lambda int string)
                 { LAMBDA (pair string int) string { CAR } ; DUP 2 ; APPLY ; SWAP ; DROP } } ;
          SWAP ;
          EXEC ;
          SWAP ;
          EXEC } ;
      DUP 2 ;
      APPLY ;
      SWAP ;
      DROP } |}]

let%expect_test _ =
  run_ligo_bad [ "compile" ; "expression" ; "cameligo" ; "bar 0" ; "--init-file" ; (test "use_error.mligo") ] ;
  [%expect{|
    An error occurred while evaluating an expression: "Division by zero" |}]

(* Unresolved polymorphism *)

let%expect_test _ =
  run_ligo_bad [ "compile" ; "contract" ; (test "unresolved/contract.mligo") ] ;
  [%expect{xxx|
    File "./unresolved/contract.mligo", line 6, characters 29-31:
      5 |     let b                = List.length ys in
      6 |     [], (a + b + List.length [])

<<<<<<< HEAD
    Underspecified type ^a.
    Please add additional annotations.
    Hint: ^a represent placeholder type(s). |xxx}]
=======
    Underspecified type "^gen#546".
    Please add additional annotations. |xxx}]
>>>>>>> 9167107f

let%expect_test _ =
  run_ligo_bad [ "compile" ; "contract" ; (test "unresolved/contract2.mligo") ] ;
  [%expect{xxx|
    File "./unresolved/contract2.mligo", line 4, characters 13-15:
      3 | let main (_, _ : int list * nat) : (operation list * nat) =
      4 |     [], (one [])

<<<<<<< HEAD
    Underspecified type ^a.
    Please add additional annotations.
    Hint: ^a represent placeholder type(s). |xxx}]
=======
    Underspecified type "^gen#542".
    Please add additional annotations. |xxx}]
>>>>>>> 9167107f

let%expect_test _ =
  run_ligo_bad [ "compile" ; "storage" ; (test "unresolved/storage.mligo") ; "s" ] ;
  [%expect{xxx|
    File "./unresolved/storage.mligo", line 1, characters 20-22:
      1 | let s = List.length []
      2 |

<<<<<<< HEAD
    Underspecified type ^a.
    Please add additional annotations.
    Hint: ^a represent placeholder type(s). |xxx}]
=======
    Underspecified type "^gen#541".
    Please add additional annotations. |xxx}]
>>>>>>> 9167107f

let%expect_test _ =
  run_ligo_bad [ "compile" ; "parameter" ; (test "unresolved/parameter.mligo") ; "p" ] ;
  [%expect{xxx|
    File "./unresolved/parameter.mligo", line 1, characters 8-10:
      1 | let p = []
      2 |

<<<<<<< HEAD
    Underspecified type ^a.
    Please add additional annotations.
    Hint: ^a represent placeholder type(s). |xxx}]
=======
    Underspecified type "list (^gen#541)".
    Please add additional annotations. |xxx}]
>>>>>>> 9167107f

let%expect_test _ =
  run_ligo_bad [ "compile" ; "expression" ; "cameligo" ; "[]" ] ;
  [%expect{|
<<<<<<< HEAD
    Underspecified type ^a.
    Please add additional annotations.
    Hint: ^a represent placeholder type(s). |}]
=======
    Underspecified type "list (^gen#5)".
    Please add additional annotations. |}]
>>>>>>> 9167107f

let%expect_test _ =
  run_ligo_bad [ "compile" ; "contract" ; (test "monomorphisation_fail.mligo") ] ;
  [%expect{|
    File "./monomorphisation_fail.mligo", line 3, characters 58-63:
      2 |
      3 | let main ((p, s) : unit * unit) : operation list * unit = f p s

    Cannot monomorphise the expression. |}]

let%expect_test _ =
  run_ligo_bad [ "compile" ; "contract" ; (test "monomorphisation_fail2.mligo") ] ;
  [%expect{|
    File "./monomorphisation_fail2.mligo", line 1, characters 11-19:
      1 | let nested (type a) =
      2 |   let x (type b) =

    Cannot monomorphise the expression. |}]


let () = Sys_unix.chdir pwd<|MERGE_RESOLUTION|>--- conflicted
+++ resolved
@@ -434,14 +434,9 @@
       5 |     let b                = List.length ys in
       6 |     [], (a + b + List.length [])
 
-<<<<<<< HEAD
     Underspecified type ^a.
     Please add additional annotations.
     Hint: ^a represent placeholder type(s). |xxx}]
-=======
-    Underspecified type "^gen#546".
-    Please add additional annotations. |xxx}]
->>>>>>> 9167107f
 
 let%expect_test _ =
   run_ligo_bad [ "compile" ; "contract" ; (test "unresolved/contract2.mligo") ] ;
@@ -450,14 +445,9 @@
       3 | let main (_, _ : int list * nat) : (operation list * nat) =
       4 |     [], (one [])
 
-<<<<<<< HEAD
     Underspecified type ^a.
     Please add additional annotations.
     Hint: ^a represent placeholder type(s). |xxx}]
-=======
-    Underspecified type "^gen#542".
-    Please add additional annotations. |xxx}]
->>>>>>> 9167107f
 
 let%expect_test _ =
   run_ligo_bad [ "compile" ; "storage" ; (test "unresolved/storage.mligo") ; "s" ] ;
@@ -466,14 +456,9 @@
       1 | let s = List.length []
       2 |
 
-<<<<<<< HEAD
     Underspecified type ^a.
     Please add additional annotations.
     Hint: ^a represent placeholder type(s). |xxx}]
-=======
-    Underspecified type "^gen#541".
-    Please add additional annotations. |xxx}]
->>>>>>> 9167107f
 
 let%expect_test _ =
   run_ligo_bad [ "compile" ; "parameter" ; (test "unresolved/parameter.mligo") ; "p" ] ;
@@ -482,26 +467,16 @@
       1 | let p = []
       2 |
 
-<<<<<<< HEAD
     Underspecified type ^a.
     Please add additional annotations.
     Hint: ^a represent placeholder type(s). |xxx}]
-=======
-    Underspecified type "list (^gen#541)".
-    Please add additional annotations. |xxx}]
->>>>>>> 9167107f
 
 let%expect_test _ =
   run_ligo_bad [ "compile" ; "expression" ; "cameligo" ; "[]" ] ;
   [%expect{|
-<<<<<<< HEAD
     Underspecified type ^a.
     Please add additional annotations.
     Hint: ^a represent placeholder type(s). |}]
-=======
-    Underspecified type "list (^gen#5)".
-    Please add additional annotations. |}]
->>>>>>> 9167107f
 
 let%expect_test _ =
   run_ligo_bad [ "compile" ; "contract" ; (test "monomorphisation_fail.mligo") ] ;
