open Cli_expect

let%expect_test _ =
  run_ligo_bad [ "compile" ; "contract" ; "../../test/contracts/negative/error_function_annotation_1.mligo"];
  [%expect {|
    File "../../test/contracts/negative/error_function_annotation_1.mligo", line 1, characters 26-27:
      1 | let main (a:int) : unit = a

    Invalid type(s).
    Expected: "unit", but got: "int". |}];

  run_ligo_bad [ "compile" ; "contract" ; "../../test/contracts/negative/error_function_annotation_2.mligo"; "--entry-point"; "f"];
  [%expect {|
    File "../../test/contracts/negative/error_function_annotation_2.mligo", line 1, characters 14-43:
      1 | let f : int = fun (x, y : int*int) -> x + y
      2 | let g (x, y : int * int) : int = f (x, y)

    Invalid type(s).
    Expected: "int", but got: "( int * int ) -> int". |}];

  run_ligo_bad [ "compile" ; "contract" ; "../../test/contracts/negative/error_function_annotation_3.mligo"; "--entry-point"; "f"];
  [%expect {|
    File "../../test/contracts/negative/error_function_annotation_3.mligo", line 8, characters 14-20:
      7 |   match s with
      8 |   | Add si -> Add si
      9 |   | Sub si -> Sub si

    Invalid type(s).
    Expected: "( list (operation) * op )", but got: "op". |}];

  run_ligo_bad [ "compile" ; "contract" ; "../../test/contracts/negative/error_no_tail_recursive_function.mligo"; "--entry-point"; "unvalid"];
  [%expect {|
    File "../../test/contracts/negative/error_no_tail_recursive_function.mligo", line 2, characters 14-21:
      1 | let rec unvalid (n:int):int =
      2 |     let res = unvalid (n) in
      3 |     res + 1

    Recursive call not in tail position.
    The value of a recursive call must be immediately returned by the defined function. |}];

  run_ligo_bad [ "compile" ; "contract" ; "../../test/contracts/negative/error_type.ligo" ] ;
  [%expect {|
    File "../../test/contracts/negative/error_type.ligo", line 3, characters 18-28:
      2 |
      3 | const foo : nat = 42 + "bar"

    Invalid arguments.
    Expected an argument of type (bls12_381_g1, bls12_381_g1) or (bls12_381_g2, bls12_381_g2) or (bls12_381_fr, bls12_381_fr) or (nat, nat) or (int, int) or (tez, tez) or (nat, int) or (int, nat) or (timestamp, int) or (int, timestamp), but got an argument of type int, string. |} ] ;

  run_ligo_bad [ "compile" ; "contract" ; "../../test/contracts/negative/error_type_record_access.mligo" ] ;
  [%expect {|
    File "../../test/contracts/negative/error_type_record_access.mligo", line 6, characters 17-20:
      5 | let bar (x : foo) : int =
      6 |   let y : bool = x.i in
      7 |   42

    Invalid type(s).
    Expected: "bool", but got: "int". |} ] ;

  run_ligo_bad [ "compile" ; "contract" ; "../../test/contracts/negative/error_type_record_update.mligo" ] ;
  [%expect {|
    File "../../test/contracts/negative/error_type_record_update.mligo", line 7, characters 23-26:
      6 | let bar (x : foo) : foo =
      7 |   let x = { x with i = x.j } in
      8 |   x

    Invalid type(s).
    Expected: "int", but got: "bool". |} ] ;

  run_ligo_bad [ "compile" ; "contract" ; "../../test/contracts/negative/error_typer_1.mligo" ] ;
  [%expect {|
    File "../../test/contracts/negative/error_typer_1.mligo", line 3, characters 19-27:
      2 |
      3 | let foo : string = 42 + 127
      4 |

    Invalid type(s).
    Expected: "string", but got: "int". |} ] ;

  run_ligo_bad [ "compile" ; "contract" ; "../../test/contracts/negative/error_typer_2.mligo" ] ;
  [%expect {|
    File "../../test/contracts/negative/error_typer_2.mligo", line 3, characters 24-39:
      2 |
      3 | let foo : string list = Some (42 + 127)
      4 |

    Invalid type(s).
    Expected: "list (string)", but got: "option ('a)". |} ] ;

  run_ligo_bad [ "compile" ; "contract" ; "../../test/contracts/negative/error_typer_3.mligo" ] ;
  [%expect {|
    File "../../test/contracts/negative/error_typer_3.mligo", line 3, characters 34-53:
      2 |
      3 | let foo : (int * string * bool) = ((1, "foo") : toto)
      4 |

    Invalid type(s).
    Expected: "( int * string * bool )", but got: "toto". |} ] ;

  run_ligo_bad [ "compile" ; "contract" ; "../../test/contracts/negative/error_typer_4.mligo" ] ;
  [%expect {|
    File "../../test/contracts/negative/error_typer_4.mligo", line 4, characters 17-56:
      3 |
      4 | let foo : tata = ({a = 1 ; b = "foo" ; c = true} : toto)
      5 |

    Invalid type(s).
    Expected: "tata", but got: "toto". |} ] ;

  run_ligo_bad [ "compile" ; "contract" ; "../../test/contracts/negative/error_typer_5.mligo" ] ;
  [%expect {|
    File "../../test/contracts/negative/error_typer_5.mligo", line 1, characters 10-17:
      1 | let foo : boolean = 3
      2 |

    Type "boolean" not found. |} ] ;

  run_ligo_bad [ "compile" ; "contract" ; "../../test/contracts/negative/error_typer_6.mligo" ] ;
  [%expect {|
    File "../../test/contracts/negative/error_typer_6.mligo", line 1, characters 30-64:
      1 | let foo : (int, string) map = (Map.literal [] : (int, bool) map)
      2 | let main (p:int) (storage : int) =

    Invalid type(s).
    Expected: "map (int , string)", but got: "map (int ,
    bool)". |} ] ;

  run_ligo_bad [ "compile" ; "contract" ; "../../test/contracts/negative/error_typer_7.mligo" ] ;
  [%expect {|
    File "../../test/contracts/negative/error_typer_7.mligo", line 4, characters 18-48:
      3 |
      4 | let foo : tata = ({a = 1 ; b = "foo" ; c = true} : toto)
      5 |

    Invalid type(s).
    Expected: "toto", but got: "record[a -> int , b -> string , c -> bool]". |} ] ;

  run_ligo_bad [ "compile" ; "contract" ; "../../test/contracts/negative/error_typer_1.jsligo" ] ;
  [%expect {|
    File "../../test/contracts/negative/error_typer_1.jsligo", line 10, characters 31-60:
      9 | let main = ([param, oldStorage] : [action, storage]) : [list<operation>, storage] => {
     10 |     let newStorage : storage = addone (oldStorage, 1 as nat);
     11 |     return [list([]) as list<operation>, newStorage];

    Invalid type(s).
    Expected: "nat", but got: "( storage * nat )". |} ] ;

  run_ligo_bad [ "compile" ; "contract" ; "../../test/contracts/negative/id.mligo" ] ;
  [%expect {|
    File "../../test/contracts/negative/id.mligo", line 101, characters 27-33:
    100 | let skip (p,s: unit * storage) =
    101 |   let void: unit = assert (amount = storage.2.1) in
    102 |   let identities, last_id, prices = storage in

    Warning: constant amount is being deprecated soon. Consider using Tezos.amount instead.

    File "../../test/contracts/negative/id.mligo", line 74, characters 64-70:
     73 |       match current_id_details with
     74 |       | Some id_details -> (sender = id_details.controller) || (sender = id_details.owner)
     75 |       | None -> failwith ("No such ID " + id)

    Warning: constant sender is being deprecated soon. Consider using Tezos.sender instead.

    File "../../test/contracts/negative/id.mligo", line 74, characters 28-34:
     73 |       match current_id_details with
     74 |       | Some id_details -> (sender = id_details.controller) || (sender = id_details.owner)
     75 |       | None -> failwith ("No such ID " + id)

    Warning: constant sender is being deprecated soon. Consider using Tezos.sender instead.

    File "../../test/contracts/negative/id.mligo", line 54, characters 7-13:
     53 |   let is_allowed: bool =
     54 |     if sender = current_id_details.owner
     55 |     then true

    Warning: constant sender is being deprecated soon. Consider using Tezos.sender instead.

    File "../../test/contracts/negative/id.mligo", line 39, characters 12-18:
     38 |   let new_id_details: id_details = {
     39 |     owner = sender ;
     40 |     controller = controller ;

    Warning: constant sender is being deprecated soon. Consider using Tezos.sender instead.

    File "../../test/contracts/negative/id.mligo", line 35, characters 14-20:
     34 |     | Some addr -> addr
     35 |     | None -> sender
     36 |   in

    Warning: constant sender is being deprecated soon. Consider using Tezos.sender instead.

    File "../../test/contracts/negative/id.mligo", line 29, characters 27-33:
     28 | let buy (parameter, storage: (bytes * address option) * storage) =
     29 |   let void: unit = assert (amount = storage.2.0) in
     30 |   let profile, initial_controller = parameter in

    Warning: constant amount is being deprecated soon. Consider using Tezos.amount instead.

    File "../../test/contracts/negative/id.mligo", line 45, characters 4-51:
     44 |   let updated_identities: (id, id_details) big_map =
     45 |     Big_map.update new_id new_id_details identities
     46 |   in

    Invalid arguments.
    Expected an argument of type ('a, option ('b), map ('a ,
    'b)) or ('a, option ('b), big_map ('a ,
    'b)), but got an argument of type int, record[controller -> address , owner -> address , profile -> bytes], big_map (int ,
    record[controller -> address , owner -> address , profile -> bytes]). |}]

(*
  This test is here to ensure compatibility with comparable pairs introduced in carthage
  note that only "comb pairs" are allowed to be compared (would be better if any pair would be comparable ?)
  EDIT: With EDO, all kind of pairs are comparable
*)
let%expect_test _ =
  run_ligo_good [ "run"; "interpret" ; "Set.literal [ (1,(2,3)) ; (2,(3,4)) ]" ; "--syntax"; "cameligo" ] ;
  [%expect {|
    SET_ADD(( 2 , ( 3 , 4 ) ) , SET_ADD(( 1 , ( 2 , 3 ) ) , SET_EMPTY())) |}]

  (* 
  run_ligo_bad [ "interpret" ; "Set.literal [ (1,2,3) ; (2,3,4) ]" ; "--syntax=cameligo" ] ;
  [%expect {|
    Error(s) occurred while parsing the Michelson input:
    At (unshown) location 1, comparable type expected.Type
                                                        pair (pair int int) int
                                                      is not comparable. |}]
  *)

let%expect_test _ =
  run_ligo_bad [ "compile" ; "contract" ; "../../test/contracts/negative/failwith_wrong_type.ligo" ] ;
  [%expect {|
    File "../../test/contracts/negative/failwith_wrong_type.ligo", line 2, characters 19-46:
      1 |
      2 | const bad : unit = failwith((nil : list(int)))

    Invalid arguments.
    Expected an argument of type (string) or (nat) or (int), but got an argument of type list (int). |}]

let%expect_test _ =
  run_ligo_bad [ "compile" ; "contract" ; "../../test/contracts/negative/invalid_field_record_update.mligo" ] ;
  [%expect {|
    File "../../test/contracts/negative/invalid_field_record_update.mligo", line 4, characters 50-54:
      3 | let main (p:int) (storage : abc) =
      4 |   (([] : operation list) , { storage with nofield=2048} )

    Invalid record field "nofield" in record "storage". |}]

let%expect_test _ =
  run_ligo_bad [ "compile" ; "contract" ; "../../test/contracts/negative/override_option.mligo" ] ;
  [%expect {|
    File "../../test/contracts/negative/override_option.mligo", line 3, characters 53-57:
      2 |
      3 | let main (x,y:bool * bool) = ([] : operation list), (None : option)

    Invalid type(s).
    Expected: "option", but got: "option ('a)". |} ]

let%expect_test _ =
  run_ligo_bad [ "compile" ; "contract" ; "../../test/contracts/negative/will_be_ignored.mligo" ] ;
  [%expect {|
    File "../../test/contracts/negative/will_be_ignored.mligo", line 7, characters 47-55:
      6 |      let receiver : contract =
      7 |       match (Tezos.get_contract_opt(s.owner) : contract option) with
      8 |         Some (contract) -> contract

    Type is applied to a wrong number of arguments, expected: 1 got: 0 |}]

let%expect_test _ =
  run_ligo_bad [ "compile" ; "contract" ; "../../test/contracts/negative/error_contract_type_inference.mligo" ] ;
  [%expect {|
<<<<<<< HEAD
      File "../../test/contracts/negative/error_contract_type_inference.mligo", line 8, characters 13-53:
=======
      File "../../test/contracts/negative/error_contract_type_inference.mligo", line 8, characters 12-69:
>>>>>>> ea133acd
        7 |     Some contract -> contract
        8 |   | None -> (failwith "The entrypoint does not exist" : int contract)
        9 |
  
      Invalid type(s).
      Expected: "contract ('a)", but got: "contract (int)". |}]<|MERGE_RESOLUTION|>--- conflicted
+++ resolved
@@ -268,11 +268,7 @@
 let%expect_test _ =
   run_ligo_bad [ "compile" ; "contract" ; "../../test/contracts/negative/error_contract_type_inference.mligo" ] ;
   [%expect {|
-<<<<<<< HEAD
-      File "../../test/contracts/negative/error_contract_type_inference.mligo", line 8, characters 13-53:
-=======
       File "../../test/contracts/negative/error_contract_type_inference.mligo", line 8, characters 12-69:
->>>>>>> ea133acd
         7 |     Some contract -> contract
         8 |   | None -> (failwith "The entrypoint does not exist" : int contract)
         9 |
