open Cli_expect

let%expect_test _ =
  run_ligo_bad [ "compile" ; "contract" ; "--no-colour" ;  "../../test/contracts/negative/error_function_annotation_1.mligo"];
  [%expect {|
    File "../../test/contracts/negative/error_function_annotation_1.mligo", line 1, characters 26-27:
      1 | let main (a:int) : unit = a

    Invalid type(s)
    Cannot unify "int" with "unit". |}];

  run_ligo_bad [ "compile" ; "contract" ; "--no-colour" ;  "../../test/contracts/negative/error_function_annotation_2.mligo"; "--entry-point"; "f"];
  [%expect {|
    File "../../test/contracts/negative/error_function_annotation_2.mligo", line 1, characters 14-43:
      1 | let f : int = fun (x, y : int*int) -> x + y
      2 | let g (x, y : int * int) : int = f (x, y)

    Invalid type(s)
    Cannot unify "( int * int ) -> int" with "int". |}];

  run_ligo_bad [ "compile" ; "contract" ; "--no-colour" ;  "../../test/contracts/negative/error_function_annotation_3.mligo"; "--entry-point"; "f"];
  [%expect {|
    File "../../test/contracts/negative/error_function_annotation_3.mligo", line 8, characters 14-20:
      7 |   match s with
      8 |   | Add si -> Add si
      9 |   | Sub si -> Sub si

    Invalid type(s)
    Cannot unify "op" with "( list (operation) * op )". |}];

  run_ligo_bad [ "compile" ; "contract" ; "--no-colour" ;  "../../test/contracts/negative/error_no_tail_recursive_function.mligo"; "--entry-point"; "unvalid"];
  [%expect {|
    File "../../test/contracts/negative/error_no_tail_recursive_function.mligo", line 2, characters 14-21:
      1 | let rec unvalid (n:int):int =
      2 |     let res = unvalid (n) in
      3 |     res + 1

    Recursive call not in tail position.
    The value of a recursive call must be immediately returned by the defined function. |}];

  run_ligo_bad [ "compile" ; "contract" ; "--no-colour" ;  "../../test/contracts/negative/error_type.ligo" ] ;
  [%expect {|
    File "../../test/contracts/negative/error_type.ligo", line 3, characters 18-28:
      2 |
      3 | const foo : nat = 42 + "bar"

    Invalid type(s)
    Cannot unify "int" with "string". |} ] ;

  run_ligo_bad [ "compile" ; "contract" ; "--no-colour" ;  "../../test/contracts/negative/error_type_record_access.mligo" ] ;
  [%expect {|
    File "../../test/contracts/negative/error_type_record_access.mligo", line 6, characters 17-20:
      5 | let bar (x : foo) : int =
      6 |   let y : bool = x.i in
      7 |   42

    Invalid type(s)
    Cannot unify "int" with "bool". |} ] ;

  run_ligo_bad [ "compile" ; "contract" ; "--no-colour" ;  "../../test/contracts/negative/error_type_record_update.mligo" ] ;
  [%expect {|
    File "../../test/contracts/negative/error_type_record_update.mligo", line 7, characters 23-26:
      6 | let bar (x : foo) : foo =
      7 |   let x = { x with i = x.j } in
      8 |   x

    Invalid type(s)
    Cannot unify "bool" with "int". |} ] ;

  run_ligo_bad [ "compile" ; "contract" ; "--no-colour" ;  "../../test/contracts/negative/error_typer_1.mligo" ] ;
  [%expect {|
    File "../../test/contracts/negative/error_typer_1.mligo", line 3, characters 19-27:
      2 |
      3 | let foo : string = 42 + 127
      4 |

    Invalid type(s)
    Cannot unify "int" with "string". |} ] ;

  run_ligo_bad [ "compile" ; "contract" ; "--no-colour" ;  "../../test/contracts/negative/error_typer_2.mligo" ] ;
  [%expect {|
    File "../../test/contracts/negative/error_typer_2.mligo", line 3, characters 24-39:
      2 |
      3 | let foo : string list = Some (42 + 127)
      4 |

    Invalid type(s)
    Cannot unify "toto" with "list (string)". |} ] ;

  run_ligo_bad [ "compile" ; "contract" ; "--no-colour" ;  "../../test/contracts/negative/error_typer_3.mligo" ] ;
  [%expect {|
    File "../../test/contracts/negative/error_typer_3.mligo", line 3, characters 34-53:
      2 |
      3 | let foo : (int * string * bool) = ((1, "foo") : toto)
      4 |

    Invalid type(s)
<<<<<<< HEAD
    Cannot unify ( int * string ) with ( int * string * bool ).
=======
    Cannot unify "toto" with "( int * string * bool )".

>>>>>>> 9167107f
    Difference between the types:
      int
      string
    + bool |} ] ;

  run_ligo_bad [ "compile" ; "contract" ; "--no-colour" ;  "../../test/contracts/negative/error_typer_4.mligo" ] ;
  [%expect {|
    File "../../test/contracts/negative/error_typer_4.mligo", line 4, characters 17-56:
      3 |
      4 | let foo : tata = ({a = 1 ; b = "foo" ; c = true} : toto)
      5 |

    Invalid type(s)
    Cannot unify "toto" with "tata". |} ] ;

  run_ligo_bad [ "compile" ; "contract" ; "--no-colour" ;  "../../test/contracts/negative/error_typer_5.mligo" ] ;
  [%expect {|
    File "../../test/contracts/negative/error_typer_5.mligo", line 1, characters 10-17:
      1 | let foo : boolean = 3
      2 |

    Type "boolean" not found. |} ] ;

  run_ligo_bad [ "compile" ; "contract" ; "--no-colour" ;  "../../test/contracts/negative/error_typer_6.mligo" ] ;
  [%expect {|
    File "../../test/contracts/negative/error_typer_6.mligo", line 1, characters 30-64:
      1 | let foo : (int, string) map = (Map.literal [] : (int, bool) map)
      2 | let main (p:int) (storage : int) =

    Invalid type(s)
    Cannot unify "bool" with "string". |} ] ;

  run_ligo_bad [ "compile" ; "contract" ; "--no-colour" ;  "../../test/contracts/negative/error_typer_7.mligo" ] ;
  [%expect {|
    File "../../test/contracts/negative/error_typer_7.mligo", line 4, characters 18-48:
      3 |
      4 | let foo : tata = ({a = 1 ; b = "foo" ; c = true} : toto)
      5 |

    Mismatching record labels. Expected record of type "toto". |} ] ;

  run_ligo_bad [ "compile" ; "contract" ; "--no-colour" ;  "../../test/contracts/negative/error_typer_1.jsligo" ] ;
  [%expect {|
    File "../../test/contracts/negative/error_typer_1.jsligo", line 9, character 0 to line 12, character 1:
      8 |
      9 | let main = ([param, oldStorage] : [action, storage]) : [list<operation>, storage] => {
     10 |     let newStorage : storage = addone (oldStorage, 1 as nat);
     11 |     return [list([]) as list<operation>, newStorage];
     12 | }

    Toplevel let declaration are silently change to const declaration.

    File "../../test/contracts/negative/error_typer_1.jsligo", line 5, character 0 to line 7, character 1:
      4 |
      5 | let addone = (oldStorage: nat) : nat => {
      6 |    return oldStorage + (1 as nat);
      7 | }
      8 |

    Toplevel let declaration are silently change to const declaration.

    File "../../test/contracts/negative/error_typer_1.jsligo", line 10, characters 38-60:
      9 | let main = ([param, oldStorage] : [action, storage]) : [list<operation>, storage] => {
     10 |     let newStorage : storage = addone (oldStorage, 1 as nat);
     11 |     return [list([]) as list<operation>, newStorage];

    Invalid type(s)
    Cannot unify "( nat * nat )" with "nat". |} ] ;

  run_ligo_bad [ "compile" ; "contract" ; "--no-colour" ;  "../../test/contracts/negative/id.mligo" ] ;
  [%expect {|
    File "../../test/contracts/negative/id.mligo", line 45, characters 26-40:
     44 |   let updated_identities: (id, id_details) big_map =
     45 |     Big_map.update new_id new_id_details identities
     46 |   in

    Invalid type(s)
<<<<<<< HEAD
    Cannot unify record[controller -> address , owner -> address , profile -> bytes] with option (^a).
    Hint: ^a represent placeholder type(s). |}]
=======
    Cannot unify "id_details" with "option (^gen#545)". |}]
>>>>>>> 9167107f

(*
  This test is here to ensure compatibility with comparable pairs introduced in carthage
  note that only "comb pairs" are allowed to be compared (would be better if any pair would be comparable ?)
  EDIT: With EDO, all kind of pairs are comparable
*)
let%expect_test _ =
  run_ligo_good [ "run"; "interpret" ; "Set.literal [ (1,(2,3)) ; (2,(3,4)) ]" ; "--syntax"; "cameligo" ] ;
  [%expect {|
    SET_ADD(( 2 , ( 3 , 4 ) ) , SET_ADD(( 1 , ( 2 , 3 ) ) , SET_EMPTY())) |}]

let%expect_test _ =
  run_ligo_bad [ "compile" ; "contract" ; "--no-colour" ;  "../../test/contracts/negative/invalid_field_record_update.mligo" ] ;
  [%expect {|
    File "../../test/contracts/negative/invalid_field_record_update.mligo", line 4, characters 29-36:
      3 | let main (p:int) (storage : abc) =
      4 |   (([] : operation list) , { storage with nofield=2048} )

    Invalid record field "nofield" in record. |}]

let%expect_test _ =
  run_ligo_bad [ "compile" ; "contract" ; "--no-colour" ;  "../../test/contracts/negative/override_option.mligo" ] ;
  [%expect {|
    File "../../test/contracts/negative/override_option.mligo", line 3, characters 53-57:
      2 |
      3 | let main (x,y:bool * bool) = ([] : operation list), (None : option)

    Constructor "None" not found. |} ]

let%expect_test _ =
  run_ligo_bad [ "compile" ; "contract" ; "--no-colour" ;  "../../test/contracts/negative/will_be_ignored.mligo" ] ;
  [%expect {|
    File "../../test/contracts/negative/will_be_ignored.mligo", line 7, characters 47-62:
      6 |      let receiver : contract =
      7 |       match (Tezos.get_contract_opt(s.owner) : contract option) with
      8 |         Some (contract) -> contract

    Invalid type
<<<<<<< HEAD
    Ill formed type funtype a : * . contract (a). |}]
=======
    Ill formed type "contract".Hint: you might be missing some type arguments. |}]
>>>>>>> 9167107f

let%expect_test _ =
  run_ligo_bad [ "compile" ; "contract" ; "../../test/contracts/negative/double_for_each.ligo" ] ;
  [%expect {|
    File "../../test/contracts/negative/double_for_each.ligo", line 19, characters 23-28:
     18 |       (* param was accidentally still in the typing context after this point *)
     19 |       s.some_map[0] := param;
     20 |     };

    Variable "param" not found. |}]

let%expect_test _ =
  run_ligo_bad [ "compile" ; "contract" ; "../../test/contracts/negative/wrong_return1.ligo" ] ;
  [%expect {|
    File "../../test/contracts/negative/wrong_return1.ligo", line 3, character 71 to line 5, character 8:
      2 |
      3 | function updateAdmin(const _new_admin: address; var s: int): return is {
      4 |     const _ = 1;
      5 | } with s

    Invalid type(s)
    Cannot unify "int" with "return". |}]

let%expect_test _ =
  run_ligo_bad [ "compile" ; "contract" ; "../../test/contracts/negative/wrong_return2.ligo" ] ;
  [%expect {|
    File "../../test/contracts/negative/wrong_return2.ligo", line 3, characters 71-72:
      2 |
      3 | function updateAdmin(const _new_admin: address; var s: int): return is s

    Invalid type(s)
    Cannot unify "int" with "return". |}]


(* Compiles due to inference ;) *)
(* let%expect_test _ =
  run_ligo_bad [ "compile" ; "contract" ; "../../test/contracts/negative/error_contract_type_inference.mligo" ] ;
  [%expect {|
      File "../../test/contracts/negative/error_contract_type_inference.mligo", line 8, characters 12-69:
        7 |     Some contract -> contract
        8 |   | None -> (failwith "The entrypoint does not exist" : int contract)
        9 |
  
      Invalid type(s).
      Expected: "contract ('a)", but got: "contract (int)". |}] *)

(* Note : Disabling color in below tests (through the [--no-colour] option) prevents
   the introduction of ANSI escape sequences in the expected output *) 


(* In this case, the types are not record types,
   no diff should be displayed *)
let%expect_test _ =
  run_ligo_bad [ "compile" ; "contract" ; "--no-colour" ; "../../test/contracts/negative/typer_unify_error_diff/int_vs_nat.mligo" ] ;
  [%expect {|
    File "../../test/contracts/negative/typer_unify_error_diff/int_vs_nat.mligo", line 4, characters 16-17:
      3 |   let x : int = 42 in
      4 |   let y : nat = x in
      5 |   ([] : operation list), s

    Invalid type(s)
    Cannot unify "int" with "nat". |}]

(* In this case, one of the types is a tuple but not the other
   no diff should be displayed *)
let%expect_test _ =
  run_ligo_bad [ "compile" ; "contract" ; "--no-colour" ; "../../test/contracts/negative/typer_unify_error_diff/int_vs_tuple.mligo" ] ;
  [%expect {|
    File "../../test/contracts/negative/typer_unify_error_diff/int_vs_tuple.mligo", line 4, characters 31-32:
      3 |   let x : int                = 42 in
      4 |   let y : nat * int * string = x in
      5 |   ([] : operation list), s

    Invalid type(s)
    Cannot unify "int" with "( nat * int * string )". |}]

(*
  Here, the two tuples have no types in common and different sizes.
  The diff should display deletion of all elements of first tuple
  and insertion of all elements of the second.

  TODO NP :
  Instead of display - + - +... :
    - string
    + tez
    - int
    + nat
    - int
    + tez
    - string
  we want to display instead :
    - string
    - int
    - int
    + tez
    + nat
    + tez
    - string
  i.e., consecutive changes
    CHANGE A1 TO B1; CHANGE A2 TO B2
  shouldn't appear as 
    DELETE A1; INSERT B1; DELETE A2; INSERT B2
  but instead :
    DELETE A1; DELETE A2; INSERT B1; INSERT B2

*)
let%expect_test _ =
  run_ligo_bad [ "compile" ; "contract" ; "--no-colour" ; "../../test/contracts/negative/typer_unify_error_diff/tuple_vs_tuple_1.mligo" ] ;
  [%expect {|
    File "../../test/contracts/negative/typer_unify_error_diff/tuple_vs_tuple_1.mligo", line 4, characters 40-41:
      3 |   let y : string * int * int * string = "foo", 42, 24, "bar" in
      4 |   let x : tez    * nat * tez          = y in
      5 |   ([] : operation list), s

    Invalid type(s)
<<<<<<< HEAD
    Cannot unify ( string * int * int * string ) with ( tez * nat * tez ).
=======
    Cannot unify "( string * int * int * string )" with "( tez * nat * tez )".

>>>>>>> 9167107f
    Difference between the types:
    - string
    + tez
    - int
    + nat
    - int
    + tez
    - string |}]

(*
  Here, the two tuples have some changes (1 change, 1 addition, 1 deletion)
  but they have the *same size*, so the typer will only display an error
  on the first difference only (here, [string] vs. [tez])
*)
let%expect_test _ =
  run_ligo_bad [ "compile" ; "contract" ; "--no-colour" ; "../../test/contracts/negative/typer_unify_error_diff/tuple_vs_tuple_2.mligo" ] ;
  [%expect {|
    File "../../test/contracts/negative/typer_unify_error_diff/tuple_vs_tuple_2.mligo", line 4, characters 53-54:
      3 |   let  x : string * int * nat * int *       string = "foo" , 42  , 24n , 42 ,        "bar" in
      4 |   let _y : tez    * int       * tez * nat * string = x in
      5 |   //       ^^^^^^         ^^^         ^^^

    Invalid type(s)
    Cannot unify "string" with "tez". |}]

(*
  Here, the two tuples have 4 changes and different sizes.
  The diff should display these changes.
*)
let%expect_test _ =
  run_ligo_bad [ "compile" ; "contract" ; "--no-colour" ; "../../test/contracts/negative/typer_unify_error_diff/tuple_vs_tuple_3.mligo" ] ;
  [%expect {|
    File "../../test/contracts/negative/typer_unify_error_diff/tuple_vs_tuple_3.mligo", line 4, characters 59-60:
      3 |   let  x : string * int * nat * tez *       string * int =  "foo" , 42  , 24n , 42tez ,        "bar",  42 in
      4 |   let _y : tez    * int       * tez * nat * string       = x in
      5 |   //       ^^^^^^         ^^^         ^^^            ^^^

    Invalid type(s)
<<<<<<< HEAD
    Cannot unify ( string * int * nat * tez * string * int ) with ( tez * int * tez * nat * string ).
=======
    Cannot unify "( string * int * nat * tez * string * int )" with "( tez * int * tez * nat * string )".

>>>>>>> 9167107f
    Difference between the types:
    - string
    + tez
      int
    - nat
      tez
    + nat
      string
    - int |}]

(* Yet another example, with longer tuples this time *)
let%expect_test _ =
  run_ligo_bad [ "compile" ; "contract" ; "--no-colour" ; "../../test/contracts/negative/typer_unify_error_diff/tuple_vs_tuple_4.mligo" ] ;
  [%expect {|
    File "../../test/contracts/negative/typer_unify_error_diff/tuple_vs_tuple_4.mligo", line 4, characters 72-73:
      3 |   let x  : int *                nat * int * nat     * int *       nat = 42 , 4n , 42 , 24n , 42 , 24n in
      4 |   let _y : int * tez * string * nat * int * address * int * tez * nat = x in
      5 | //               ^^^   ^^^^^^               ^^^^^^^         ^^^

    Invalid type(s)
<<<<<<< HEAD
    Cannot unify ( int * nat * int * nat * int * nat ) with ( int * tez * string * nat * int * address * int * tez * nat ).
=======
    Cannot unify "( int * nat * int * nat * int * nat )" with "( int * tez * string * nat * int * address * int * tez * nat )".

>>>>>>> 9167107f
    Difference between the types:
      int
    + tez
    + string
      nat
      int
    - nat
    + address
      int
    + tez
      nat |}]

(*
  Here we have a tuple nested inside another
  The diff should suggest a [REPLACE subtuple_a BY subtuple_b]
  
  For example :
    int * string * (nat * tez * nat) *          tez
  vs.
    int *          (nat * tez * int) * string * tez * address
          ^^^^^^                ^^^
  Here, we suppose the probable desired diff is :
    DELETE string
    CHANGE (nat * tez * nat) TO (nat * tez * int) (TODO NP : Ideally have diff of subtuples somehow)
    ADD    string
    keep   tez
    ADD    address
  But if all changes were considered equal, we would have :
    CHANGE string            TO (nat * tez * int)
    CHANGE (nat * tez * nat) TO string
    keep   tez
    ADD    address
  
  But weights are computed accordingly to the size of the types involved,
  so the first diff should be chosen over the second.
  In the first diff,
    weight DELETE string = 1
    weight CHANGE (nat * tez * nat) TO (nat * tez * int) = 0 + 0 + 1 = 1
    weight ADD string = 1
    total weight = 1 + 1 + 1 = 3
  In the second diff, however
    weight CHANGE string            TO (nat * tez * int) = 3
    weight CHANGE (nat * tez * nat) TO string = 3
    total weight = 3 + 3 = 6

  Because both subtuples are similar, the weight to change subtuple_a
  into subtuple_b is low (it's 0 + 0 + 1 = 1), so this diff is prefered.
*)
let%expect_test _ =
  run_ligo_bad [ "compile" ; "contract" ; "--no-colour" ; "../../test/contracts/negative/typer_unify_error_diff/subtuples_1.mligo" ] ;
  [%expect {|
    File "../../test/contracts/negative/typer_unify_error_diff/subtuples_1.mligo", line 4, characters 71-72:
      3 |   let  x : int * string * (nat * tez * nat) *          tez           = 1, "a", (1n, 1tez, 1n), 1tez in
      4 |   let _y : int *          (nat * tez * int) * string * tez * address = x in
      5 |   //             ^^^^^^                ^^^    ^^^^^^         ^^^^^^^

    Invalid type(s)
<<<<<<< HEAD
    Cannot unify ( int * string * ( nat * tez * nat ) * tez ) with ( int * ( nat * tez * int ) * string * tez * address ).
=======
    Cannot unify "( int * string * ( nat * tez * nat ) * tez )" with "( int * ( nat * tez * int ) * string * tez * address )".

>>>>>>> 9167107f
    Difference between the types:
      int
    - string
    - ( nat * tez * nat )
    + ( nat * tez * int )
    + string
      tez
    + address |}]

(*
  In this case, the tuple is itself composed of several
  long sub-tuples.

  Since [s] and [s_close] are similar types,
  the weight to change one into another
  should be less than to change [s] to [s1] or [s2] or [s3] etc.
  So the diff should "match" [s] and [s_close] together,
  in a [REPLACE s BY s_close]

  TODO : Ideally we would like to get a more precise
         diff of the subtuples themselves.
*)
let%expect_test _ =
  run_ligo_bad [ "compile" ; "contract" ; "--no-colour" ; "../../test/contracts/negative/typer_unify_error_diff/subtuples_2.mligo" ] ;
  [%expect {|
    File "../../test/contracts/negative/typer_unify_error_diff/subtuples_2.mligo", line 9, characters 48-49:
      8 |   let  x : int *           s       *      nat = 42, (1n, 1tez, 1tez, 1n), 1n in
      9 |   let _y : int * s1 * s2 * s_close * s2 * nat = x in
     10 |   ([] : operation list), s

    Invalid type(s)
<<<<<<< HEAD
    Cannot unify ( int * ( nat * tez * tez * nat ) * nat ) with ( int * ( string * address * string * tez ) * ( address * int * int * int ) * ( nat * tez * int * nat ) * ( address * int * int * int ) * nat ).
=======
    Cannot unify "( int * s * nat )" with "( int * s1 * s2 * s_close * s2 * nat )".

>>>>>>> 9167107f
    Difference between the types:
      int
    + ( string * address * string * tez )
    + ( address * int * int * int )
    - ( nat * tez * tez * nat )
    + ( nat * tez * int * nat )
    + ( address * int * int * int )
      nat |}]

(*
  When two mismatching tuples are within lists,
  here [tuple_a list] vs [tuple_b list]
  the error should target the tuples themselves :
    cannot unify [tuple_a] with [tuple_b]
  and not the whole list types :
    cannot unify [tuple_a list] with [tuple_b list]
*)
let%expect_test _ =
  run_ligo_bad [ "compile" ; "contract" ; "--no-colour" ; "../../test/contracts/negative/typer_unify_error_diff/tuple_lists.mligo" ] ;
  [%expect {|
    File "../../test/contracts/negative/typer_unify_error_diff/tuple_lists.mligo", line 4, characters 65-66:
      3 |   let x : (string * int *       nat * int * string * int) list = [ "foo" , 42  , 24n , 42 ,        "bar",  42 ] in
      4 |   let y : (tez    * int * tez * nat *       string)       list = x in
      5 |   //       ^^^^^^         ^^^         ^^^            ^^^

    Invalid type(s)
<<<<<<< HEAD
    Cannot unify ( string * int * nat * int * string * int ) with ( tez * int * tez * nat * string ).
=======
    Cannot unify "( string * int * nat * int * string * int )" with "( tez * int * tez * nat * string )".

>>>>>>> 9167107f
    Difference between the types:
    - string
    + tez
      int
    + tez
      nat
    - int
      string
    - int |}]

(*
  In this case,
  the two records have the same field labels,
  but with a type mismatch in one of their fields,
  the typer will pinpoint the precise type mismatch :
  here, [string] vs. [nat]

  TODO : We should add location to show where is the
  [string] and [nat] in the source code,
  otherwise it can be difficult to see where is
  the mismatch when the types are long.
*)
let%expect_test _ =
  run_ligo_bad [ "compile" ; "contract" ; "--no-colour" ; "../../test/contracts/negative/typer_unify_error_diff/record_vs_record.mligo" ] ;
  [%expect {|
    File "../../test/contracts/negative/typer_unify_error_diff/record_vs_record.mligo", line 4, characters 47-48:
      3 |   let y : {foo : int ; bar : (nat * string)} = {foo = 1 ; bar = (2n, "lol") } in
      4 |   let x : {foo : int ; bar : (nat * nat   )} = y in
      5 |   //                                ^^^^^^

    Invalid type(s)
    Cannot unify "string" with "nat". |}]

(*
  In this case, the two records DON'T have the same field labels.

  TODO : Add a diff for records, just like tuples,
  to clarify where is the mismatch.
*)
let%expect_test _ =
  run_ligo_bad [ "compile" ; "contract" ; "--no-colour" ; "../../test/contracts/negative/typer_unify_error_diff/record_vs_record_2.mligo" ] ;
  [%expect {|
    File "../../test/contracts/negative/typer_unify_error_diff/record_vs_record_2.mligo", line 4, characters 67-68:
      3 |   let y : {foo : int ; bar : (nat * string) ; third_field : tez} = {foo = 1 ; bar = (2n, "lol") ; third_field = 42tez } in
      4 |   let x : {foo : int ; bar : (nat * nat   )}                     = y in
      5 |   //                                ^^^^^^    ^^^^^^^^^^^^^^^^^

    Invalid type(s)
    Cannot unify "record[bar -> ( nat * string ) , foo -> int , third_field -> tez]" with "
    record[bar -> ( nat * nat ) , foo -> int]". |}]

(*
  In this case, the typer will stop at the first mismatch
  between arrow components.
  In below example, it will fail at [nat] vs. [int].

  TODO : How can we make the error message more precise
  and pinpoint a clear diff between both arrow types ?
*)
let%expect_test _ =
  run_ligo_bad [ "compile" ; "contract" ; "--no-colour" ; "../../test/contracts/negative/typer_unify_error_diff/arrow_vs_arrow.mligo" ] ;
  [%expect {|
    File "../../test/contracts/negative/typer_unify_error_diff/arrow_vs_arrow.mligo", line 4, characters 45-46:
      3 |   let  x : int -> nat -> nat -> tez        = (fun _x _y _z -> 1tez) in
      4 |   let _y : int -> int -> int -> int -> nat = x in
      5 |   //              ^^^    ^^^    ^^^    ^^^

    Invalid type(s)
    Cannot unify "int" with "nat". |}]

<|MERGE_RESOLUTION|>--- conflicted
+++ resolved
@@ -95,12 +95,7 @@
       4 |
 
     Invalid type(s)
-<<<<<<< HEAD
     Cannot unify ( int * string ) with ( int * string * bool ).
-=======
-    Cannot unify "toto" with "( int * string * bool )".
-
->>>>>>> 9167107f
     Difference between the types:
       int
       string
@@ -178,12 +173,8 @@
      46 |   in
 
     Invalid type(s)
-<<<<<<< HEAD
     Cannot unify record[controller -> address , owner -> address , profile -> bytes] with option (^a).
     Hint: ^a represent placeholder type(s). |}]
-=======
-    Cannot unify "id_details" with "option (^gen#545)". |}]
->>>>>>> 9167107f
 
 (*
   This test is here to ensure compatibility with comparable pairs introduced in carthage
@@ -222,11 +213,7 @@
       8 |         Some (contract) -> contract
 
     Invalid type
-<<<<<<< HEAD
     Ill formed type funtype a : * . contract (a). |}]
-=======
-    Ill formed type "contract".Hint: you might be missing some type arguments. |}]
->>>>>>> 9167107f
 
 let%expect_test _ =
   run_ligo_bad [ "compile" ; "contract" ; "../../test/contracts/negative/double_for_each.ligo" ] ;
@@ -342,12 +329,7 @@
       5 |   ([] : operation list), s
 
     Invalid type(s)
-<<<<<<< HEAD
     Cannot unify ( string * int * int * string ) with ( tez * nat * tez ).
-=======
-    Cannot unify "( string * int * int * string )" with "( tez * nat * tez )".
-
->>>>>>> 9167107f
     Difference between the types:
     - string
     + tez
@@ -386,12 +368,7 @@
       5 |   //       ^^^^^^         ^^^         ^^^            ^^^
 
     Invalid type(s)
-<<<<<<< HEAD
     Cannot unify ( string * int * nat * tez * string * int ) with ( tez * int * tez * nat * string ).
-=======
-    Cannot unify "( string * int * nat * tez * string * int )" with "( tez * int * tez * nat * string )".
-
->>>>>>> 9167107f
     Difference between the types:
     - string
     + tez
@@ -412,12 +389,7 @@
       5 | //               ^^^   ^^^^^^               ^^^^^^^         ^^^
 
     Invalid type(s)
-<<<<<<< HEAD
     Cannot unify ( int * nat * int * nat * int * nat ) with ( int * tez * string * nat * int * address * int * tez * nat ).
-=======
-    Cannot unify "( int * nat * int * nat * int * nat )" with "( int * tez * string * nat * int * address * int * tez * nat )".
-
->>>>>>> 9167107f
     Difference between the types:
       int
     + tez
@@ -475,12 +447,7 @@
       5 |   //             ^^^^^^                ^^^    ^^^^^^         ^^^^^^^
 
     Invalid type(s)
-<<<<<<< HEAD
     Cannot unify ( int * string * ( nat * tez * nat ) * tez ) with ( int * ( nat * tez * int ) * string * tez * address ).
-=======
-    Cannot unify "( int * string * ( nat * tez * nat ) * tez )" with "( int * ( nat * tez * int ) * string * tez * address )".
-
->>>>>>> 9167107f
     Difference between the types:
       int
     - string
@@ -512,12 +479,7 @@
      10 |   ([] : operation list), s
 
     Invalid type(s)
-<<<<<<< HEAD
     Cannot unify ( int * ( nat * tez * tez * nat ) * nat ) with ( int * ( string * address * string * tez ) * ( address * int * int * int ) * ( nat * tez * int * nat ) * ( address * int * int * int ) * nat ).
-=======
-    Cannot unify "( int * s * nat )" with "( int * s1 * s2 * s_close * s2 * nat )".
-
->>>>>>> 9167107f
     Difference between the types:
       int
     + ( string * address * string * tez )
@@ -544,12 +506,7 @@
       5 |   //       ^^^^^^         ^^^         ^^^            ^^^
 
     Invalid type(s)
-<<<<<<< HEAD
     Cannot unify ( string * int * nat * int * string * int ) with ( tez * int * tez * nat * string ).
-=======
-    Cannot unify "( string * int * nat * int * string * int )" with "( tez * int * tez * nat * string )".
-
->>>>>>> 9167107f
     Difference between the types:
     - string
     + tez
