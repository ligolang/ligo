open Cli_expect

let contract = test

let%expect_test _ =
  run_ligo_good [ "compile" ; "contract" ; contract "view.mligo" ] ;
  [%expect {|
    { parameter unit ;
      storage int ;
      code { CDR ; NIL operation ; PAIR } ;
      view "v1" int int { UNPAIR ; PUSH int 1 ; SWAP ; DIG 2 ; ADD ; ADD } } |}]

(* not warning is expected because the annotated view is still being included in the contract *)
let%expect_test _ =
  run_ligo_good [ "compile" ; "contract" ; contract "view.mligo" ; "--views" ; "v1,v2" ] ;
  [%expect {|
    { parameter unit ;
      storage int ;
      code { CDR ; NIL operation ; PAIR } ;
      view "v1" int int { UNPAIR ; PUSH int 1 ; SWAP ; DIG 2 ; ADD ; ADD } ;
      view "v2" int int { CDR ; PUSH int 2 ; ADD } } |}]

(* the following should trigger a warning because an annotated view is being ignored *)
let%expect_test _ =
  run_ligo_good [ "compile" ; "contract" ; contract "view.mligo" ; "--views" ; "v2" ] ;
  [%expect {|
    File "../../test/contracts/view.mligo", line 3, characters 12-14:
      2 |
      3 | [@view] let v1 (n,s: int * int) : int = s + n + 1
      4 | let v2 (_,s: int * int) : int = s + 2

    This view will be ignored, command line option override [
    view] annotation

    { parameter unit ;
      storage int ;
      code { CDR ; NIL operation ; PAIR } ;
      view "v2" int int { CDR ; PUSH int 2 ; ADD } } |}]

(* bad view type *)
let%expect_test _ =
  run_ligo_bad [ "compile" ; "contract" ; contract "view.mligo" ; "--views" ; "v1,bad_view" ] ;
  [%expect {|
    File "../../test/contracts/view.mligo", line 5, characters 14-17:
      4 | let v2 (_,s: int * int) : int = s + 2
      5 | let bad_view (_,_: int * nat ) : nat = 1n
      6 |

    Invalid view argument.
    View 'bad_view' has storage type 'nat' and contract 'main' has storage type 'int'. |}]

<<<<<<< HEAD
(* view + #import *)
=======
(* view + #import : no view expected *)
>>>>>>> ea133acd
let%expect_test _ =
  run_ligo_good [ "compile" ; "contract" ; contract "view_import.mligo" ; "--protocol" ; "hangzhou" ] ;
  [%expect {| 
    { parameter unit ; storage int ; code { CDR ; NIL operation ; PAIR } } |}]

<<<<<<< HEAD
(* view inside module *)
=======
(* view inside module : no view expected *)
>>>>>>> ea133acd
let%expect_test _ =
  run_ligo_good [ "compile" ; "contract" ; contract "view_inside_module.mligo" ; "--protocol" ; "hangzhou" ] ;
  [%expect {|
    { parameter unit ;
      storage unit ;
<<<<<<< HEAD
      code { DROP ; UNIT ; NIL operation ; PAIR } } |}]
=======
      code { DROP ; UNIT ; NIL operation ; PAIR } } |}]

(* view + #import + alias : view expected *)
let%expect_test _ =
  run_ligo_good [ "compile" ; "contract" ; contract "view_import_and_alias.mligo" ] ;
  [%expect {| 
    { parameter unit ;
      storage int ;
      code { CDR ; NIL operation ; PAIR } ;
      view "v1" int int { UNPAIR ; PUSH int 1 ; SWAP ; DIG 2 ; ADD ; ADD } } |}]
>>>>>>> ea133acd
<|MERGE_RESOLUTION|>--- conflicted
+++ resolved
@@ -49,29 +49,18 @@
     Invalid view argument.
     View 'bad_view' has storage type 'nat' and contract 'main' has storage type 'int'. |}]
 
-<<<<<<< HEAD
-(* view + #import *)
-=======
 (* view + #import : no view expected *)
->>>>>>> ea133acd
 let%expect_test _ =
   run_ligo_good [ "compile" ; "contract" ; contract "view_import.mligo" ; "--protocol" ; "hangzhou" ] ;
   [%expect {| 
     { parameter unit ; storage int ; code { CDR ; NIL operation ; PAIR } } |}]
 
-<<<<<<< HEAD
-(* view inside module *)
-=======
 (* view inside module : no view expected *)
->>>>>>> ea133acd
 let%expect_test _ =
   run_ligo_good [ "compile" ; "contract" ; contract "view_inside_module.mligo" ; "--protocol" ; "hangzhou" ] ;
   [%expect {|
     { parameter unit ;
       storage unit ;
-<<<<<<< HEAD
-      code { DROP ; UNIT ; NIL operation ; PAIR } } |}]
-=======
       code { DROP ; UNIT ; NIL operation ; PAIR } } |}]
 
 (* view + #import + alias : view expected *)
@@ -81,5 +70,4 @@
     { parameter unit ;
       storage int ;
       code { CDR ; NIL operation ; PAIR } ;
-      view "v1" int int { UNPAIR ; PUSH int 1 ; SWAP ; DIG 2 ; ADD ; ADD } } |}]
->>>>>>> ea133acd
+      view "v1" int int { UNPAIR ; PUSH int 1 ; SWAP ; DIG 2 ; ADD ; ADD } } |}]