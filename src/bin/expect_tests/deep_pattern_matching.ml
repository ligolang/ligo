--- conflicted
+++ resolved
@@ -403,19 +403,11 @@
     type myt = sum[Cons -> ( int * int ) , Nil -> unit]
     type myr = record[a -> int , b -> nat , c -> string]
     type myd = sum[One -> sum[Cons -> ( int * int ) , Nil -> unit] , Two -> record[a -> int , b -> nat , c -> string]]
-<<<<<<< HEAD
-    const t1 = lambda (x) return let fr = lambda (_x) return 1 in let fl = lambda (_x) return 2 in let gen#37 = x in
-     match gen#37 with
-      | ( tuple_proj#38 , ys ) ->
-       match tuple_proj#38 with
-        | Cons ctor_proj#51 ->
-=======
     const t1 = lambda (x) return let fr = lambda (_x) return 1 in let fl = lambda (_x) return 2 in
      match x with
       | ( tuple_proj#39 , ys ) ->
        match tuple_proj#39 with
         | Cons ctor_proj#52 ->
->>>>>>> ad1301c9
            match ys with
             | Cons ctor_proj#50 ->
                match ctor_proj#52 with
@@ -427,110 +419,6 @@
               (fl)@(tuple_proj#39)
         | Nil unit_proj#51 ->
           (fr)@(ys)
-<<<<<<< HEAD
-    const t2 = lambda (x) return lambda (y) return let gen#52 = x in  match
-                                                                       gen#52 with
-                                                                       | Cons ctor_proj#53 ->
-                                                                         match
-                                                                        ctor_proj#53 with
-                                                                        | ( a , b ) ->
-                                                                        let old_b = b in let b = let gen#55 = y in
-                                                                         match
-                                                                        gen#55 with
-                                                                        | Cons ctor_proj#57 ->
-                                                                        ADD(a ,
-                                                                        b)
-                                                                        | Nil unit_proj#56 ->
-                                                                        let f = lambda (b) return ADD(a ,
-                                                                        b) in (f)@(ADD(b ,
-                                                                        1)) in ADD(ADD(a ,
-                                                                        old_b) ,
-                                                                        b)
-                                                                       | Nil unit_proj#58 ->
-                                                                        let gen#59 = y in
-                                                                         match
-                                                                        gen#59 with
-                                                                        | Cons ctor_proj#60 ->
-                                                                         match
-                                                                        ctor_proj#60 with
-                                                                        | ( _a , b ) ->
-                                                                        let a = "a" in ADD(INT(SIZE(a)) ,
-                                                                        b)
-                                                                        | Nil unit_proj#62 ->
-                                                                        1
-    const t3 = lambda (x) return let gen#63 = x in  match gen#63 with
-                                                     | One ctor_proj#64 ->
-                                                        match ctor_proj#64 with
-                                                         | Cons ctor_proj#70 ->
-                                                           let gen#65 = ctor_proj#64 in
-                                                            match gen#65 with
-                                                             | Cons ctor_proj#66 ->
-                                                                match ctor_proj#66 with
-                                                                 | ( a , b ) ->
-                                                                 ADD(a , b)
-                                                             | Nil unit_proj#68 ->
-                                                               2
-                                                         | Nil unit_proj#69 ->
-                                                           1
-                                                     | Two ctor_proj#71 ->
-                                                        match ctor_proj#71 with
-                                                         | record[a -> a , b -> b , c -> c] ->
-                                                         ADD(ADD(a , INT(b)) ,
-                                                         INT(SIZE(c)))
-    const t2_3 = lambda (x) return lambda (y) return lambda (x2) return let t2 = let gen#73 = x in
-     match gen#73 with
-      | Cons ctor_proj#74 ->
-         match ctor_proj#74 with
-          | ( a , b ) ->
-          let old_b = b in let b = let gen#76 = y in  match gen#76 with
-                                                       | Cons ctor_proj#77 ->
-                                                          match ctor_proj#77 with
-                                                           | ( a , b ) ->
-                                                           ADD(a , b)
-                                                       | Nil unit_proj#79 ->
-                                                         let f = lambda (b) return ADD(a ,
-                                                         b) in (f)@(ADD(b ,
-                                                         1)) in ADD(ADD(a ,
-          old_b) , b)
-      | Nil unit_proj#80 ->
-        let gen#81 = y in  match gen#81 with
-                            | Cons ctor_proj#82 ->
-                               match ctor_proj#82 with
-                                | ( _a , b ) ->
-                                let a = "a" in ADD(INT(SIZE(a)) , b)
-                            | Nil unit_proj#84 ->
-                              1 in let t3 = let gen#85 = x2 in  match gen#85 with
-                                                                 | One ctor_proj#86 ->
-                                                                    match
-                                                                     ctor_proj#86 with
-                                                                     | Cons ctor_proj#92 ->
-                                                                       let gen#87 = ctor_proj#86 in
-                                                                        match
-                                                                        gen#87 with
-                                                                        | Cons ctor_proj#88 ->
-                                                                         match
-                                                                        ctor_proj#88 with
-                                                                        | ( a , b ) ->
-                                                                        ADD(a ,
-                                                                        b)
-                                                                        | Nil unit_proj#90 ->
-                                                                        2
-                                                                     | Nil unit_proj#91 ->
-                                                                       1
-                                                                 | Two ctor_proj#93 ->
-                                                                    match
-                                                                     ctor_proj#93 with
-                                                                     | record[a -> a , b -> b , c -> c] ->
-                                                                     ADD(ADD(a ,
-                                                                     b) ,
-                                                                     INT(SIZE(c))) in ADD(t2 ,
-    t3)
-    const t4 = lambda (x) return lambda (y) return let gen#95 = ( x , y ) in
-     match gen#95 with
-      | ( a , tuple_proj#96 ) ->
-       match tuple_proj#96 with
-        | Two ctor_proj#110 ->
-=======
     const t2 = lambda (x) return lambda (y) return  match x with
                                                      | Cons ctor_proj#53 ->
                                                         match ctor_proj#53 with
@@ -611,12 +499,11 @@
                                 | record[a -> a , b -> b , c -> c] ->
                                 ADD(ADD(a , b) , INT(SIZE(c))) in ADD(t2 ,
     t3)
-    const t4 = lambda (x) return lambda (y) return let #86 = ( x , y ) in
-     match #86 with
+    const t4 = lambda (x) return lambda (y) return let gen#86 = ( x , y ) in
+     match gen#86 with
       | ( a , tuple_proj#87 ) ->
        match tuple_proj#87 with
         | Two ctor_proj#101 ->
->>>>>>> ad1301c9
            match a with
             | One ctor_proj#92 ->
                match ctor_proj#92 with
@@ -629,70 +516,37 @@
             | Two ctor_proj#96 ->
                match ctor_proj#96 with
                 | record[a -> a , b -> b , c -> c] ->
-<<<<<<< HEAD
-                 match ctor_proj#110 with
-                  | record[a -> aa , b -> gen#2 , c -> cc] ->
-=======
                  match ctor_proj#101 with
-                  | record[a -> aa , b -> #4 , c -> cc] ->
->>>>>>> ad1301c9
+                  | record[a -> aa , b -> gen#4 , c -> cc] ->
                   ADD(ADD(ADD(ADD(a , INT(b)) , INT(SIZE(c))) , aa) ,
                   INT(SIZE(cc)))
         | One _x ->
           1
-<<<<<<< HEAD
-    const t5 = lambda (x) return let gen#111 = ( x , unit ) in  match gen#111 with
-                                                                 | ( a , tuple_proj#112 ) ->
+    const t5 = lambda (x) return let gen#102 = ( x , unit ) in  match gen#102 with
+                                                                 | ( a , tuple_proj#103 ) ->
                                                                  a
-    const t6 = lambda (x) return let gen#114 = ( x , unit ) in  match gen#114 with
-                                                                 | ( gen#3 , gen#4 ) ->
+    const t6 = lambda (x) return let gen#105 = ( x , unit ) in  match gen#105 with
+                                                                 | ( gen#5 , gen#6 ) ->
                                                                  2
-    const t7 = lambda (x) return let gen#116 = x in  match gen#116 with
-                                                      | Some x ->
-                                                        x
-                                                      | None unit_proj#117 ->
-                                                        1
-    const t8 = lambda (x) return lambda (y) return let gen#118 = ( x , y ) in
-     match gen#118 with
-      | ( tuple_proj#119 , x ) ->
-       match tuple_proj#119 with
-        | Some ctor_proj#122 ->
-           match ctor_proj#122 with
-=======
-    const t5 = lambda (x) return let #102 = ( x , unit ) in  match #102 with
-                                                              | ( a , tuple_proj#103 ) ->
-                                                              a
-    const t6 = lambda (x) return let #105 = ( x , unit ) in  match #105 with
-                                                              | ( #5 , #6 ) ->
-                                                              2
     const t7 = lambda (x) return  match x with
                                    | Some x ->
                                      x | None unit_proj#107 ->
                                          1
-    const t8 = lambda (x) return lambda (y) return let #108 = ( x , y ) in
-     match #108 with
+    const t8 = lambda (x) return lambda (y) return let gen#108 = ( x , y ) in
+     match gen#108 with
       | ( tuple_proj#109 , x ) ->
        match tuple_proj#109 with
         | Some ctor_proj#112 ->
            match ctor_proj#112 with
->>>>>>> ad1301c9
             | ( x , y ) ->
             ADD(x , y)
         | None unit_proj#114 ->
           x
-<<<<<<< HEAD
-    const t9 = lambda (x) return lambda (y) return let gen#125 = ( x , y ) in
-     match gen#125 with
-      | ( tuple_proj#126 , ys ) ->
-       match tuple_proj#126 with
-        | Some ctor_proj#135 ->
-=======
-    const t9 = lambda (x) return lambda (y) return let #115 = ( x , y ) in
-     match #115 with
+    const t9 = lambda (x) return lambda (y) return let gen#115 = ( x , y ) in
+     match gen#115 with
       | ( tuple_proj#116 , ys ) ->
        match tuple_proj#116 with
         | Some ctor_proj#125 ->
->>>>>>> ad1301c9
            match ys with
             | Some ctor_proj#123 ->
               ADD(ctor_proj#125 ,
@@ -705,19 +559,11 @@
     type myti = sum[Consi -> option (int) , Nili -> unit]
     const fl = lambda (_x) return 1
     const fo = lambda (_x) return 2
-<<<<<<< HEAD
-    const t10 = lambda (x) return lambda (y) return let gen#136 = ( x , y ) in
-     match gen#136 with
-      | ( tuple_proj#137 , ys ) ->
-       match tuple_proj#137 with
-        | Consi ctor_proj#153 ->
-=======
-    const t10 = lambda (x) return lambda (y) return let #126 = ( x , y ) in
-     match #126 with
+    const t10 = lambda (x) return lambda (y) return let gen#126 = ( x , y ) in
+     match gen#126 with
       | ( tuple_proj#127 , ys ) ->
        match tuple_proj#127 with
         | Consi ctor_proj#143 ->
->>>>>>> ad1301c9
            match ys with
             | Consi ctor_proj#141 ->
                match ctor_proj#143 with
@@ -740,43 +586,8 @@
               (fl)@(tuple_proj#127)
         | Nili unit_proj#142 ->
           (fl)@(ys)
-<<<<<<< HEAD
-    const t11 = lambda (x) return lambda (y) return let gen#154 = ( x , y ) in
-     match gen#154 with
-      | ( tuple_proj#155 , ys ) ->
-       match tuple_proj#155 with
-        | Consi ctor_proj#172 ->
-           match ys with
-            | Consi ctor_proj#170 ->
-               match ctor_proj#172 with
-                | None ctor_proj#167 ->
-                  let gen#161 = ctor_proj#172 in  match gen#161 with
-                                                   | Some a ->
-                                                     a
-                                                   | None unit_proj#162 ->
-                                                     ADD((fo)@(ctor_proj#172) ,
-                                                     (fo)@(ctor_proj#170))
-                | Some _a ->
-                   match ys with
-                    | Nili ctor_proj#166 ->
-                      let gen#161 = ctor_proj#172 in  match gen#161 with
-                                                       | Some a ->
-                                                         a
-                                                       | None unit_proj#162 ->
-                                                         ADD((fo)@(ctor_proj#172) ,
-                                                         (fo)@(ctor_proj#170))
-                    | Consi ctor_proj#164 ->
-                       match ctor_proj#164 with
-                        | None ctor_proj#165 ->
-                          let gen#161 = ctor_proj#172 in  match gen#161 with
-                                                           | Some a ->
-                                                             a
-                                                           | None unit_proj#162 ->
-                                                             ADD((fo)@(ctor_proj#172) ,
-                                                             (fo)@(ctor_proj#170))
-=======
-    const t11 = lambda (x) return lambda (y) return let #144 = ( x , y ) in
-     match #144 with
+    const t11 = lambda (x) return lambda (y) return let gen#144 = ( x , y ) in
+     match gen#144 with
       | ( tuple_proj#145 , ys ) ->
        match tuple_proj#145 with
         | Consi ctor_proj#161 ->
@@ -808,7 +619,6 @@
                             | None unit_proj#151 ->
                               ADD((fo)@(ctor_proj#161) ,
                               (fo)@(ctor_proj#159))
->>>>>>> ad1301c9
                         | Some b ->
                           let a = 1 in ADD(a ,
                           b)
@@ -816,37 +626,6 @@
               (fl)@(tuple_proj#145)
         | Nili unit_proj#160 ->
           (fl)@(ys)
-<<<<<<< HEAD
-    const t12 = lambda (x) return let gen#173 = x in  match gen#173 with
-                                                       | Cons ctor_proj#174 ->
-                                                          match ctor_proj#174 with
-                                                           | ( hd , tuple_proj#175 ) ->
-                                                            match tuple_proj#175 with
-                                                             | Cons ctor_proj#180 ->
-                                                                match ctor_proj#180 with
-                                                                 | ( hd2 , tuple_proj#181 ) ->
-                                                                  match tuple_proj#181 with
-                                                                   | Cons ctor_proj#184 ->
-                                                                      match
-                                                                       ctor_proj#184 with
-                                                                       |
-                                                                       ( hd3 , tuple_proj#185 ) ->
-                                                                        match
-                                                                        tuple_proj#185 with
-                                                                        | Cons ctor_proj#188 ->
-                                                                        NEG(1)
-                                                                        | Nil unit_proj#187 ->
-                                                                        ADD(ADD(hd ,
-                                                                        hd2) ,
-                                                                        hd3)
-                                                                   | Nil unit_proj#189 ->
-                                                                     ADD(hd ,
-                                                                     hd2)
-                                                             | Nil unit_proj#190 ->
-                                                               hd
-                                                       | Nil unit_proj#191 ->
-                                                         0
-=======
     const t12 = lambda (x) return  match x with
                                     | Cons ctor_proj#162 ->
                                        match ctor_proj#162 with
@@ -873,35 +652,16 @@
                                             hd
                                     | Nil unit_proj#179 ->
                                       0
->>>>>>> ad1301c9
     type recordi = record[a -> option (list (int)) , b -> list (int)]
     const none_a = record[a -> NONE() , b -> CONS(42 , LIST_EMPTY())]
     const some_a = record[a -> SOME(CONS(1 , CONS(2 , CONS(3 , CONS(4 , LIST_EMPTY()))))) , b -> CONS(42 , LIST_EMPTY())]
     const a_empty_b_not = record[a -> SOME(LIST_EMPTY()) , b -> CONS(111 , LIST_EMPTY())]
     const b_empty_a_not = record[a -> SOME(CONS(222 , LIST_EMPTY())) , b -> LIST_EMPTY()]
-<<<<<<< HEAD
-    const t13 = lambda (x) return lambda (y) return let gen#192 = ( x , y ) in
-     match gen#192 with
-      | ( tuple_proj#193 , tuple_proj#194 ) ->
-       match tuple_proj#193 with
-        | record[a -> record_proj#199 , b -> gen#6] ->
-         match record_proj#199 with
-          | Some ctor_proj#221 ->
-             match tuple_proj#194 with
-              | record[a -> record_proj#205 , b -> record_proj#206] ->
-               match record_proj#205 with
-                | None ctor_proj#218 ->
-                  INT(SIZE(ctor_proj#221))
-                | Some ctor_proj#209 ->
-                   match ctor_proj#209 with
-                    | Cons ctor_proj#210 ->
-                       match ctor_proj#210 with
-=======
-    const t13 = lambda (x) return lambda (y) return let #180 = ( x , y ) in
-     match #180 with
+    const t13 = lambda (x) return lambda (y) return let gen#180 = ( x , y ) in
+     match gen#180 with
       | ( tuple_proj#181 , tuple_proj#182 ) ->
        match tuple_proj#181 with
-        | record[a -> record_proj#187 , b -> #8] ->
+        | record[a -> record_proj#187 , b -> gen#8] ->
          match record_proj#187 with
           | Some ctor_proj#209 ->
              match tuple_proj#182 with
@@ -913,7 +673,6 @@
                    match ctor_proj#197 with
                     | Cons ctor_proj#198 ->
                        match ctor_proj#198 with
->>>>>>> ad1301c9
                         | ( hd , _tl ) ->
                          match record_proj#194 with
                           | Cons ctor_proj#201 ->
@@ -928,13 +687,7 @@
                            match ctor_proj#203 with
                             | ( hd , _tl ) ->
                             hd
-<<<<<<< HEAD
-          | None unit_proj#219 ->
-             match tuple_proj#194 with
-              | record[a -> gen#8 , b -> gen#7] ->
-=======
           | None unit_proj#207 ->
              match tuple_proj#182 with
-              | record[a -> #10 , b -> #9] ->
->>>>>>> ad1301c9
+              | record[a -> gen#10 , b -> gen#9] ->
               NEG(1) |}]