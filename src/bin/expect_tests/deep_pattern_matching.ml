open Cli_expect

let bad_test s = (bad_test "")^"/deep_pattern_matching/"^s
let good_test s = (test "")^"/deep_pattern_matching/"^s

(* Negatives *)

(* testing that subtitution is stoping on resursive definitions *)
let%expect_test _ =
  run_ligo_bad [ "print" ; "ast-typed" ; (bad_test "pm_fail17.mligo") ] ;
  [%expect{|
    File "../../test/contracts/negative//deep_pattern_matching/pm_fail17.mligo", line 15, characters 42-43:
     14 |     (* testing that subtitution is stoping on resursive definitions *)
     15 |     let rec a (b : int) : int =let x = fo a in b + 1 in
     16 |     (a 1) + (fo b)

    Invalid type(s)
    Cannot unify "int -> int" with "optioni". |}]

(* wrong type on constructor argument pattern *)
let%expect_test _ =
  run_ligo_bad [ "print" ; "ast-typed" ; (bad_test "pm_fail16.mligo") ] ;
  [%expect{|
    File "../../test/contracts/negative//deep_pattern_matching/pm_fail16.mligo", line 6, characters 4-25:
      5 |   match action with
      6 |   | {one = _ ; three = _} -> 0

<<<<<<< HEAD
    Pattern not of the expected type parameter. |}]
=======
    Pattern not of the expected type "parameter". |}]
>>>>>>> 9167107f

(* wrong type on constructor argument pattern *)
let%expect_test _ =
  run_ligo_bad [ "print" ; "ast-typed" ; (bad_test "pm_fail15.mligo"); "--no-colour" ] ;
  [%expect{|
    File "../../test/contracts/negative//deep_pattern_matching/pm_fail15.mligo", line 7, character 2 to line 9, character 25:
      6 | let main (action : parameter) : int =
      7 |   match action with
      8 |   | Increment (n, m) -> 0
      9 |   | Reset            -> 0

    Invalid type(s)
<<<<<<< HEAD
    Cannot unify ( ^a * ^b ) with ( int * int * int ).
=======
    Cannot unify "( ^gen#541 * ^gen#542 )" with "( int * int * int )".

>>>>>>> 9167107f
    Difference between the types:
    - ^a
    + int
    - ^b
    + int
    + int
    Hint: ^a, ^b represent placeholder type(s). |}]

(* wrong unit pattern in a let destructuring *)
let%expect_test _ =
  run_ligo_bad [ "print" ; "ast-typed" ; (bad_test "pm_fail14.mligo") ] ;
  [%expect{|
    File "../../test/contracts/negative//deep_pattern_matching/pm_fail14.mligo", line 2, characters 11-14:
      1 | let main (_ : unit * unit) : operation list * unit =
      2 |   let () = 42n in
      3 |   (([] : operation list), ())

    Invalid type(s).
    Expected "unit", but got: "nat". |}]


(* Trying to match on values *)
let%expect_test _ =
  run_ligo_bad [ "print" ; "ast-typed" ; (bad_test "pm_fail10.mligo") ] ;
  [%expect{|
    File "../../test/contracts/negative//deep_pattern_matching/pm_fail10.mligo", line 5, characters 8-9:
      4 |   match x with
      5 |   | One 1 -> 2
      6 |   | Two -> 1

    Invalid pattern.
    Can't match on values. |}]

(* unbound variable *)

let%expect_test _ =
  run_ligo_bad [ "print" ; "ast-typed" ; (bad_test "pm_fail9.mligo") ] ;
  [%expect{|
    File "../../test/contracts/negative//deep_pattern_matching/pm_fail9.mligo", line 6, characters 11-12:
      5 |   | One a -> 2
      6 |   | Two -> a

    Variable "a" not found. |}]

(* wrong patterns type *)
let%expect_test _ =
  run_ligo_bad [ "print" ; "ast-typed" ; (bad_test "pm_fail1.mligo") ] ;
  [%expect{|
    File "../../test/contracts/negative//deep_pattern_matching/pm_fail1.mligo", line 5, character 2 to line 8, character 44:
      4 | let t = fun (x: myt * myt) ->
      5 |   match x with
      6 |   | Nil , {a = a ; b = b ; c = c} -> 1
      7 |   | xs  , Nil -> 2
      8 |   | Cons (a,b) , Cons (c,d) -> a + b + c + d

    Invalid type(s)
<<<<<<< HEAD
    Cannot unify record[a -> ^a , b -> ^b , c -> ^c] with sum[Cons -> ( int * int ) , Nil -> unit].
    Hint: ^a, ^b, ^c represent placeholder type(s). |}]
=======
    Cannot unify "record[a -> ^gen#542 , b -> ^gen#543 , c -> ^gen#544]" with "myt". |}]
>>>>>>> 9167107f

let%expect_test _ =
  run_ligo_bad [ "print" ; "ast-typed" ; (bad_test "pm_fail2.mligo") ] ;
  [%expect{|
    File "../../test/contracts/negative//deep_pattern_matching/pm_fail2.mligo", line 4, character 2 to line 7, character 44:
      3 | let t = fun (x: myt * myt) ->
      4 |   match x with
      5 |   | Nil , (a,b,c) -> 1
      6 |   | xs  , Nil -> 2
      7 |   | Cons (a,b) , Cons (c,d) -> a + b + c + d

    Invalid type(s)
<<<<<<< HEAD
    Cannot unify ( ^a * ^b * ^c ) with sum[Cons -> ( int * int ) , Nil -> unit].
    Hint: ^a, ^b, ^c represent placeholder type(s). |}]
=======
    Cannot unify "( ^gen#542 * ^gen#543 * ^gen#544 )" with "myt". |}]
>>>>>>> 9167107f

let%expect_test _ =
  run_ligo_bad [ "print" ; "ast-typed" ; (bad_test "pm_fail5.mligo") ] ;
  [%expect{|
    File "../../test/contracts/negative//deep_pattern_matching/pm_fail5.mligo", line 5, characters 4-15:
      4 |   match x with
      5 |   | Some_fake x -> x
      6 |   | None_fake -> 1

<<<<<<< HEAD
    Pattern not of the expected type option (int). |}]
=======
    Pattern not of the expected type "option (int)". |}]
>>>>>>> 9167107f

(* wrong body type *)

let%expect_test _ =
  run_ligo_bad [ "print" ; "ast-typed" ; (bad_test "pm_fail7.mligo") ] ;
  [%expect{|
    File "../../test/contracts/negative//deep_pattern_matching/pm_fail7.mligo", line 6, characters 9-10:
      5 |   | A -> "hey"
      6 |   | B -> 2

    Invalid type(s)
    Cannot unify "int" with "string". |}]

let%expect_test _ =
  run_ligo_bad [ "print" ; "ast-typed" ; (bad_test "pm_fail8.mligo") ] ;
  [%expect{|
    File "../../test/contracts/negative//deep_pattern_matching/pm_fail8.mligo", line 19, characters 22-31:
     18 |         f (b+1)
     19 |       | Cons (a,b) -> "invalid"
     20 |     in

    Invalid type(s)
    Cannot unify "string" with "int". |}]


(* rendundancy detected while compiling the pattern matching *)
let%expect_test _ =
  run_ligo_bad [ "print" ; "ast-typed" ; (bad_test "pm_fail3.mligo") ] ;
  [%expect{|
    File "../../test/contracts/negative//deep_pattern_matching/pm_fail3.mligo", line 4, character 2 to line 6, character 21:
      3 | let t = fun (x: myt * ( int * int * int)) ->
      4 |   match x with
      5 |   | xs , (a,b,c) -> 1
      6 |   | xs , (c,b,a) -> 2

    Error : this match case is unused. |}]

(* anomaly detected in the pattern matching self_ast_typed pass *)

let%expect_test _ =
  run_ligo_bad [ "print" ; "ast-typed" ; (bad_test "pm_fail11.mligo") ] ;
  [%expect{|
    File "../../test/contracts/negative//deep_pattern_matching/pm_fail11.mligo", line 2, character 2 to line 4, character 11:
      1 | let t12 = fun (x : int list) ->
      2 |   match x with
      3 |   | hd::(hd2::tl) -> hd + hd2
      4 |   | [] -> 0

    Error : this pattern-matching is not exhaustive.
    Here are examples of cases that are not matched:
    - _ :: [] |}]

let%expect_test _ =
  run_ligo_bad [ "print" ; "ast-typed" ; (bad_test "pm_fail12.mligo") ] ;
  [%expect{|
    File "../../test/contracts/negative//deep_pattern_matching/pm_fail12.mligo", line 4, character 2 to line 6, character 40:
      3 | let t13 = fun (x:recordi) ->
      4 |   match x with
      5 |   | { a = Some ([]) ; b = (hd::tl) } -> hd
      6 |   | { a = Some (hd::tl) ; b = [] } -> hd

    Error : this pattern-matching is not exhaustive.
    Here are examples of cases that are not matched:
    - {b = _; a = None} |}]

let%expect_test _ =
  run_ligo_bad [ "print" ; "ast-typed" ; (bad_test "pm_fail13.mligo") ] ;
  [%expect{|
    File "../../test/contracts/negative//deep_pattern_matching/pm_fail13.mligo", line 7, characters 5-14:
      6 |    | Increment n -> s +1
      7 |    | Decrement -> s -1
      8 |  in ([] : operation list), stor

<<<<<<< HEAD
    Pattern not of the expected type nat. |}]
=======
    Pattern not of the expected type "nat". |}]
>>>>>>> 9167107f

let%expect_test _ =
  run_ligo_bad [ "print" ; "ast-typed" ; (bad_test "pm_fail4.mligo") ] ;
  [%expect{|
    File "../../test/contracts/negative//deep_pattern_matching/pm_fail4.mligo", line 4, character 2 to line 6, character 18:
      3 | let t = fun (x: myt * myt) ->
      4 |   match x with
      5 |   | Nil , ys  -> 1
      6 |   | xs  , Nil -> 2

    Error : this pattern-matching is not exhaustive.
    Here are examples of cases that are not matched:
    - (Cons (_, _), Cons (_, _)) |}]

(* Positives *)

let%expect_test _ =
  run_ligo_good [ "run" ; "interpret" ; "t1 (Nil,Nil)" ; "--init-file" ; (good_test "pm_test.mligo") ] ;
  [%expect{| 1 |}]

let%expect_test _ =
  run_ligo_good [ "run" ; "interpret" ; "t1 (Nil,Cons(1,2))" ; "--init-file" ; (good_test "pm_test.mligo") ] ;
  [%expect{| 1 |}]

let%expect_test _ =
  run_ligo_good [ "run" ; "interpret" ; "t1 (Cons(1,2),Nil)" ; "--init-file" ; (good_test "pm_test.mligo") ] ;
  [%expect{| 2 |}]

let%expect_test _ =
  run_ligo_good [ "run" ; "interpret" ; "t1 (Cons(1,2),Cons(3,4))" ; "--init-file" ; (good_test "pm_test.mligo") ] ;
  [%expect{| 10 |}]

let%expect_test _ =
  run_ligo_good [ "run" ; "interpret" ; "t2 Nil Nil" ; "--init-file" ; (good_test "pm_test.mligo") ] ;
  [%expect{| 1 |}]

let%expect_test _ =
  run_ligo_good [ "run" ; "interpret" ; "t2 Nil (Cons (1,2))" ; "--init-file" ; (good_test "pm_test.mligo") ] ;
  [%expect{| 3 |}]

let%expect_test _ =
  run_ligo_good [ "run" ; "interpret" ; "t2 (Cons(1,2)) (Cons(1,2))" ; "--init-file" ; (good_test "pm_test.mligo") ] ;
  [%expect{| 6 |}]

let%expect_test _ =
  run_ligo_good [ "run" ; "interpret" ; "t2 (Cons(1,2)) Nil" ; "--init-file" ; (good_test "pm_test.mligo") ] ;
  [%expect{| 7 |}]

let%expect_test _ =
  run_ligo_good [ "run" ; "interpret" ; "t3 (One (Nil))" ; "--init-file" ; (good_test "pm_test.mligo") ] ;
  [%expect{| 1 |}]

let%expect_test _ =
  run_ligo_good [ "run" ; "interpret" ; "t3 (One (Cons(1,2)))" ; "--init-file" ; (good_test "pm_test.mligo") ] ;
  [%expect{| 3 |}]

let%expect_test _ =
  run_ligo_good [ "run" ; "interpret" ; "t3 (Two {a = 1 ; b = 2n ; c = \"tri\"})" ; "--init-file" ; (good_test "pm_test.mligo") ] ;
  [%expect{| 6 |}]

let%expect_test _ =
  run_ligo_good [ "run" ; "interpret" ; "t2_3 (Cons(1,2)) Nil (One(Nil))" ; "--init-file" ; (good_test "pm_test.mligo") ] ;
  [%expect{| 8 |}]

let%expect_test _ =
  run_ligo_good [ "run" ; "interpret" ; "t4 (One(Nil)) (One (Nil))" ; "--init-file" ; (good_test "pm_test.mligo") ] ;
  [%expect{| 1 |}]

let%expect_test _ =
  run_ligo_good [ "run" ; "interpret" ; "t4 (One(Nil)) (Two {a=1;b=2n;c=\"tri\"})" ; "--init-file" ; (good_test "pm_test.mligo") ] ;
  [%expect{| 2 |}]

let%expect_test _ =
  run_ligo_good [ "run" ; "interpret" ; "t4 (One(Cons(1,2))) (Two {a=1;b=2n;c=\"tri\"})" ; "--init-file" ; (good_test "pm_test.mligo") ] ;
  [%expect{| 3 |}]

let%expect_test _ =
  run_ligo_good [ "run" ; "interpret" ; "t4 (Two {a=0;b=0n;c=\"\"}) (Two {a=1;b=2n;c=\"tri\"})" ; "--init-file" ; (good_test "pm_test.mligo") ] ;
  [%expect{| 4 |}]

let%expect_test _ =
  run_ligo_good [ "run" ; "interpret" ; "t5 1" ; "--init-file" ; (good_test "pm_test.mligo") ] ;
  [%expect{| 1 |}]

let%expect_test _ =
  run_ligo_good [ "run" ; "interpret" ; "t6 42" ; "--init-file" ; (good_test "pm_test.mligo") ] ;
  [%expect{| 2 |}]

let%expect_test _ =
  run_ligo_good [ "run" ; "interpret" ; "t7 (Some 10)" ; "--init-file" ; (good_test "pm_test.mligo") ] ;
  [%expect{| 10 |}]

let%expect_test _ =
  run_ligo_good [ "run" ; "interpret" ; "t7 (None: int option)" ; "--init-file" ; (good_test "pm_test.mligo") ] ;
  [%expect{| 1 |}]

let%expect_test _ =
  run_ligo_good [ "run" ; "interpret" ; "t8 (Some (1,2)) 2" ; "--init-file" ; (good_test "pm_test.mligo") ] ;
  [%expect{| 3 |}]

let%expect_test _ =
  run_ligo_good [ "run" ; "interpret" ; "t8 (None:(int * int) option) 2" ; "--init-file" ; (good_test "pm_test.mligo") ] ;
  [%expect{| 2 |}]

let%expect_test _ =
  run_ligo_good [ "run" ; "interpret" ; "t9 (None:int option) (None:int option)" ; "--init-file" ; (good_test "pm_test.mligo") ] ;
  [%expect{| 1 |}]

let%expect_test _ =
  run_ligo_good [ "run" ; "interpret" ; "t9 (None:int option) (Some 1)" ; "--init-file" ; (good_test "pm_test.mligo") ] ;
  [%expect{| 1 |}]

let%expect_test _ =
  run_ligo_good [ "run" ; "interpret" ; "t9 (Some 1) (None:int option)" ; "--init-file" ; (good_test "pm_test.mligo") ] ;
  [%expect{| 2 |}]

let%expect_test _ =
  run_ligo_good [ "run" ; "interpret" ; "t9 (Some 1) (Some 2)" ; "--init-file" ; (good_test "pm_test.mligo") ] ;
  [%expect{| 3 |}]

let%expect_test _ =
  run_ligo_good [ "run" ; "interpret" ; "t10 (Consi(None:int option)) (Consi(Some 100))" ; "--init-file" ; (good_test "pm_test.mligo") ] ;
  [%expect{| 1 |}]

let%expect_test _ =
  run_ligo_good [ "run" ; "interpret" ; "t11 (Consi(None:int option)) (Consi(Some 100))" ; "--init-file" ; (good_test "pm_test.mligo") ] ;
  [%expect{| 4 |}]

let%expect_test _ =
  run_ligo_good [ "run" ; "interpret" ; "t12 ([]: int list)" ; "--init-file" ; (good_test "pm_test.mligo") ] ;
  [%expect{| 0 |}]

let%expect_test _ =
  run_ligo_good [ "run" ; "interpret" ; "t12 [1]" ; "--init-file" ; (good_test "pm_test.mligo") ] ;
  [%expect{| 1 |}]

let%expect_test _ =
  run_ligo_good [ "run" ; "interpret" ; "t12 [1;2]" ; "--init-file" ; (good_test "pm_test.mligo") ] ;
  [%expect{| 3 |}]

let%expect_test _ =
  run_ligo_good [ "run" ; "interpret" ; "t12 [1;2;3]" ; "--init-file" ; (good_test "pm_test.mligo") ] ;
  [%expect{| 6 |}]

let%expect_test _ =
  run_ligo_good [ "run" ; "interpret" ; "t12 [1;2;3;4]" ; "--init-file" ; (good_test "pm_test.mligo") ] ;
  [%expect{| -1 |}]

let%expect_test _ =
  run_ligo_good [ "run" ; "interpret" ; "t13 none_a some_a" ; "--init-file" ; (good_test "pm_test.mligo") ] ;
  [%expect{| -1 |}]

let%expect_test _ =
  run_ligo_good [ "run" ; "interpret" ; "t13 some_a a_empty_b_not" ; "--init-file" ; (good_test "pm_test.mligo") ] ;
  [%expect{| 111 |}]

let%expect_test _ =
  run_ligo_good [ "run" ; "interpret" ; "t13 some_a b_empty_a_not" ; "--init-file" ; (good_test "pm_test.mligo") ] ;
  [%expect{| 222 |}]

let%expect_test _ =
  run_ligo_good [ "run" ; "interpret" ; "t13 some_a some_a" ; "--init-file" ; (good_test "pm_test.mligo") ] ;
  [%expect{| 4 |}]

let%expect_test _ =
  run_ligo_good [ "run" ; "interpret" ; "nested_record_pm { a = 1 ; b = E }" ; "--init-file" ; (good_test "pm_test.mligo") ] ;
  [%expect{| 5 |}]

let%expect_test _ =
  run_ligo_good [ "info" ; "measure-contract" ; (good_test "nested_record_sum.mligo") ] ;
  [%expect{| 142 bytes |}]

let%expect_test _ =
  run_ligo_good [ "info" ; "measure-contract" ; (good_test "edge_case_I.mligo") ] ;
  [%expect{|
    354 bytes |}]
      
let%expect_test _ =
  run_ligo_good [ "info" ; "measure-contract" ; (good_test "edge_case_T.mligo") ] ;
  [%expect{|
    3920 bytes |}]

let%expect_test _ =
  run_ligo_bad [ "info" ; "measure-contract" ; (good_test "edge_case_V.mligo") ] ;
  [%expect{|
    File "../../test/contracts//deep_pattern_matching/edge_case_V.mligo", line 6, character 7 to line 10, character 20:
      5 | let main (p, _ : p * int) : operation list * int =
      6 |   [], (match p with
      7 |     A,A,A,_,_,_ -> 1
      8 |   | B,_,_,A,A,_ -> 2
      9 |   | _,B,_,B,_,A -> 3
     10 |   | _,_,B,_,B,B -> 4)

    Error : this pattern-matching is not exhaustive.
    Here are examples of cases that are not matched:
    - (A, A, B, _, A, _) |}]

let%expect_test _ =
  run_ligo_bad [ "info" ; "measure-contract" ; (good_test "edge_case_S.mligo") ] ;
  [%expect{|
    File "../../test/contracts//deep_pattern_matching/edge_case_S.mligo", line 6, character 7 to line 11, character 31:
      5 | let main (p, _ : p * int) : operation list * int =
      6 |   [], (match p with
      7 |     A, A, _, _, _, _, _, _ -> 1
      8 |   | _, _, A, A, _, _, _, _ -> 2
      9 |   | _, _, _, _, A, A, _, _ -> 3
     10 |   | _, _, _, _, _, _, A, A -> 4
     11 |   | A, B, A, B, A, B, A, B -> 5)

    Error : this pattern-matching is not exhaustive.
    Here are examples of cases that are not matched:
    - (B, _, B, _, B, _, B, _) |}]

let%expect_test _ =
  run_ligo_good [ "compile" ; "contract" ; (good_test "pm_ticket.mligo") ] ;
  [%expect{|
    File "../../test/contracts//deep_pattern_matching/pm_ticket.mligo", line 8, characters 28-33:
      7 |     | { myt = myt ; mynat = mynat } , None -> (([]: operation list), mynat)
      8 |     | { myt = myt ; mynat = mynat } , Some x -> (([]: operation list), x)
    :
    Warning: unused variable "mynat".
    Hint: replace it by "_mynat" to prevent this warning.

    File "../../test/contracts//deep_pattern_matching/pm_ticket.mligo", line 8, characters 14-17:
      7 |     | { myt = myt ; mynat = mynat } , None -> (([]: operation list), mynat)
      8 |     | { myt = myt ; mynat = mynat } , Some x -> (([]: operation list), x)
    :
    Warning: unused variable "myt".
    Hint: replace it by "_myt" to prevent this warning.

    File "../../test/contracts//deep_pattern_matching/pm_ticket.mligo", line 7, characters 14-17:
      6 |   match p with
      7 |     | { myt = myt ; mynat = mynat } , None -> (([]: operation list), mynat)
      8 |     | { myt = myt ; mynat = mynat } , Some x -> (([]: operation list), x)
    :
    Warning: unused variable "myt".
    Hint: replace it by "_myt" to prevent this warning.

    File "../../test/contracts//deep_pattern_matching/pm_ticket.mligo", line 5, characters 18-19:
      4 |
      5 | let main = fun (p,s: parameter * storage) ->
      6 |   match p with
    :
    Warning: unused variable "s".
    Hint: replace it by "_s" to prevent this warning.

    { parameter (pair (pair (nat %mynat) (ticket %myt int)) (option nat)) ;
      storage nat ;
      code { CAR ;
             UNPAIR ;
             CAR ;
             SWAP ;
             IF_NONE {} { SWAP ; DROP } ;
             NIL operation ;
             PAIR } } |}]<|MERGE_RESOLUTION|>--- conflicted
+++ resolved
@@ -25,11 +25,7 @@
       5 |   match action with
       6 |   | {one = _ ; three = _} -> 0
 
-<<<<<<< HEAD
     Pattern not of the expected type parameter. |}]
-=======
-    Pattern not of the expected type "parameter". |}]
->>>>>>> 9167107f
 
 (* wrong type on constructor argument pattern *)
 let%expect_test _ =
@@ -42,12 +38,7 @@
       9 |   | Reset            -> 0
 
     Invalid type(s)
-<<<<<<< HEAD
     Cannot unify ( ^a * ^b ) with ( int * int * int ).
-=======
-    Cannot unify "( ^gen#541 * ^gen#542 )" with "( int * int * int )".
-
->>>>>>> 9167107f
     Difference between the types:
     - ^a
     + int
@@ -104,12 +95,8 @@
       8 |   | Cons (a,b) , Cons (c,d) -> a + b + c + d
 
     Invalid type(s)
-<<<<<<< HEAD
     Cannot unify record[a -> ^a , b -> ^b , c -> ^c] with sum[Cons -> ( int * int ) , Nil -> unit].
     Hint: ^a, ^b, ^c represent placeholder type(s). |}]
-=======
-    Cannot unify "record[a -> ^gen#542 , b -> ^gen#543 , c -> ^gen#544]" with "myt". |}]
->>>>>>> 9167107f
 
 let%expect_test _ =
   run_ligo_bad [ "print" ; "ast-typed" ; (bad_test "pm_fail2.mligo") ] ;
@@ -122,12 +109,8 @@
       7 |   | Cons (a,b) , Cons (c,d) -> a + b + c + d
 
     Invalid type(s)
-<<<<<<< HEAD
     Cannot unify ( ^a * ^b * ^c ) with sum[Cons -> ( int * int ) , Nil -> unit].
     Hint: ^a, ^b, ^c represent placeholder type(s). |}]
-=======
-    Cannot unify "( ^gen#542 * ^gen#543 * ^gen#544 )" with "myt". |}]
->>>>>>> 9167107f
 
 let%expect_test _ =
   run_ligo_bad [ "print" ; "ast-typed" ; (bad_test "pm_fail5.mligo") ] ;
@@ -137,11 +120,7 @@
       5 |   | Some_fake x -> x
       6 |   | None_fake -> 1
 
-<<<<<<< HEAD
     Pattern not of the expected type option (int). |}]
-=======
-    Pattern not of the expected type "option (int)". |}]
->>>>>>> 9167107f
 
 (* wrong body type *)
 
@@ -215,11 +194,7 @@
       7 |    | Decrement -> s -1
       8 |  in ([] : operation list), stor
 
-<<<<<<< HEAD
     Pattern not of the expected type nat. |}]
-=======
-    Pattern not of the expected type "nat". |}]
->>>>>>> 9167107f
 
 let%expect_test _ =
   run_ligo_bad [ "print" ; "ast-typed" ; (bad_test "pm_fail4.mligo") ] ;
