--- conflicted
+++ resolved
@@ -239,7 +239,31 @@
     - test exited with value (). |}]
 let () = Sys_unix.chdir pwd
 
-<<<<<<< HEAD
+let%expect_test _ =
+  let test s = 
+    s 
+  |> String.split_lines 
+  |> List.length
+  |> (fun len -> if len > 0 then "Test passed" else "Test failed") 
+  in 
+  run_ligo_good [ "info"; "get-scope" ; "import_import/main.mligo" ; "--project-root" ; "import_import" ; "--format" ; "dev" ] ;
+  print_endline @@ test [%expect.output];
+  [%expect{|
+    Test passed |}] ;
+  run_ligo_good [ "info"; "get-scope" ; "import_include/main.mligo" ; "--project-root" ; "import_include" ; "--format" ; "dev" ] ;
+  print_endline @@ test [%expect.output];
+  [%expect{|
+    Test passed |}] ;
+  run_ligo_good [ "info"; "get-scope" ; "include_import/main.mligo" ; "--project-root" ; "include_import" ; "--format" ; "dev" ] ;
+  print_endline @@ test [%expect.output];
+  [%expect{|
+    Test passed |}] ;
+  run_ligo_good [ "info"; "get-scope" ; "include_include/main.mligo" ; "--project-root" ; "include_include" ; "--format" ; "dev" ] ;
+  print_endline @@ test [%expect.output];
+  [%expect{|
+    Test passed |}]
+
+
 (* ligo publish tests *)
 
 let ligo_bin_path = "../../../../../install/default/bin/ligo"
@@ -330,29 +354,4 @@
         package size:  195.8 kB
         unpacked size: 1.1 MB
         total files:   3 |}]
-let () = Sys_unix.chdir pwd
-=======
-let%expect_test _ =
-  let test s = 
-    s 
-  |> String.split_lines 
-  |> List.length
-  |> (fun len -> if len > 0 then "Test passed" else "Test failed") 
-  in 
-  run_ligo_good [ "info"; "get-scope" ; "import_import/main.mligo" ; "--project-root" ; "import_import" ; "--format" ; "dev" ] ;
-  print_endline @@ test [%expect.output];
-  [%expect{|
-    Test passed |}] ;
-  run_ligo_good [ "info"; "get-scope" ; "import_include/main.mligo" ; "--project-root" ; "import_include" ; "--format" ; "dev" ] ;
-  print_endline @@ test [%expect.output];
-  [%expect{|
-    Test passed |}] ;
-  run_ligo_good [ "info"; "get-scope" ; "include_import/main.mligo" ; "--project-root" ; "include_import" ; "--format" ; "dev" ] ;
-  print_endline @@ test [%expect.output];
-  [%expect{|
-    Test passed |}] ;
-  run_ligo_good [ "info"; "get-scope" ; "include_include/main.mligo" ; "--project-root" ; "include_include" ; "--format" ; "dev" ] ;
-  print_endline @@ test [%expect.output];
-  [%expect{|
-    Test passed |}] 
->>>>>>> 90ab7ae5
+let () = Sys_unix.chdir pwd