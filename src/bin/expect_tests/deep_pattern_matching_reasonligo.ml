--- conflicted
+++ resolved
@@ -63,11 +63,7 @@
 let%expect_test _ =
   run_ligo_good [ "print" ; "ast-typed" ; (bad_test "pm_test6.religo") ] ;
   [%expect{|
-<<<<<<< HEAD
-    const t = lambda (x) return let gen#2 = x in 0 |}]
-=======
     const t = lambda (x) return 0 |}]
->>>>>>> ad1301c9
 
 (* wrong body type *)
 
