--- conflicted
+++ resolved
@@ -94,18 +94,6 @@
 let%expect_test _ =
   run_ligo_good [ "print" ; "mini-c" ; contract "D.mligo" ] ;
   [%expect{|
-<<<<<<< HEAD
-let #../../test/contracts/build/A.mligo#toto#339 = L(1) in
-let #../../test/contracts/build/B.mligo#titi#589 =
-  ADD(#../../test/contracts/build/A.mligo#toto#339 , L(42)) in
-let #../../test/contracts/build/C.mligo#tata#1337 =
-  ADD(#../../test/contracts/build/A.mligo#toto#339 ,
-      #../../test/contracts/build/B.mligo#titi#589) in
-let x =
-  ADD(ADD(L(3) , #../../test/contracts/build/A.mligo#toto#339) ,
-      #../../test/contracts/build/B.mligo#titi#589) in
-let toto = ADD(L(10) , #../../test/contracts/build/A.mligo#toto#339) in
-=======
 let #../../test/contracts/build/A.mligo#toto#256 = L(1) in
 let #../../test/contracts/build/B.mligo#titi#507 =
   ADD(#../../test/contracts/build/A.mligo#toto#256 , L(42)) in
@@ -116,7 +104,6 @@
   ADD(ADD(L(3) , #../../test/contracts/build/A.mligo#toto#256) ,
       #../../test/contracts/build/B.mligo#titi#507) in
 let toto = ADD(L(10) , #../../test/contracts/build/A.mligo#toto#256) in
->>>>>>> 0c0a34f8
 L(unit) |}]
 
 let%expect_test _ =
