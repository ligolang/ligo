open Cli_expect

let contract basename =
  "../../test/contracts/build/" ^ basename

let%expect_test _ =
  run_ligo_good [ "print" ; "dependency-graph" ; contract "cycle_A.mligo" ] ;
  [%expect {|
    `-- 3 -- ../../test/contracts/build/cycle_A.mligo
        `-- 2 -- ../../test/contracts/build/cycle_B.mligo
            `-- 1 -- ../../test/contracts/build/cycle_C.mligo
                `-- 3 -- ../../test/contracts/build/cycle_A.mligo |}]

let%expect_test _ =
  run_ligo_good [ "print" ; "dependency-graph" ; contract "cycle_A.mligo"; "--format" ; "json" ] ;
  [%expect {|
    {
      "root": "../../test/contracts/build/cycle_A.mligo",
      "child": {
        "file": "../../test/contracts/build/cycle_B.mligo",
        "child": {
          "file": "../../test/contracts/build/cycle_C.mligo",
          "child": {
            "file": "../../test/contracts/build/cycle_A.mligo",
            "child": { "file": "../../test/contracts/build/cycle_B.mligo" }
          }
        }
      }
    } |}]

let%expect_test _ =
  run_ligo_good [ "print" ; "dependency-graph" ; contract "D.mligo" ] ;
  [%expect {|
    `-- 7 -- ../../test/contracts/build/D.mligo
        |-- 5 -- ../../test/contracts/build/C.mligo
        |   |-- 1 -- ../../test/contracts/build/A.mligo
        |   `-- 2 -- ../../test/contracts/build/B.mligo
        |       `-- 1 -- ../../test/contracts/build/A.mligo
        `-- 6 -- ../../test/contracts/build/E.mligo
            |-- 3 -- ../../test/contracts/build/F.mligo
            `-- 4 -- ../../test/contracts/build/G.mligo |}]

let%expect_test _ =
  run_ligo_good [ "print" ; "dependency-graph" ; contract "D.mligo"; "--format" ; "json" ] ;
  [%expect {|
    {
      "root": "../../test/contracts/build/D.mligo",
      "child": {
        "file": "../../test/contracts/build/C.mligo",
        "child": { "file": "../../test/contracts/build/A.mligo" },
        "child": {
          "file": "../../test/contracts/build/B.mligo",
          "child": { "file": "../../test/contracts/build/A.mligo" }
        }
      },
      "child": {
        "file": "../../test/contracts/build/E.mligo",
        "child": { "file": "../../test/contracts/build/F.mligo" },
        "child": { "file": "../../test/contracts/build/G.mligo" }
      }
    } |}]

let%expect_test _ =
  run_ligo_good [ "compile" ; "contract" ; contract "B.mligo" ; "-e" ; "f" ] ;
  [%expect{|
    { parameter unit ;
      storage int ;
      code { PUSH int 1 ;
             PUSH int 42 ;
             DUP 2 ;
             ADD ;
             DIG 2 ;
             CDR ;
             SWAP ;
             DUG 2 ;
             ADD ;
             ADD ;
             NIL operation ;
             PAIR } } |}]

let%expect_test _ =
  run_ligo_good [ "print" ; "ast-typed" ; contract "D.mligo" ] ;
  [%expect {|
    const toto = ADD(E.toto , C.B.A.toto)
    const fb = record[tata -> 2 , tete -> 3 , titi -> 1 , toto -> toto]
    const main =
      lambda (gen#5 : ( int * int )) return  match gen#5 with
                                              | ( p , s ) ->
                                              let s = ADD(ADD(p , s) ,
                                              toto) in ( LIST_EMPTY() , s ) |}]

let%expect_test _ =
  run_ligo_good [ "print" ; "mini-c" ; contract "D.mligo" ] ;
  [%expect{|
<<<<<<< HEAD
let #../../test/contracts/build/A.mligo#Tezos#balance#12 =
  BALANCE()[@inline] in
let #../../test/contracts/build/A.mligo#Tezos#amount#13 =
  AMOUNT()[@inline] in
let #../../test/contracts/build/A.mligo#Tezos#now#14 = NOW()[@inline] in
let #../../test/contracts/build/A.mligo#Tezos#sender#15 =
  SENDER()[@inline] in
let #../../test/contracts/build/A.mligo#Tezos#source#16 =
  SOURCE()[@inline] in
let #../../test/contracts/build/A.mligo#Tezos#level#17 = LEVEL()[@inline] in
let #../../test/contracts/build/A.mligo#Tezos#self_address#18 =
  SELF_ADDRESS()[@inline] in
let #../../test/contracts/build/A.mligo#Tezos#chain_id#19 =
  CHAIN_ID()[@inline] in
let #../../test/contracts/build/A.mligo#Tezos#total_voting_power#20 =
  TOTAL_VOTING_POWER()[@inline] in
let #../../test/contracts/build/A.mligo#Tezos#voting_power#21 =
  fun kh -> (VOTING_POWER(kh))[@inline] in
let #../../test/contracts/build/A.mligo#Tezos#implicit_account#23 =
  fun kh -> (IMPLICIT_ACCOUNT(kh))[@inline] in
let #../../test/contracts/build/A.mligo#Tezos#pairing_check#29 =
  fun l -> (PAIRING_CHECK(l))[@inline] in
let #../../test/contracts/build/A.mligo#Tezos#open_chest#30 =
  fun ck -> (fun c -> (fun n -> (OPEN_CHEST(ck , c , n))))[@inline] in
let #../../test/contracts/build/A.mligo#Tezos#set_delegate#34 =
  fun o -> (SET_DELEGATE(o))[@inline] in
let #../../test/contracts/build/A.mligo#Bitwise#xor#35 =
  fun l -> (fun r -> (XOR(l , r)))[@inline] in
let #../../test/contracts/build/A.mligo#Bitwise#shift_left#36 =
  fun l -> (fun r -> (LSL(l , r)))[@inline] in
let #../../test/contracts/build/A.mligo#Bitwise#shift_right#37 =
  fun l -> (fun r -> (LSR(l , r)))[@inline] in
let #../../test/contracts/build/A.mligo#String#concat#78 =
  fun b1 -> (fun b2 -> (CONCAT(b1 , b2)))[@inline] in
let #../../test/contracts/build/A.mligo#String#sub#79 =
  fun s -> (fun l -> (fun b -> (SLICE(s , l , b))))[@inline] in
let #../../test/contracts/build/A.mligo#String#length#80 =
  fun b -> (SIZE(b))[@inline] in
let #../../test/contracts/build/A.mligo#Bytes#concat#83 =
  fun b1 -> (fun b2 -> (CONCAT(b1 , b2)))[@inline] in
let #../../test/contracts/build/A.mligo#Bytes#sub#84 =
  fun s -> (fun l -> (fun b -> (SLICE(s , l , b))))[@inline] in
let #../../test/contracts/build/A.mligo#Bytes#length#87 =
  fun b -> (SIZE(b))[@inline] in
let #../../test/contracts/build/A.mligo#Crypto#blake2b#88 =
  fun b -> (BLAKE2b(b))[@inline] in
let #../../test/contracts/build/A.mligo#Crypto#sha256#89 =
  fun b -> (SHA256(b))[@inline] in
let #../../test/contracts/build/A.mligo#Crypto#sha512#90 =
  fun b -> (SHA512(b))[@inline] in
let #../../test/contracts/build/A.mligo#Crypto#sha3#91 =
  fun b -> (SHA3(b))[@inline] in
let #../../test/contracts/build/A.mligo#Crypto#keccak#92 =
  fun b -> (KECCAK(b))[@inline] in
let #../../test/contracts/build/A.mligo#Crypto#hash_key#93 =
  fun k -> (HASH_KEY(k))[@inline] in
let #../../test/contracts/build/A.mligo#Crypto#check#94 =
  fun k -> (fun s -> (fun b -> (CHECK_SIGNATURE(k , s , b))))[@inline] in
let #../../test/contracts/build/A.mligo#assert#95 =
  fun b -> (ASSERTION(b))[@inline] in
let #../../test/contracts/build/A.mligo#assert_with_error#96 =
  fun b -> (fun s -> (ASSERTION_WITH_ERROR(b , s)))[@inline] in
let #../../test/contracts/build/A.mligo#abs#101 =
  fun i -> (ABS(i))[@inline] in
let #../../test/contracts/build/A.mligo#is_nat#102 =
  fun i -> (IS_NAT(i))[@inline] in
let #../../test/contracts/build/A.mligo#true#103 = TRUE()[@inline] in
let #../../test/contracts/build/A.mligo#false#104 = FALSE()[@inline] in
let #../../test/contracts/build/A.mligo#unit#105 = UNIT()[@inline] in
let poly_#../../test/contracts/build/A.mligo#Test#failwith_4237 =
  fun v -> (FAILWITH(v))[@inline] in
let poly_#../../test/contracts/build/A.mligo#Test#failwith_4236 =
  fun v -> (FAILWITH(v))[@inline] in
let poly_#../../test/contracts/build/A.mligo#Test#failwith_4235 =
  fun v -> (FAILWITH(v))[@inline] in
let poly_#../../test/contracts/build/A.mligo#Test#failwith_4234 =
  fun v -> (FAILWITH(v))[@inline] in
let poly_#../../test/contracts/build/A.mligo#Test#failwith_4233 =
  fun v -> (FAILWITH(v))[@inline] in
let poly_#../../test/contracts/build/A.mligo#Test#failwith_4232 =
  fun v -> (FAILWITH(v))[@inline] in
let poly_#../../test/contracts/build/A.mligo#Test#failwith_4231 =
  fun v -> (FAILWITH(v))[@inline] in
let poly_#../../test/contracts/build/A.mligo#Test#failwith_4230 =
  fun v -> (FAILWITH(v))[@inline] in
let poly_#../../test/contracts/build/A.mligo#Test#failwith_4229 =
  fun v -> (FAILWITH(v))[@inline] in
let poly_#../../test/contracts/build/A.mligo#Test#failwith_4228 =
  fun v -> (FAILWITH(v))[@inline] in
let poly_#../../test/contracts/build/A.mligo#Test#failwith_4227 =
  fun v -> (FAILWITH(v))[@inline] in
let poly_#../../test/contracts/build/A.mligo#Test#failwith_4226 =
  fun v -> (FAILWITH(v))[@inline] in
let #../../test/contracts/build/A.mligo#Test#originate_from_file#111 =
  fun _fn ->
  (fun _e ->
   (fun _v ->
    (fun _s ->
     (fun _t ->
      ((poly_#../../test/contracts/build/A.mligo#Test#failwith_4237)@(
       L("TEST MODE")))))))[@inline] in
let #../../test/contracts/build/A.mligo#Test#set_source#113 =
  fun _a ->
  ((poly_#../../test/contracts/build/A.mligo#Test#failwith_4226)@(L("TEST MODE")))[@inline] in
let #../../test/contracts/build/A.mligo#Test#set_baker#114 =
  fun _a ->
  ((poly_#../../test/contracts/build/A.mligo#Test#failwith_4226)@(L("TEST MODE")))[@inline] in
let #../../test/contracts/build/A.mligo#Test#transfer#115 =
  fun _a ->
  (fun _s ->
   (fun _t ->
    ((poly_#../../test/contracts/build/A.mligo#Test#failwith_4226)@(L("TEST MODE")))))[@inline] in
let #../../test/contracts/build/A.mligo#Test#transfer_exn#116 =
  fun _a ->
  (fun _s ->
   (fun _t ->
    ((poly_#../../test/contracts/build/A.mligo#Test#failwith_4234)@(L("TEST MODE")))))[@inline] in
let #../../test/contracts/build/A.mligo#Test#get_storage_of_address#120 =
  fun _a ->
  ((poly_#../../test/contracts/build/A.mligo#Test#failwith_4226)@(L("TEST MODE")))[@inline] in
let #../../test/contracts/build/A.mligo#Test#get_balance#121 =
  fun _a ->
  ((poly_#../../test/contracts/build/A.mligo#Test#failwith_4236)@(L("TEST MODE")))[@inline] in
let #../../test/contracts/build/A.mligo#Test#michelson_equal#122 =
  fun _m1 ->
  (fun _m2 ->
   ((poly_#../../test/contracts/build/A.mligo#Test#failwith_4235)@(L("TEST MODE"))))[@inline] in
let #../../test/contracts/build/A.mligo#Test#reset_state#124 =
  fun _n ->
  (fun _l ->
   ((poly_#../../test/contracts/build/A.mligo#Test#failwith_4226)@(L("TEST MODE"))))[@inline] in
let #../../test/contracts/build/A.mligo#Test#get_voting_power#125 =
  fun _kh ->
  ((poly_#../../test/contracts/build/A.mligo#Test#failwith_4234)@(L("TEST MODE")))[@inline] in
let #../../test/contracts/build/A.mligo#Test#get_total_voting_power#126 =
  (poly_#../../test/contracts/build/A.mligo#Test#failwith_4234)@(L("TEST MODE"))[@inline] in
let #../../test/contracts/build/A.mligo#Test#nth_bootstrap_contract#128 =
  fun _i ->
  ((poly_#../../test/contracts/build/A.mligo#Test#failwith_4233)@(L("TEST MODE")))[@inline] in
let #../../test/contracts/build/A.mligo#Test#nth_bootstrap_account#129 =
  fun _i ->
  ((poly_#../../test/contracts/build/A.mligo#Test#failwith_4233)@(L("TEST MODE")))[@inline] in
let #../../test/contracts/build/A.mligo#Test#last_originations#131 =
  fun _u ->
  ((poly_#../../test/contracts/build/A.mligo#Test#failwith_4232)@(L("TEST MODE")))[@inline] in
let #../../test/contracts/build/A.mligo#Test#save_mutation#134 =
  fun _s ->
  (fun _m ->
   ((poly_#../../test/contracts/build/A.mligo#Test#failwith_4231)@(L("TEST MODE"))))[@inline] in
let #../../test/contracts/build/A.mligo#Test#add_account#141 =
  fun _s ->
  (fun _k ->
   ((poly_#../../test/contracts/build/A.mligo#Test#failwith_4226)@(L("TEST MODE"))))[@inline] in
let #../../test/contracts/build/A.mligo#Test#new_account#142 =
  fun _u ->
  ((poly_#../../test/contracts/build/A.mligo#Test#failwith_4230)@(L("TEST MODE")))[@inline] in
let #../../test/contracts/build/A.mligo#Test#baker_account#143 =
  fun _p ->
  (fun _o ->
   ((poly_#../../test/contracts/build/A.mligo#Test#failwith_4226)@(L("TEST MODE"))))[@inline] in
let #../../test/contracts/build/A.mligo#Test#bake_until_n_cycle_end#144 =
  fun _n ->
  ((poly_#../../test/contracts/build/A.mligo#Test#failwith_4226)@(L("TEST MODE")))[@inline] in
let #../../test/contracts/build/A.mligo#Test#register_delegate#145 =
  fun _kh ->
  ((poly_#../../test/contracts/build/A.mligo#Test#failwith_4226)@(L("TEST MODE")))[@inline] in
let #../../test/contracts/build/A.mligo#Test#register_constant#146 =
  fun _m ->
  ((poly_#../../test/contracts/build/A.mligo#Test#failwith_4229)@(L("TEST MODE")))[@inline] in
let #../../test/contracts/build/A.mligo#Test#create_chest#151 =
  fun _b ->
  (fun _n ->
   ((poly_#../../test/contracts/build/A.mligo#Test#failwith_4228)@(L("TEST MODE"))))[@inline] in
let #../../test/contracts/build/A.mligo#Test#create_chest_key#152 =
  fun _c ->
  (fun _n ->
   ((poly_#../../test/contracts/build/A.mligo#Test#failwith_4227)@(L("TEST MODE"))))[@inline] in
let #../../test/contracts/build/A.mligo#Test#constant_to_michelson_program#153 =
  fun _s ->
  ((poly_#../../test/contracts/build/A.mligo#Test#failwith_4226)@(L("TEST MODE")))[@inline] in
let #../../test/contracts/build/A.mligo#Test#restore_context#154 =
  fun _u ->
  ((poly_#../../test/contracts/build/A.mligo#Test#failwith_4226)@(L("TEST_POP_CONTEXT")))[@inline] in
let #../../test/contracts/build/A.mligo#Test#save_context#155 =
  fun _u ->
  ((poly_#../../test/contracts/build/A.mligo#Test#failwith_4226)@(L("TEST_PUSH_CONTEXT")))[@inline] in
let #../../test/contracts/build/A.mligo#toto#156 = L(1) in
let #../../test/contracts/build/B.mligo#Tezos#balance#160 =
  BALANCE()[@inline] in
let #../../test/contracts/build/B.mligo#Tezos#amount#161 =
  AMOUNT()[@inline] in
let #../../test/contracts/build/B.mligo#Tezos#now#162 = NOW()[@inline] in
let #../../test/contracts/build/B.mligo#Tezos#sender#163 =
  SENDER()[@inline] in
let #../../test/contracts/build/B.mligo#Tezos#source#164 =
  SOURCE()[@inline] in
let #../../test/contracts/build/B.mligo#Tezos#level#165 = LEVEL()[@inline] in
let #../../test/contracts/build/B.mligo#Tezos#self_address#166 =
  SELF_ADDRESS()[@inline] in
let #../../test/contracts/build/B.mligo#Tezos#chain_id#167 =
  CHAIN_ID()[@inline] in
let #../../test/contracts/build/B.mligo#Tezos#total_voting_power#168 =
  TOTAL_VOTING_POWER()[@inline] in
let #../../test/contracts/build/B.mligo#Tezos#voting_power#169 =
  fun kh -> (VOTING_POWER(kh))[@inline] in
let #../../test/contracts/build/B.mligo#Tezos#implicit_account#171 =
  fun kh -> (IMPLICIT_ACCOUNT(kh))[@inline] in
let #../../test/contracts/build/B.mligo#Tezos#pairing_check#177 =
  fun l -> (PAIRING_CHECK(l))[@inline] in
let #../../test/contracts/build/B.mligo#Tezos#open_chest#178 =
  fun ck -> (fun c -> (fun n -> (OPEN_CHEST(ck , c , n))))[@inline] in
let #../../test/contracts/build/B.mligo#Tezos#set_delegate#182 =
  fun o -> (SET_DELEGATE(o))[@inline] in
let #../../test/contracts/build/B.mligo#Bitwise#xor#183 =
  fun l -> (fun r -> (XOR(l , r)))[@inline] in
let #../../test/contracts/build/B.mligo#Bitwise#shift_left#184 =
  fun l -> (fun r -> (LSL(l , r)))[@inline] in
let #../../test/contracts/build/B.mligo#Bitwise#shift_right#185 =
  fun l -> (fun r -> (LSR(l , r)))[@inline] in
let #../../test/contracts/build/B.mligo#String#concat#226 =
  fun b1 -> (fun b2 -> (CONCAT(b1 , b2)))[@inline] in
let #../../test/contracts/build/B.mligo#String#sub#227 =
  fun s -> (fun l -> (fun b -> (SLICE(s , l , b))))[@inline] in
let #../../test/contracts/build/B.mligo#String#length#228 =
  fun b -> (SIZE(b))[@inline] in
let #../../test/contracts/build/B.mligo#Bytes#concat#231 =
  fun b1 -> (fun b2 -> (CONCAT(b1 , b2)))[@inline] in
let #../../test/contracts/build/B.mligo#Bytes#sub#232 =
  fun s -> (fun l -> (fun b -> (SLICE(s , l , b))))[@inline] in
let #../../test/contracts/build/B.mligo#Bytes#length#235 =
  fun b -> (SIZE(b))[@inline] in
let #../../test/contracts/build/B.mligo#Crypto#blake2b#236 =
  fun b -> (BLAKE2b(b))[@inline] in
let #../../test/contracts/build/B.mligo#Crypto#sha256#237 =
  fun b -> (SHA256(b))[@inline] in
let #../../test/contracts/build/B.mligo#Crypto#sha512#238 =
  fun b -> (SHA512(b))[@inline] in
let #../../test/contracts/build/B.mligo#Crypto#sha3#239 =
  fun b -> (SHA3(b))[@inline] in
let #../../test/contracts/build/B.mligo#Crypto#keccak#240 =
  fun b -> (KECCAK(b))[@inline] in
let #../../test/contracts/build/B.mligo#Crypto#hash_key#241 =
  fun k -> (HASH_KEY(k))[@inline] in
let #../../test/contracts/build/B.mligo#Crypto#check#242 =
  fun k -> (fun s -> (fun b -> (CHECK_SIGNATURE(k , s , b))))[@inline] in
let #../../test/contracts/build/B.mligo#assert#243 =
  fun b -> (ASSERTION(b))[@inline] in
let #../../test/contracts/build/B.mligo#assert_with_error#244 =
  fun b -> (fun s -> (ASSERTION_WITH_ERROR(b , s)))[@inline] in
let #../../test/contracts/build/B.mligo#abs#249 =
  fun i -> (ABS(i))[@inline] in
let #../../test/contracts/build/B.mligo#is_nat#250 =
  fun i -> (IS_NAT(i))[@inline] in
let #../../test/contracts/build/B.mligo#true#251 = TRUE()[@inline] in
let #../../test/contracts/build/B.mligo#false#252 = FALSE()[@inline] in
let #../../test/contracts/build/B.mligo#unit#253 = UNIT()[@inline] in
let poly_#../../test/contracts/build/B.mligo#Test#failwith_4225 =
  fun v -> (FAILWITH(v))[@inline] in
let poly_#../../test/contracts/build/B.mligo#Test#failwith_4224 =
  fun v -> (FAILWITH(v))[@inline] in
let poly_#../../test/contracts/build/B.mligo#Test#failwith_4223 =
  fun v -> (FAILWITH(v))[@inline] in
let poly_#../../test/contracts/build/B.mligo#Test#failwith_4222 =
  fun v -> (FAILWITH(v))[@inline] in
let poly_#../../test/contracts/build/B.mligo#Test#failwith_4221 =
  fun v -> (FAILWITH(v))[@inline] in
let poly_#../../test/contracts/build/B.mligo#Test#failwith_4220 =
  fun v -> (FAILWITH(v))[@inline] in
let poly_#../../test/contracts/build/B.mligo#Test#failwith_4219 =
  fun v -> (FAILWITH(v))[@inline] in
let poly_#../../test/contracts/build/B.mligo#Test#failwith_4218 =
  fun v -> (FAILWITH(v))[@inline] in
let poly_#../../test/contracts/build/B.mligo#Test#failwith_4217 =
  fun v -> (FAILWITH(v))[@inline] in
let poly_#../../test/contracts/build/B.mligo#Test#failwith_4216 =
  fun v -> (FAILWITH(v))[@inline] in
let poly_#../../test/contracts/build/B.mligo#Test#failwith_4215 =
  fun v -> (FAILWITH(v))[@inline] in
let poly_#../../test/contracts/build/B.mligo#Test#failwith_4214 =
  fun v -> (FAILWITH(v))[@inline] in
let #../../test/contracts/build/B.mligo#Test#originate_from_file#259 =
  fun _fn ->
  (fun _e ->
   (fun _v ->
    (fun _s ->
     (fun _t ->
      ((poly_#../../test/contracts/build/B.mligo#Test#failwith_4225)@(
       L("TEST MODE")))))))[@inline] in
let #../../test/contracts/build/B.mligo#Test#set_source#261 =
  fun _a ->
  ((poly_#../../test/contracts/build/B.mligo#Test#failwith_4214)@(L("TEST MODE")))[@inline] in
let #../../test/contracts/build/B.mligo#Test#set_baker#262 =
  fun _a ->
  ((poly_#../../test/contracts/build/B.mligo#Test#failwith_4214)@(L("TEST MODE")))[@inline] in
let #../../test/contracts/build/B.mligo#Test#transfer#263 =
  fun _a ->
  (fun _s ->
   (fun _t ->
    ((poly_#../../test/contracts/build/B.mligo#Test#failwith_4214)@(L("TEST MODE")))))[@inline] in
let #../../test/contracts/build/B.mligo#Test#transfer_exn#264 =
  fun _a ->
  (fun _s ->
   (fun _t ->
    ((poly_#../../test/contracts/build/B.mligo#Test#failwith_4222)@(L("TEST MODE")))))[@inline] in
let #../../test/contracts/build/B.mligo#Test#get_storage_of_address#268 =
  fun _a ->
  ((poly_#../../test/contracts/build/B.mligo#Test#failwith_4214)@(L("TEST MODE")))[@inline] in
let #../../test/contracts/build/B.mligo#Test#get_balance#269 =
  fun _a ->
  ((poly_#../../test/contracts/build/B.mligo#Test#failwith_4224)@(L("TEST MODE")))[@inline] in
let #../../test/contracts/build/B.mligo#Test#michelson_equal#270 =
  fun _m1 ->
  (fun _m2 ->
   ((poly_#../../test/contracts/build/B.mligo#Test#failwith_4223)@(L("TEST MODE"))))[@inline] in
let #../../test/contracts/build/B.mligo#Test#reset_state#272 =
  fun _n ->
  (fun _l ->
   ((poly_#../../test/contracts/build/B.mligo#Test#failwith_4214)@(L("TEST MODE"))))[@inline] in
let #../../test/contracts/build/B.mligo#Test#get_voting_power#273 =
  fun _kh ->
  ((poly_#../../test/contracts/build/B.mligo#Test#failwith_4222)@(L("TEST MODE")))[@inline] in
let #../../test/contracts/build/B.mligo#Test#get_total_voting_power#274 =
  (poly_#../../test/contracts/build/B.mligo#Test#failwith_4222)@(L("TEST MODE"))[@inline] in
let #../../test/contracts/build/B.mligo#Test#nth_bootstrap_contract#276 =
  fun _i ->
  ((poly_#../../test/contracts/build/B.mligo#Test#failwith_4221)@(L("TEST MODE")))[@inline] in
let #../../test/contracts/build/B.mligo#Test#nth_bootstrap_account#277 =
  fun _i ->
  ((poly_#../../test/contracts/build/B.mligo#Test#failwith_4221)@(L("TEST MODE")))[@inline] in
let #../../test/contracts/build/B.mligo#Test#last_originations#279 =
  fun _u ->
  ((poly_#../../test/contracts/build/B.mligo#Test#failwith_4220)@(L("TEST MODE")))[@inline] in
let #../../test/contracts/build/B.mligo#Test#save_mutation#282 =
  fun _s ->
  (fun _m ->
   ((poly_#../../test/contracts/build/B.mligo#Test#failwith_4219)@(L("TEST MODE"))))[@inline] in
let #../../test/contracts/build/B.mligo#Test#add_account#289 =
  fun _s ->
  (fun _k ->
   ((poly_#../../test/contracts/build/B.mligo#Test#failwith_4214)@(L("TEST MODE"))))[@inline] in
let #../../test/contracts/build/B.mligo#Test#new_account#290 =
  fun _u ->
  ((poly_#../../test/contracts/build/B.mligo#Test#failwith_4218)@(L("TEST MODE")))[@inline] in
let #../../test/contracts/build/B.mligo#Test#baker_account#291 =
  fun _p ->
  (fun _o ->
   ((poly_#../../test/contracts/build/B.mligo#Test#failwith_4214)@(L("TEST MODE"))))[@inline] in
let #../../test/contracts/build/B.mligo#Test#bake_until_n_cycle_end#292 =
  fun _n ->
  ((poly_#../../test/contracts/build/B.mligo#Test#failwith_4214)@(L("TEST MODE")))[@inline] in
let #../../test/contracts/build/B.mligo#Test#register_delegate#293 =
  fun _kh ->
  ((poly_#../../test/contracts/build/B.mligo#Test#failwith_4214)@(L("TEST MODE")))[@inline] in
let #../../test/contracts/build/B.mligo#Test#register_constant#294 =
  fun _m ->
  ((poly_#../../test/contracts/build/B.mligo#Test#failwith_4217)@(L("TEST MODE")))[@inline] in
let #../../test/contracts/build/B.mligo#Test#create_chest#299 =
  fun _b ->
  (fun _n ->
   ((poly_#../../test/contracts/build/B.mligo#Test#failwith_4216)@(L("TEST MODE"))))[@inline] in
let #../../test/contracts/build/B.mligo#Test#create_chest_key#300 =
  fun _c ->
  (fun _n ->
   ((poly_#../../test/contracts/build/B.mligo#Test#failwith_4215)@(L("TEST MODE"))))[@inline] in
let #../../test/contracts/build/B.mligo#Test#constant_to_michelson_program#301 =
  fun _s ->
  ((poly_#../../test/contracts/build/B.mligo#Test#failwith_4214)@(L("TEST MODE")))[@inline] in
let #../../test/contracts/build/B.mligo#Test#restore_context#302 =
  fun _u ->
  ((poly_#../../test/contracts/build/B.mligo#Test#failwith_4214)@(L("TEST_POP_CONTEXT")))[@inline] in
let #../../test/contracts/build/B.mligo#Test#save_context#303 =
  fun _u ->
  ((poly_#../../test/contracts/build/B.mligo#Test#failwith_4214)@(L("TEST_PUSH_CONTEXT")))[@inline] in
let #../../test/contracts/build/B.mligo#toto#304 = L(32) in
let #../../test/contracts/build/B.mligo#titi#305 =
  ADD(#../../test/contracts/build/A.mligo#toto#156 , L(42)) in
let #../../test/contracts/build/B.mligo#f#306 =
  fun gen#2 ->
  (let (gen#1034, gen#1035) = gen#2 in
   let gen#3 = gen#1034 in
   let x = gen#1035 in
   let x =
     ADD(ADD(x , #../../test/contracts/build/A.mligo#toto#156) ,
         #../../test/contracts/build/B.mligo#titi#305) in
   PAIR(LIST_EMPTY() , x)) in
let #../../test/contracts/build/F.mligo#Tezos#balance#310 =
  BALANCE()[@inline] in
let #../../test/contracts/build/F.mligo#Tezos#amount#311 =
  AMOUNT()[@inline] in
let #../../test/contracts/build/F.mligo#Tezos#now#312 = NOW()[@inline] in
let #../../test/contracts/build/F.mligo#Tezos#sender#313 =
  SENDER()[@inline] in
let #../../test/contracts/build/F.mligo#Tezos#source#314 =
  SOURCE()[@inline] in
let #../../test/contracts/build/F.mligo#Tezos#level#315 = LEVEL()[@inline] in
let #../../test/contracts/build/F.mligo#Tezos#self_address#316 =
  SELF_ADDRESS()[@inline] in
let #../../test/contracts/build/F.mligo#Tezos#chain_id#317 =
  CHAIN_ID()[@inline] in
let #../../test/contracts/build/F.mligo#Tezos#total_voting_power#318 =
  TOTAL_VOTING_POWER()[@inline] in
let #../../test/contracts/build/F.mligo#Tezos#voting_power#319 =
  fun kh -> (VOTING_POWER(kh))[@inline] in
let #../../test/contracts/build/F.mligo#Tezos#implicit_account#321 =
  fun kh -> (IMPLICIT_ACCOUNT(kh))[@inline] in
let #../../test/contracts/build/F.mligo#Tezos#pairing_check#327 =
  fun l -> (PAIRING_CHECK(l))[@inline] in
let #../../test/contracts/build/F.mligo#Tezos#open_chest#328 =
  fun ck -> (fun c -> (fun n -> (OPEN_CHEST(ck , c , n))))[@inline] in
let #../../test/contracts/build/F.mligo#Tezos#set_delegate#332 =
  fun o -> (SET_DELEGATE(o))[@inline] in
let #../../test/contracts/build/F.mligo#Bitwise#xor#333 =
  fun l -> (fun r -> (XOR(l , r)))[@inline] in
let #../../test/contracts/build/F.mligo#Bitwise#shift_left#334 =
  fun l -> (fun r -> (LSL(l , r)))[@inline] in
let #../../test/contracts/build/F.mligo#Bitwise#shift_right#335 =
  fun l -> (fun r -> (LSR(l , r)))[@inline] in
let #../../test/contracts/build/F.mligo#String#concat#376 =
  fun b1 -> (fun b2 -> (CONCAT(b1 , b2)))[@inline] in
let #../../test/contracts/build/F.mligo#String#sub#377 =
  fun s -> (fun l -> (fun b -> (SLICE(s , l , b))))[@inline] in
let #../../test/contracts/build/F.mligo#String#length#378 =
  fun b -> (SIZE(b))[@inline] in
let #../../test/contracts/build/F.mligo#Bytes#concat#381 =
  fun b1 -> (fun b2 -> (CONCAT(b1 , b2)))[@inline] in
let #../../test/contracts/build/F.mligo#Bytes#sub#382 =
  fun s -> (fun l -> (fun b -> (SLICE(s , l , b))))[@inline] in
let #../../test/contracts/build/F.mligo#Bytes#length#385 =
  fun b -> (SIZE(b))[@inline] in
let #../../test/contracts/build/F.mligo#Crypto#blake2b#386 =
  fun b -> (BLAKE2b(b))[@inline] in
let #../../test/contracts/build/F.mligo#Crypto#sha256#387 =
  fun b -> (SHA256(b))[@inline] in
let #../../test/contracts/build/F.mligo#Crypto#sha512#388 =
  fun b -> (SHA512(b))[@inline] in
let #../../test/contracts/build/F.mligo#Crypto#sha3#389 =
  fun b -> (SHA3(b))[@inline] in
let #../../test/contracts/build/F.mligo#Crypto#keccak#390 =
  fun b -> (KECCAK(b))[@inline] in
let #../../test/contracts/build/F.mligo#Crypto#hash_key#391 =
  fun k -> (HASH_KEY(k))[@inline] in
let #../../test/contracts/build/F.mligo#Crypto#check#392 =
  fun k -> (fun s -> (fun b -> (CHECK_SIGNATURE(k , s , b))))[@inline] in
let #../../test/contracts/build/F.mligo#assert#393 =
  fun b -> (ASSERTION(b))[@inline] in
let #../../test/contracts/build/F.mligo#assert_with_error#394 =
  fun b -> (fun s -> (ASSERTION_WITH_ERROR(b , s)))[@inline] in
let #../../test/contracts/build/F.mligo#abs#399 =
  fun i -> (ABS(i))[@inline] in
let #../../test/contracts/build/F.mligo#is_nat#400 =
  fun i -> (IS_NAT(i))[@inline] in
let #../../test/contracts/build/F.mligo#true#401 = TRUE()[@inline] in
let #../../test/contracts/build/F.mligo#false#402 = FALSE()[@inline] in
let #../../test/contracts/build/F.mligo#unit#403 = UNIT()[@inline] in
let poly_#../../test/contracts/build/F.mligo#Test#failwith_4213 =
  fun v -> (FAILWITH(v))[@inline] in
let poly_#../../test/contracts/build/F.mligo#Test#failwith_4212 =
  fun v -> (FAILWITH(v))[@inline] in
let poly_#../../test/contracts/build/F.mligo#Test#failwith_4211 =
  fun v -> (FAILWITH(v))[@inline] in
let poly_#../../test/contracts/build/F.mligo#Test#failwith_4210 =
  fun v -> (FAILWITH(v))[@inline] in
let poly_#../../test/contracts/build/F.mligo#Test#failwith_4209 =
  fun v -> (FAILWITH(v))[@inline] in
let poly_#../../test/contracts/build/F.mligo#Test#failwith_4208 =
  fun v -> (FAILWITH(v))[@inline] in
let poly_#../../test/contracts/build/F.mligo#Test#failwith_4207 =
  fun v -> (FAILWITH(v))[@inline] in
let poly_#../../test/contracts/build/F.mligo#Test#failwith_4206 =
  fun v -> (FAILWITH(v))[@inline] in
let poly_#../../test/contracts/build/F.mligo#Test#failwith_4205 =
  fun v -> (FAILWITH(v))[@inline] in
let poly_#../../test/contracts/build/F.mligo#Test#failwith_4204 =
  fun v -> (FAILWITH(v))[@inline] in
let poly_#../../test/contracts/build/F.mligo#Test#failwith_4203 =
  fun v -> (FAILWITH(v))[@inline] in
let poly_#../../test/contracts/build/F.mligo#Test#failwith_4202 =
  fun v -> (FAILWITH(v))[@inline] in
let #../../test/contracts/build/F.mligo#Test#originate_from_file#409 =
  fun _fn ->
  (fun _e ->
   (fun _v ->
    (fun _s ->
     (fun _t ->
      ((poly_#../../test/contracts/build/F.mligo#Test#failwith_4213)@(
       L("TEST MODE")))))))[@inline] in
let #../../test/contracts/build/F.mligo#Test#set_source#411 =
  fun _a ->
  ((poly_#../../test/contracts/build/F.mligo#Test#failwith_4202)@(L("TEST MODE")))[@inline] in
let #../../test/contracts/build/F.mligo#Test#set_baker#412 =
  fun _a ->
  ((poly_#../../test/contracts/build/F.mligo#Test#failwith_4202)@(L("TEST MODE")))[@inline] in
let #../../test/contracts/build/F.mligo#Test#transfer#413 =
  fun _a ->
  (fun _s ->
   (fun _t ->
    ((poly_#../../test/contracts/build/F.mligo#Test#failwith_4202)@(L("TEST MODE")))))[@inline] in
let #../../test/contracts/build/F.mligo#Test#transfer_exn#414 =
  fun _a ->
  (fun _s ->
   (fun _t ->
    ((poly_#../../test/contracts/build/F.mligo#Test#failwith_4210)@(L("TEST MODE")))))[@inline] in
let #../../test/contracts/build/F.mligo#Test#get_storage_of_address#418 =
  fun _a ->
  ((poly_#../../test/contracts/build/F.mligo#Test#failwith_4202)@(L("TEST MODE")))[@inline] in
let #../../test/contracts/build/F.mligo#Test#get_balance#419 =
  fun _a ->
  ((poly_#../../test/contracts/build/F.mligo#Test#failwith_4212)@(L("TEST MODE")))[@inline] in
let #../../test/contracts/build/F.mligo#Test#michelson_equal#420 =
  fun _m1 ->
  (fun _m2 ->
   ((poly_#../../test/contracts/build/F.mligo#Test#failwith_4211)@(L("TEST MODE"))))[@inline] in
let #../../test/contracts/build/F.mligo#Test#reset_state#422 =
  fun _n ->
  (fun _l ->
   ((poly_#../../test/contracts/build/F.mligo#Test#failwith_4202)@(L("TEST MODE"))))[@inline] in
let #../../test/contracts/build/F.mligo#Test#get_voting_power#423 =
  fun _kh ->
  ((poly_#../../test/contracts/build/F.mligo#Test#failwith_4210)@(L("TEST MODE")))[@inline] in
let #../../test/contracts/build/F.mligo#Test#get_total_voting_power#424 =
  (poly_#../../test/contracts/build/F.mligo#Test#failwith_4210)@(L("TEST MODE"))[@inline] in
let #../../test/contracts/build/F.mligo#Test#nth_bootstrap_contract#426 =
  fun _i ->
  ((poly_#../../test/contracts/build/F.mligo#Test#failwith_4209)@(L("TEST MODE")))[@inline] in
let #../../test/contracts/build/F.mligo#Test#nth_bootstrap_account#427 =
  fun _i ->
  ((poly_#../../test/contracts/build/F.mligo#Test#failwith_4209)@(L("TEST MODE")))[@inline] in
let #../../test/contracts/build/F.mligo#Test#last_originations#429 =
  fun _u ->
  ((poly_#../../test/contracts/build/F.mligo#Test#failwith_4208)@(L("TEST MODE")))[@inline] in
let #../../test/contracts/build/F.mligo#Test#save_mutation#432 =
  fun _s ->
  (fun _m ->
   ((poly_#../../test/contracts/build/F.mligo#Test#failwith_4207)@(L("TEST MODE"))))[@inline] in
let #../../test/contracts/build/F.mligo#Test#add_account#439 =
  fun _s ->
  (fun _k ->
   ((poly_#../../test/contracts/build/F.mligo#Test#failwith_4202)@(L("TEST MODE"))))[@inline] in
let #../../test/contracts/build/F.mligo#Test#new_account#440 =
  fun _u ->
  ((poly_#../../test/contracts/build/F.mligo#Test#failwith_4206)@(L("TEST MODE")))[@inline] in
let #../../test/contracts/build/F.mligo#Test#baker_account#441 =
  fun _p ->
  (fun _o ->
   ((poly_#../../test/contracts/build/F.mligo#Test#failwith_4202)@(L("TEST MODE"))))[@inline] in
let #../../test/contracts/build/F.mligo#Test#bake_until_n_cycle_end#442 =
  fun _n ->
  ((poly_#../../test/contracts/build/F.mligo#Test#failwith_4202)@(L("TEST MODE")))[@inline] in
let #../../test/contracts/build/F.mligo#Test#register_delegate#443 =
  fun _kh ->
  ((poly_#../../test/contracts/build/F.mligo#Test#failwith_4202)@(L("TEST MODE")))[@inline] in
let #../../test/contracts/build/F.mligo#Test#register_constant#444 =
  fun _m ->
  ((poly_#../../test/contracts/build/F.mligo#Test#failwith_4205)@(L("TEST MODE")))[@inline] in
let #../../test/contracts/build/F.mligo#Test#create_chest#449 =
  fun _b ->
  (fun _n ->
   ((poly_#../../test/contracts/build/F.mligo#Test#failwith_4204)@(L("TEST MODE"))))[@inline] in
let #../../test/contracts/build/F.mligo#Test#create_chest_key#450 =
  fun _c ->
  (fun _n ->
   ((poly_#../../test/contracts/build/F.mligo#Test#failwith_4203)@(L("TEST MODE"))))[@inline] in
let #../../test/contracts/build/F.mligo#Test#constant_to_michelson_program#451 =
  fun _s ->
  ((poly_#../../test/contracts/build/F.mligo#Test#failwith_4202)@(L("TEST MODE")))[@inline] in
let #../../test/contracts/build/F.mligo#Test#restore_context#452 =
  fun _u ->
  ((poly_#../../test/contracts/build/F.mligo#Test#failwith_4202)@(L("TEST_POP_CONTEXT")))[@inline] in
let #../../test/contracts/build/F.mligo#Test#save_context#453 =
  fun _u ->
  ((poly_#../../test/contracts/build/F.mligo#Test#failwith_4202)@(L("TEST_PUSH_CONTEXT")))[@inline] in
let #../../test/contracts/build/F.mligo#toto#454 = L(44) in
let #../../test/contracts/build/G.mligo#Tezos#balance#458 =
  BALANCE()[@inline] in
let #../../test/contracts/build/G.mligo#Tezos#amount#459 =
  AMOUNT()[@inline] in
let #../../test/contracts/build/G.mligo#Tezos#now#460 = NOW()[@inline] in
let #../../test/contracts/build/G.mligo#Tezos#sender#461 =
  SENDER()[@inline] in
let #../../test/contracts/build/G.mligo#Tezos#source#462 =
  SOURCE()[@inline] in
let #../../test/contracts/build/G.mligo#Tezos#level#463 = LEVEL()[@inline] in
let #../../test/contracts/build/G.mligo#Tezos#self_address#464 =
  SELF_ADDRESS()[@inline] in
let #../../test/contracts/build/G.mligo#Tezos#chain_id#465 =
  CHAIN_ID()[@inline] in
let #../../test/contracts/build/G.mligo#Tezos#total_voting_power#466 =
  TOTAL_VOTING_POWER()[@inline] in
let #../../test/contracts/build/G.mligo#Tezos#voting_power#467 =
  fun kh -> (VOTING_POWER(kh))[@inline] in
let #../../test/contracts/build/G.mligo#Tezos#implicit_account#469 =
  fun kh -> (IMPLICIT_ACCOUNT(kh))[@inline] in
let #../../test/contracts/build/G.mligo#Tezos#pairing_check#475 =
  fun l -> (PAIRING_CHECK(l))[@inline] in
let #../../test/contracts/build/G.mligo#Tezos#open_chest#476 =
  fun ck -> (fun c -> (fun n -> (OPEN_CHEST(ck , c , n))))[@inline] in
let #../../test/contracts/build/G.mligo#Tezos#set_delegate#480 =
  fun o -> (SET_DELEGATE(o))[@inline] in
let #../../test/contracts/build/G.mligo#Bitwise#xor#481 =
  fun l -> (fun r -> (XOR(l , r)))[@inline] in
let #../../test/contracts/build/G.mligo#Bitwise#shift_left#482 =
  fun l -> (fun r -> (LSL(l , r)))[@inline] in
let #../../test/contracts/build/G.mligo#Bitwise#shift_right#483 =
  fun l -> (fun r -> (LSR(l , r)))[@inline] in
let #../../test/contracts/build/G.mligo#String#concat#524 =
  fun b1 -> (fun b2 -> (CONCAT(b1 , b2)))[@inline] in
let #../../test/contracts/build/G.mligo#String#sub#525 =
  fun s -> (fun l -> (fun b -> (SLICE(s , l , b))))[@inline] in
let #../../test/contracts/build/G.mligo#String#length#526 =
  fun b -> (SIZE(b))[@inline] in
let #../../test/contracts/build/G.mligo#Bytes#concat#529 =
  fun b1 -> (fun b2 -> (CONCAT(b1 , b2)))[@inline] in
let #../../test/contracts/build/G.mligo#Bytes#sub#530 =
  fun s -> (fun l -> (fun b -> (SLICE(s , l , b))))[@inline] in
let #../../test/contracts/build/G.mligo#Bytes#length#533 =
  fun b -> (SIZE(b))[@inline] in
let #../../test/contracts/build/G.mligo#Crypto#blake2b#534 =
  fun b -> (BLAKE2b(b))[@inline] in
let #../../test/contracts/build/G.mligo#Crypto#sha256#535 =
  fun b -> (SHA256(b))[@inline] in
let #../../test/contracts/build/G.mligo#Crypto#sha512#536 =
  fun b -> (SHA512(b))[@inline] in
let #../../test/contracts/build/G.mligo#Crypto#sha3#537 =
  fun b -> (SHA3(b))[@inline] in
let #../../test/contracts/build/G.mligo#Crypto#keccak#538 =
  fun b -> (KECCAK(b))[@inline] in
let #../../test/contracts/build/G.mligo#Crypto#hash_key#539 =
  fun k -> (HASH_KEY(k))[@inline] in
let #../../test/contracts/build/G.mligo#Crypto#check#540 =
  fun k -> (fun s -> (fun b -> (CHECK_SIGNATURE(k , s , b))))[@inline] in
let #../../test/contracts/build/G.mligo#assert#541 =
  fun b -> (ASSERTION(b))[@inline] in
let #../../test/contracts/build/G.mligo#assert_with_error#542 =
  fun b -> (fun s -> (ASSERTION_WITH_ERROR(b , s)))[@inline] in
let #../../test/contracts/build/G.mligo#abs#547 =
  fun i -> (ABS(i))[@inline] in
let #../../test/contracts/build/G.mligo#is_nat#548 =
  fun i -> (IS_NAT(i))[@inline] in
let #../../test/contracts/build/G.mligo#true#549 = TRUE()[@inline] in
let #../../test/contracts/build/G.mligo#false#550 = FALSE()[@inline] in
let #../../test/contracts/build/G.mligo#unit#551 = UNIT()[@inline] in
let poly_#../../test/contracts/build/G.mligo#Test#failwith_4201 =
  fun v -> (FAILWITH(v))[@inline] in
let poly_#../../test/contracts/build/G.mligo#Test#failwith_4200 =
  fun v -> (FAILWITH(v))[@inline] in
let poly_#../../test/contracts/build/G.mligo#Test#failwith_4199 =
  fun v -> (FAILWITH(v))[@inline] in
let poly_#../../test/contracts/build/G.mligo#Test#failwith_4198 =
  fun v -> (FAILWITH(v))[@inline] in
let poly_#../../test/contracts/build/G.mligo#Test#failwith_4197 =
  fun v -> (FAILWITH(v))[@inline] in
let poly_#../../test/contracts/build/G.mligo#Test#failwith_4196 =
  fun v -> (FAILWITH(v))[@inline] in
let poly_#../../test/contracts/build/G.mligo#Test#failwith_4195 =
  fun v -> (FAILWITH(v))[@inline] in
let poly_#../../test/contracts/build/G.mligo#Test#failwith_4194 =
  fun v -> (FAILWITH(v))[@inline] in
let poly_#../../test/contracts/build/G.mligo#Test#failwith_4193 =
  fun v -> (FAILWITH(v))[@inline] in
let poly_#../../test/contracts/build/G.mligo#Test#failwith_4192 =
  fun v -> (FAILWITH(v))[@inline] in
let poly_#../../test/contracts/build/G.mligo#Test#failwith_4191 =
  fun v -> (FAILWITH(v))[@inline] in
let poly_#../../test/contracts/build/G.mligo#Test#failwith_4190 =
  fun v -> (FAILWITH(v))[@inline] in
let #../../test/contracts/build/G.mligo#Test#originate_from_file#557 =
  fun _fn ->
  (fun _e ->
   (fun _v ->
    (fun _s ->
     (fun _t ->
      ((poly_#../../test/contracts/build/G.mligo#Test#failwith_4201)@(
       L("TEST MODE")))))))[@inline] in
let #../../test/contracts/build/G.mligo#Test#set_source#559 =
  fun _a ->
  ((poly_#../../test/contracts/build/G.mligo#Test#failwith_4190)@(L("TEST MODE")))[@inline] in
let #../../test/contracts/build/G.mligo#Test#set_baker#560 =
  fun _a ->
  ((poly_#../../test/contracts/build/G.mligo#Test#failwith_4190)@(L("TEST MODE")))[@inline] in
let #../../test/contracts/build/G.mligo#Test#transfer#561 =
  fun _a ->
  (fun _s ->
   (fun _t ->
    ((poly_#../../test/contracts/build/G.mligo#Test#failwith_4190)@(L("TEST MODE")))))[@inline] in
let #../../test/contracts/build/G.mligo#Test#transfer_exn#562 =
  fun _a ->
  (fun _s ->
   (fun _t ->
    ((poly_#../../test/contracts/build/G.mligo#Test#failwith_4198)@(L("TEST MODE")))))[@inline] in
let #../../test/contracts/build/G.mligo#Test#get_storage_of_address#566 =
  fun _a ->
  ((poly_#../../test/contracts/build/G.mligo#Test#failwith_4190)@(L("TEST MODE")))[@inline] in
let #../../test/contracts/build/G.mligo#Test#get_balance#567 =
  fun _a ->
  ((poly_#../../test/contracts/build/G.mligo#Test#failwith_4200)@(L("TEST MODE")))[@inline] in
let #../../test/contracts/build/G.mligo#Test#michelson_equal#568 =
  fun _m1 ->
  (fun _m2 ->
   ((poly_#../../test/contracts/build/G.mligo#Test#failwith_4199)@(L("TEST MODE"))))[@inline] in
let #../../test/contracts/build/G.mligo#Test#reset_state#570 =
  fun _n ->
  (fun _l ->
   ((poly_#../../test/contracts/build/G.mligo#Test#failwith_4190)@(L("TEST MODE"))))[@inline] in
let #../../test/contracts/build/G.mligo#Test#get_voting_power#571 =
  fun _kh ->
  ((poly_#../../test/contracts/build/G.mligo#Test#failwith_4198)@(L("TEST MODE")))[@inline] in
let #../../test/contracts/build/G.mligo#Test#get_total_voting_power#572 =
  (poly_#../../test/contracts/build/G.mligo#Test#failwith_4198)@(L("TEST MODE"))[@inline] in
let #../../test/contracts/build/G.mligo#Test#nth_bootstrap_contract#574 =
  fun _i ->
  ((poly_#../../test/contracts/build/G.mligo#Test#failwith_4197)@(L("TEST MODE")))[@inline] in
let #../../test/contracts/build/G.mligo#Test#nth_bootstrap_account#575 =
  fun _i ->
  ((poly_#../../test/contracts/build/G.mligo#Test#failwith_4197)@(L("TEST MODE")))[@inline] in
let #../../test/contracts/build/G.mligo#Test#last_originations#577 =
  fun _u ->
  ((poly_#../../test/contracts/build/G.mligo#Test#failwith_4196)@(L("TEST MODE")))[@inline] in
let #../../test/contracts/build/G.mligo#Test#save_mutation#580 =
  fun _s ->
  (fun _m ->
   ((poly_#../../test/contracts/build/G.mligo#Test#failwith_4195)@(L("TEST MODE"))))[@inline] in
let #../../test/contracts/build/G.mligo#Test#add_account#587 =
  fun _s ->
  (fun _k ->
   ((poly_#../../test/contracts/build/G.mligo#Test#failwith_4190)@(L("TEST MODE"))))[@inline] in
let #../../test/contracts/build/G.mligo#Test#new_account#588 =
  fun _u ->
  ((poly_#../../test/contracts/build/G.mligo#Test#failwith_4194)@(L("TEST MODE")))[@inline] in
let #../../test/contracts/build/G.mligo#Test#baker_account#589 =
  fun _p ->
  (fun _o ->
   ((poly_#../../test/contracts/build/G.mligo#Test#failwith_4190)@(L("TEST MODE"))))[@inline] in
let #../../test/contracts/build/G.mligo#Test#bake_until_n_cycle_end#590 =
  fun _n ->
  ((poly_#../../test/contracts/build/G.mligo#Test#failwith_4190)@(L("TEST MODE")))[@inline] in
let #../../test/contracts/build/G.mligo#Test#register_delegate#591 =
  fun _kh ->
  ((poly_#../../test/contracts/build/G.mligo#Test#failwith_4190)@(L("TEST MODE")))[@inline] in
let #../../test/contracts/build/G.mligo#Test#register_constant#592 =
  fun _m ->
  ((poly_#../../test/contracts/build/G.mligo#Test#failwith_4193)@(L("TEST MODE")))[@inline] in
let #../../test/contracts/build/G.mligo#Test#create_chest#597 =
  fun _b ->
  (fun _n ->
   ((poly_#../../test/contracts/build/G.mligo#Test#failwith_4192)@(L("TEST MODE"))))[@inline] in
let #../../test/contracts/build/G.mligo#Test#create_chest_key#598 =
  fun _c ->
  (fun _n ->
   ((poly_#../../test/contracts/build/G.mligo#Test#failwith_4191)@(L("TEST MODE"))))[@inline] in
let #../../test/contracts/build/G.mligo#Test#constant_to_michelson_program#599 =
  fun _s ->
  ((poly_#../../test/contracts/build/G.mligo#Test#failwith_4190)@(L("TEST MODE")))[@inline] in
let #../../test/contracts/build/G.mligo#Test#restore_context#600 =
  fun _u ->
  ((poly_#../../test/contracts/build/G.mligo#Test#failwith_4190)@(L("TEST_POP_CONTEXT")))[@inline] in
let #../../test/contracts/build/G.mligo#Test#save_context#601 =
  fun _u ->
  ((poly_#../../test/contracts/build/G.mligo#Test#failwith_4190)@(L("TEST_PUSH_CONTEXT")))[@inline] in
let #../../test/contracts/build/G.mligo#toto#602 = L(43) in
let #../../test/contracts/build/C.mligo#Tezos#balance#606 =
  BALANCE()[@inline] in
let #../../test/contracts/build/C.mligo#Tezos#amount#607 =
  AMOUNT()[@inline] in
let #../../test/contracts/build/C.mligo#Tezos#now#608 = NOW()[@inline] in
let #../../test/contracts/build/C.mligo#Tezos#sender#609 =
  SENDER()[@inline] in
let #../../test/contracts/build/C.mligo#Tezos#source#610 =
  SOURCE()[@inline] in
let #../../test/contracts/build/C.mligo#Tezos#level#611 = LEVEL()[@inline] in
let #../../test/contracts/build/C.mligo#Tezos#self_address#612 =
  SELF_ADDRESS()[@inline] in
let #../../test/contracts/build/C.mligo#Tezos#chain_id#613 =
  CHAIN_ID()[@inline] in
let #../../test/contracts/build/C.mligo#Tezos#total_voting_power#614 =
  TOTAL_VOTING_POWER()[@inline] in
let #../../test/contracts/build/C.mligo#Tezos#voting_power#615 =
  fun kh -> (VOTING_POWER(kh))[@inline] in
let #../../test/contracts/build/C.mligo#Tezos#implicit_account#617 =
  fun kh -> (IMPLICIT_ACCOUNT(kh))[@inline] in
let #../../test/contracts/build/C.mligo#Tezos#pairing_check#623 =
  fun l -> (PAIRING_CHECK(l))[@inline] in
let #../../test/contracts/build/C.mligo#Tezos#open_chest#624 =
  fun ck -> (fun c -> (fun n -> (OPEN_CHEST(ck , c , n))))[@inline] in
let #../../test/contracts/build/C.mligo#Tezos#set_delegate#628 =
  fun o -> (SET_DELEGATE(o))[@inline] in
let #../../test/contracts/build/C.mligo#Bitwise#xor#629 =
  fun l -> (fun r -> (XOR(l , r)))[@inline] in
let #../../test/contracts/build/C.mligo#Bitwise#shift_left#630 =
  fun l -> (fun r -> (LSL(l , r)))[@inline] in
let #../../test/contracts/build/C.mligo#Bitwise#shift_right#631 =
  fun l -> (fun r -> (LSR(l , r)))[@inline] in
let #../../test/contracts/build/C.mligo#String#concat#672 =
  fun b1 -> (fun b2 -> (CONCAT(b1 , b2)))[@inline] in
let #../../test/contracts/build/C.mligo#String#sub#673 =
  fun s -> (fun l -> (fun b -> (SLICE(s , l , b))))[@inline] in
let #../../test/contracts/build/C.mligo#String#length#674 =
  fun b -> (SIZE(b))[@inline] in
let #../../test/contracts/build/C.mligo#Bytes#concat#677 =
  fun b1 -> (fun b2 -> (CONCAT(b1 , b2)))[@inline] in
let #../../test/contracts/build/C.mligo#Bytes#sub#678 =
  fun s -> (fun l -> (fun b -> (SLICE(s , l , b))))[@inline] in
let #../../test/contracts/build/C.mligo#Bytes#length#681 =
  fun b -> (SIZE(b))[@inline] in
let #../../test/contracts/build/C.mligo#Crypto#blake2b#682 =
  fun b -> (BLAKE2b(b))[@inline] in
let #../../test/contracts/build/C.mligo#Crypto#sha256#683 =
  fun b -> (SHA256(b))[@inline] in
let #../../test/contracts/build/C.mligo#Crypto#sha512#684 =
  fun b -> (SHA512(b))[@inline] in
let #../../test/contracts/build/C.mligo#Crypto#sha3#685 =
  fun b -> (SHA3(b))[@inline] in
let #../../test/contracts/build/C.mligo#Crypto#keccak#686 =
  fun b -> (KECCAK(b))[@inline] in
let #../../test/contracts/build/C.mligo#Crypto#hash_key#687 =
  fun k -> (HASH_KEY(k))[@inline] in
let #../../test/contracts/build/C.mligo#Crypto#check#688 =
  fun k -> (fun s -> (fun b -> (CHECK_SIGNATURE(k , s , b))))[@inline] in
let #../../test/contracts/build/C.mligo#assert#689 =
  fun b -> (ASSERTION(b))[@inline] in
let #../../test/contracts/build/C.mligo#assert_with_error#690 =
  fun b -> (fun s -> (ASSERTION_WITH_ERROR(b , s)))[@inline] in
let #../../test/contracts/build/C.mligo#abs#695 =
  fun i -> (ABS(i))[@inline] in
let #../../test/contracts/build/C.mligo#is_nat#696 =
  fun i -> (IS_NAT(i))[@inline] in
let #../../test/contracts/build/C.mligo#true#697 = TRUE()[@inline] in
let #../../test/contracts/build/C.mligo#false#698 = FALSE()[@inline] in
let #../../test/contracts/build/C.mligo#unit#699 = UNIT()[@inline] in
let poly_#../../test/contracts/build/C.mligo#Test#failwith_4189 =
  fun v -> (FAILWITH(v))[@inline] in
let poly_#../../test/contracts/build/C.mligo#Test#failwith_4188 =
  fun v -> (FAILWITH(v))[@inline] in
let poly_#../../test/contracts/build/C.mligo#Test#failwith_4187 =
  fun v -> (FAILWITH(v))[@inline] in
let poly_#../../test/contracts/build/C.mligo#Test#failwith_4186 =
  fun v -> (FAILWITH(v))[@inline] in
let poly_#../../test/contracts/build/C.mligo#Test#failwith_4185 =
  fun v -> (FAILWITH(v))[@inline] in
let poly_#../../test/contracts/build/C.mligo#Test#failwith_4184 =
  fun v -> (FAILWITH(v))[@inline] in
let poly_#../../test/contracts/build/C.mligo#Test#failwith_4183 =
  fun v -> (FAILWITH(v))[@inline] in
let poly_#../../test/contracts/build/C.mligo#Test#failwith_4182 =
  fun v -> (FAILWITH(v))[@inline] in
let poly_#../../test/contracts/build/C.mligo#Test#failwith_4181 =
  fun v -> (FAILWITH(v))[@inline] in
let poly_#../../test/contracts/build/C.mligo#Test#failwith_4180 =
  fun v -> (FAILWITH(v))[@inline] in
let poly_#../../test/contracts/build/C.mligo#Test#failwith_4179 =
  fun v -> (FAILWITH(v))[@inline] in
let poly_#../../test/contracts/build/C.mligo#Test#failwith_4178 =
  fun v -> (FAILWITH(v))[@inline] in
let #../../test/contracts/build/C.mligo#Test#originate_from_file#705 =
  fun _fn ->
  (fun _e ->
   (fun _v ->
    (fun _s ->
     (fun _t ->
      ((poly_#../../test/contracts/build/C.mligo#Test#failwith_4189)@(
       L("TEST MODE")))))))[@inline] in
let #../../test/contracts/build/C.mligo#Test#set_source#707 =
  fun _a ->
  ((poly_#../../test/contracts/build/C.mligo#Test#failwith_4178)@(L("TEST MODE")))[@inline] in
let #../../test/contracts/build/C.mligo#Test#set_baker#708 =
  fun _a ->
  ((poly_#../../test/contracts/build/C.mligo#Test#failwith_4178)@(L("TEST MODE")))[@inline] in
let #../../test/contracts/build/C.mligo#Test#transfer#709 =
  fun _a ->
  (fun _s ->
   (fun _t ->
    ((poly_#../../test/contracts/build/C.mligo#Test#failwith_4178)@(L("TEST MODE")))))[@inline] in
let #../../test/contracts/build/C.mligo#Test#transfer_exn#710 =
  fun _a ->
  (fun _s ->
   (fun _t ->
    ((poly_#../../test/contracts/build/C.mligo#Test#failwith_4186)@(L("TEST MODE")))))[@inline] in
let #../../test/contracts/build/C.mligo#Test#get_storage_of_address#714 =
  fun _a ->
  ((poly_#../../test/contracts/build/C.mligo#Test#failwith_4178)@(L("TEST MODE")))[@inline] in
let #../../test/contracts/build/C.mligo#Test#get_balance#715 =
  fun _a ->
  ((poly_#../../test/contracts/build/C.mligo#Test#failwith_4188)@(L("TEST MODE")))[@inline] in
let #../../test/contracts/build/C.mligo#Test#michelson_equal#716 =
  fun _m1 ->
  (fun _m2 ->
   ((poly_#../../test/contracts/build/C.mligo#Test#failwith_4187)@(L("TEST MODE"))))[@inline] in
let #../../test/contracts/build/C.mligo#Test#reset_state#718 =
  fun _n ->
  (fun _l ->
   ((poly_#../../test/contracts/build/C.mligo#Test#failwith_4178)@(L("TEST MODE"))))[@inline] in
let #../../test/contracts/build/C.mligo#Test#get_voting_power#719 =
  fun _kh ->
  ((poly_#../../test/contracts/build/C.mligo#Test#failwith_4186)@(L("TEST MODE")))[@inline] in
let #../../test/contracts/build/C.mligo#Test#get_total_voting_power#720 =
  (poly_#../../test/contracts/build/C.mligo#Test#failwith_4186)@(L("TEST MODE"))[@inline] in
let #../../test/contracts/build/C.mligo#Test#nth_bootstrap_contract#722 =
  fun _i ->
  ((poly_#../../test/contracts/build/C.mligo#Test#failwith_4185)@(L("TEST MODE")))[@inline] in
let #../../test/contracts/build/C.mligo#Test#nth_bootstrap_account#723 =
  fun _i ->
  ((poly_#../../test/contracts/build/C.mligo#Test#failwith_4185)@(L("TEST MODE")))[@inline] in
let #../../test/contracts/build/C.mligo#Test#last_originations#725 =
  fun _u ->
  ((poly_#../../test/contracts/build/C.mligo#Test#failwith_4184)@(L("TEST MODE")))[@inline] in
let #../../test/contracts/build/C.mligo#Test#save_mutation#728 =
  fun _s ->
  (fun _m ->
   ((poly_#../../test/contracts/build/C.mligo#Test#failwith_4183)@(L("TEST MODE"))))[@inline] in
let #../../test/contracts/build/C.mligo#Test#add_account#735 =
  fun _s ->
  (fun _k ->
   ((poly_#../../test/contracts/build/C.mligo#Test#failwith_4178)@(L("TEST MODE"))))[@inline] in
let #../../test/contracts/build/C.mligo#Test#new_account#736 =
  fun _u ->
  ((poly_#../../test/contracts/build/C.mligo#Test#failwith_4182)@(L("TEST MODE")))[@inline] in
let #../../test/contracts/build/C.mligo#Test#baker_account#737 =
  fun _p ->
  (fun _o ->
   ((poly_#../../test/contracts/build/C.mligo#Test#failwith_4178)@(L("TEST MODE"))))[@inline] in
let #../../test/contracts/build/C.mligo#Test#bake_until_n_cycle_end#738 =
  fun _n ->
  ((poly_#../../test/contracts/build/C.mligo#Test#failwith_4178)@(L("TEST MODE")))[@inline] in
let #../../test/contracts/build/C.mligo#Test#register_delegate#739 =
  fun _kh ->
  ((poly_#../../test/contracts/build/C.mligo#Test#failwith_4178)@(L("TEST MODE")))[@inline] in
let #../../test/contracts/build/C.mligo#Test#register_constant#740 =
  fun _m ->
  ((poly_#../../test/contracts/build/C.mligo#Test#failwith_4181)@(L("TEST MODE")))[@inline] in
let #../../test/contracts/build/C.mligo#Test#create_chest#745 =
  fun _b ->
  (fun _n ->
   ((poly_#../../test/contracts/build/C.mligo#Test#failwith_4180)@(L("TEST MODE"))))[@inline] in
let #../../test/contracts/build/C.mligo#Test#create_chest_key#746 =
  fun _c ->
  (fun _n ->
   ((poly_#../../test/contracts/build/C.mligo#Test#failwith_4179)@(L("TEST MODE"))))[@inline] in
let #../../test/contracts/build/C.mligo#Test#constant_to_michelson_program#747 =
  fun _s ->
  ((poly_#../../test/contracts/build/C.mligo#Test#failwith_4178)@(L("TEST MODE")))[@inline] in
let #../../test/contracts/build/C.mligo#Test#restore_context#748 =
  fun _u ->
  ((poly_#../../test/contracts/build/C.mligo#Test#failwith_4178)@(L("TEST_POP_CONTEXT")))[@inline] in
let #../../test/contracts/build/C.mligo#Test#save_context#749 =
  fun _u ->
  ((poly_#../../test/contracts/build/C.mligo#Test#failwith_4178)@(L("TEST_PUSH_CONTEXT")))[@inline] in
let #../../test/contracts/build/C.mligo#tata#750 =
  ADD(#../../test/contracts/build/A.mligo#toto#156 ,
      #../../test/contracts/build/B.mligo#titi#305) in
let #../../test/contracts/build/C.mligo#foo#751 =
  (#../../test/contracts/build/B.mligo#f#306)@(PAIR(L(unit) , L(3))) in
let #../../test/contracts/build/E.mligo#Tezos#balance#755 =
  BALANCE()[@inline] in
let #../../test/contracts/build/E.mligo#Tezos#amount#756 =
  AMOUNT()[@inline] in
let #../../test/contracts/build/E.mligo#Tezos#now#757 = NOW()[@inline] in
let #../../test/contracts/build/E.mligo#Tezos#sender#758 =
  SENDER()[@inline] in
let #../../test/contracts/build/E.mligo#Tezos#source#759 =
  SOURCE()[@inline] in
let #../../test/contracts/build/E.mligo#Tezos#level#760 = LEVEL()[@inline] in
let #../../test/contracts/build/E.mligo#Tezos#self_address#761 =
  SELF_ADDRESS()[@inline] in
let #../../test/contracts/build/E.mligo#Tezos#chain_id#762 =
  CHAIN_ID()[@inline] in
let #../../test/contracts/build/E.mligo#Tezos#total_voting_power#763 =
  TOTAL_VOTING_POWER()[@inline] in
let #../../test/contracts/build/E.mligo#Tezos#voting_power#764 =
  fun kh -> (VOTING_POWER(kh))[@inline] in
let #../../test/contracts/build/E.mligo#Tezos#implicit_account#766 =
  fun kh -> (IMPLICIT_ACCOUNT(kh))[@inline] in
let #../../test/contracts/build/E.mligo#Tezos#pairing_check#772 =
  fun l -> (PAIRING_CHECK(l))[@inline] in
let #../../test/contracts/build/E.mligo#Tezos#open_chest#773 =
  fun ck -> (fun c -> (fun n -> (OPEN_CHEST(ck , c , n))))[@inline] in
let #../../test/contracts/build/E.mligo#Tezos#set_delegate#777 =
  fun o -> (SET_DELEGATE(o))[@inline] in
let #../../test/contracts/build/E.mligo#Bitwise#xor#778 =
  fun l -> (fun r -> (XOR(l , r)))[@inline] in
let #../../test/contracts/build/E.mligo#Bitwise#shift_left#779 =
  fun l -> (fun r -> (LSL(l , r)))[@inline] in
let #../../test/contracts/build/E.mligo#Bitwise#shift_right#780 =
  fun l -> (fun r -> (LSR(l , r)))[@inline] in
let #../../test/contracts/build/E.mligo#String#concat#821 =
  fun b1 -> (fun b2 -> (CONCAT(b1 , b2)))[@inline] in
let #../../test/contracts/build/E.mligo#String#sub#822 =
  fun s -> (fun l -> (fun b -> (SLICE(s , l , b))))[@inline] in
let #../../test/contracts/build/E.mligo#String#length#823 =
  fun b -> (SIZE(b))[@inline] in
let #../../test/contracts/build/E.mligo#Bytes#concat#826 =
  fun b1 -> (fun b2 -> (CONCAT(b1 , b2)))[@inline] in
let #../../test/contracts/build/E.mligo#Bytes#sub#827 =
  fun s -> (fun l -> (fun b -> (SLICE(s , l , b))))[@inline] in
let #../../test/contracts/build/E.mligo#Bytes#length#830 =
  fun b -> (SIZE(b))[@inline] in
let #../../test/contracts/build/E.mligo#Crypto#blake2b#831 =
  fun b -> (BLAKE2b(b))[@inline] in
let #../../test/contracts/build/E.mligo#Crypto#sha256#832 =
  fun b -> (SHA256(b))[@inline] in
let #../../test/contracts/build/E.mligo#Crypto#sha512#833 =
  fun b -> (SHA512(b))[@inline] in
let #../../test/contracts/build/E.mligo#Crypto#sha3#834 =
  fun b -> (SHA3(b))[@inline] in
let #../../test/contracts/build/E.mligo#Crypto#keccak#835 =
  fun b -> (KECCAK(b))[@inline] in
let #../../test/contracts/build/E.mligo#Crypto#hash_key#836 =
  fun k -> (HASH_KEY(k))[@inline] in
let #../../test/contracts/build/E.mligo#Crypto#check#837 =
  fun k -> (fun s -> (fun b -> (CHECK_SIGNATURE(k , s , b))))[@inline] in
let #../../test/contracts/build/E.mligo#assert#838 =
  fun b -> (ASSERTION(b))[@inline] in
let #../../test/contracts/build/E.mligo#assert_with_error#839 =
  fun b -> (fun s -> (ASSERTION_WITH_ERROR(b , s)))[@inline] in
let #../../test/contracts/build/E.mligo#abs#844 =
  fun i -> (ABS(i))[@inline] in
let #../../test/contracts/build/E.mligo#is_nat#845 =
  fun i -> (IS_NAT(i))[@inline] in
let #../../test/contracts/build/E.mligo#true#846 = TRUE()[@inline] in
let #../../test/contracts/build/E.mligo#false#847 = FALSE()[@inline] in
let #../../test/contracts/build/E.mligo#unit#848 = UNIT()[@inline] in
let poly_#../../test/contracts/build/E.mligo#Test#failwith_4177 =
  fun v -> (FAILWITH(v))[@inline] in
let poly_#../../test/contracts/build/E.mligo#Test#failwith_4176 =
  fun v -> (FAILWITH(v))[@inline] in
let poly_#../../test/contracts/build/E.mligo#Test#failwith_4175 =
  fun v -> (FAILWITH(v))[@inline] in
let poly_#../../test/contracts/build/E.mligo#Test#failwith_4174 =
  fun v -> (FAILWITH(v))[@inline] in
let poly_#../../test/contracts/build/E.mligo#Test#failwith_4173 =
  fun v -> (FAILWITH(v))[@inline] in
let poly_#../../test/contracts/build/E.mligo#Test#failwith_4172 =
  fun v -> (FAILWITH(v))[@inline] in
let poly_#../../test/contracts/build/E.mligo#Test#failwith_4171 =
  fun v -> (FAILWITH(v))[@inline] in
let poly_#../../test/contracts/build/E.mligo#Test#failwith_4170 =
  fun v -> (FAILWITH(v))[@inline] in
let poly_#../../test/contracts/build/E.mligo#Test#failwith_4169 =
  fun v -> (FAILWITH(v))[@inline] in
let poly_#../../test/contracts/build/E.mligo#Test#failwith_4168 =
  fun v -> (FAILWITH(v))[@inline] in
let poly_#../../test/contracts/build/E.mligo#Test#failwith_4167 =
  fun v -> (FAILWITH(v))[@inline] in
let poly_#../../test/contracts/build/E.mligo#Test#failwith_4166 =
  fun v -> (FAILWITH(v))[@inline] in
let #../../test/contracts/build/E.mligo#Test#originate_from_file#854 =
  fun _fn ->
  (fun _e ->
   (fun _v ->
    (fun _s ->
     (fun _t ->
      ((poly_#../../test/contracts/build/E.mligo#Test#failwith_4177)@(
       L("TEST MODE")))))))[@inline] in
let #../../test/contracts/build/E.mligo#Test#set_source#856 =
  fun _a ->
  ((poly_#../../test/contracts/build/E.mligo#Test#failwith_4166)@(L("TEST MODE")))[@inline] in
let #../../test/contracts/build/E.mligo#Test#set_baker#857 =
  fun _a ->
  ((poly_#../../test/contracts/build/E.mligo#Test#failwith_4166)@(L("TEST MODE")))[@inline] in
let #../../test/contracts/build/E.mligo#Test#transfer#858 =
  fun _a ->
  (fun _s ->
   (fun _t ->
    ((poly_#../../test/contracts/build/E.mligo#Test#failwith_4166)@(L("TEST MODE")))))[@inline] in
let #../../test/contracts/build/E.mligo#Test#transfer_exn#859 =
  fun _a ->
  (fun _s ->
   (fun _t ->
    ((poly_#../../test/contracts/build/E.mligo#Test#failwith_4174)@(L("TEST MODE")))))[@inline] in
let #../../test/contracts/build/E.mligo#Test#get_storage_of_address#863 =
  fun _a ->
  ((poly_#../../test/contracts/build/E.mligo#Test#failwith_4166)@(L("TEST MODE")))[@inline] in
let #../../test/contracts/build/E.mligo#Test#get_balance#864 =
  fun _a ->
  ((poly_#../../test/contracts/build/E.mligo#Test#failwith_4176)@(L("TEST MODE")))[@inline] in
let #../../test/contracts/build/E.mligo#Test#michelson_equal#865 =
  fun _m1 ->
  (fun _m2 ->
   ((poly_#../../test/contracts/build/E.mligo#Test#failwith_4175)@(L("TEST MODE"))))[@inline] in
let #../../test/contracts/build/E.mligo#Test#reset_state#867 =
  fun _n ->
  (fun _l ->
   ((poly_#../../test/contracts/build/E.mligo#Test#failwith_4166)@(L("TEST MODE"))))[@inline] in
let #../../test/contracts/build/E.mligo#Test#get_voting_power#868 =
  fun _kh ->
  ((poly_#../../test/contracts/build/E.mligo#Test#failwith_4174)@(L("TEST MODE")))[@inline] in
let #../../test/contracts/build/E.mligo#Test#get_total_voting_power#869 =
  (poly_#../../test/contracts/build/E.mligo#Test#failwith_4174)@(L("TEST MODE"))[@inline] in
let #../../test/contracts/build/E.mligo#Test#nth_bootstrap_contract#871 =
  fun _i ->
  ((poly_#../../test/contracts/build/E.mligo#Test#failwith_4173)@(L("TEST MODE")))[@inline] in
let #../../test/contracts/build/E.mligo#Test#nth_bootstrap_account#872 =
  fun _i ->
  ((poly_#../../test/contracts/build/E.mligo#Test#failwith_4173)@(L("TEST MODE")))[@inline] in
let #../../test/contracts/build/E.mligo#Test#last_originations#874 =
  fun _u ->
  ((poly_#../../test/contracts/build/E.mligo#Test#failwith_4172)@(L("TEST MODE")))[@inline] in
let #../../test/contracts/build/E.mligo#Test#save_mutation#877 =
  fun _s ->
  (fun _m ->
   ((poly_#../../test/contracts/build/E.mligo#Test#failwith_4171)@(L("TEST MODE"))))[@inline] in
let #../../test/contracts/build/E.mligo#Test#add_account#884 =
  fun _s ->
  (fun _k ->
   ((poly_#../../test/contracts/build/E.mligo#Test#failwith_4166)@(L("TEST MODE"))))[@inline] in
let #../../test/contracts/build/E.mligo#Test#new_account#885 =
  fun _u ->
  ((poly_#../../test/contracts/build/E.mligo#Test#failwith_4170)@(L("TEST MODE")))[@inline] in
let #../../test/contracts/build/E.mligo#Test#baker_account#886 =
  fun _p ->
  (fun _o ->
   ((poly_#../../test/contracts/build/E.mligo#Test#failwith_4166)@(L("TEST MODE"))))[@inline] in
let #../../test/contracts/build/E.mligo#Test#bake_until_n_cycle_end#887 =
  fun _n ->
  ((poly_#../../test/contracts/build/E.mligo#Test#failwith_4166)@(L("TEST MODE")))[@inline] in
let #../../test/contracts/build/E.mligo#Test#register_delegate#888 =
  fun _kh ->
  ((poly_#../../test/contracts/build/E.mligo#Test#failwith_4166)@(L("TEST MODE")))[@inline] in
let #../../test/contracts/build/E.mligo#Test#register_constant#889 =
  fun _m ->
  ((poly_#../../test/contracts/build/E.mligo#Test#failwith_4169)@(L("TEST MODE")))[@inline] in
let #../../test/contracts/build/E.mligo#Test#create_chest#894 =
  fun _b ->
  (fun _n ->
   ((poly_#../../test/contracts/build/E.mligo#Test#failwith_4168)@(L("TEST MODE"))))[@inline] in
let #../../test/contracts/build/E.mligo#Test#create_chest_key#895 =
  fun _c ->
  (fun _n ->
   ((poly_#../../test/contracts/build/E.mligo#Test#failwith_4167)@(L("TEST MODE"))))[@inline] in
let #../../test/contracts/build/E.mligo#Test#constant_to_michelson_program#896 =
  fun _s ->
  ((poly_#../../test/contracts/build/E.mligo#Test#failwith_4166)@(L("TEST MODE")))[@inline] in
let #../../test/contracts/build/E.mligo#Test#restore_context#897 =
  fun _u ->
  ((poly_#../../test/contracts/build/E.mligo#Test#failwith_4166)@(L("TEST_POP_CONTEXT")))[@inline] in
let #../../test/contracts/build/E.mligo#Test#save_context#898 =
  fun _u ->
  ((poly_#../../test/contracts/build/E.mligo#Test#failwith_4166)@(L("TEST_PUSH_CONTEXT")))[@inline] in
let #../../test/contracts/build/E.mligo#toto#899 = L(10) in
let #../../test/contracts/build/E.mligo#foo#900 = L("bar") in
let #Tezos#balance#904 = BALANCE()[@inline] in
let #Tezos#amount#905 = AMOUNT()[@inline] in
let #Tezos#now#906 = NOW()[@inline] in
let #Tezos#sender#907 = SENDER()[@inline] in
let #Tezos#source#908 = SOURCE()[@inline] in
let #Tezos#level#909 = LEVEL()[@inline] in
let #Tezos#self_address#910 = SELF_ADDRESS()[@inline] in
let #Tezos#chain_id#911 = CHAIN_ID()[@inline] in
let #Tezos#total_voting_power#912 = TOTAL_VOTING_POWER()[@inline] in
let #Tezos#voting_power#913 = fun kh -> (VOTING_POWER(kh))[@inline] in
let #Tezos#implicit_account#915 =
  fun kh -> (IMPLICIT_ACCOUNT(kh))[@inline] in
let #Tezos#pairing_check#921 = fun l -> (PAIRING_CHECK(l))[@inline] in
let #Tezos#open_chest#922 =
  fun ck -> (fun c -> (fun n -> (OPEN_CHEST(ck , c , n))))[@inline] in
let #Tezos#set_delegate#926 = fun o -> (SET_DELEGATE(o))[@inline] in
let #Bitwise#xor#927 = fun l -> (fun r -> (XOR(l , r)))[@inline] in
let #Bitwise#shift_left#928 = fun l -> (fun r -> (LSL(l , r)))[@inline] in
let #Bitwise#shift_right#929 = fun l -> (fun r -> (LSR(l , r)))[@inline] in
let #String#concat#970 = fun b1 -> (fun b2 -> (CONCAT(b1 , b2)))[@inline] in
let #String#sub#971 =
  fun s -> (fun l -> (fun b -> (SLICE(s , l , b))))[@inline] in
let #String#length#972 = fun b -> (SIZE(b))[@inline] in
let #Bytes#concat#975 = fun b1 -> (fun b2 -> (CONCAT(b1 , b2)))[@inline] in
let #Bytes#sub#976 =
  fun s -> (fun l -> (fun b -> (SLICE(s , l , b))))[@inline] in
let #Bytes#length#979 = fun b -> (SIZE(b))[@inline] in
let #Crypto#blake2b#980 = fun b -> (BLAKE2b(b))[@inline] in
let #Crypto#sha256#981 = fun b -> (SHA256(b))[@inline] in
let #Crypto#sha512#982 = fun b -> (SHA512(b))[@inline] in
let #Crypto#sha3#983 = fun b -> (SHA3(b))[@inline] in
let #Crypto#keccak#984 = fun b -> (KECCAK(b))[@inline] in
let #Crypto#hash_key#985 = fun k -> (HASH_KEY(k))[@inline] in
let #Crypto#check#986 =
  fun k -> (fun s -> (fun b -> (CHECK_SIGNATURE(k , s , b))))[@inline] in
let assert = fun b -> (ASSERTION(b))[@inline] in
let assert_with_error =
  fun b -> (fun s -> (ASSERTION_WITH_ERROR(b , s)))[@inline] in
let abs = fun i -> (ABS(i))[@inline] in
let is_nat = fun i -> (IS_NAT(i))[@inline] in
let true = TRUE()[@inline] in
let false = FALSE()[@inline] in
let unit = UNIT()[@inline] in
let poly_#Test#failwith_4165 = fun v -> (FAILWITH(v))[@inline] in
let poly_#Test#failwith_4164 = fun v -> (FAILWITH(v))[@inline] in
let poly_#Test#failwith_4163 = fun v -> (FAILWITH(v))[@inline] in
let poly_#Test#failwith_4162 = fun v -> (FAILWITH(v))[@inline] in
let poly_#Test#failwith_4161 = fun v -> (FAILWITH(v))[@inline] in
let poly_#Test#failwith_4160 = fun v -> (FAILWITH(v))[@inline] in
let poly_#Test#failwith_4159 = fun v -> (FAILWITH(v))[@inline] in
let poly_#Test#failwith_4158 = fun v -> (FAILWITH(v))[@inline] in
let poly_#Test#failwith_4157 = fun v -> (FAILWITH(v))[@inline] in
let poly_#Test#failwith_4156 = fun v -> (FAILWITH(v))[@inline] in
let poly_#Test#failwith_4155 = fun v -> (FAILWITH(v))[@inline] in
let poly_#Test#failwith_4154 = fun v -> (FAILWITH(v))[@inline] in
let #Test#originate_from_file#989 =
  fun _fn ->
  (fun _e ->
   (fun _v ->
    (fun _s -> (fun _t -> ((poly_#Test#failwith_4165)@(L("TEST MODE")))))))[@inline] in
let #Test#set_source#991 =
  fun _a -> ((poly_#Test#failwith_4154)@(L("TEST MODE")))[@inline] in
let #Test#set_baker#992 =
  fun _a -> ((poly_#Test#failwith_4154)@(L("TEST MODE")))[@inline] in
let #Test#transfer#993 =
  fun _a ->
  (fun _s -> (fun _t -> ((poly_#Test#failwith_4154)@(L("TEST MODE")))))[@inline] in
let #Test#transfer_exn#994 =
  fun _a ->
  (fun _s -> (fun _t -> ((poly_#Test#failwith_4162)@(L("TEST MODE")))))[@inline] in
let #Test#get_storage_of_address#998 =
  fun _a -> ((poly_#Test#failwith_4154)@(L("TEST MODE")))[@inline] in
let #Test#get_balance#999 =
  fun _a -> ((poly_#Test#failwith_4164)@(L("TEST MODE")))[@inline] in
let #Test#michelson_equal#1000 =
  fun _m1 -> (fun _m2 -> ((poly_#Test#failwith_4163)@(L("TEST MODE"))))[@inline] in
let #Test#reset_state#1002 =
  fun _n -> (fun _l -> ((poly_#Test#failwith_4154)@(L("TEST MODE"))))[@inline] in
let #Test#get_voting_power#1003 =
  fun _kh -> ((poly_#Test#failwith_4162)@(L("TEST MODE")))[@inline] in
let #Test#get_total_voting_power#1004 =
  (poly_#Test#failwith_4162)@(L("TEST MODE"))[@inline] in
let #Test#nth_bootstrap_contract#1006 =
  fun _i -> ((poly_#Test#failwith_4161)@(L("TEST MODE")))[@inline] in
let #Test#nth_bootstrap_account#1007 =
  fun _i -> ((poly_#Test#failwith_4161)@(L("TEST MODE")))[@inline] in
let #Test#last_originations#1009 =
  fun _u -> ((poly_#Test#failwith_4160)@(L("TEST MODE")))[@inline] in
let #Test#save_mutation#1012 =
  fun _s -> (fun _m -> ((poly_#Test#failwith_4159)@(L("TEST MODE"))))[@inline] in
let #Test#add_account#1019 =
  fun _s -> (fun _k -> ((poly_#Test#failwith_4154)@(L("TEST MODE"))))[@inline] in
let #Test#new_account#1020 =
  fun _u -> ((poly_#Test#failwith_4158)@(L("TEST MODE")))[@inline] in
let #Test#baker_account#1021 =
  fun _p -> (fun _o -> ((poly_#Test#failwith_4154)@(L("TEST MODE"))))[@inline] in
let #Test#bake_until_n_cycle_end#1022 =
  fun _n -> ((poly_#Test#failwith_4154)@(L("TEST MODE")))[@inline] in
let #Test#register_delegate#1023 =
  fun _kh -> ((poly_#Test#failwith_4154)@(L("TEST MODE")))[@inline] in
let #Test#register_constant#1024 =
  fun _m -> ((poly_#Test#failwith_4157)@(L("TEST MODE")))[@inline] in
let #Test#create_chest#1029 =
  fun _b -> (fun _n -> ((poly_#Test#failwith_4156)@(L("TEST MODE"))))[@inline] in
let #Test#create_chest_key#1030 =
  fun _c -> (fun _n -> ((poly_#Test#failwith_4155)@(L("TEST MODE"))))[@inline] in
let #Test#constant_to_michelson_program#1031 =
  fun _s -> ((poly_#Test#failwith_4154)@(L("TEST MODE")))[@inline] in
let #Test#restore_context#1032 =
  fun _u -> ((poly_#Test#failwith_4154)@(L("TEST_POP_CONTEXT")))[@inline] in
let #Test#save_context#1033 =
  fun _u -> ((poly_#Test#failwith_4154)@(L("TEST_PUSH_CONTEXT")))[@inline] in
let toto =
  ADD(#../../test/contracts/build/E.mligo#toto#899 ,
      #../../test/contracts/build/A.mligo#toto#156) in
let fb = (L(1), toto, L(2), L(3)) in
let main =
  fun gen#5 ->
  (let (gen#1036, gen#1037) = gen#5 in
   let p = gen#1036 in
   let s = gen#1037 in
   let s = ADD(ADD(p , s) , toto) in PAIR(LIST_EMPTY() , s)) in
=======
let #../../test/contracts/build/A.mligo#toto#368 = L(1) in
let #../../test/contracts/build/B.mligo#titi#647 =
  ADD(#../../test/contracts/build/A.mligo#toto#368 , L(42)) in
let #../../test/contracts/build/C.mligo#tata#1482 =
  ADD(#../../test/contracts/build/A.mligo#toto#368 ,
      #../../test/contracts/build/B.mligo#titi#647) in
let x =
  ADD(ADD(L(3) , #../../test/contracts/build/A.mligo#toto#368) ,
      #../../test/contracts/build/B.mligo#titi#647) in
let toto = ADD(L(10) , #../../test/contracts/build/A.mligo#toto#368) in
>>>>>>> 61437813
L(unit) |}]

let%expect_test _ =
  run_ligo_good [ "compile" ; "contract" ; contract "D.mligo" ] ;
  [%expect{|
    { parameter int ;
      storage int ;
      code { PUSH int 1 ;
             PUSH int 10 ;
             ADD ;
             SWAP ;
             UNPAIR ;
             ADD ;
             ADD ;
             NIL operation ;
             PAIR } } |}]

let%expect_test _ =
  run_ligo_bad [ "print" ; "ast-typed" ; contract "cycle_A.mligo" ] ;
  [%expect {|
    Dependency cycle detected :
     `-- 3 -- ../../test/contracts/build/cycle_A.mligo
        `-- 2 -- ../../test/contracts/build/cycle_B.mligo
            `-- 1 -- ../../test/contracts/build/cycle_C.mligo
                `-- 3 -- ../../test/contracts/build/cycle_A.mligo |}]

let%expect_test _ =
  run_ligo_good [ "compile" ; "contract" ; contract "type_B.mligo" ] ;
  [%expect {|
    File "../../test/contracts/build/type_B.mligo", line 5, characters 5-6:
      4 | 	let s = s + 1 in
      5 | 	let p = p ^ "titi" in
      6 | 	([] : operation list), s
    :
    Warning: unused variable "p".
    Hint: replace it by "_p" to prevent this warning.

    { parameter string ;
      storage int ;
      code { CDR ; PUSH int 1 ; ADD ; NIL operation ; PAIR } } |}]

let%expect_test _ =
  run_ligo_good [ "compile" ; "expression" ; "cameligo" ; "tata" ; "--init-file" ; contract "C.mligo" ] ;
  [%expect {| 44 |}]

let%expect_test _ =
  run_ligo_good [ "run" ; "test" ;  contract "C1.mligo" ] ;
  [%expect {|
  Everything at the top-level was executed.
  - test exited with value (). |}]

let%expect_test _ =
  run_ligo_good [ "run" ; "test" ; contract "C_test.mligo" ] ;
  [%expect {|
    Everything at the top-level was executed.
    - test exited with value (). |}]

let%expect_test _ =
  run_ligo_good [ "compile" ; "expression" ; "cameligo" ; "x" ; "--init-file" ; contract "Xmain.mligo" ] ;
  [%expect {|
    { 1 ; 2 ; 3 } |}]

let%expect_test _ =
  run_ligo_good [ "print" ; "dependency-graph" ; contract "Xmain.mligo"; "--format" ; "dev" ] ;
  [%expect {|
    `-- 4 -- ../../test/contracts/build/Xmain.mligo
        |-- 3 -- ../../test/contracts/build/Xfoo.mligo
        |   |-- 1 -- ../../test/contracts/build/Xlist.mligo
        |   `-- 2 -- ../../test/contracts/build/Xset.mligo
        `-- 1 -- ../../test/contracts/build/Xlist.mligo |}]

let%expect_test _ =
  run_ligo_bad ["run"; "interpret"; "--init-file"; contract "module_scoping_bug.mligo" ; "x"; ] ;
  [%expect {|
    File "../../test/contracts/build/module_scoping_bug.mligo", line 24, characters 10-11:
     23 |
     24 | let x = B.A.a

    Module "A" not found. |}]<|MERGE_RESOLUTION|>--- conflicted
+++ resolved
@@ -92,1279 +92,2565 @@
 let%expect_test _ =
   run_ligo_good [ "print" ; "mini-c" ; contract "D.mligo" ] ;
   [%expect{|
-<<<<<<< HEAD
-let #../../test/contracts/build/A.mligo#Tezos#balance#12 =
-  BALANCE()[@inline] in
-let #../../test/contracts/build/A.mligo#Tezos#amount#13 =
-  AMOUNT()[@inline] in
-let #../../test/contracts/build/A.mligo#Tezos#now#14 = NOW()[@inline] in
-let #../../test/contracts/build/A.mligo#Tezos#sender#15 =
-  SENDER()[@inline] in
-let #../../test/contracts/build/A.mligo#Tezos#source#16 =
-  SOURCE()[@inline] in
-let #../../test/contracts/build/A.mligo#Tezos#level#17 = LEVEL()[@inline] in
-let #../../test/contracts/build/A.mligo#Tezos#self_address#18 =
+let #../../test/contracts/build/A.mligo#Tezos#balance#94 =
+  ({ DROP ; BALANCE })@(L(unit))[@inline] in
+let #../../test/contracts/build/A.mligo#Tezos#amount#95 =
+  ({ DROP ; AMOUNT })@(L(unit))[@inline] in
+let #../../test/contracts/build/A.mligo#Tezos#now#96 =
+  ({ DROP ; NOW })@(L(unit))[@inline] in
+let #../../test/contracts/build/A.mligo#Tezos#sender#97 =
+  ({ DROP ; SENDER })@(L(unit))[@inline] in
+let #../../test/contracts/build/A.mligo#Tezos#source#98 =
+  ({ DROP ; SOURCE })@(L(unit))[@inline] in
+let #../../test/contracts/build/A.mligo#Tezos#level#99 =
+  ({ DROP ; LEVEL })@(L(unit))[@inline] in
+let #../../test/contracts/build/A.mligo#Tezos#self_address#100 =
   SELF_ADDRESS()[@inline] in
-let #../../test/contracts/build/A.mligo#Tezos#chain_id#19 =
-  CHAIN_ID()[@inline] in
-let #../../test/contracts/build/A.mligo#Tezos#total_voting_power#20 =
-  TOTAL_VOTING_POWER()[@inline] in
-let #../../test/contracts/build/A.mligo#Tezos#voting_power#21 =
-  fun kh -> (VOTING_POWER(kh))[@inline] in
-let #../../test/contracts/build/A.mligo#Tezos#implicit_account#23 =
+let #../../test/contracts/build/A.mligo#Tezos#chain_id#101 =
+  ({ DROP ; CHAIN_ID })@(L(unit))[@inline] in
+let #../../test/contracts/build/A.mligo#Tezos#total_voting_power#102 =
+  ({ DROP ; TOTAL_VOTING_POWER })@(L(unit))[@inline] in
+let #../../test/contracts/build/A.mligo#Tezos#get_balance#103 =
+  fun _u -> (({ DROP ; BALANCE })@(L(unit)))[@inline] in
+let #../../test/contracts/build/A.mligo#Tezos#get_amount#104 =
+  fun _u -> (({ DROP ; AMOUNT })@(L(unit)))[@inline] in
+let #../../test/contracts/build/A.mligo#Tezos#get_now#105 =
+  fun _u -> (({ DROP ; NOW })@(L(unit)))[@inline] in
+let #../../test/contracts/build/A.mligo#Tezos#get_sender#106 =
+  fun _u -> (({ DROP ; SENDER })@(L(unit)))[@inline] in
+let #../../test/contracts/build/A.mligo#Tezos#get_source#107 =
+  fun _u -> (({ DROP ; SOURCE })@(L(unit)))[@inline] in
+let #../../test/contracts/build/A.mligo#Tezos#get_level#108 =
+  fun _u -> (({ DROP ; LEVEL })@(L(unit)))[@inline] in
+let #../../test/contracts/build/A.mligo#Tezos#get_self_address#109 =
+  fun _u -> (SELF_ADDRESS())[@inline] in
+let #../../test/contracts/build/A.mligo#Tezos#get_chain_id#110 =
+  fun _u -> (({ DROP ; CHAIN_ID })@(L(unit)))[@inline] in
+let #../../test/contracts/build/A.mligo#Tezos#get_total_voting_power#111 =
+  fun _u -> (({ DROP ; TOTAL_VOTING_POWER })@(L(unit)))[@inline] in
+let #../../test/contracts/build/A.mligo#Tezos#min_block_time#112 =
+  { DROP ; MIN_BLOCK_TIME }[@inline] in
+let #../../test/contracts/build/A.mligo#Tezos#get_min_block_time#113 =
+  { DROP ; MIN_BLOCK_TIME }[@inline] in
+let #../../test/contracts/build/A.mligo#Tezos#voting_power#114 =
+  fun kh -> (({ VOTING_POWER })@(kh))[@inline] in
+let #../../test/contracts/build/A.mligo#Tezos#implicit_account#116 =
   fun kh -> (IMPLICIT_ACCOUNT(kh))[@inline] in
-let #../../test/contracts/build/A.mligo#Tezos#pairing_check#29 =
-  fun l -> (PAIRING_CHECK(l))[@inline] in
-let #../../test/contracts/build/A.mligo#Tezos#open_chest#30 =
+let #../../test/contracts/build/A.mligo#Tezos#pairing_check#122 =
+  fun l -> (({ PAIRING_CHECK })@(l))[@inline] in
+let #../../test/contracts/build/A.mligo#Tezos#open_chest#123 =
   fun ck -> (fun c -> (fun n -> (OPEN_CHEST(ck , c , n))))[@inline] in
-let #../../test/contracts/build/A.mligo#Tezos#set_delegate#34 =
+let #../../test/contracts/build/A.mligo#Tezos#set_delegate#127 =
   fun o -> (SET_DELEGATE(o))[@inline] in
-let #../../test/contracts/build/A.mligo#Bitwise#xor#35 =
+let #../../test/contracts/build/A.mligo#Bitwise#xor#128 =
   fun l -> (fun r -> (XOR(l , r)))[@inline] in
-let #../../test/contracts/build/A.mligo#Bitwise#shift_left#36 =
+let #../../test/contracts/build/A.mligo#Bitwise#shift_left#129 =
   fun l -> (fun r -> (LSL(l , r)))[@inline] in
-let #../../test/contracts/build/A.mligo#Bitwise#shift_right#37 =
+let #../../test/contracts/build/A.mligo#Bitwise#shift_right#130 =
   fun l -> (fun r -> (LSR(l , r)))[@inline] in
-let #../../test/contracts/build/A.mligo#String#concat#78 =
-  fun b1 -> (fun b2 -> (CONCAT(b1 , b2)))[@inline] in
-let #../../test/contracts/build/A.mligo#String#sub#79 =
-  fun s -> (fun l -> (fun b -> (SLICE(s , l , b))))[@inline] in
-let #../../test/contracts/build/A.mligo#String#length#80 =
-  fun b -> (SIZE(b))[@inline] in
-let #../../test/contracts/build/A.mligo#Bytes#concat#83 =
-  fun b1 -> (fun b2 -> (CONCAT(b1 , b2)))[@inline] in
-let #../../test/contracts/build/A.mligo#Bytes#sub#84 =
-  fun s -> (fun l -> (fun b -> (SLICE(s , l , b))))[@inline] in
-let #../../test/contracts/build/A.mligo#Bytes#length#87 =
-  fun b -> (SIZE(b))[@inline] in
-let #../../test/contracts/build/A.mligo#Crypto#blake2b#88 =
-  fun b -> (BLAKE2b(b))[@inline] in
-let #../../test/contracts/build/A.mligo#Crypto#sha256#89 =
-  fun b -> (SHA256(b))[@inline] in
-let #../../test/contracts/build/A.mligo#Crypto#sha512#90 =
-  fun b -> (SHA512(b))[@inline] in
-let #../../test/contracts/build/A.mligo#Crypto#sha3#91 =
-  fun b -> (SHA3(b))[@inline] in
-let #../../test/contracts/build/A.mligo#Crypto#keccak#92 =
-  fun b -> (KECCAK(b))[@inline] in
-let #../../test/contracts/build/A.mligo#Crypto#hash_key#93 =
-  fun k -> (HASH_KEY(k))[@inline] in
-let #../../test/contracts/build/A.mligo#Crypto#check#94 =
-  fun k -> (fun s -> (fun b -> (CHECK_SIGNATURE(k , s , b))))[@inline] in
-let #../../test/contracts/build/A.mligo#assert#95 =
-  fun b -> (ASSERTION(b))[@inline] in
-let #../../test/contracts/build/A.mligo#assert_with_error#96 =
-  fun b -> (fun s -> (ASSERTION_WITH_ERROR(b , s)))[@inline] in
-let #../../test/contracts/build/A.mligo#abs#101 =
-  fun i -> (ABS(i))[@inline] in
-let #../../test/contracts/build/A.mligo#is_nat#102 =
-  fun i -> (IS_NAT(i))[@inline] in
-let #../../test/contracts/build/A.mligo#true#103 = TRUE()[@inline] in
-let #../../test/contracts/build/A.mligo#false#104 = FALSE()[@inline] in
-let #../../test/contracts/build/A.mligo#unit#105 = UNIT()[@inline] in
-let poly_#../../test/contracts/build/A.mligo#Test#failwith_4237 =
-  fun v -> (FAILWITH(v))[@inline] in
-let poly_#../../test/contracts/build/A.mligo#Test#failwith_4236 =
-  fun v -> (FAILWITH(v))[@inline] in
-let poly_#../../test/contracts/build/A.mligo#Test#failwith_4235 =
-  fun v -> (FAILWITH(v))[@inline] in
-let poly_#../../test/contracts/build/A.mligo#Test#failwith_4234 =
-  fun v -> (FAILWITH(v))[@inline] in
-let poly_#../../test/contracts/build/A.mligo#Test#failwith_4233 =
-  fun v -> (FAILWITH(v))[@inline] in
-let poly_#../../test/contracts/build/A.mligo#Test#failwith_4232 =
-  fun v -> (FAILWITH(v))[@inline] in
-let poly_#../../test/contracts/build/A.mligo#Test#failwith_4231 =
-  fun v -> (FAILWITH(v))[@inline] in
-let poly_#../../test/contracts/build/A.mligo#Test#failwith_4230 =
-  fun v -> (FAILWITH(v))[@inline] in
-let poly_#../../test/contracts/build/A.mligo#Test#failwith_4229 =
-  fun v -> (FAILWITH(v))[@inline] in
-let poly_#../../test/contracts/build/A.mligo#Test#failwith_4228 =
-  fun v -> (FAILWITH(v))[@inline] in
-let poly_#../../test/contracts/build/A.mligo#Test#failwith_4227 =
-  fun v -> (FAILWITH(v))[@inline] in
-let poly_#../../test/contracts/build/A.mligo#Test#failwith_4226 =
-  fun v -> (FAILWITH(v))[@inline] in
-let #../../test/contracts/build/A.mligo#Test#originate_from_file#111 =
+let #../../test/contracts/build/A.mligo#String#concat#171 =
+  fun b1 -> (fun b2 -> (({ UNPAIR ; CONCAT })@(PAIR(b1 , b2))))[@inline] in
+let #../../test/contracts/build/A.mligo#String#sub#172 =
+  fun s ->
+  (fun l ->
+   (fun b ->
+    (({ UNPAIR ;
+       UNPAIR ;
+       SLICE ;
+       IF_NONE { PUSH string "SLICE" ; FAILWITH } {} })@(PAIR(PAIR(s , l) ,
+                                                              b)))))[@inline] in
+let #../../test/contracts/build/A.mligo#String#length#173 =
+  fun b -> (({ SIZE })@(b))[@inline] in
+let #../../test/contracts/build/A.mligo#Bytes#concat#176 =
+  fun b1 -> (fun b2 -> (({ UNPAIR ; CONCAT })@(PAIR(b1 , b2))))[@inline] in
+let #../../test/contracts/build/A.mligo#Bytes#sub#177 =
+  fun s ->
+  (fun l ->
+   (fun b ->
+    (({ UNPAIR ;
+       UNPAIR ;
+       SLICE ;
+       IF_NONE { PUSH string "SLICE" ; FAILWITH } {} })@(PAIR(PAIR(s , l) ,
+                                                              b)))))[@inline] in
+let #../../test/contracts/build/A.mligo#Bytes#length#180 =
+  fun b -> (({ SIZE })@(b))[@inline] in
+let #../../test/contracts/build/A.mligo#Crypto#blake2b#181 =
+  fun b -> (({ BLAKE2B })@(b))[@inline] in
+let #../../test/contracts/build/A.mligo#Crypto#sha256#182 =
+  fun b -> (({ SHA256 })@(b))[@inline] in
+let #../../test/contracts/build/A.mligo#Crypto#sha512#183 =
+  fun b -> (({ SHA512 })@(b))[@inline] in
+let #../../test/contracts/build/A.mligo#Crypto#sha3#184 =
+  fun b -> (({ SHA3 })@(b))[@inline] in
+let #../../test/contracts/build/A.mligo#Crypto#keccak#185 =
+  fun b -> (({ KECCAK })@(b))[@inline] in
+let #../../test/contracts/build/A.mligo#Crypto#hash_key#186 =
+  fun k -> (({ HASH_KEY })@(k))[@inline] in
+let #../../test/contracts/build/A.mligo#Crypto#check#187 =
+  fun k ->
+  (fun s ->
+   (fun b ->
+    (({ UNPAIR ; UNPAIR ; CHECK_SIGNATURE })@(PAIR(PAIR(k , s) , b)))))[@inline] in
+let #../../test/contracts/build/A.mligo#assert#188 =
+  fun b ->
+  (({ IF { UNIT } { PUSH string "failed assertion" ; FAILWITH } })@(b))[@inline] in
+let #../../test/contracts/build/A.mligo#assert_with_error#189 =
+  fun b ->
+  (fun s -> (({ UNPAIR ; IF { DROP ; UNIT } { FAILWITH } })@(PAIR(b , s))))[@inline] in
+let #../../test/contracts/build/A.mligo#abs#194 =
+  fun i -> (({ ABS })@(i))[@inline] in
+let #../../test/contracts/build/A.mligo#is_nat#195 =
+  fun i -> (({ ISNAT })@(i))[@inline] in
+let #../../test/contracts/build/A.mligo#true#196 = TRUE()[@inline] in
+let #../../test/contracts/build/A.mligo#false#197 = FALSE()[@inline] in
+let #../../test/contracts/build/A.mligo#unit#198 = UNIT()[@inline] in
+let poly_#../../test/contracts/build/A.mligo#Test#failwith_5539 =
+  { FAILWITH }[@inline] in
+let poly_#../../test/contracts/build/A.mligo#Test#failwith_5538 =
+  { FAILWITH }[@inline] in
+let poly_#../../test/contracts/build/A.mligo#Test#failwith_5537 =
+  { FAILWITH }[@inline] in
+let poly_#../../test/contracts/build/A.mligo#Test#failwith_5536 =
+  { FAILWITH }[@inline] in
+let poly_#../../test/contracts/build/A.mligo#Test#failwith_5535 =
+  { FAILWITH }[@inline] in
+let poly_#../../test/contracts/build/A.mligo#Test#failwith_5534 =
+  { FAILWITH }[@inline] in
+let poly_#../../test/contracts/build/A.mligo#Test#failwith_5533 =
+  { FAILWITH }[@inline] in
+let poly_#../../test/contracts/build/A.mligo#Test#failwith_5532 =
+  { FAILWITH }[@inline] in
+let poly_#../../test/contracts/build/A.mligo#Test#failwith_5531 =
+  { FAILWITH }[@inline] in
+let poly_#../../test/contracts/build/A.mligo#Test#failwith_5530 =
+  { FAILWITH }[@inline] in
+let poly_#../../test/contracts/build/A.mligo#Test#failwith_5529 =
+  { FAILWITH }[@inline] in
+let poly_#../../test/contracts/build/A.mligo#Test#failwith_5528 =
+  { FAILWITH }[@inline] in
+let poly_#../../test/contracts/build/A.mligo#Test#failwith_5527 =
+  { FAILWITH }[@inline] in
+let poly_#../../test/contracts/build/A.mligo#Test#failwith_5526 =
+  { FAILWITH }[@inline] in
+let poly_#../../test/contracts/build/A.mligo#Test#failwith_5525 =
+  { FAILWITH }[@inline] in
+let #../../test/contracts/build/A.mligo#Test#originate_from_file#204 =
   fun _fn ->
   (fun _e ->
    (fun _v ->
     (fun _s ->
      (fun _t ->
-      ((poly_#../../test/contracts/build/A.mligo#Test#failwith_4237)@(
+      ((poly_#../../test/contracts/build/A.mligo#Test#failwith_5539)@(
        L("TEST MODE")))))))[@inline] in
-let #../../test/contracts/build/A.mligo#Test#set_source#113 =
-  fun _a ->
-  ((poly_#../../test/contracts/build/A.mligo#Test#failwith_4226)@(L("TEST MODE")))[@inline] in
-let #../../test/contracts/build/A.mligo#Test#set_baker#114 =
-  fun _a ->
-  ((poly_#../../test/contracts/build/A.mligo#Test#failwith_4226)@(L("TEST MODE")))[@inline] in
-let #../../test/contracts/build/A.mligo#Test#transfer#115 =
+let #../../test/contracts/build/A.mligo#Test#set_source#206 =
+  fun _a ->
+  ((poly_#../../test/contracts/build/A.mligo#Test#failwith_5529)@(L("TEST MODE")))[@inline] in
+let #../../test/contracts/build/A.mligo#Test#set_baker#207 =
+  fun _a ->
+  ((poly_#../../test/contracts/build/A.mligo#Test#failwith_5529)@(L("TEST MODE")))[@inline] in
+let #../../test/contracts/build/A.mligo#Test#set_baker_policy#208 =
+  fun _bp ->
+  ((poly_#../../test/contracts/build/A.mligo#Test#failwith_5529)@(L("TEST MODE")))[@inline] in
+let #../../test/contracts/build/A.mligo#Test#transfer#209 =
   fun _a ->
   (fun _s ->
    (fun _t ->
-    ((poly_#../../test/contracts/build/A.mligo#Test#failwith_4226)@(L("TEST MODE")))))[@inline] in
-let #../../test/contracts/build/A.mligo#Test#transfer_exn#116 =
+    ((poly_#../../test/contracts/build/A.mligo#Test#failwith_5529)@(L("TEST MODE")))))[@inline] in
+let #../../test/contracts/build/A.mligo#Test#transfer_exn#210 =
   fun _a ->
   (fun _s ->
    (fun _t ->
-    ((poly_#../../test/contracts/build/A.mligo#Test#failwith_4234)@(L("TEST MODE")))))[@inline] in
-let #../../test/contracts/build/A.mligo#Test#get_storage_of_address#120 =
-  fun _a ->
-  ((poly_#../../test/contracts/build/A.mligo#Test#failwith_4226)@(L("TEST MODE")))[@inline] in
-let #../../test/contracts/build/A.mligo#Test#get_balance#121 =
-  fun _a ->
-  ((poly_#../../test/contracts/build/A.mligo#Test#failwith_4236)@(L("TEST MODE")))[@inline] in
-let #../../test/contracts/build/A.mligo#Test#michelson_equal#122 =
+    ((poly_#../../test/contracts/build/A.mligo#Test#failwith_5536)@(L("TEST MODE")))))[@inline] in
+let #../../test/contracts/build/A.mligo#Test#get_storage_of_address#214 =
+  fun _a ->
+  ((poly_#../../test/contracts/build/A.mligo#Test#failwith_5529)@(L("TEST MODE")))[@inline] in
+let #../../test/contracts/build/A.mligo#Test#get_balance#215 =
+  fun _a ->
+  ((poly_#../../test/contracts/build/A.mligo#Test#failwith_5538)@(L("TEST MODE")))[@inline] in
+let #../../test/contracts/build/A.mligo#Test#michelson_equal#216 =
   fun _m1 ->
   (fun _m2 ->
-   ((poly_#../../test/contracts/build/A.mligo#Test#failwith_4235)@(L("TEST MODE"))))[@inline] in
-let #../../test/contracts/build/A.mligo#Test#reset_state#124 =
+   ((poly_#../../test/contracts/build/A.mligo#Test#failwith_5537)@(L("TEST MODE"))))[@inline] in
+let #../../test/contracts/build/A.mligo#Test#reset_state#218 =
   fun _n ->
   (fun _l ->
-   ((poly_#../../test/contracts/build/A.mligo#Test#failwith_4226)@(L("TEST MODE"))))[@inline] in
-let #../../test/contracts/build/A.mligo#Test#get_voting_power#125 =
+   ((poly_#../../test/contracts/build/A.mligo#Test#failwith_5529)@(L("TEST MODE"))))[@inline] in
+let #../../test/contracts/build/A.mligo#Test#reset_state_at#219 =
+  fun _t ->
+  (fun _n ->
+   (fun _l ->
+    ((poly_#../../test/contracts/build/A.mligo#Test#failwith_5529)@(L("TEST MODE")))))[@inline] in
+let #../../test/contracts/build/A.mligo#Test#get_voting_power#220 =
   fun _kh ->
-  ((poly_#../../test/contracts/build/A.mligo#Test#failwith_4234)@(L("TEST MODE")))[@inline] in
-let #../../test/contracts/build/A.mligo#Test#get_total_voting_power#126 =
-  (poly_#../../test/contracts/build/A.mligo#Test#failwith_4234)@(L("TEST MODE"))[@inline] in
-let #../../test/contracts/build/A.mligo#Test#nth_bootstrap_contract#128 =
+  ((poly_#../../test/contracts/build/A.mligo#Test#failwith_5536)@(L("TEST MODE")))[@inline] in
+let #../../test/contracts/build/A.mligo#Test#get_total_voting_power#221 =
+  (poly_#../../test/contracts/build/A.mligo#Test#failwith_5536)@(L("TEST MODE"))[@inline] in
+let #../../test/contracts/build/A.mligo#Test#nth_bootstrap_contract#223 =
   fun _i ->
-  ((poly_#../../test/contracts/build/A.mligo#Test#failwith_4233)@(L("TEST MODE")))[@inline] in
-let #../../test/contracts/build/A.mligo#Test#nth_bootstrap_account#129 =
+  ((poly_#../../test/contracts/build/A.mligo#Test#failwith_5528)@(L("TEST MODE")))[@inline] in
+let #../../test/contracts/build/A.mligo#Test#nth_bootstrap_account#224 =
   fun _i ->
-  ((poly_#../../test/contracts/build/A.mligo#Test#failwith_4233)@(L("TEST MODE")))[@inline] in
-let #../../test/contracts/build/A.mligo#Test#last_originations#131 =
-  fun _u ->
-  ((poly_#../../test/contracts/build/A.mligo#Test#failwith_4232)@(L("TEST MODE")))[@inline] in
-let #../../test/contracts/build/A.mligo#Test#save_mutation#134 =
+  ((poly_#../../test/contracts/build/A.mligo#Test#failwith_5528)@(L("TEST MODE")))[@inline] in
+let #../../test/contracts/build/A.mligo#Test#last_originations#226 =
+  fun _u ->
+  ((poly_#../../test/contracts/build/A.mligo#Test#failwith_5535)@(L("TEST MODE")))[@inline] in
+let #../../test/contracts/build/A.mligo#Test#save_mutation#229 =
   fun _s ->
   (fun _m ->
-   ((poly_#../../test/contracts/build/A.mligo#Test#failwith_4231)@(L("TEST MODE"))))[@inline] in
-let #../../test/contracts/build/A.mligo#Test#add_account#141 =
+   ((poly_#../../test/contracts/build/A.mligo#Test#failwith_5534)@(L("TEST MODE"))))[@inline] in
+let #../../test/contracts/build/A.mligo#Test#add_account#236 =
   fun _s ->
   (fun _k ->
-   ((poly_#../../test/contracts/build/A.mligo#Test#failwith_4226)@(L("TEST MODE"))))[@inline] in
-let #../../test/contracts/build/A.mligo#Test#new_account#142 =
-  fun _u ->
-  ((poly_#../../test/contracts/build/A.mligo#Test#failwith_4230)@(L("TEST MODE")))[@inline] in
-let #../../test/contracts/build/A.mligo#Test#baker_account#143 =
+   ((poly_#../../test/contracts/build/A.mligo#Test#failwith_5529)@(L("TEST MODE"))))[@inline] in
+let #../../test/contracts/build/A.mligo#Test#new_account#237 =
+  fun _u ->
+  ((poly_#../../test/contracts/build/A.mligo#Test#failwith_5533)@(L("TEST MODE")))[@inline] in
+let #../../test/contracts/build/A.mligo#Test#baker_account#238 =
   fun _p ->
   (fun _o ->
-   ((poly_#../../test/contracts/build/A.mligo#Test#failwith_4226)@(L("TEST MODE"))))[@inline] in
-let #../../test/contracts/build/A.mligo#Test#bake_until_n_cycle_end#144 =
+   ((poly_#../../test/contracts/build/A.mligo#Test#failwith_5529)@(L("TEST MODE"))))[@inline] in
+let #../../test/contracts/build/A.mligo#Test#bake_until_n_cycle_end#239 =
   fun _n ->
-  ((poly_#../../test/contracts/build/A.mligo#Test#failwith_4226)@(L("TEST MODE")))[@inline] in
-let #../../test/contracts/build/A.mligo#Test#register_delegate#145 =
+  ((poly_#../../test/contracts/build/A.mligo#Test#failwith_5529)@(L("TEST MODE")))[@inline] in
+let #../../test/contracts/build/A.mligo#Test#register_delegate#240 =
   fun _kh ->
-  ((poly_#../../test/contracts/build/A.mligo#Test#failwith_4226)@(L("TEST MODE")))[@inline] in
-let #../../test/contracts/build/A.mligo#Test#register_constant#146 =
+  ((poly_#../../test/contracts/build/A.mligo#Test#failwith_5529)@(L("TEST MODE")))[@inline] in
+let #../../test/contracts/build/A.mligo#Test#register_constant#241 =
   fun _m ->
-  ((poly_#../../test/contracts/build/A.mligo#Test#failwith_4229)@(L("TEST MODE")))[@inline] in
-let #../../test/contracts/build/A.mligo#Test#create_chest#151 =
+  ((poly_#../../test/contracts/build/A.mligo#Test#failwith_5532)@(L("TEST MODE")))[@inline] in
+let #../../test/contracts/build/A.mligo#Test#create_chest#246 =
   fun _b ->
   (fun _n ->
-   ((poly_#../../test/contracts/build/A.mligo#Test#failwith_4228)@(L("TEST MODE"))))[@inline] in
-let #../../test/contracts/build/A.mligo#Test#create_chest_key#152 =
+   ((poly_#../../test/contracts/build/A.mligo#Test#failwith_5531)@(L("TEST MODE"))))[@inline] in
+let #../../test/contracts/build/A.mligo#Test#create_chest_key#247 =
   fun _c ->
   (fun _n ->
-   ((poly_#../../test/contracts/build/A.mligo#Test#failwith_4227)@(L("TEST MODE"))))[@inline] in
-let #../../test/contracts/build/A.mligo#Test#constant_to_michelson_program#153 =
+   ((poly_#../../test/contracts/build/A.mligo#Test#failwith_5530)@(L("TEST MODE"))))[@inline] in
+let #../../test/contracts/build/A.mligo#Test#constant_to_michelson_program#248 =
   fun _s ->
-  ((poly_#../../test/contracts/build/A.mligo#Test#failwith_4226)@(L("TEST MODE")))[@inline] in
-let #../../test/contracts/build/A.mligo#Test#restore_context#154 =
-  fun _u ->
-  ((poly_#../../test/contracts/build/A.mligo#Test#failwith_4226)@(L("TEST_POP_CONTEXT")))[@inline] in
-let #../../test/contracts/build/A.mligo#Test#save_context#155 =
-  fun _u ->
-  ((poly_#../../test/contracts/build/A.mligo#Test#failwith_4226)@(L("TEST_PUSH_CONTEXT")))[@inline] in
-let #../../test/contracts/build/A.mligo#toto#156 = L(1) in
-let #../../test/contracts/build/B.mligo#Tezos#balance#160 =
-  BALANCE()[@inline] in
-let #../../test/contracts/build/B.mligo#Tezos#amount#161 =
-  AMOUNT()[@inline] in
-let #../../test/contracts/build/B.mligo#Tezos#now#162 = NOW()[@inline] in
-let #../../test/contracts/build/B.mligo#Tezos#sender#163 =
-  SENDER()[@inline] in
-let #../../test/contracts/build/B.mligo#Tezos#source#164 =
-  SOURCE()[@inline] in
-let #../../test/contracts/build/B.mligo#Tezos#level#165 = LEVEL()[@inline] in
-let #../../test/contracts/build/B.mligo#Tezos#self_address#166 =
+  ((poly_#../../test/contracts/build/A.mligo#Test#failwith_5529)@(L("TEST MODE")))[@inline] in
+let #../../test/contracts/build/A.mligo#Test#restore_context#249 =
+  fun _u ->
+  ((poly_#../../test/contracts/build/A.mligo#Test#failwith_5529)@(L("TEST_POP_CONTEXT")))[@inline] in
+let #../../test/contracts/build/A.mligo#Test#save_context#250 =
+  fun _u ->
+  ((poly_#../../test/contracts/build/A.mligo#Test#failwith_5529)@(L("TEST_PUSH_CONTEXT")))[@inline] in
+let #../../test/contracts/build/A.mligo#Test#drop_context#251 =
+  fun _u ->
+  ((poly_#../../test/contracts/build/A.mligo#Test#failwith_5529)@(L("TEST_DROP_CONTEXT")))[@inline] in
+let #../../test/contracts/build/A.mligo#Test#read_contract_from_file#252 =
+  fun _fn ->
+  ((poly_#../../test/contracts/build/A.mligo#Test#failwith_5529)@(L("TEST_READ_CONTRACT_FROM_FILE")))[@inline] in
+let #../../test/contracts/build/A.mligo#Test#compile_contract_from_file#253 =
+  fun _fn ->
+  (fun _e ->
+   (fun _v ->
+    ((poly_#../../test/contracts/build/A.mligo#Test#failwith_5529)@(L("TEST_COMPILE_CONTRACT_FROM_FILE")))))[@inline] in
+let #../../test/contracts/build/A.mligo#Test#originate_contract#255 =
+  fun _c ->
+  (fun _s ->
+   (fun _t ->
+    ((poly_#../../test/contracts/build/A.mligo#Test#failwith_5528)@(L("TEST_ORIGINATE")))))[@inline] in
+let #../../test/contracts/build/A.mligo#Test#size#256 =
+  fun _c ->
+  ((poly_#../../test/contracts/build/A.mligo#Test#failwith_5527)@(L("TEST_SIZE")))[@inline] in
+let #../../test/contracts/build/A.mligo#Test#get_bootstrap_account#257 =
+  fun _n ->
+  ((poly_#../../test/contracts/build/A.mligo#Test#failwith_5526)@(L("TEST_GET_BOOTSTRAP_ACCOUNT")))[@inline] in
+let #../../test/contracts/build/A.mligo#Test#sign#258 =
+  fun _sk ->
+  (fun _d ->
+   ((poly_#../../test/contracts/build/A.mligo#Test#failwith_5525)@(L("TEST_SIGN"))))[@inline] in
+let #../../test/contracts/build/A.mligo#Tezos#balance#262 =
+  ({ DROP ; BALANCE })@(L(unit))[@inline] in
+let #../../test/contracts/build/A.mligo#Tezos#amount#263 =
+  ({ DROP ; AMOUNT })@(L(unit))[@inline] in
+let #../../test/contracts/build/A.mligo#Tezos#now#264 =
+  ({ DROP ; NOW })@(L(unit))[@inline] in
+let #../../test/contracts/build/A.mligo#Tezos#sender#265 =
+  ({ DROP ; SENDER })@(L(unit))[@inline] in
+let #../../test/contracts/build/A.mligo#Tezos#source#266 =
+  ({ DROP ; SOURCE })@(L(unit))[@inline] in
+let #../../test/contracts/build/A.mligo#Tezos#level#267 =
+  ({ DROP ; LEVEL })@(L(unit))[@inline] in
+let #../../test/contracts/build/A.mligo#Tezos#self_address#268 =
   SELF_ADDRESS()[@inline] in
-let #../../test/contracts/build/B.mligo#Tezos#chain_id#167 =
-  CHAIN_ID()[@inline] in
-let #../../test/contracts/build/B.mligo#Tezos#total_voting_power#168 =
-  TOTAL_VOTING_POWER()[@inline] in
-let #../../test/contracts/build/B.mligo#Tezos#voting_power#169 =
-  fun kh -> (VOTING_POWER(kh))[@inline] in
-let #../../test/contracts/build/B.mligo#Tezos#implicit_account#171 =
+let #../../test/contracts/build/A.mligo#Tezos#chain_id#269 =
+  ({ DROP ; CHAIN_ID })@(L(unit))[@inline] in
+let #../../test/contracts/build/A.mligo#Tezos#total_voting_power#270 =
+  ({ DROP ; TOTAL_VOTING_POWER })@(L(unit))[@inline] in
+let #../../test/contracts/build/A.mligo#Tezos#get_balance#271 =
+  fun _u -> (({ DROP ; BALANCE })@(L(unit)))[@inline] in
+let #../../test/contracts/build/A.mligo#Tezos#get_amount#272 =
+  fun _u -> (({ DROP ; AMOUNT })@(L(unit)))[@inline] in
+let #../../test/contracts/build/A.mligo#Tezos#get_now#273 =
+  fun _u -> (({ DROP ; NOW })@(L(unit)))[@inline] in
+let #../../test/contracts/build/A.mligo#Tezos#get_sender#274 =
+  fun _u -> (({ DROP ; SENDER })@(L(unit)))[@inline] in
+let #../../test/contracts/build/A.mligo#Tezos#get_source#275 =
+  fun _u -> (({ DROP ; SOURCE })@(L(unit)))[@inline] in
+let #../../test/contracts/build/A.mligo#Tezos#get_level#276 =
+  fun _u -> (({ DROP ; LEVEL })@(L(unit)))[@inline] in
+let #../../test/contracts/build/A.mligo#Tezos#get_self_address#277 =
+  fun _u -> (SELF_ADDRESS())[@inline] in
+let #../../test/contracts/build/A.mligo#Tezos#get_chain_id#278 =
+  fun _u -> (({ DROP ; CHAIN_ID })@(L(unit)))[@inline] in
+let #../../test/contracts/build/A.mligo#Tezos#get_total_voting_power#279 =
+  fun _u -> (({ DROP ; TOTAL_VOTING_POWER })@(L(unit)))[@inline] in
+let #../../test/contracts/build/A.mligo#Tezos#voting_power#280 =
+  fun kh -> (({ VOTING_POWER })@(kh))[@inline] in
+let #../../test/contracts/build/A.mligo#Tezos#implicit_account#282 =
   fun kh -> (IMPLICIT_ACCOUNT(kh))[@inline] in
-let #../../test/contracts/build/B.mligo#Tezos#pairing_check#177 =
-  fun l -> (PAIRING_CHECK(l))[@inline] in
-let #../../test/contracts/build/B.mligo#Tezos#open_chest#178 =
+let #../../test/contracts/build/A.mligo#Tezos#pairing_check#288 =
+  fun l -> (({ PAIRING_CHECK })@(l))[@inline] in
+let #../../test/contracts/build/A.mligo#Tezos#open_chest#289 =
   fun ck -> (fun c -> (fun n -> (OPEN_CHEST(ck , c , n))))[@inline] in
-let #../../test/contracts/build/B.mligo#Tezos#set_delegate#182 =
+let #../../test/contracts/build/A.mligo#Tezos#set_delegate#293 =
   fun o -> (SET_DELEGATE(o))[@inline] in
-let #../../test/contracts/build/B.mligo#Bitwise#xor#183 =
+let #../../test/contracts/build/A.mligo#Bitwise#xor#294 =
   fun l -> (fun r -> (XOR(l , r)))[@inline] in
-let #../../test/contracts/build/B.mligo#Bitwise#shift_left#184 =
+let #../../test/contracts/build/A.mligo#Bitwise#shift_left#295 =
   fun l -> (fun r -> (LSL(l , r)))[@inline] in
-let #../../test/contracts/build/B.mligo#Bitwise#shift_right#185 =
+let #../../test/contracts/build/A.mligo#Bitwise#shift_right#296 =
   fun l -> (fun r -> (LSR(l , r)))[@inline] in
-let #../../test/contracts/build/B.mligo#String#concat#226 =
-  fun b1 -> (fun b2 -> (CONCAT(b1 , b2)))[@inline] in
-let #../../test/contracts/build/B.mligo#String#sub#227 =
-  fun s -> (fun l -> (fun b -> (SLICE(s , l , b))))[@inline] in
-let #../../test/contracts/build/B.mligo#String#length#228 =
-  fun b -> (SIZE(b))[@inline] in
-let #../../test/contracts/build/B.mligo#Bytes#concat#231 =
-  fun b1 -> (fun b2 -> (CONCAT(b1 , b2)))[@inline] in
-let #../../test/contracts/build/B.mligo#Bytes#sub#232 =
-  fun s -> (fun l -> (fun b -> (SLICE(s , l , b))))[@inline] in
-let #../../test/contracts/build/B.mligo#Bytes#length#235 =
-  fun b -> (SIZE(b))[@inline] in
-let #../../test/contracts/build/B.mligo#Crypto#blake2b#236 =
-  fun b -> (BLAKE2b(b))[@inline] in
-let #../../test/contracts/build/B.mligo#Crypto#sha256#237 =
-  fun b -> (SHA256(b))[@inline] in
-let #../../test/contracts/build/B.mligo#Crypto#sha512#238 =
-  fun b -> (SHA512(b))[@inline] in
-let #../../test/contracts/build/B.mligo#Crypto#sha3#239 =
-  fun b -> (SHA3(b))[@inline] in
-let #../../test/contracts/build/B.mligo#Crypto#keccak#240 =
-  fun b -> (KECCAK(b))[@inline] in
-let #../../test/contracts/build/B.mligo#Crypto#hash_key#241 =
-  fun k -> (HASH_KEY(k))[@inline] in
-let #../../test/contracts/build/B.mligo#Crypto#check#242 =
-  fun k -> (fun s -> (fun b -> (CHECK_SIGNATURE(k , s , b))))[@inline] in
-let #../../test/contracts/build/B.mligo#assert#243 =
-  fun b -> (ASSERTION(b))[@inline] in
-let #../../test/contracts/build/B.mligo#assert_with_error#244 =
-  fun b -> (fun s -> (ASSERTION_WITH_ERROR(b , s)))[@inline] in
-let #../../test/contracts/build/B.mligo#abs#249 =
-  fun i -> (ABS(i))[@inline] in
-let #../../test/contracts/build/B.mligo#is_nat#250 =
-  fun i -> (IS_NAT(i))[@inline] in
-let #../../test/contracts/build/B.mligo#true#251 = TRUE()[@inline] in
-let #../../test/contracts/build/B.mligo#false#252 = FALSE()[@inline] in
-let #../../test/contracts/build/B.mligo#unit#253 = UNIT()[@inline] in
-let poly_#../../test/contracts/build/B.mligo#Test#failwith_4225 =
-  fun v -> (FAILWITH(v))[@inline] in
-let poly_#../../test/contracts/build/B.mligo#Test#failwith_4224 =
-  fun v -> (FAILWITH(v))[@inline] in
-let poly_#../../test/contracts/build/B.mligo#Test#failwith_4223 =
-  fun v -> (FAILWITH(v))[@inline] in
-let poly_#../../test/contracts/build/B.mligo#Test#failwith_4222 =
-  fun v -> (FAILWITH(v))[@inline] in
-let poly_#../../test/contracts/build/B.mligo#Test#failwith_4221 =
-  fun v -> (FAILWITH(v))[@inline] in
-let poly_#../../test/contracts/build/B.mligo#Test#failwith_4220 =
-  fun v -> (FAILWITH(v))[@inline] in
-let poly_#../../test/contracts/build/B.mligo#Test#failwith_4219 =
-  fun v -> (FAILWITH(v))[@inline] in
-let poly_#../../test/contracts/build/B.mligo#Test#failwith_4218 =
-  fun v -> (FAILWITH(v))[@inline] in
-let poly_#../../test/contracts/build/B.mligo#Test#failwith_4217 =
-  fun v -> (FAILWITH(v))[@inline] in
-let poly_#../../test/contracts/build/B.mligo#Test#failwith_4216 =
-  fun v -> (FAILWITH(v))[@inline] in
-let poly_#../../test/contracts/build/B.mligo#Test#failwith_4215 =
-  fun v -> (FAILWITH(v))[@inline] in
-let poly_#../../test/contracts/build/B.mligo#Test#failwith_4214 =
-  fun v -> (FAILWITH(v))[@inline] in
-let #../../test/contracts/build/B.mligo#Test#originate_from_file#259 =
+let #../../test/contracts/build/A.mligo#String#concat#337 =
+  fun b1 -> (fun b2 -> (({ UNPAIR ; CONCAT })@(PAIR(b1 , b2))))[@inline] in
+let #../../test/contracts/build/A.mligo#String#sub#338 =
+  fun s ->
+  (fun l ->
+   (fun b ->
+    (({ UNPAIR ;
+       UNPAIR ;
+       SLICE ;
+       IF_NONE { PUSH string "SLICE" ; FAILWITH } {} })@(PAIR(PAIR(s , l) ,
+                                                              b)))))[@inline] in
+let #../../test/contracts/build/A.mligo#String#length#339 =
+  fun b -> (({ SIZE })@(b))[@inline] in
+let #../../test/contracts/build/A.mligo#Bytes#concat#342 =
+  fun b1 -> (fun b2 -> (({ UNPAIR ; CONCAT })@(PAIR(b1 , b2))))[@inline] in
+let #../../test/contracts/build/A.mligo#Bytes#sub#343 =
+  fun s ->
+  (fun l ->
+   (fun b ->
+    (({ UNPAIR ;
+       UNPAIR ;
+       SLICE ;
+       IF_NONE { PUSH string "SLICE" ; FAILWITH } {} })@(PAIR(PAIR(s , l) ,
+                                                              b)))))[@inline] in
+let #../../test/contracts/build/A.mligo#Bytes#length#346 =
+  fun b -> (({ SIZE })@(b))[@inline] in
+let #../../test/contracts/build/A.mligo#Crypto#blake2b#347 =
+  fun b -> (({ BLAKE2B })@(b))[@inline] in
+let #../../test/contracts/build/A.mligo#Crypto#sha256#348 =
+  fun b -> (({ SHA256 })@(b))[@inline] in
+let #../../test/contracts/build/A.mligo#Crypto#sha512#349 =
+  fun b -> (({ SHA512 })@(b))[@inline] in
+let #../../test/contracts/build/A.mligo#Crypto#sha3#350 =
+  fun b -> (({ SHA3 })@(b))[@inline] in
+let #../../test/contracts/build/A.mligo#Crypto#keccak#351 =
+  fun b -> (({ KECCAK })@(b))[@inline] in
+let #../../test/contracts/build/A.mligo#Crypto#hash_key#352 =
+  fun k -> (({ HASH_KEY })@(k))[@inline] in
+let #../../test/contracts/build/A.mligo#Crypto#check#353 =
+  fun k ->
+  (fun s ->
+   (fun b ->
+    (({ UNPAIR ; UNPAIR ; CHECK_SIGNATURE })@(PAIR(PAIR(k , s) , b)))))[@inline] in
+let #../../test/contracts/build/A.mligo#assert#354 =
+  fun b ->
+  (({ IF { UNIT } { PUSH string "failed assertion" ; FAILWITH } })@(b))[@inline] in
+let #../../test/contracts/build/A.mligo#assert_with_error#355 =
+  fun b ->
+  (fun s -> (({ UNPAIR ; IF { DROP ; UNIT } { FAILWITH } })@(PAIR(b , s))))[@inline] in
+let #../../test/contracts/build/A.mligo#abs#360 =
+  fun i -> (({ ABS })@(i))[@inline] in
+let #../../test/contracts/build/A.mligo#is_nat#361 =
+  fun i -> (({ ISNAT })@(i))[@inline] in
+let #../../test/contracts/build/A.mligo#true#362 = TRUE()[@inline] in
+let #../../test/contracts/build/A.mligo#false#363 = FALSE()[@inline] in
+let #../../test/contracts/build/A.mligo#unit#364 = UNIT()[@inline] in
+let #../../test/contracts/build/A.mligo#toto#368 = L(1) in
+let #../../test/contracts/build/B.mligo#Tezos#balance#372 =
+  ({ DROP ; BALANCE })@(L(unit))[@inline] in
+let #../../test/contracts/build/B.mligo#Tezos#amount#373 =
+  ({ DROP ; AMOUNT })@(L(unit))[@inline] in
+let #../../test/contracts/build/B.mligo#Tezos#now#374 =
+  ({ DROP ; NOW })@(L(unit))[@inline] in
+let #../../test/contracts/build/B.mligo#Tezos#sender#375 =
+  ({ DROP ; SENDER })@(L(unit))[@inline] in
+let #../../test/contracts/build/B.mligo#Tezos#source#376 =
+  ({ DROP ; SOURCE })@(L(unit))[@inline] in
+let #../../test/contracts/build/B.mligo#Tezos#level#377 =
+  ({ DROP ; LEVEL })@(L(unit))[@inline] in
+let #../../test/contracts/build/B.mligo#Tezos#self_address#378 =
+  SELF_ADDRESS()[@inline] in
+let #../../test/contracts/build/B.mligo#Tezos#chain_id#379 =
+  ({ DROP ; CHAIN_ID })@(L(unit))[@inline] in
+let #../../test/contracts/build/B.mligo#Tezos#total_voting_power#380 =
+  ({ DROP ; TOTAL_VOTING_POWER })@(L(unit))[@inline] in
+let #../../test/contracts/build/B.mligo#Tezos#get_balance#381 =
+  fun _u -> (({ DROP ; BALANCE })@(L(unit)))[@inline] in
+let #../../test/contracts/build/B.mligo#Tezos#get_amount#382 =
+  fun _u -> (({ DROP ; AMOUNT })@(L(unit)))[@inline] in
+let #../../test/contracts/build/B.mligo#Tezos#get_now#383 =
+  fun _u -> (({ DROP ; NOW })@(L(unit)))[@inline] in
+let #../../test/contracts/build/B.mligo#Tezos#get_sender#384 =
+  fun _u -> (({ DROP ; SENDER })@(L(unit)))[@inline] in
+let #../../test/contracts/build/B.mligo#Tezos#get_source#385 =
+  fun _u -> (({ DROP ; SOURCE })@(L(unit)))[@inline] in
+let #../../test/contracts/build/B.mligo#Tezos#get_level#386 =
+  fun _u -> (({ DROP ; LEVEL })@(L(unit)))[@inline] in
+let #../../test/contracts/build/B.mligo#Tezos#get_self_address#387 =
+  fun _u -> (SELF_ADDRESS())[@inline] in
+let #../../test/contracts/build/B.mligo#Tezos#get_chain_id#388 =
+  fun _u -> (({ DROP ; CHAIN_ID })@(L(unit)))[@inline] in
+let #../../test/contracts/build/B.mligo#Tezos#get_total_voting_power#389 =
+  fun _u -> (({ DROP ; TOTAL_VOTING_POWER })@(L(unit)))[@inline] in
+let #../../test/contracts/build/B.mligo#Tezos#min_block_time#390 =
+  { DROP ; MIN_BLOCK_TIME }[@inline] in
+let #../../test/contracts/build/B.mligo#Tezos#get_min_block_time#391 =
+  { DROP ; MIN_BLOCK_TIME }[@inline] in
+let #../../test/contracts/build/B.mligo#Tezos#voting_power#392 =
+  fun kh -> (({ VOTING_POWER })@(kh))[@inline] in
+let #../../test/contracts/build/B.mligo#Tezos#implicit_account#394 =
+  fun kh -> (IMPLICIT_ACCOUNT(kh))[@inline] in
+let #../../test/contracts/build/B.mligo#Tezos#pairing_check#400 =
+  fun l -> (({ PAIRING_CHECK })@(l))[@inline] in
+let #../../test/contracts/build/B.mligo#Tezos#open_chest#401 =
+  fun ck -> (fun c -> (fun n -> (OPEN_CHEST(ck , c , n))))[@inline] in
+let #../../test/contracts/build/B.mligo#Tezos#set_delegate#405 =
+  fun o -> (SET_DELEGATE(o))[@inline] in
+let #../../test/contracts/build/B.mligo#Bitwise#xor#406 =
+  fun l -> (fun r -> (XOR(l , r)))[@inline] in
+let #../../test/contracts/build/B.mligo#Bitwise#shift_left#407 =
+  fun l -> (fun r -> (LSL(l , r)))[@inline] in
+let #../../test/contracts/build/B.mligo#Bitwise#shift_right#408 =
+  fun l -> (fun r -> (LSR(l , r)))[@inline] in
+let #../../test/contracts/build/B.mligo#String#concat#449 =
+  fun b1 -> (fun b2 -> (({ UNPAIR ; CONCAT })@(PAIR(b1 , b2))))[@inline] in
+let #../../test/contracts/build/B.mligo#String#sub#450 =
+  fun s ->
+  (fun l ->
+   (fun b ->
+    (({ UNPAIR ;
+       UNPAIR ;
+       SLICE ;
+       IF_NONE { PUSH string "SLICE" ; FAILWITH } {} })@(PAIR(PAIR(s , l) ,
+                                                              b)))))[@inline] in
+let #../../test/contracts/build/B.mligo#String#length#451 =
+  fun b -> (({ SIZE })@(b))[@inline] in
+let #../../test/contracts/build/B.mligo#Bytes#concat#454 =
+  fun b1 -> (fun b2 -> (({ UNPAIR ; CONCAT })@(PAIR(b1 , b2))))[@inline] in
+let #../../test/contracts/build/B.mligo#Bytes#sub#455 =
+  fun s ->
+  (fun l ->
+   (fun b ->
+    (({ UNPAIR ;
+       UNPAIR ;
+       SLICE ;
+       IF_NONE { PUSH string "SLICE" ; FAILWITH } {} })@(PAIR(PAIR(s , l) ,
+                                                              b)))))[@inline] in
+let #../../test/contracts/build/B.mligo#Bytes#length#458 =
+  fun b -> (({ SIZE })@(b))[@inline] in
+let #../../test/contracts/build/B.mligo#Crypto#blake2b#459 =
+  fun b -> (({ BLAKE2B })@(b))[@inline] in
+let #../../test/contracts/build/B.mligo#Crypto#sha256#460 =
+  fun b -> (({ SHA256 })@(b))[@inline] in
+let #../../test/contracts/build/B.mligo#Crypto#sha512#461 =
+  fun b -> (({ SHA512 })@(b))[@inline] in
+let #../../test/contracts/build/B.mligo#Crypto#sha3#462 =
+  fun b -> (({ SHA3 })@(b))[@inline] in
+let #../../test/contracts/build/B.mligo#Crypto#keccak#463 =
+  fun b -> (({ KECCAK })@(b))[@inline] in
+let #../../test/contracts/build/B.mligo#Crypto#hash_key#464 =
+  fun k -> (({ HASH_KEY })@(k))[@inline] in
+let #../../test/contracts/build/B.mligo#Crypto#check#465 =
+  fun k ->
+  (fun s ->
+   (fun b ->
+    (({ UNPAIR ; UNPAIR ; CHECK_SIGNATURE })@(PAIR(PAIR(k , s) , b)))))[@inline] in
+let #../../test/contracts/build/B.mligo#assert#466 =
+  fun b ->
+  (({ IF { UNIT } { PUSH string "failed assertion" ; FAILWITH } })@(b))[@inline] in
+let #../../test/contracts/build/B.mligo#assert_with_error#467 =
+  fun b ->
+  (fun s -> (({ UNPAIR ; IF { DROP ; UNIT } { FAILWITH } })@(PAIR(b , s))))[@inline] in
+let #../../test/contracts/build/B.mligo#abs#472 =
+  fun i -> (({ ABS })@(i))[@inline] in
+let #../../test/contracts/build/B.mligo#is_nat#473 =
+  fun i -> (({ ISNAT })@(i))[@inline] in
+let #../../test/contracts/build/B.mligo#true#474 = TRUE()[@inline] in
+let #../../test/contracts/build/B.mligo#false#475 = FALSE()[@inline] in
+let #../../test/contracts/build/B.mligo#unit#476 = UNIT()[@inline] in
+let poly_#../../test/contracts/build/B.mligo#Test#failwith_5524 =
+  { FAILWITH }[@inline] in
+let poly_#../../test/contracts/build/B.mligo#Test#failwith_5523 =
+  { FAILWITH }[@inline] in
+let poly_#../../test/contracts/build/B.mligo#Test#failwith_5522 =
+  { FAILWITH }[@inline] in
+let poly_#../../test/contracts/build/B.mligo#Test#failwith_5521 =
+  { FAILWITH }[@inline] in
+let poly_#../../test/contracts/build/B.mligo#Test#failwith_5520 =
+  { FAILWITH }[@inline] in
+let poly_#../../test/contracts/build/B.mligo#Test#failwith_5519 =
+  { FAILWITH }[@inline] in
+let poly_#../../test/contracts/build/B.mligo#Test#failwith_5518 =
+  { FAILWITH }[@inline] in
+let poly_#../../test/contracts/build/B.mligo#Test#failwith_5517 =
+  { FAILWITH }[@inline] in
+let poly_#../../test/contracts/build/B.mligo#Test#failwith_5516 =
+  { FAILWITH }[@inline] in
+let poly_#../../test/contracts/build/B.mligo#Test#failwith_5515 =
+  { FAILWITH }[@inline] in
+let poly_#../../test/contracts/build/B.mligo#Test#failwith_5514 =
+  { FAILWITH }[@inline] in
+let poly_#../../test/contracts/build/B.mligo#Test#failwith_5513 =
+  { FAILWITH }[@inline] in
+let poly_#../../test/contracts/build/B.mligo#Test#failwith_5512 =
+  { FAILWITH }[@inline] in
+let poly_#../../test/contracts/build/B.mligo#Test#failwith_5511 =
+  { FAILWITH }[@inline] in
+let poly_#../../test/contracts/build/B.mligo#Test#failwith_5510 =
+  { FAILWITH }[@inline] in
+let #../../test/contracts/build/B.mligo#Test#originate_from_file#482 =
   fun _fn ->
   (fun _e ->
    (fun _v ->
     (fun _s ->
      (fun _t ->
-      ((poly_#../../test/contracts/build/B.mligo#Test#failwith_4225)@(
+      ((poly_#../../test/contracts/build/B.mligo#Test#failwith_5524)@(
        L("TEST MODE")))))))[@inline] in
-let #../../test/contracts/build/B.mligo#Test#set_source#261 =
-  fun _a ->
-  ((poly_#../../test/contracts/build/B.mligo#Test#failwith_4214)@(L("TEST MODE")))[@inline] in
-let #../../test/contracts/build/B.mligo#Test#set_baker#262 =
-  fun _a ->
-  ((poly_#../../test/contracts/build/B.mligo#Test#failwith_4214)@(L("TEST MODE")))[@inline] in
-let #../../test/contracts/build/B.mligo#Test#transfer#263 =
+let #../../test/contracts/build/B.mligo#Test#set_source#484 =
+  fun _a ->
+  ((poly_#../../test/contracts/build/B.mligo#Test#failwith_5514)@(L("TEST MODE")))[@inline] in
+let #../../test/contracts/build/B.mligo#Test#set_baker#485 =
+  fun _a ->
+  ((poly_#../../test/contracts/build/B.mligo#Test#failwith_5514)@(L("TEST MODE")))[@inline] in
+let #../../test/contracts/build/B.mligo#Test#set_baker_policy#486 =
+  fun _bp ->
+  ((poly_#../../test/contracts/build/B.mligo#Test#failwith_5514)@(L("TEST MODE")))[@inline] in
+let #../../test/contracts/build/B.mligo#Test#transfer#487 =
   fun _a ->
   (fun _s ->
    (fun _t ->
-    ((poly_#../../test/contracts/build/B.mligo#Test#failwith_4214)@(L("TEST MODE")))))[@inline] in
-let #../../test/contracts/build/B.mligo#Test#transfer_exn#264 =
+    ((poly_#../../test/contracts/build/B.mligo#Test#failwith_5514)@(L("TEST MODE")))))[@inline] in
+let #../../test/contracts/build/B.mligo#Test#transfer_exn#488 =
   fun _a ->
   (fun _s ->
    (fun _t ->
-    ((poly_#../../test/contracts/build/B.mligo#Test#failwith_4222)@(L("TEST MODE")))))[@inline] in
-let #../../test/contracts/build/B.mligo#Test#get_storage_of_address#268 =
-  fun _a ->
-  ((poly_#../../test/contracts/build/B.mligo#Test#failwith_4214)@(L("TEST MODE")))[@inline] in
-let #../../test/contracts/build/B.mligo#Test#get_balance#269 =
-  fun _a ->
-  ((poly_#../../test/contracts/build/B.mligo#Test#failwith_4224)@(L("TEST MODE")))[@inline] in
-let #../../test/contracts/build/B.mligo#Test#michelson_equal#270 =
+    ((poly_#../../test/contracts/build/B.mligo#Test#failwith_5521)@(L("TEST MODE")))))[@inline] in
+let #../../test/contracts/build/B.mligo#Test#get_storage_of_address#492 =
+  fun _a ->
+  ((poly_#../../test/contracts/build/B.mligo#Test#failwith_5514)@(L("TEST MODE")))[@inline] in
+let #../../test/contracts/build/B.mligo#Test#get_balance#493 =
+  fun _a ->
+  ((poly_#../../test/contracts/build/B.mligo#Test#failwith_5523)@(L("TEST MODE")))[@inline] in
+let #../../test/contracts/build/B.mligo#Test#michelson_equal#494 =
   fun _m1 ->
   (fun _m2 ->
-   ((poly_#../../test/contracts/build/B.mligo#Test#failwith_4223)@(L("TEST MODE"))))[@inline] in
-let #../../test/contracts/build/B.mligo#Test#reset_state#272 =
+   ((poly_#../../test/contracts/build/B.mligo#Test#failwith_5522)@(L("TEST MODE"))))[@inline] in
+let #../../test/contracts/build/B.mligo#Test#reset_state#496 =
   fun _n ->
   (fun _l ->
-   ((poly_#../../test/contracts/build/B.mligo#Test#failwith_4214)@(L("TEST MODE"))))[@inline] in
-let #../../test/contracts/build/B.mligo#Test#get_voting_power#273 =
+   ((poly_#../../test/contracts/build/B.mligo#Test#failwith_5514)@(L("TEST MODE"))))[@inline] in
+let #../../test/contracts/build/B.mligo#Test#reset_state_at#497 =
+  fun _t ->
+  (fun _n ->
+   (fun _l ->
+    ((poly_#../../test/contracts/build/B.mligo#Test#failwith_5514)@(L("TEST MODE")))))[@inline] in
+let #../../test/contracts/build/B.mligo#Test#get_voting_power#498 =
   fun _kh ->
-  ((poly_#../../test/contracts/build/B.mligo#Test#failwith_4222)@(L("TEST MODE")))[@inline] in
-let #../../test/contracts/build/B.mligo#Test#get_total_voting_power#274 =
-  (poly_#../../test/contracts/build/B.mligo#Test#failwith_4222)@(L("TEST MODE"))[@inline] in
-let #../../test/contracts/build/B.mligo#Test#nth_bootstrap_contract#276 =
+  ((poly_#../../test/contracts/build/B.mligo#Test#failwith_5521)@(L("TEST MODE")))[@inline] in
+let #../../test/contracts/build/B.mligo#Test#get_total_voting_power#499 =
+  (poly_#../../test/contracts/build/B.mligo#Test#failwith_5521)@(L("TEST MODE"))[@inline] in
+let #../../test/contracts/build/B.mligo#Test#nth_bootstrap_contract#501 =
   fun _i ->
-  ((poly_#../../test/contracts/build/B.mligo#Test#failwith_4221)@(L("TEST MODE")))[@inline] in
-let #../../test/contracts/build/B.mligo#Test#nth_bootstrap_account#277 =
+  ((poly_#../../test/contracts/build/B.mligo#Test#failwith_5513)@(L("TEST MODE")))[@inline] in
+let #../../test/contracts/build/B.mligo#Test#nth_bootstrap_account#502 =
   fun _i ->
-  ((poly_#../../test/contracts/build/B.mligo#Test#failwith_4221)@(L("TEST MODE")))[@inline] in
-let #../../test/contracts/build/B.mligo#Test#last_originations#279 =
-  fun _u ->
-  ((poly_#../../test/contracts/build/B.mligo#Test#failwith_4220)@(L("TEST MODE")))[@inline] in
-let #../../test/contracts/build/B.mligo#Test#save_mutation#282 =
+  ((poly_#../../test/contracts/build/B.mligo#Test#failwith_5513)@(L("TEST MODE")))[@inline] in
+let #../../test/contracts/build/B.mligo#Test#last_originations#504 =
+  fun _u ->
+  ((poly_#../../test/contracts/build/B.mligo#Test#failwith_5520)@(L("TEST MODE")))[@inline] in
+let #../../test/contracts/build/B.mligo#Test#save_mutation#507 =
   fun _s ->
   (fun _m ->
-   ((poly_#../../test/contracts/build/B.mligo#Test#failwith_4219)@(L("TEST MODE"))))[@inline] in
-let #../../test/contracts/build/B.mligo#Test#add_account#289 =
+   ((poly_#../../test/contracts/build/B.mligo#Test#failwith_5519)@(L("TEST MODE"))))[@inline] in
+let #../../test/contracts/build/B.mligo#Test#add_account#514 =
   fun _s ->
   (fun _k ->
-   ((poly_#../../test/contracts/build/B.mligo#Test#failwith_4214)@(L("TEST MODE"))))[@inline] in
-let #../../test/contracts/build/B.mligo#Test#new_account#290 =
-  fun _u ->
-  ((poly_#../../test/contracts/build/B.mligo#Test#failwith_4218)@(L("TEST MODE")))[@inline] in
-let #../../test/contracts/build/B.mligo#Test#baker_account#291 =
+   ((poly_#../../test/contracts/build/B.mligo#Test#failwith_5514)@(L("TEST MODE"))))[@inline] in
+let #../../test/contracts/build/B.mligo#Test#new_account#515 =
+  fun _u ->
+  ((poly_#../../test/contracts/build/B.mligo#Test#failwith_5518)@(L("TEST MODE")))[@inline] in
+let #../../test/contracts/build/B.mligo#Test#baker_account#516 =
   fun _p ->
   (fun _o ->
-   ((poly_#../../test/contracts/build/B.mligo#Test#failwith_4214)@(L("TEST MODE"))))[@inline] in
-let #../../test/contracts/build/B.mligo#Test#bake_until_n_cycle_end#292 =
+   ((poly_#../../test/contracts/build/B.mligo#Test#failwith_5514)@(L("TEST MODE"))))[@inline] in
+let #../../test/contracts/build/B.mligo#Test#bake_until_n_cycle_end#517 =
   fun _n ->
-  ((poly_#../../test/contracts/build/B.mligo#Test#failwith_4214)@(L("TEST MODE")))[@inline] in
-let #../../test/contracts/build/B.mligo#Test#register_delegate#293 =
+  ((poly_#../../test/contracts/build/B.mligo#Test#failwith_5514)@(L("TEST MODE")))[@inline] in
+let #../../test/contracts/build/B.mligo#Test#register_delegate#518 =
   fun _kh ->
-  ((poly_#../../test/contracts/build/B.mligo#Test#failwith_4214)@(L("TEST MODE")))[@inline] in
-let #../../test/contracts/build/B.mligo#Test#register_constant#294 =
+  ((poly_#../../test/contracts/build/B.mligo#Test#failwith_5514)@(L("TEST MODE")))[@inline] in
+let #../../test/contracts/build/B.mligo#Test#register_constant#519 =
   fun _m ->
-  ((poly_#../../test/contracts/build/B.mligo#Test#failwith_4217)@(L("TEST MODE")))[@inline] in
-let #../../test/contracts/build/B.mligo#Test#create_chest#299 =
+  ((poly_#../../test/contracts/build/B.mligo#Test#failwith_5517)@(L("TEST MODE")))[@inline] in
+let #../../test/contracts/build/B.mligo#Test#create_chest#524 =
   fun _b ->
   (fun _n ->
-   ((poly_#../../test/contracts/build/B.mligo#Test#failwith_4216)@(L("TEST MODE"))))[@inline] in
-let #../../test/contracts/build/B.mligo#Test#create_chest_key#300 =
+   ((poly_#../../test/contracts/build/B.mligo#Test#failwith_5516)@(L("TEST MODE"))))[@inline] in
+let #../../test/contracts/build/B.mligo#Test#create_chest_key#525 =
   fun _c ->
   (fun _n ->
-   ((poly_#../../test/contracts/build/B.mligo#Test#failwith_4215)@(L("TEST MODE"))))[@inline] in
-let #../../test/contracts/build/B.mligo#Test#constant_to_michelson_program#301 =
+   ((poly_#../../test/contracts/build/B.mligo#Test#failwith_5515)@(L("TEST MODE"))))[@inline] in
+let #../../test/contracts/build/B.mligo#Test#constant_to_michelson_program#526 =
   fun _s ->
-  ((poly_#../../test/contracts/build/B.mligo#Test#failwith_4214)@(L("TEST MODE")))[@inline] in
-let #../../test/contracts/build/B.mligo#Test#restore_context#302 =
-  fun _u ->
-  ((poly_#../../test/contracts/build/B.mligo#Test#failwith_4214)@(L("TEST_POP_CONTEXT")))[@inline] in
-let #../../test/contracts/build/B.mligo#Test#save_context#303 =
-  fun _u ->
-  ((poly_#../../test/contracts/build/B.mligo#Test#failwith_4214)@(L("TEST_PUSH_CONTEXT")))[@inline] in
-let #../../test/contracts/build/B.mligo#toto#304 = L(32) in
-let #../../test/contracts/build/B.mligo#titi#305 =
-  ADD(#../../test/contracts/build/A.mligo#toto#156 , L(42)) in
-let #../../test/contracts/build/B.mligo#f#306 =
-  fun gen#2 ->
-  (let (gen#1034, gen#1035) = gen#2 in
-   let gen#3 = gen#1034 in
-   let x = gen#1035 in
+  ((poly_#../../test/contracts/build/B.mligo#Test#failwith_5514)@(L("TEST MODE")))[@inline] in
+let #../../test/contracts/build/B.mligo#Test#restore_context#527 =
+  fun _u ->
+  ((poly_#../../test/contracts/build/B.mligo#Test#failwith_5514)@(L("TEST_POP_CONTEXT")))[@inline] in
+let #../../test/contracts/build/B.mligo#Test#save_context#528 =
+  fun _u ->
+  ((poly_#../../test/contracts/build/B.mligo#Test#failwith_5514)@(L("TEST_PUSH_CONTEXT")))[@inline] in
+let #../../test/contracts/build/B.mligo#Test#drop_context#529 =
+  fun _u ->
+  ((poly_#../../test/contracts/build/B.mligo#Test#failwith_5514)@(L("TEST_DROP_CONTEXT")))[@inline] in
+let #../../test/contracts/build/B.mligo#Test#read_contract_from_file#530 =
+  fun _fn ->
+  ((poly_#../../test/contracts/build/B.mligo#Test#failwith_5514)@(L("TEST_READ_CONTRACT_FROM_FILE")))[@inline] in
+let #../../test/contracts/build/B.mligo#Test#compile_contract_from_file#531 =
+  fun _fn ->
+  (fun _e ->
+   (fun _v ->
+    ((poly_#../../test/contracts/build/B.mligo#Test#failwith_5514)@(L("TEST_COMPILE_CONTRACT_FROM_FILE")))))[@inline] in
+let #../../test/contracts/build/B.mligo#Test#originate_contract#533 =
+  fun _c ->
+  (fun _s ->
+   (fun _t ->
+    ((poly_#../../test/contracts/build/B.mligo#Test#failwith_5513)@(L("TEST_ORIGINATE")))))[@inline] in
+let #../../test/contracts/build/B.mligo#Test#size#534 =
+  fun _c ->
+  ((poly_#../../test/contracts/build/B.mligo#Test#failwith_5512)@(L("TEST_SIZE")))[@inline] in
+let #../../test/contracts/build/B.mligo#Test#get_bootstrap_account#535 =
+  fun _n ->
+  ((poly_#../../test/contracts/build/B.mligo#Test#failwith_5511)@(L("TEST_GET_BOOTSTRAP_ACCOUNT")))[@inline] in
+let #../../test/contracts/build/B.mligo#Test#sign#536 =
+  fun _sk ->
+  (fun _d ->
+   ((poly_#../../test/contracts/build/B.mligo#Test#failwith_5510)@(L("TEST_SIGN"))))[@inline] in
+let #../../test/contracts/build/B.mligo#Tezos#balance#540 =
+  ({ DROP ; BALANCE })@(L(unit))[@inline] in
+let #../../test/contracts/build/B.mligo#Tezos#amount#541 =
+  ({ DROP ; AMOUNT })@(L(unit))[@inline] in
+let #../../test/contracts/build/B.mligo#Tezos#now#542 =
+  ({ DROP ; NOW })@(L(unit))[@inline] in
+let #../../test/contracts/build/B.mligo#Tezos#sender#543 =
+  ({ DROP ; SENDER })@(L(unit))[@inline] in
+let #../../test/contracts/build/B.mligo#Tezos#source#544 =
+  ({ DROP ; SOURCE })@(L(unit))[@inline] in
+let #../../test/contracts/build/B.mligo#Tezos#level#545 =
+  ({ DROP ; LEVEL })@(L(unit))[@inline] in
+let #../../test/contracts/build/B.mligo#Tezos#self_address#546 =
+  SELF_ADDRESS()[@inline] in
+let #../../test/contracts/build/B.mligo#Tezos#chain_id#547 =
+  ({ DROP ; CHAIN_ID })@(L(unit))[@inline] in
+let #../../test/contracts/build/B.mligo#Tezos#total_voting_power#548 =
+  ({ DROP ; TOTAL_VOTING_POWER })@(L(unit))[@inline] in
+let #../../test/contracts/build/B.mligo#Tezos#get_balance#549 =
+  fun _u -> (({ DROP ; BALANCE })@(L(unit)))[@inline] in
+let #../../test/contracts/build/B.mligo#Tezos#get_amount#550 =
+  fun _u -> (({ DROP ; AMOUNT })@(L(unit)))[@inline] in
+let #../../test/contracts/build/B.mligo#Tezos#get_now#551 =
+  fun _u -> (({ DROP ; NOW })@(L(unit)))[@inline] in
+let #../../test/contracts/build/B.mligo#Tezos#get_sender#552 =
+  fun _u -> (({ DROP ; SENDER })@(L(unit)))[@inline] in
+let #../../test/contracts/build/B.mligo#Tezos#get_source#553 =
+  fun _u -> (({ DROP ; SOURCE })@(L(unit)))[@inline] in
+let #../../test/contracts/build/B.mligo#Tezos#get_level#554 =
+  fun _u -> (({ DROP ; LEVEL })@(L(unit)))[@inline] in
+let #../../test/contracts/build/B.mligo#Tezos#get_self_address#555 =
+  fun _u -> (SELF_ADDRESS())[@inline] in
+let #../../test/contracts/build/B.mligo#Tezos#get_chain_id#556 =
+  fun _u -> (({ DROP ; CHAIN_ID })@(L(unit)))[@inline] in
+let #../../test/contracts/build/B.mligo#Tezos#get_total_voting_power#557 =
+  fun _u -> (({ DROP ; TOTAL_VOTING_POWER })@(L(unit)))[@inline] in
+let #../../test/contracts/build/B.mligo#Tezos#voting_power#558 =
+  fun kh -> (({ VOTING_POWER })@(kh))[@inline] in
+let #../../test/contracts/build/B.mligo#Tezos#implicit_account#560 =
+  fun kh -> (IMPLICIT_ACCOUNT(kh))[@inline] in
+let #../../test/contracts/build/B.mligo#Tezos#pairing_check#566 =
+  fun l -> (({ PAIRING_CHECK })@(l))[@inline] in
+let #../../test/contracts/build/B.mligo#Tezos#open_chest#567 =
+  fun ck -> (fun c -> (fun n -> (OPEN_CHEST(ck , c , n))))[@inline] in
+let #../../test/contracts/build/B.mligo#Tezos#set_delegate#571 =
+  fun o -> (SET_DELEGATE(o))[@inline] in
+let #../../test/contracts/build/B.mligo#Bitwise#xor#572 =
+  fun l -> (fun r -> (XOR(l , r)))[@inline] in
+let #../../test/contracts/build/B.mligo#Bitwise#shift_left#573 =
+  fun l -> (fun r -> (LSL(l , r)))[@inline] in
+let #../../test/contracts/build/B.mligo#Bitwise#shift_right#574 =
+  fun l -> (fun r -> (LSR(l , r)))[@inline] in
+let #../../test/contracts/build/B.mligo#String#concat#615 =
+  fun b1 -> (fun b2 -> (({ UNPAIR ; CONCAT })@(PAIR(b1 , b2))))[@inline] in
+let #../../test/contracts/build/B.mligo#String#sub#616 =
+  fun s ->
+  (fun l ->
+   (fun b ->
+    (({ UNPAIR ;
+       UNPAIR ;
+       SLICE ;
+       IF_NONE { PUSH string "SLICE" ; FAILWITH } {} })@(PAIR(PAIR(s , l) ,
+                                                              b)))))[@inline] in
+let #../../test/contracts/build/B.mligo#String#length#617 =
+  fun b -> (({ SIZE })@(b))[@inline] in
+let #../../test/contracts/build/B.mligo#Bytes#concat#620 =
+  fun b1 -> (fun b2 -> (({ UNPAIR ; CONCAT })@(PAIR(b1 , b2))))[@inline] in
+let #../../test/contracts/build/B.mligo#Bytes#sub#621 =
+  fun s ->
+  (fun l ->
+   (fun b ->
+    (({ UNPAIR ;
+       UNPAIR ;
+       SLICE ;
+       IF_NONE { PUSH string "SLICE" ; FAILWITH } {} })@(PAIR(PAIR(s , l) ,
+                                                              b)))))[@inline] in
+let #../../test/contracts/build/B.mligo#Bytes#length#624 =
+  fun b -> (({ SIZE })@(b))[@inline] in
+let #../../test/contracts/build/B.mligo#Crypto#blake2b#625 =
+  fun b -> (({ BLAKE2B })@(b))[@inline] in
+let #../../test/contracts/build/B.mligo#Crypto#sha256#626 =
+  fun b -> (({ SHA256 })@(b))[@inline] in
+let #../../test/contracts/build/B.mligo#Crypto#sha512#627 =
+  fun b -> (({ SHA512 })@(b))[@inline] in
+let #../../test/contracts/build/B.mligo#Crypto#sha3#628 =
+  fun b -> (({ SHA3 })@(b))[@inline] in
+let #../../test/contracts/build/B.mligo#Crypto#keccak#629 =
+  fun b -> (({ KECCAK })@(b))[@inline] in
+let #../../test/contracts/build/B.mligo#Crypto#hash_key#630 =
+  fun k -> (({ HASH_KEY })@(k))[@inline] in
+let #../../test/contracts/build/B.mligo#Crypto#check#631 =
+  fun k ->
+  (fun s ->
+   (fun b ->
+    (({ UNPAIR ; UNPAIR ; CHECK_SIGNATURE })@(PAIR(PAIR(k , s) , b)))))[@inline] in
+let #../../test/contracts/build/B.mligo#assert#632 =
+  fun b ->
+  (({ IF { UNIT } { PUSH string "failed assertion" ; FAILWITH } })@(b))[@inline] in
+let #../../test/contracts/build/B.mligo#assert_with_error#633 =
+  fun b ->
+  (fun s -> (({ UNPAIR ; IF { DROP ; UNIT } { FAILWITH } })@(PAIR(b , s))))[@inline] in
+let #../../test/contracts/build/B.mligo#abs#638 =
+  fun i -> (({ ABS })@(i))[@inline] in
+let #../../test/contracts/build/B.mligo#is_nat#639 =
+  fun i -> (({ ISNAT })@(i))[@inline] in
+let #../../test/contracts/build/B.mligo#true#640 = TRUE()[@inline] in
+let #../../test/contracts/build/B.mligo#false#641 = FALSE()[@inline] in
+let #../../test/contracts/build/B.mligo#unit#642 = UNIT()[@inline] in
+let #../../test/contracts/build/B.mligo#toto#646 = L(32) in
+let #../../test/contracts/build/B.mligo#titi#647 =
+  ADD(#../../test/contracts/build/A.mligo#toto#368 , L(42)) in
+let #../../test/contracts/build/B.mligo#f#648 =
+  fun gen#3428 ->
+  (let (gen#6975, gen#6976) = gen#3428 in
+   let gen#3429 = gen#6975 in
+   let x = gen#6976 in
    let x =
-     ADD(ADD(x , #../../test/contracts/build/A.mligo#toto#156) ,
-         #../../test/contracts/build/B.mligo#titi#305) in
+     ADD(ADD(x , #../../test/contracts/build/A.mligo#toto#368) ,
+         #../../test/contracts/build/B.mligo#titi#647) in
    PAIR(LIST_EMPTY() , x)) in
-let #../../test/contracts/build/F.mligo#Tezos#balance#310 =
-  BALANCE()[@inline] in
-let #../../test/contracts/build/F.mligo#Tezos#amount#311 =
-  AMOUNT()[@inline] in
-let #../../test/contracts/build/F.mligo#Tezos#now#312 = NOW()[@inline] in
-let #../../test/contracts/build/F.mligo#Tezos#sender#313 =
-  SENDER()[@inline] in
-let #../../test/contracts/build/F.mligo#Tezos#source#314 =
-  SOURCE()[@inline] in
-let #../../test/contracts/build/F.mligo#Tezos#level#315 = LEVEL()[@inline] in
-let #../../test/contracts/build/F.mligo#Tezos#self_address#316 =
+let #../../test/contracts/build/F.mligo#Tezos#balance#652 =
+  ({ DROP ; BALANCE })@(L(unit))[@inline] in
+let #../../test/contracts/build/F.mligo#Tezos#amount#653 =
+  ({ DROP ; AMOUNT })@(L(unit))[@inline] in
+let #../../test/contracts/build/F.mligo#Tezos#now#654 =
+  ({ DROP ; NOW })@(L(unit))[@inline] in
+let #../../test/contracts/build/F.mligo#Tezos#sender#655 =
+  ({ DROP ; SENDER })@(L(unit))[@inline] in
+let #../../test/contracts/build/F.mligo#Tezos#source#656 =
+  ({ DROP ; SOURCE })@(L(unit))[@inline] in
+let #../../test/contracts/build/F.mligo#Tezos#level#657 =
+  ({ DROP ; LEVEL })@(L(unit))[@inline] in
+let #../../test/contracts/build/F.mligo#Tezos#self_address#658 =
   SELF_ADDRESS()[@inline] in
-let #../../test/contracts/build/F.mligo#Tezos#chain_id#317 =
-  CHAIN_ID()[@inline] in
-let #../../test/contracts/build/F.mligo#Tezos#total_voting_power#318 =
-  TOTAL_VOTING_POWER()[@inline] in
-let #../../test/contracts/build/F.mligo#Tezos#voting_power#319 =
-  fun kh -> (VOTING_POWER(kh))[@inline] in
-let #../../test/contracts/build/F.mligo#Tezos#implicit_account#321 =
+let #../../test/contracts/build/F.mligo#Tezos#chain_id#659 =
+  ({ DROP ; CHAIN_ID })@(L(unit))[@inline] in
+let #../../test/contracts/build/F.mligo#Tezos#total_voting_power#660 =
+  ({ DROP ; TOTAL_VOTING_POWER })@(L(unit))[@inline] in
+let #../../test/contracts/build/F.mligo#Tezos#get_balance#661 =
+  fun _u -> (({ DROP ; BALANCE })@(L(unit)))[@inline] in
+let #../../test/contracts/build/F.mligo#Tezos#get_amount#662 =
+  fun _u -> (({ DROP ; AMOUNT })@(L(unit)))[@inline] in
+let #../../test/contracts/build/F.mligo#Tezos#get_now#663 =
+  fun _u -> (({ DROP ; NOW })@(L(unit)))[@inline] in
+let #../../test/contracts/build/F.mligo#Tezos#get_sender#664 =
+  fun _u -> (({ DROP ; SENDER })@(L(unit)))[@inline] in
+let #../../test/contracts/build/F.mligo#Tezos#get_source#665 =
+  fun _u -> (({ DROP ; SOURCE })@(L(unit)))[@inline] in
+let #../../test/contracts/build/F.mligo#Tezos#get_level#666 =
+  fun _u -> (({ DROP ; LEVEL })@(L(unit)))[@inline] in
+let #../../test/contracts/build/F.mligo#Tezos#get_self_address#667 =
+  fun _u -> (SELF_ADDRESS())[@inline] in
+let #../../test/contracts/build/F.mligo#Tezos#get_chain_id#668 =
+  fun _u -> (({ DROP ; CHAIN_ID })@(L(unit)))[@inline] in
+let #../../test/contracts/build/F.mligo#Tezos#get_total_voting_power#669 =
+  fun _u -> (({ DROP ; TOTAL_VOTING_POWER })@(L(unit)))[@inline] in
+let #../../test/contracts/build/F.mligo#Tezos#min_block_time#670 =
+  { DROP ; MIN_BLOCK_TIME }[@inline] in
+let #../../test/contracts/build/F.mligo#Tezos#get_min_block_time#671 =
+  { DROP ; MIN_BLOCK_TIME }[@inline] in
+let #../../test/contracts/build/F.mligo#Tezos#voting_power#672 =
+  fun kh -> (({ VOTING_POWER })@(kh))[@inline] in
+let #../../test/contracts/build/F.mligo#Tezos#implicit_account#674 =
   fun kh -> (IMPLICIT_ACCOUNT(kh))[@inline] in
-let #../../test/contracts/build/F.mligo#Tezos#pairing_check#327 =
-  fun l -> (PAIRING_CHECK(l))[@inline] in
-let #../../test/contracts/build/F.mligo#Tezos#open_chest#328 =
+let #../../test/contracts/build/F.mligo#Tezos#pairing_check#680 =
+  fun l -> (({ PAIRING_CHECK })@(l))[@inline] in
+let #../../test/contracts/build/F.mligo#Tezos#open_chest#681 =
   fun ck -> (fun c -> (fun n -> (OPEN_CHEST(ck , c , n))))[@inline] in
-let #../../test/contracts/build/F.mligo#Tezos#set_delegate#332 =
+let #../../test/contracts/build/F.mligo#Tezos#set_delegate#685 =
   fun o -> (SET_DELEGATE(o))[@inline] in
-let #../../test/contracts/build/F.mligo#Bitwise#xor#333 =
+let #../../test/contracts/build/F.mligo#Bitwise#xor#686 =
   fun l -> (fun r -> (XOR(l , r)))[@inline] in
-let #../../test/contracts/build/F.mligo#Bitwise#shift_left#334 =
+let #../../test/contracts/build/F.mligo#Bitwise#shift_left#687 =
   fun l -> (fun r -> (LSL(l , r)))[@inline] in
-let #../../test/contracts/build/F.mligo#Bitwise#shift_right#335 =
+let #../../test/contracts/build/F.mligo#Bitwise#shift_right#688 =
   fun l -> (fun r -> (LSR(l , r)))[@inline] in
-let #../../test/contracts/build/F.mligo#String#concat#376 =
-  fun b1 -> (fun b2 -> (CONCAT(b1 , b2)))[@inline] in
-let #../../test/contracts/build/F.mligo#String#sub#377 =
-  fun s -> (fun l -> (fun b -> (SLICE(s , l , b))))[@inline] in
-let #../../test/contracts/build/F.mligo#String#length#378 =
-  fun b -> (SIZE(b))[@inline] in
-let #../../test/contracts/build/F.mligo#Bytes#concat#381 =
-  fun b1 -> (fun b2 -> (CONCAT(b1 , b2)))[@inline] in
-let #../../test/contracts/build/F.mligo#Bytes#sub#382 =
-  fun s -> (fun l -> (fun b -> (SLICE(s , l , b))))[@inline] in
-let #../../test/contracts/build/F.mligo#Bytes#length#385 =
-  fun b -> (SIZE(b))[@inline] in
-let #../../test/contracts/build/F.mligo#Crypto#blake2b#386 =
-  fun b -> (BLAKE2b(b))[@inline] in
-let #../../test/contracts/build/F.mligo#Crypto#sha256#387 =
-  fun b -> (SHA256(b))[@inline] in
-let #../../test/contracts/build/F.mligo#Crypto#sha512#388 =
-  fun b -> (SHA512(b))[@inline] in
-let #../../test/contracts/build/F.mligo#Crypto#sha3#389 =
-  fun b -> (SHA3(b))[@inline] in
-let #../../test/contracts/build/F.mligo#Crypto#keccak#390 =
-  fun b -> (KECCAK(b))[@inline] in
-let #../../test/contracts/build/F.mligo#Crypto#hash_key#391 =
-  fun k -> (HASH_KEY(k))[@inline] in
-let #../../test/contracts/build/F.mligo#Crypto#check#392 =
-  fun k -> (fun s -> (fun b -> (CHECK_SIGNATURE(k , s , b))))[@inline] in
-let #../../test/contracts/build/F.mligo#assert#393 =
-  fun b -> (ASSERTION(b))[@inline] in
-let #../../test/contracts/build/F.mligo#assert_with_error#394 =
-  fun b -> (fun s -> (ASSERTION_WITH_ERROR(b , s)))[@inline] in
-let #../../test/contracts/build/F.mligo#abs#399 =
-  fun i -> (ABS(i))[@inline] in
-let #../../test/contracts/build/F.mligo#is_nat#400 =
-  fun i -> (IS_NAT(i))[@inline] in
-let #../../test/contracts/build/F.mligo#true#401 = TRUE()[@inline] in
-let #../../test/contracts/build/F.mligo#false#402 = FALSE()[@inline] in
-let #../../test/contracts/build/F.mligo#unit#403 = UNIT()[@inline] in
-let poly_#../../test/contracts/build/F.mligo#Test#failwith_4213 =
-  fun v -> (FAILWITH(v))[@inline] in
-let poly_#../../test/contracts/build/F.mligo#Test#failwith_4212 =
-  fun v -> (FAILWITH(v))[@inline] in
-let poly_#../../test/contracts/build/F.mligo#Test#failwith_4211 =
-  fun v -> (FAILWITH(v))[@inline] in
-let poly_#../../test/contracts/build/F.mligo#Test#failwith_4210 =
-  fun v -> (FAILWITH(v))[@inline] in
-let poly_#../../test/contracts/build/F.mligo#Test#failwith_4209 =
-  fun v -> (FAILWITH(v))[@inline] in
-let poly_#../../test/contracts/build/F.mligo#Test#failwith_4208 =
-  fun v -> (FAILWITH(v))[@inline] in
-let poly_#../../test/contracts/build/F.mligo#Test#failwith_4207 =
-  fun v -> (FAILWITH(v))[@inline] in
-let poly_#../../test/contracts/build/F.mligo#Test#failwith_4206 =
-  fun v -> (FAILWITH(v))[@inline] in
-let poly_#../../test/contracts/build/F.mligo#Test#failwith_4205 =
-  fun v -> (FAILWITH(v))[@inline] in
-let poly_#../../test/contracts/build/F.mligo#Test#failwith_4204 =
-  fun v -> (FAILWITH(v))[@inline] in
-let poly_#../../test/contracts/build/F.mligo#Test#failwith_4203 =
-  fun v -> (FAILWITH(v))[@inline] in
-let poly_#../../test/contracts/build/F.mligo#Test#failwith_4202 =
-  fun v -> (FAILWITH(v))[@inline] in
-let #../../test/contracts/build/F.mligo#Test#originate_from_file#409 =
+let #../../test/contracts/build/F.mligo#String#concat#729 =
+  fun b1 -> (fun b2 -> (({ UNPAIR ; CONCAT })@(PAIR(b1 , b2))))[@inline] in
+let #../../test/contracts/build/F.mligo#String#sub#730 =
+  fun s ->
+  (fun l ->
+   (fun b ->
+    (({ UNPAIR ;
+       UNPAIR ;
+       SLICE ;
+       IF_NONE { PUSH string "SLICE" ; FAILWITH } {} })@(PAIR(PAIR(s , l) ,
+                                                              b)))))[@inline] in
+let #../../test/contracts/build/F.mligo#String#length#731 =
+  fun b -> (({ SIZE })@(b))[@inline] in
+let #../../test/contracts/build/F.mligo#Bytes#concat#734 =
+  fun b1 -> (fun b2 -> (({ UNPAIR ; CONCAT })@(PAIR(b1 , b2))))[@inline] in
+let #../../test/contracts/build/F.mligo#Bytes#sub#735 =
+  fun s ->
+  (fun l ->
+   (fun b ->
+    (({ UNPAIR ;
+       UNPAIR ;
+       SLICE ;
+       IF_NONE { PUSH string "SLICE" ; FAILWITH } {} })@(PAIR(PAIR(s , l) ,
+                                                              b)))))[@inline] in
+let #../../test/contracts/build/F.mligo#Bytes#length#738 =
+  fun b -> (({ SIZE })@(b))[@inline] in
+let #../../test/contracts/build/F.mligo#Crypto#blake2b#739 =
+  fun b -> (({ BLAKE2B })@(b))[@inline] in
+let #../../test/contracts/build/F.mligo#Crypto#sha256#740 =
+  fun b -> (({ SHA256 })@(b))[@inline] in
+let #../../test/contracts/build/F.mligo#Crypto#sha512#741 =
+  fun b -> (({ SHA512 })@(b))[@inline] in
+let #../../test/contracts/build/F.mligo#Crypto#sha3#742 =
+  fun b -> (({ SHA3 })@(b))[@inline] in
+let #../../test/contracts/build/F.mligo#Crypto#keccak#743 =
+  fun b -> (({ KECCAK })@(b))[@inline] in
+let #../../test/contracts/build/F.mligo#Crypto#hash_key#744 =
+  fun k -> (({ HASH_KEY })@(k))[@inline] in
+let #../../test/contracts/build/F.mligo#Crypto#check#745 =
+  fun k ->
+  (fun s ->
+   (fun b ->
+    (({ UNPAIR ; UNPAIR ; CHECK_SIGNATURE })@(PAIR(PAIR(k , s) , b)))))[@inline] in
+let #../../test/contracts/build/F.mligo#assert#746 =
+  fun b ->
+  (({ IF { UNIT } { PUSH string "failed assertion" ; FAILWITH } })@(b))[@inline] in
+let #../../test/contracts/build/F.mligo#assert_with_error#747 =
+  fun b ->
+  (fun s -> (({ UNPAIR ; IF { DROP ; UNIT } { FAILWITH } })@(PAIR(b , s))))[@inline] in
+let #../../test/contracts/build/F.mligo#abs#752 =
+  fun i -> (({ ABS })@(i))[@inline] in
+let #../../test/contracts/build/F.mligo#is_nat#753 =
+  fun i -> (({ ISNAT })@(i))[@inline] in
+let #../../test/contracts/build/F.mligo#true#754 = TRUE()[@inline] in
+let #../../test/contracts/build/F.mligo#false#755 = FALSE()[@inline] in
+let #../../test/contracts/build/F.mligo#unit#756 = UNIT()[@inline] in
+let poly_#../../test/contracts/build/F.mligo#Test#failwith_5509 =
+  { FAILWITH }[@inline] in
+let poly_#../../test/contracts/build/F.mligo#Test#failwith_5508 =
+  { FAILWITH }[@inline] in
+let poly_#../../test/contracts/build/F.mligo#Test#failwith_5507 =
+  { FAILWITH }[@inline] in
+let poly_#../../test/contracts/build/F.mligo#Test#failwith_5506 =
+  { FAILWITH }[@inline] in
+let poly_#../../test/contracts/build/F.mligo#Test#failwith_5505 =
+  { FAILWITH }[@inline] in
+let poly_#../../test/contracts/build/F.mligo#Test#failwith_5504 =
+  { FAILWITH }[@inline] in
+let poly_#../../test/contracts/build/F.mligo#Test#failwith_5503 =
+  { FAILWITH }[@inline] in
+let poly_#../../test/contracts/build/F.mligo#Test#failwith_5502 =
+  { FAILWITH }[@inline] in
+let poly_#../../test/contracts/build/F.mligo#Test#failwith_5501 =
+  { FAILWITH }[@inline] in
+let poly_#../../test/contracts/build/F.mligo#Test#failwith_5500 =
+  { FAILWITH }[@inline] in
+let poly_#../../test/contracts/build/F.mligo#Test#failwith_5499 =
+  { FAILWITH }[@inline] in
+let poly_#../../test/contracts/build/F.mligo#Test#failwith_5498 =
+  { FAILWITH }[@inline] in
+let poly_#../../test/contracts/build/F.mligo#Test#failwith_5497 =
+  { FAILWITH }[@inline] in
+let poly_#../../test/contracts/build/F.mligo#Test#failwith_5496 =
+  { FAILWITH }[@inline] in
+let poly_#../../test/contracts/build/F.mligo#Test#failwith_5495 =
+  { FAILWITH }[@inline] in
+let #../../test/contracts/build/F.mligo#Test#originate_from_file#762 =
   fun _fn ->
   (fun _e ->
    (fun _v ->
     (fun _s ->
      (fun _t ->
-      ((poly_#../../test/contracts/build/F.mligo#Test#failwith_4213)@(
+      ((poly_#../../test/contracts/build/F.mligo#Test#failwith_5509)@(
        L("TEST MODE")))))))[@inline] in
-let #../../test/contracts/build/F.mligo#Test#set_source#411 =
-  fun _a ->
-  ((poly_#../../test/contracts/build/F.mligo#Test#failwith_4202)@(L("TEST MODE")))[@inline] in
-let #../../test/contracts/build/F.mligo#Test#set_baker#412 =
-  fun _a ->
-  ((poly_#../../test/contracts/build/F.mligo#Test#failwith_4202)@(L("TEST MODE")))[@inline] in
-let #../../test/contracts/build/F.mligo#Test#transfer#413 =
+let #../../test/contracts/build/F.mligo#Test#set_source#764 =
+  fun _a ->
+  ((poly_#../../test/contracts/build/F.mligo#Test#failwith_5499)@(L("TEST MODE")))[@inline] in
+let #../../test/contracts/build/F.mligo#Test#set_baker#765 =
+  fun _a ->
+  ((poly_#../../test/contracts/build/F.mligo#Test#failwith_5499)@(L("TEST MODE")))[@inline] in
+let #../../test/contracts/build/F.mligo#Test#set_baker_policy#766 =
+  fun _bp ->
+  ((poly_#../../test/contracts/build/F.mligo#Test#failwith_5499)@(L("TEST MODE")))[@inline] in
+let #../../test/contracts/build/F.mligo#Test#transfer#767 =
   fun _a ->
   (fun _s ->
    (fun _t ->
-    ((poly_#../../test/contracts/build/F.mligo#Test#failwith_4202)@(L("TEST MODE")))))[@inline] in
-let #../../test/contracts/build/F.mligo#Test#transfer_exn#414 =
+    ((poly_#../../test/contracts/build/F.mligo#Test#failwith_5499)@(L("TEST MODE")))))[@inline] in
+let #../../test/contracts/build/F.mligo#Test#transfer_exn#768 =
   fun _a ->
   (fun _s ->
    (fun _t ->
-    ((poly_#../../test/contracts/build/F.mligo#Test#failwith_4210)@(L("TEST MODE")))))[@inline] in
-let #../../test/contracts/build/F.mligo#Test#get_storage_of_address#418 =
-  fun _a ->
-  ((poly_#../../test/contracts/build/F.mligo#Test#failwith_4202)@(L("TEST MODE")))[@inline] in
-let #../../test/contracts/build/F.mligo#Test#get_balance#419 =
-  fun _a ->
-  ((poly_#../../test/contracts/build/F.mligo#Test#failwith_4212)@(L("TEST MODE")))[@inline] in
-let #../../test/contracts/build/F.mligo#Test#michelson_equal#420 =
+    ((poly_#../../test/contracts/build/F.mligo#Test#failwith_5506)@(L("TEST MODE")))))[@inline] in
+let #../../test/contracts/build/F.mligo#Test#get_storage_of_address#772 =
+  fun _a ->
+  ((poly_#../../test/contracts/build/F.mligo#Test#failwith_5499)@(L("TEST MODE")))[@inline] in
+let #../../test/contracts/build/F.mligo#Test#get_balance#773 =
+  fun _a ->
+  ((poly_#../../test/contracts/build/F.mligo#Test#failwith_5508)@(L("TEST MODE")))[@inline] in
+let #../../test/contracts/build/F.mligo#Test#michelson_equal#774 =
   fun _m1 ->
   (fun _m2 ->
-   ((poly_#../../test/contracts/build/F.mligo#Test#failwith_4211)@(L("TEST MODE"))))[@inline] in
-let #../../test/contracts/build/F.mligo#Test#reset_state#422 =
+   ((poly_#../../test/contracts/build/F.mligo#Test#failwith_5507)@(L("TEST MODE"))))[@inline] in
+let #../../test/contracts/build/F.mligo#Test#reset_state#776 =
   fun _n ->
   (fun _l ->
-   ((poly_#../../test/contracts/build/F.mligo#Test#failwith_4202)@(L("TEST MODE"))))[@inline] in
-let #../../test/contracts/build/F.mligo#Test#get_voting_power#423 =
+   ((poly_#../../test/contracts/build/F.mligo#Test#failwith_5499)@(L("TEST MODE"))))[@inline] in
+let #../../test/contracts/build/F.mligo#Test#reset_state_at#777 =
+  fun _t ->
+  (fun _n ->
+   (fun _l ->
+    ((poly_#../../test/contracts/build/F.mligo#Test#failwith_5499)@(L("TEST MODE")))))[@inline] in
+let #../../test/contracts/build/F.mligo#Test#get_voting_power#778 =
   fun _kh ->
-  ((poly_#../../test/contracts/build/F.mligo#Test#failwith_4210)@(L("TEST MODE")))[@inline] in
-let #../../test/contracts/build/F.mligo#Test#get_total_voting_power#424 =
-  (poly_#../../test/contracts/build/F.mligo#Test#failwith_4210)@(L("TEST MODE"))[@inline] in
-let #../../test/contracts/build/F.mligo#Test#nth_bootstrap_contract#426 =
+  ((poly_#../../test/contracts/build/F.mligo#Test#failwith_5506)@(L("TEST MODE")))[@inline] in
+let #../../test/contracts/build/F.mligo#Test#get_total_voting_power#779 =
+  (poly_#../../test/contracts/build/F.mligo#Test#failwith_5506)@(L("TEST MODE"))[@inline] in
+let #../../test/contracts/build/F.mligo#Test#nth_bootstrap_contract#781 =
   fun _i ->
-  ((poly_#../../test/contracts/build/F.mligo#Test#failwith_4209)@(L("TEST MODE")))[@inline] in
-let #../../test/contracts/build/F.mligo#Test#nth_bootstrap_account#427 =
+  ((poly_#../../test/contracts/build/F.mligo#Test#failwith_5498)@(L("TEST MODE")))[@inline] in
+let #../../test/contracts/build/F.mligo#Test#nth_bootstrap_account#782 =
   fun _i ->
-  ((poly_#../../test/contracts/build/F.mligo#Test#failwith_4209)@(L("TEST MODE")))[@inline] in
-let #../../test/contracts/build/F.mligo#Test#last_originations#429 =
-  fun _u ->
-  ((poly_#../../test/contracts/build/F.mligo#Test#failwith_4208)@(L("TEST MODE")))[@inline] in
-let #../../test/contracts/build/F.mligo#Test#save_mutation#432 =
+  ((poly_#../../test/contracts/build/F.mligo#Test#failwith_5498)@(L("TEST MODE")))[@inline] in
+let #../../test/contracts/build/F.mligo#Test#last_originations#784 =
+  fun _u ->
+  ((poly_#../../test/contracts/build/F.mligo#Test#failwith_5505)@(L("TEST MODE")))[@inline] in
+let #../../test/contracts/build/F.mligo#Test#save_mutation#787 =
   fun _s ->
   (fun _m ->
-   ((poly_#../../test/contracts/build/F.mligo#Test#failwith_4207)@(L("TEST MODE"))))[@inline] in
-let #../../test/contracts/build/F.mligo#Test#add_account#439 =
+   ((poly_#../../test/contracts/build/F.mligo#Test#failwith_5504)@(L("TEST MODE"))))[@inline] in
+let #../../test/contracts/build/F.mligo#Test#add_account#794 =
   fun _s ->
   (fun _k ->
-   ((poly_#../../test/contracts/build/F.mligo#Test#failwith_4202)@(L("TEST MODE"))))[@inline] in
-let #../../test/contracts/build/F.mligo#Test#new_account#440 =
-  fun _u ->
-  ((poly_#../../test/contracts/build/F.mligo#Test#failwith_4206)@(L("TEST MODE")))[@inline] in
-let #../../test/contracts/build/F.mligo#Test#baker_account#441 =
+   ((poly_#../../test/contracts/build/F.mligo#Test#failwith_5499)@(L("TEST MODE"))))[@inline] in
+let #../../test/contracts/build/F.mligo#Test#new_account#795 =
+  fun _u ->
+  ((poly_#../../test/contracts/build/F.mligo#Test#failwith_5503)@(L("TEST MODE")))[@inline] in
+let #../../test/contracts/build/F.mligo#Test#baker_account#796 =
   fun _p ->
   (fun _o ->
-   ((poly_#../../test/contracts/build/F.mligo#Test#failwith_4202)@(L("TEST MODE"))))[@inline] in
-let #../../test/contracts/build/F.mligo#Test#bake_until_n_cycle_end#442 =
+   ((poly_#../../test/contracts/build/F.mligo#Test#failwith_5499)@(L("TEST MODE"))))[@inline] in
+let #../../test/contracts/build/F.mligo#Test#bake_until_n_cycle_end#797 =
   fun _n ->
-  ((poly_#../../test/contracts/build/F.mligo#Test#failwith_4202)@(L("TEST MODE")))[@inline] in
-let #../../test/contracts/build/F.mligo#Test#register_delegate#443 =
+  ((poly_#../../test/contracts/build/F.mligo#Test#failwith_5499)@(L("TEST MODE")))[@inline] in
+let #../../test/contracts/build/F.mligo#Test#register_delegate#798 =
   fun _kh ->
-  ((poly_#../../test/contracts/build/F.mligo#Test#failwith_4202)@(L("TEST MODE")))[@inline] in
-let #../../test/contracts/build/F.mligo#Test#register_constant#444 =
+  ((poly_#../../test/contracts/build/F.mligo#Test#failwith_5499)@(L("TEST MODE")))[@inline] in
+let #../../test/contracts/build/F.mligo#Test#register_constant#799 =
   fun _m ->
-  ((poly_#../../test/contracts/build/F.mligo#Test#failwith_4205)@(L("TEST MODE")))[@inline] in
-let #../../test/contracts/build/F.mligo#Test#create_chest#449 =
+  ((poly_#../../test/contracts/build/F.mligo#Test#failwith_5502)@(L("TEST MODE")))[@inline] in
+let #../../test/contracts/build/F.mligo#Test#create_chest#804 =
   fun _b ->
   (fun _n ->
-   ((poly_#../../test/contracts/build/F.mligo#Test#failwith_4204)@(L("TEST MODE"))))[@inline] in
-let #../../test/contracts/build/F.mligo#Test#create_chest_key#450 =
+   ((poly_#../../test/contracts/build/F.mligo#Test#failwith_5501)@(L("TEST MODE"))))[@inline] in
+let #../../test/contracts/build/F.mligo#Test#create_chest_key#805 =
   fun _c ->
   (fun _n ->
-   ((poly_#../../test/contracts/build/F.mligo#Test#failwith_4203)@(L("TEST MODE"))))[@inline] in
-let #../../test/contracts/build/F.mligo#Test#constant_to_michelson_program#451 =
+   ((poly_#../../test/contracts/build/F.mligo#Test#failwith_5500)@(L("TEST MODE"))))[@inline] in
+let #../../test/contracts/build/F.mligo#Test#constant_to_michelson_program#806 =
   fun _s ->
-  ((poly_#../../test/contracts/build/F.mligo#Test#failwith_4202)@(L("TEST MODE")))[@inline] in
-let #../../test/contracts/build/F.mligo#Test#restore_context#452 =
-  fun _u ->
-  ((poly_#../../test/contracts/build/F.mligo#Test#failwith_4202)@(L("TEST_POP_CONTEXT")))[@inline] in
-let #../../test/contracts/build/F.mligo#Test#save_context#453 =
-  fun _u ->
-  ((poly_#../../test/contracts/build/F.mligo#Test#failwith_4202)@(L("TEST_PUSH_CONTEXT")))[@inline] in
-let #../../test/contracts/build/F.mligo#toto#454 = L(44) in
-let #../../test/contracts/build/G.mligo#Tezos#balance#458 =
-  BALANCE()[@inline] in
-let #../../test/contracts/build/G.mligo#Tezos#amount#459 =
-  AMOUNT()[@inline] in
-let #../../test/contracts/build/G.mligo#Tezos#now#460 = NOW()[@inline] in
-let #../../test/contracts/build/G.mligo#Tezos#sender#461 =
-  SENDER()[@inline] in
-let #../../test/contracts/build/G.mligo#Tezos#source#462 =
-  SOURCE()[@inline] in
-let #../../test/contracts/build/G.mligo#Tezos#level#463 = LEVEL()[@inline] in
-let #../../test/contracts/build/G.mligo#Tezos#self_address#464 =
+  ((poly_#../../test/contracts/build/F.mligo#Test#failwith_5499)@(L("TEST MODE")))[@inline] in
+let #../../test/contracts/build/F.mligo#Test#restore_context#807 =
+  fun _u ->
+  ((poly_#../../test/contracts/build/F.mligo#Test#failwith_5499)@(L("TEST_POP_CONTEXT")))[@inline] in
+let #../../test/contracts/build/F.mligo#Test#save_context#808 =
+  fun _u ->
+  ((poly_#../../test/contracts/build/F.mligo#Test#failwith_5499)@(L("TEST_PUSH_CONTEXT")))[@inline] in
+let #../../test/contracts/build/F.mligo#Test#drop_context#809 =
+  fun _u ->
+  ((poly_#../../test/contracts/build/F.mligo#Test#failwith_5499)@(L("TEST_DROP_CONTEXT")))[@inline] in
+let #../../test/contracts/build/F.mligo#Test#read_contract_from_file#810 =
+  fun _fn ->
+  ((poly_#../../test/contracts/build/F.mligo#Test#failwith_5499)@(L("TEST_READ_CONTRACT_FROM_FILE")))[@inline] in
+let #../../test/contracts/build/F.mligo#Test#compile_contract_from_file#811 =
+  fun _fn ->
+  (fun _e ->
+   (fun _v ->
+    ((poly_#../../test/contracts/build/F.mligo#Test#failwith_5499)@(L("TEST_COMPILE_CONTRACT_FROM_FILE")))))[@inline] in
+let #../../test/contracts/build/F.mligo#Test#originate_contract#813 =
+  fun _c ->
+  (fun _s ->
+   (fun _t ->
+    ((poly_#../../test/contracts/build/F.mligo#Test#failwith_5498)@(L("TEST_ORIGINATE")))))[@inline] in
+let #../../test/contracts/build/F.mligo#Test#size#814 =
+  fun _c ->
+  ((poly_#../../test/contracts/build/F.mligo#Test#failwith_5497)@(L("TEST_SIZE")))[@inline] in
+let #../../test/contracts/build/F.mligo#Test#get_bootstrap_account#815 =
+  fun _n ->
+  ((poly_#../../test/contracts/build/F.mligo#Test#failwith_5496)@(L("TEST_GET_BOOTSTRAP_ACCOUNT")))[@inline] in
+let #../../test/contracts/build/F.mligo#Test#sign#816 =
+  fun _sk ->
+  (fun _d ->
+   ((poly_#../../test/contracts/build/F.mligo#Test#failwith_5495)@(L("TEST_SIGN"))))[@inline] in
+let #../../test/contracts/build/F.mligo#Tezos#balance#820 =
+  ({ DROP ; BALANCE })@(L(unit))[@inline] in
+let #../../test/contracts/build/F.mligo#Tezos#amount#821 =
+  ({ DROP ; AMOUNT })@(L(unit))[@inline] in
+let #../../test/contracts/build/F.mligo#Tezos#now#822 =
+  ({ DROP ; NOW })@(L(unit))[@inline] in
+let #../../test/contracts/build/F.mligo#Tezos#sender#823 =
+  ({ DROP ; SENDER })@(L(unit))[@inline] in
+let #../../test/contracts/build/F.mligo#Tezos#source#824 =
+  ({ DROP ; SOURCE })@(L(unit))[@inline] in
+let #../../test/contracts/build/F.mligo#Tezos#level#825 =
+  ({ DROP ; LEVEL })@(L(unit))[@inline] in
+let #../../test/contracts/build/F.mligo#Tezos#self_address#826 =
   SELF_ADDRESS()[@inline] in
-let #../../test/contracts/build/G.mligo#Tezos#chain_id#465 =
-  CHAIN_ID()[@inline] in
-let #../../test/contracts/build/G.mligo#Tezos#total_voting_power#466 =
-  TOTAL_VOTING_POWER()[@inline] in
-let #../../test/contracts/build/G.mligo#Tezos#voting_power#467 =
-  fun kh -> (VOTING_POWER(kh))[@inline] in
-let #../../test/contracts/build/G.mligo#Tezos#implicit_account#469 =
+let #../../test/contracts/build/F.mligo#Tezos#chain_id#827 =
+  ({ DROP ; CHAIN_ID })@(L(unit))[@inline] in
+let #../../test/contracts/build/F.mligo#Tezos#total_voting_power#828 =
+  ({ DROP ; TOTAL_VOTING_POWER })@(L(unit))[@inline] in
+let #../../test/contracts/build/F.mligo#Tezos#get_balance#829 =
+  fun _u -> (({ DROP ; BALANCE })@(L(unit)))[@inline] in
+let #../../test/contracts/build/F.mligo#Tezos#get_amount#830 =
+  fun _u -> (({ DROP ; AMOUNT })@(L(unit)))[@inline] in
+let #../../test/contracts/build/F.mligo#Tezos#get_now#831 =
+  fun _u -> (({ DROP ; NOW })@(L(unit)))[@inline] in
+let #../../test/contracts/build/F.mligo#Tezos#get_sender#832 =
+  fun _u -> (({ DROP ; SENDER })@(L(unit)))[@inline] in
+let #../../test/contracts/build/F.mligo#Tezos#get_source#833 =
+  fun _u -> (({ DROP ; SOURCE })@(L(unit)))[@inline] in
+let #../../test/contracts/build/F.mligo#Tezos#get_level#834 =
+  fun _u -> (({ DROP ; LEVEL })@(L(unit)))[@inline] in
+let #../../test/contracts/build/F.mligo#Tezos#get_self_address#835 =
+  fun _u -> (SELF_ADDRESS())[@inline] in
+let #../../test/contracts/build/F.mligo#Tezos#get_chain_id#836 =
+  fun _u -> (({ DROP ; CHAIN_ID })@(L(unit)))[@inline] in
+let #../../test/contracts/build/F.mligo#Tezos#get_total_voting_power#837 =
+  fun _u -> (({ DROP ; TOTAL_VOTING_POWER })@(L(unit)))[@inline] in
+let #../../test/contracts/build/F.mligo#Tezos#voting_power#838 =
+  fun kh -> (({ VOTING_POWER })@(kh))[@inline] in
+let #../../test/contracts/build/F.mligo#Tezos#implicit_account#840 =
   fun kh -> (IMPLICIT_ACCOUNT(kh))[@inline] in
-let #../../test/contracts/build/G.mligo#Tezos#pairing_check#475 =
-  fun l -> (PAIRING_CHECK(l))[@inline] in
-let #../../test/contracts/build/G.mligo#Tezos#open_chest#476 =
+let #../../test/contracts/build/F.mligo#Tezos#pairing_check#846 =
+  fun l -> (({ PAIRING_CHECK })@(l))[@inline] in
+let #../../test/contracts/build/F.mligo#Tezos#open_chest#847 =
   fun ck -> (fun c -> (fun n -> (OPEN_CHEST(ck , c , n))))[@inline] in
-let #../../test/contracts/build/G.mligo#Tezos#set_delegate#480 =
+let #../../test/contracts/build/F.mligo#Tezos#set_delegate#851 =
   fun o -> (SET_DELEGATE(o))[@inline] in
-let #../../test/contracts/build/G.mligo#Bitwise#xor#481 =
+let #../../test/contracts/build/F.mligo#Bitwise#xor#852 =
   fun l -> (fun r -> (XOR(l , r)))[@inline] in
-let #../../test/contracts/build/G.mligo#Bitwise#shift_left#482 =
+let #../../test/contracts/build/F.mligo#Bitwise#shift_left#853 =
   fun l -> (fun r -> (LSL(l , r)))[@inline] in
-let #../../test/contracts/build/G.mligo#Bitwise#shift_right#483 =
+let #../../test/contracts/build/F.mligo#Bitwise#shift_right#854 =
   fun l -> (fun r -> (LSR(l , r)))[@inline] in
-let #../../test/contracts/build/G.mligo#String#concat#524 =
-  fun b1 -> (fun b2 -> (CONCAT(b1 , b2)))[@inline] in
-let #../../test/contracts/build/G.mligo#String#sub#525 =
-  fun s -> (fun l -> (fun b -> (SLICE(s , l , b))))[@inline] in
-let #../../test/contracts/build/G.mligo#String#length#526 =
-  fun b -> (SIZE(b))[@inline] in
-let #../../test/contracts/build/G.mligo#Bytes#concat#529 =
-  fun b1 -> (fun b2 -> (CONCAT(b1 , b2)))[@inline] in
-let #../../test/contracts/build/G.mligo#Bytes#sub#530 =
-  fun s -> (fun l -> (fun b -> (SLICE(s , l , b))))[@inline] in
-let #../../test/contracts/build/G.mligo#Bytes#length#533 =
-  fun b -> (SIZE(b))[@inline] in
-let #../../test/contracts/build/G.mligo#Crypto#blake2b#534 =
-  fun b -> (BLAKE2b(b))[@inline] in
-let #../../test/contracts/build/G.mligo#Crypto#sha256#535 =
-  fun b -> (SHA256(b))[@inline] in
-let #../../test/contracts/build/G.mligo#Crypto#sha512#536 =
-  fun b -> (SHA512(b))[@inline] in
-let #../../test/contracts/build/G.mligo#Crypto#sha3#537 =
-  fun b -> (SHA3(b))[@inline] in
-let #../../test/contracts/build/G.mligo#Crypto#keccak#538 =
-  fun b -> (KECCAK(b))[@inline] in
-let #../../test/contracts/build/G.mligo#Crypto#hash_key#539 =
-  fun k -> (HASH_KEY(k))[@inline] in
-let #../../test/contracts/build/G.mligo#Crypto#check#540 =
-  fun k -> (fun s -> (fun b -> (CHECK_SIGNATURE(k , s , b))))[@inline] in
-let #../../test/contracts/build/G.mligo#assert#541 =
-  fun b -> (ASSERTION(b))[@inline] in
-let #../../test/contracts/build/G.mligo#assert_with_error#542 =
-  fun b -> (fun s -> (ASSERTION_WITH_ERROR(b , s)))[@inline] in
-let #../../test/contracts/build/G.mligo#abs#547 =
-  fun i -> (ABS(i))[@inline] in
-let #../../test/contracts/build/G.mligo#is_nat#548 =
-  fun i -> (IS_NAT(i))[@inline] in
-let #../../test/contracts/build/G.mligo#true#549 = TRUE()[@inline] in
-let #../../test/contracts/build/G.mligo#false#550 = FALSE()[@inline] in
-let #../../test/contracts/build/G.mligo#unit#551 = UNIT()[@inline] in
-let poly_#../../test/contracts/build/G.mligo#Test#failwith_4201 =
-  fun v -> (FAILWITH(v))[@inline] in
-let poly_#../../test/contracts/build/G.mligo#Test#failwith_4200 =
-  fun v -> (FAILWITH(v))[@inline] in
-let poly_#../../test/contracts/build/G.mligo#Test#failwith_4199 =
-  fun v -> (FAILWITH(v))[@inline] in
-let poly_#../../test/contracts/build/G.mligo#Test#failwith_4198 =
-  fun v -> (FAILWITH(v))[@inline] in
-let poly_#../../test/contracts/build/G.mligo#Test#failwith_4197 =
-  fun v -> (FAILWITH(v))[@inline] in
-let poly_#../../test/contracts/build/G.mligo#Test#failwith_4196 =
-  fun v -> (FAILWITH(v))[@inline] in
-let poly_#../../test/contracts/build/G.mligo#Test#failwith_4195 =
-  fun v -> (FAILWITH(v))[@inline] in
-let poly_#../../test/contracts/build/G.mligo#Test#failwith_4194 =
-  fun v -> (FAILWITH(v))[@inline] in
-let poly_#../../test/contracts/build/G.mligo#Test#failwith_4193 =
-  fun v -> (FAILWITH(v))[@inline] in
-let poly_#../../test/contracts/build/G.mligo#Test#failwith_4192 =
-  fun v -> (FAILWITH(v))[@inline] in
-let poly_#../../test/contracts/build/G.mligo#Test#failwith_4191 =
-  fun v -> (FAILWITH(v))[@inline] in
-let poly_#../../test/contracts/build/G.mligo#Test#failwith_4190 =
-  fun v -> (FAILWITH(v))[@inline] in
-let #../../test/contracts/build/G.mligo#Test#originate_from_file#557 =
+let #../../test/contracts/build/F.mligo#String#concat#895 =
+  fun b1 -> (fun b2 -> (({ UNPAIR ; CONCAT })@(PAIR(b1 , b2))))[@inline] in
+let #../../test/contracts/build/F.mligo#String#sub#896 =
+  fun s ->
+  (fun l ->
+   (fun b ->
+    (({ UNPAIR ;
+       UNPAIR ;
+       SLICE ;
+       IF_NONE { PUSH string "SLICE" ; FAILWITH } {} })@(PAIR(PAIR(s , l) ,
+                                                              b)))))[@inline] in
+let #../../test/contracts/build/F.mligo#String#length#897 =
+  fun b -> (({ SIZE })@(b))[@inline] in
+let #../../test/contracts/build/F.mligo#Bytes#concat#900 =
+  fun b1 -> (fun b2 -> (({ UNPAIR ; CONCAT })@(PAIR(b1 , b2))))[@inline] in
+let #../../test/contracts/build/F.mligo#Bytes#sub#901 =
+  fun s ->
+  (fun l ->
+   (fun b ->
+    (({ UNPAIR ;
+       UNPAIR ;
+       SLICE ;
+       IF_NONE { PUSH string "SLICE" ; FAILWITH } {} })@(PAIR(PAIR(s , l) ,
+                                                              b)))))[@inline] in
+let #../../test/contracts/build/F.mligo#Bytes#length#904 =
+  fun b -> (({ SIZE })@(b))[@inline] in
+let #../../test/contracts/build/F.mligo#Crypto#blake2b#905 =
+  fun b -> (({ BLAKE2B })@(b))[@inline] in
+let #../../test/contracts/build/F.mligo#Crypto#sha256#906 =
+  fun b -> (({ SHA256 })@(b))[@inline] in
+let #../../test/contracts/build/F.mligo#Crypto#sha512#907 =
+  fun b -> (({ SHA512 })@(b))[@inline] in
+let #../../test/contracts/build/F.mligo#Crypto#sha3#908 =
+  fun b -> (({ SHA3 })@(b))[@inline] in
+let #../../test/contracts/build/F.mligo#Crypto#keccak#909 =
+  fun b -> (({ KECCAK })@(b))[@inline] in
+let #../../test/contracts/build/F.mligo#Crypto#hash_key#910 =
+  fun k -> (({ HASH_KEY })@(k))[@inline] in
+let #../../test/contracts/build/F.mligo#Crypto#check#911 =
+  fun k ->
+  (fun s ->
+   (fun b ->
+    (({ UNPAIR ; UNPAIR ; CHECK_SIGNATURE })@(PAIR(PAIR(k , s) , b)))))[@inline] in
+let #../../test/contracts/build/F.mligo#assert#912 =
+  fun b ->
+  (({ IF { UNIT } { PUSH string "failed assertion" ; FAILWITH } })@(b))[@inline] in
+let #../../test/contracts/build/F.mligo#assert_with_error#913 =
+  fun b ->
+  (fun s -> (({ UNPAIR ; IF { DROP ; UNIT } { FAILWITH } })@(PAIR(b , s))))[@inline] in
+let #../../test/contracts/build/F.mligo#abs#918 =
+  fun i -> (({ ABS })@(i))[@inline] in
+let #../../test/contracts/build/F.mligo#is_nat#919 =
+  fun i -> (({ ISNAT })@(i))[@inline] in
+let #../../test/contracts/build/F.mligo#true#920 = TRUE()[@inline] in
+let #../../test/contracts/build/F.mligo#false#921 = FALSE()[@inline] in
+let #../../test/contracts/build/F.mligo#unit#922 = UNIT()[@inline] in
+let #../../test/contracts/build/F.mligo#toto#926 = L(44) in
+let #../../test/contracts/build/G.mligo#Tezos#balance#930 =
+  ({ DROP ; BALANCE })@(L(unit))[@inline] in
+let #../../test/contracts/build/G.mligo#Tezos#amount#931 =
+  ({ DROP ; AMOUNT })@(L(unit))[@inline] in
+let #../../test/contracts/build/G.mligo#Tezos#now#932 =
+  ({ DROP ; NOW })@(L(unit))[@inline] in
+let #../../test/contracts/build/G.mligo#Tezos#sender#933 =
+  ({ DROP ; SENDER })@(L(unit))[@inline] in
+let #../../test/contracts/build/G.mligo#Tezos#source#934 =
+  ({ DROP ; SOURCE })@(L(unit))[@inline] in
+let #../../test/contracts/build/G.mligo#Tezos#level#935 =
+  ({ DROP ; LEVEL })@(L(unit))[@inline] in
+let #../../test/contracts/build/G.mligo#Tezos#self_address#936 =
+  SELF_ADDRESS()[@inline] in
+let #../../test/contracts/build/G.mligo#Tezos#chain_id#937 =
+  ({ DROP ; CHAIN_ID })@(L(unit))[@inline] in
+let #../../test/contracts/build/G.mligo#Tezos#total_voting_power#938 =
+  ({ DROP ; TOTAL_VOTING_POWER })@(L(unit))[@inline] in
+let #../../test/contracts/build/G.mligo#Tezos#get_balance#939 =
+  fun _u -> (({ DROP ; BALANCE })@(L(unit)))[@inline] in
+let #../../test/contracts/build/G.mligo#Tezos#get_amount#940 =
+  fun _u -> (({ DROP ; AMOUNT })@(L(unit)))[@inline] in
+let #../../test/contracts/build/G.mligo#Tezos#get_now#941 =
+  fun _u -> (({ DROP ; NOW })@(L(unit)))[@inline] in
+let #../../test/contracts/build/G.mligo#Tezos#get_sender#942 =
+  fun _u -> (({ DROP ; SENDER })@(L(unit)))[@inline] in
+let #../../test/contracts/build/G.mligo#Tezos#get_source#943 =
+  fun _u -> (({ DROP ; SOURCE })@(L(unit)))[@inline] in
+let #../../test/contracts/build/G.mligo#Tezos#get_level#944 =
+  fun _u -> (({ DROP ; LEVEL })@(L(unit)))[@inline] in
+let #../../test/contracts/build/G.mligo#Tezos#get_self_address#945 =
+  fun _u -> (SELF_ADDRESS())[@inline] in
+let #../../test/contracts/build/G.mligo#Tezos#get_chain_id#946 =
+  fun _u -> (({ DROP ; CHAIN_ID })@(L(unit)))[@inline] in
+let #../../test/contracts/build/G.mligo#Tezos#get_total_voting_power#947 =
+  fun _u -> (({ DROP ; TOTAL_VOTING_POWER })@(L(unit)))[@inline] in
+let #../../test/contracts/build/G.mligo#Tezos#min_block_time#948 =
+  { DROP ; MIN_BLOCK_TIME }[@inline] in
+let #../../test/contracts/build/G.mligo#Tezos#get_min_block_time#949 =
+  { DROP ; MIN_BLOCK_TIME }[@inline] in
+let #../../test/contracts/build/G.mligo#Tezos#voting_power#950 =
+  fun kh -> (({ VOTING_POWER })@(kh))[@inline] in
+let #../../test/contracts/build/G.mligo#Tezos#implicit_account#952 =
+  fun kh -> (IMPLICIT_ACCOUNT(kh))[@inline] in
+let #../../test/contracts/build/G.mligo#Tezos#pairing_check#958 =
+  fun l -> (({ PAIRING_CHECK })@(l))[@inline] in
+let #../../test/contracts/build/G.mligo#Tezos#open_chest#959 =
+  fun ck -> (fun c -> (fun n -> (OPEN_CHEST(ck , c , n))))[@inline] in
+let #../../test/contracts/build/G.mligo#Tezos#set_delegate#963 =
+  fun o -> (SET_DELEGATE(o))[@inline] in
+let #../../test/contracts/build/G.mligo#Bitwise#xor#964 =
+  fun l -> (fun r -> (XOR(l , r)))[@inline] in
+let #../../test/contracts/build/G.mligo#Bitwise#shift_left#965 =
+  fun l -> (fun r -> (LSL(l , r)))[@inline] in
+let #../../test/contracts/build/G.mligo#Bitwise#shift_right#966 =
+  fun l -> (fun r -> (LSR(l , r)))[@inline] in
+let #../../test/contracts/build/G.mligo#String#concat#1007 =
+  fun b1 -> (fun b2 -> (({ UNPAIR ; CONCAT })@(PAIR(b1 , b2))))[@inline] in
+let #../../test/contracts/build/G.mligo#String#sub#1008 =
+  fun s ->
+  (fun l ->
+   (fun b ->
+    (({ UNPAIR ;
+       UNPAIR ;
+       SLICE ;
+       IF_NONE { PUSH string "SLICE" ; FAILWITH } {} })@(PAIR(PAIR(s , l) ,
+                                                              b)))))[@inline] in
+let #../../test/contracts/build/G.mligo#String#length#1009 =
+  fun b -> (({ SIZE })@(b))[@inline] in
+let #../../test/contracts/build/G.mligo#Bytes#concat#1012 =
+  fun b1 -> (fun b2 -> (({ UNPAIR ; CONCAT })@(PAIR(b1 , b2))))[@inline] in
+let #../../test/contracts/build/G.mligo#Bytes#sub#1013 =
+  fun s ->
+  (fun l ->
+   (fun b ->
+    (({ UNPAIR ;
+       UNPAIR ;
+       SLICE ;
+       IF_NONE { PUSH string "SLICE" ; FAILWITH } {} })@(PAIR(PAIR(s , l) ,
+                                                              b)))))[@inline] in
+let #../../test/contracts/build/G.mligo#Bytes#length#1016 =
+  fun b -> (({ SIZE })@(b))[@inline] in
+let #../../test/contracts/build/G.mligo#Crypto#blake2b#1017 =
+  fun b -> (({ BLAKE2B })@(b))[@inline] in
+let #../../test/contracts/build/G.mligo#Crypto#sha256#1018 =
+  fun b -> (({ SHA256 })@(b))[@inline] in
+let #../../test/contracts/build/G.mligo#Crypto#sha512#1019 =
+  fun b -> (({ SHA512 })@(b))[@inline] in
+let #../../test/contracts/build/G.mligo#Crypto#sha3#1020 =
+  fun b -> (({ SHA3 })@(b))[@inline] in
+let #../../test/contracts/build/G.mligo#Crypto#keccak#1021 =
+  fun b -> (({ KECCAK })@(b))[@inline] in
+let #../../test/contracts/build/G.mligo#Crypto#hash_key#1022 =
+  fun k -> (({ HASH_KEY })@(k))[@inline] in
+let #../../test/contracts/build/G.mligo#Crypto#check#1023 =
+  fun k ->
+  (fun s ->
+   (fun b ->
+    (({ UNPAIR ; UNPAIR ; CHECK_SIGNATURE })@(PAIR(PAIR(k , s) , b)))))[@inline] in
+let #../../test/contracts/build/G.mligo#assert#1024 =
+  fun b ->
+  (({ IF { UNIT } { PUSH string "failed assertion" ; FAILWITH } })@(b))[@inline] in
+let #../../test/contracts/build/G.mligo#assert_with_error#1025 =
+  fun b ->
+  (fun s -> (({ UNPAIR ; IF { DROP ; UNIT } { FAILWITH } })@(PAIR(b , s))))[@inline] in
+let #../../test/contracts/build/G.mligo#abs#1030 =
+  fun i -> (({ ABS })@(i))[@inline] in
+let #../../test/contracts/build/G.mligo#is_nat#1031 =
+  fun i -> (({ ISNAT })@(i))[@inline] in
+let #../../test/contracts/build/G.mligo#true#1032 = TRUE()[@inline] in
+let #../../test/contracts/build/G.mligo#false#1033 = FALSE()[@inline] in
+let #../../test/contracts/build/G.mligo#unit#1034 = UNIT()[@inline] in
+let poly_#../../test/contracts/build/G.mligo#Test#failwith_5494 =
+  { FAILWITH }[@inline] in
+let poly_#../../test/contracts/build/G.mligo#Test#failwith_5493 =
+  { FAILWITH }[@inline] in
+let poly_#../../test/contracts/build/G.mligo#Test#failwith_5492 =
+  { FAILWITH }[@inline] in
+let poly_#../../test/contracts/build/G.mligo#Test#failwith_5491 =
+  { FAILWITH }[@inline] in
+let poly_#../../test/contracts/build/G.mligo#Test#failwith_5490 =
+  { FAILWITH }[@inline] in
+let poly_#../../test/contracts/build/G.mligo#Test#failwith_5489 =
+  { FAILWITH }[@inline] in
+let poly_#../../test/contracts/build/G.mligo#Test#failwith_5488 =
+  { FAILWITH }[@inline] in
+let poly_#../../test/contracts/build/G.mligo#Test#failwith_5487 =
+  { FAILWITH }[@inline] in
+let poly_#../../test/contracts/build/G.mligo#Test#failwith_5486 =
+  { FAILWITH }[@inline] in
+let poly_#../../test/contracts/build/G.mligo#Test#failwith_5485 =
+  { FAILWITH }[@inline] in
+let poly_#../../test/contracts/build/G.mligo#Test#failwith_5484 =
+  { FAILWITH }[@inline] in
+let poly_#../../test/contracts/build/G.mligo#Test#failwith_5483 =
+  { FAILWITH }[@inline] in
+let poly_#../../test/contracts/build/G.mligo#Test#failwith_5482 =
+  { FAILWITH }[@inline] in
+let poly_#../../test/contracts/build/G.mligo#Test#failwith_5481 =
+  { FAILWITH }[@inline] in
+let poly_#../../test/contracts/build/G.mligo#Test#failwith_5480 =
+  { FAILWITH }[@inline] in
+let #../../test/contracts/build/G.mligo#Test#originate_from_file#1040 =
   fun _fn ->
   (fun _e ->
    (fun _v ->
     (fun _s ->
      (fun _t ->
-      ((poly_#../../test/contracts/build/G.mligo#Test#failwith_4201)@(
+      ((poly_#../../test/contracts/build/G.mligo#Test#failwith_5494)@(
        L("TEST MODE")))))))[@inline] in
-let #../../test/contracts/build/G.mligo#Test#set_source#559 =
-  fun _a ->
-  ((poly_#../../test/contracts/build/G.mligo#Test#failwith_4190)@(L("TEST MODE")))[@inline] in
-let #../../test/contracts/build/G.mligo#Test#set_baker#560 =
-  fun _a ->
-  ((poly_#../../test/contracts/build/G.mligo#Test#failwith_4190)@(L("TEST MODE")))[@inline] in
-let #../../test/contracts/build/G.mligo#Test#transfer#561 =
+let #../../test/contracts/build/G.mligo#Test#set_source#1042 =
+  fun _a ->
+  ((poly_#../../test/contracts/build/G.mligo#Test#failwith_5484)@(L("TEST MODE")))[@inline] in
+let #../../test/contracts/build/G.mligo#Test#set_baker#1043 =
+  fun _a ->
+  ((poly_#../../test/contracts/build/G.mligo#Test#failwith_5484)@(L("TEST MODE")))[@inline] in
+let #../../test/contracts/build/G.mligo#Test#set_baker_policy#1044 =
+  fun _bp ->
+  ((poly_#../../test/contracts/build/G.mligo#Test#failwith_5484)@(L("TEST MODE")))[@inline] in
+let #../../test/contracts/build/G.mligo#Test#transfer#1045 =
   fun _a ->
   (fun _s ->
    (fun _t ->
-    ((poly_#../../test/contracts/build/G.mligo#Test#failwith_4190)@(L("TEST MODE")))))[@inline] in
-let #../../test/contracts/build/G.mligo#Test#transfer_exn#562 =
+    ((poly_#../../test/contracts/build/G.mligo#Test#failwith_5484)@(L("TEST MODE")))))[@inline] in
+let #../../test/contracts/build/G.mligo#Test#transfer_exn#1046 =
   fun _a ->
   (fun _s ->
    (fun _t ->
-    ((poly_#../../test/contracts/build/G.mligo#Test#failwith_4198)@(L("TEST MODE")))))[@inline] in
-let #../../test/contracts/build/G.mligo#Test#get_storage_of_address#566 =
-  fun _a ->
-  ((poly_#../../test/contracts/build/G.mligo#Test#failwith_4190)@(L("TEST MODE")))[@inline] in
-let #../../test/contracts/build/G.mligo#Test#get_balance#567 =
-  fun _a ->
-  ((poly_#../../test/contracts/build/G.mligo#Test#failwith_4200)@(L("TEST MODE")))[@inline] in
-let #../../test/contracts/build/G.mligo#Test#michelson_equal#568 =
+    ((poly_#../../test/contracts/build/G.mligo#Test#failwith_5491)@(L("TEST MODE")))))[@inline] in
+let #../../test/contracts/build/G.mligo#Test#get_storage_of_address#1050 =
+  fun _a ->
+  ((poly_#../../test/contracts/build/G.mligo#Test#failwith_5484)@(L("TEST MODE")))[@inline] in
+let #../../test/contracts/build/G.mligo#Test#get_balance#1051 =
+  fun _a ->
+  ((poly_#../../test/contracts/build/G.mligo#Test#failwith_5493)@(L("TEST MODE")))[@inline] in
+let #../../test/contracts/build/G.mligo#Test#michelson_equal#1052 =
   fun _m1 ->
   (fun _m2 ->
-   ((poly_#../../test/contracts/build/G.mligo#Test#failwith_4199)@(L("TEST MODE"))))[@inline] in
-let #../../test/contracts/build/G.mligo#Test#reset_state#570 =
+   ((poly_#../../test/contracts/build/G.mligo#Test#failwith_5492)@(L("TEST MODE"))))[@inline] in
+let #../../test/contracts/build/G.mligo#Test#reset_state#1054 =
   fun _n ->
   (fun _l ->
-   ((poly_#../../test/contracts/build/G.mligo#Test#failwith_4190)@(L("TEST MODE"))))[@inline] in
-let #../../test/contracts/build/G.mligo#Test#get_voting_power#571 =
+   ((poly_#../../test/contracts/build/G.mligo#Test#failwith_5484)@(L("TEST MODE"))))[@inline] in
+let #../../test/contracts/build/G.mligo#Test#reset_state_at#1055 =
+  fun _t ->
+  (fun _n ->
+   (fun _l ->
+    ((poly_#../../test/contracts/build/G.mligo#Test#failwith_5484)@(L("TEST MODE")))))[@inline] in
+let #../../test/contracts/build/G.mligo#Test#get_voting_power#1056 =
   fun _kh ->
-  ((poly_#../../test/contracts/build/G.mligo#Test#failwith_4198)@(L("TEST MODE")))[@inline] in
-let #../../test/contracts/build/G.mligo#Test#get_total_voting_power#572 =
-  (poly_#../../test/contracts/build/G.mligo#Test#failwith_4198)@(L("TEST MODE"))[@inline] in
-let #../../test/contracts/build/G.mligo#Test#nth_bootstrap_contract#574 =
+  ((poly_#../../test/contracts/build/G.mligo#Test#failwith_5491)@(L("TEST MODE")))[@inline] in
+let #../../test/contracts/build/G.mligo#Test#get_total_voting_power#1057 =
+  (poly_#../../test/contracts/build/G.mligo#Test#failwith_5491)@(L("TEST MODE"))[@inline] in
+let #../../test/contracts/build/G.mligo#Test#nth_bootstrap_contract#1059 =
   fun _i ->
-  ((poly_#../../test/contracts/build/G.mligo#Test#failwith_4197)@(L("TEST MODE")))[@inline] in
-let #../../test/contracts/build/G.mligo#Test#nth_bootstrap_account#575 =
+  ((poly_#../../test/contracts/build/G.mligo#Test#failwith_5483)@(L("TEST MODE")))[@inline] in
+let #../../test/contracts/build/G.mligo#Test#nth_bootstrap_account#1060 =
   fun _i ->
-  ((poly_#../../test/contracts/build/G.mligo#Test#failwith_4197)@(L("TEST MODE")))[@inline] in
-let #../../test/contracts/build/G.mligo#Test#last_originations#577 =
-  fun _u ->
-  ((poly_#../../test/contracts/build/G.mligo#Test#failwith_4196)@(L("TEST MODE")))[@inline] in
-let #../../test/contracts/build/G.mligo#Test#save_mutation#580 =
+  ((poly_#../../test/contracts/build/G.mligo#Test#failwith_5483)@(L("TEST MODE")))[@inline] in
+let #../../test/contracts/build/G.mligo#Test#last_originations#1062 =
+  fun _u ->
+  ((poly_#../../test/contracts/build/G.mligo#Test#failwith_5490)@(L("TEST MODE")))[@inline] in
+let #../../test/contracts/build/G.mligo#Test#save_mutation#1065 =
   fun _s ->
   (fun _m ->
-   ((poly_#../../test/contracts/build/G.mligo#Test#failwith_4195)@(L("TEST MODE"))))[@inline] in
-let #../../test/contracts/build/G.mligo#Test#add_account#587 =
+   ((poly_#../../test/contracts/build/G.mligo#Test#failwith_5489)@(L("TEST MODE"))))[@inline] in
+let #../../test/contracts/build/G.mligo#Test#add_account#1072 =
   fun _s ->
   (fun _k ->
-   ((poly_#../../test/contracts/build/G.mligo#Test#failwith_4190)@(L("TEST MODE"))))[@inline] in
-let #../../test/contracts/build/G.mligo#Test#new_account#588 =
-  fun _u ->
-  ((poly_#../../test/contracts/build/G.mligo#Test#failwith_4194)@(L("TEST MODE")))[@inline] in
-let #../../test/contracts/build/G.mligo#Test#baker_account#589 =
+   ((poly_#../../test/contracts/build/G.mligo#Test#failwith_5484)@(L("TEST MODE"))))[@inline] in
+let #../../test/contracts/build/G.mligo#Test#new_account#1073 =
+  fun _u ->
+  ((poly_#../../test/contracts/build/G.mligo#Test#failwith_5488)@(L("TEST MODE")))[@inline] in
+let #../../test/contracts/build/G.mligo#Test#baker_account#1074 =
   fun _p ->
   (fun _o ->
-   ((poly_#../../test/contracts/build/G.mligo#Test#failwith_4190)@(L("TEST MODE"))))[@inline] in
-let #../../test/contracts/build/G.mligo#Test#bake_until_n_cycle_end#590 =
+   ((poly_#../../test/contracts/build/G.mligo#Test#failwith_5484)@(L("TEST MODE"))))[@inline] in
+let #../../test/contracts/build/G.mligo#Test#bake_until_n_cycle_end#1075 =
   fun _n ->
-  ((poly_#../../test/contracts/build/G.mligo#Test#failwith_4190)@(L("TEST MODE")))[@inline] in
-let #../../test/contracts/build/G.mligo#Test#register_delegate#591 =
+  ((poly_#../../test/contracts/build/G.mligo#Test#failwith_5484)@(L("TEST MODE")))[@inline] in
+let #../../test/contracts/build/G.mligo#Test#register_delegate#1076 =
   fun _kh ->
-  ((poly_#../../test/contracts/build/G.mligo#Test#failwith_4190)@(L("TEST MODE")))[@inline] in
-let #../../test/contracts/build/G.mligo#Test#register_constant#592 =
+  ((poly_#../../test/contracts/build/G.mligo#Test#failwith_5484)@(L("TEST MODE")))[@inline] in
+let #../../test/contracts/build/G.mligo#Test#register_constant#1077 =
   fun _m ->
-  ((poly_#../../test/contracts/build/G.mligo#Test#failwith_4193)@(L("TEST MODE")))[@inline] in
-let #../../test/contracts/build/G.mligo#Test#create_chest#597 =
+  ((poly_#../../test/contracts/build/G.mligo#Test#failwith_5487)@(L("TEST MODE")))[@inline] in
+let #../../test/contracts/build/G.mligo#Test#create_chest#1082 =
   fun _b ->
   (fun _n ->
-   ((poly_#../../test/contracts/build/G.mligo#Test#failwith_4192)@(L("TEST MODE"))))[@inline] in
-let #../../test/contracts/build/G.mligo#Test#create_chest_key#598 =
+   ((poly_#../../test/contracts/build/G.mligo#Test#failwith_5486)@(L("TEST MODE"))))[@inline] in
+let #../../test/contracts/build/G.mligo#Test#create_chest_key#1083 =
   fun _c ->
   (fun _n ->
-   ((poly_#../../test/contracts/build/G.mligo#Test#failwith_4191)@(L("TEST MODE"))))[@inline] in
-let #../../test/contracts/build/G.mligo#Test#constant_to_michelson_program#599 =
+   ((poly_#../../test/contracts/build/G.mligo#Test#failwith_5485)@(L("TEST MODE"))))[@inline] in
+let #../../test/contracts/build/G.mligo#Test#constant_to_michelson_program#1084 =
   fun _s ->
-  ((poly_#../../test/contracts/build/G.mligo#Test#failwith_4190)@(L("TEST MODE")))[@inline] in
-let #../../test/contracts/build/G.mligo#Test#restore_context#600 =
-  fun _u ->
-  ((poly_#../../test/contracts/build/G.mligo#Test#failwith_4190)@(L("TEST_POP_CONTEXT")))[@inline] in
-let #../../test/contracts/build/G.mligo#Test#save_context#601 =
-  fun _u ->
-  ((poly_#../../test/contracts/build/G.mligo#Test#failwith_4190)@(L("TEST_PUSH_CONTEXT")))[@inline] in
-let #../../test/contracts/build/G.mligo#toto#602 = L(43) in
-let #../../test/contracts/build/C.mligo#Tezos#balance#606 =
-  BALANCE()[@inline] in
-let #../../test/contracts/build/C.mligo#Tezos#amount#607 =
-  AMOUNT()[@inline] in
-let #../../test/contracts/build/C.mligo#Tezos#now#608 = NOW()[@inline] in
-let #../../test/contracts/build/C.mligo#Tezos#sender#609 =
-  SENDER()[@inline] in
-let #../../test/contracts/build/C.mligo#Tezos#source#610 =
-  SOURCE()[@inline] in
-let #../../test/contracts/build/C.mligo#Tezos#level#611 = LEVEL()[@inline] in
-let #../../test/contracts/build/C.mligo#Tezos#self_address#612 =
+  ((poly_#../../test/contracts/build/G.mligo#Test#failwith_5484)@(L("TEST MODE")))[@inline] in
+let #../../test/contracts/build/G.mligo#Test#restore_context#1085 =
+  fun _u ->
+  ((poly_#../../test/contracts/build/G.mligo#Test#failwith_5484)@(L("TEST_POP_CONTEXT")))[@inline] in
+let #../../test/contracts/build/G.mligo#Test#save_context#1086 =
+  fun _u ->
+  ((poly_#../../test/contracts/build/G.mligo#Test#failwith_5484)@(L("TEST_PUSH_CONTEXT")))[@inline] in
+let #../../test/contracts/build/G.mligo#Test#drop_context#1087 =
+  fun _u ->
+  ((poly_#../../test/contracts/build/G.mligo#Test#failwith_5484)@(L("TEST_DROP_CONTEXT")))[@inline] in
+let #../../test/contracts/build/G.mligo#Test#read_contract_from_file#1088 =
+  fun _fn ->
+  ((poly_#../../test/contracts/build/G.mligo#Test#failwith_5484)@(L("TEST_READ_CONTRACT_FROM_FILE")))[@inline] in
+let #../../test/contracts/build/G.mligo#Test#compile_contract_from_file#1089 =
+  fun _fn ->
+  (fun _e ->
+   (fun _v ->
+    ((poly_#../../test/contracts/build/G.mligo#Test#failwith_5484)@(L("TEST_COMPILE_CONTRACT_FROM_FILE")))))[@inline] in
+let #../../test/contracts/build/G.mligo#Test#originate_contract#1091 =
+  fun _c ->
+  (fun _s ->
+   (fun _t ->
+    ((poly_#../../test/contracts/build/G.mligo#Test#failwith_5483)@(L("TEST_ORIGINATE")))))[@inline] in
+let #../../test/contracts/build/G.mligo#Test#size#1092 =
+  fun _c ->
+  ((poly_#../../test/contracts/build/G.mligo#Test#failwith_5482)@(L("TEST_SIZE")))[@inline] in
+let #../../test/contracts/build/G.mligo#Test#get_bootstrap_account#1093 =
+  fun _n ->
+  ((poly_#../../test/contracts/build/G.mligo#Test#failwith_5481)@(L("TEST_GET_BOOTSTRAP_ACCOUNT")))[@inline] in
+let #../../test/contracts/build/G.mligo#Test#sign#1094 =
+  fun _sk ->
+  (fun _d ->
+   ((poly_#../../test/contracts/build/G.mligo#Test#failwith_5480)@(L("TEST_SIGN"))))[@inline] in
+let #../../test/contracts/build/G.mligo#Tezos#balance#1098 =
+  ({ DROP ; BALANCE })@(L(unit))[@inline] in
+let #../../test/contracts/build/G.mligo#Tezos#amount#1099 =
+  ({ DROP ; AMOUNT })@(L(unit))[@inline] in
+let #../../test/contracts/build/G.mligo#Tezos#now#1100 =
+  ({ DROP ; NOW })@(L(unit))[@inline] in
+let #../../test/contracts/build/G.mligo#Tezos#sender#1101 =
+  ({ DROP ; SENDER })@(L(unit))[@inline] in
+let #../../test/contracts/build/G.mligo#Tezos#source#1102 =
+  ({ DROP ; SOURCE })@(L(unit))[@inline] in
+let #../../test/contracts/build/G.mligo#Tezos#level#1103 =
+  ({ DROP ; LEVEL })@(L(unit))[@inline] in
+let #../../test/contracts/build/G.mligo#Tezos#self_address#1104 =
   SELF_ADDRESS()[@inline] in
-let #../../test/contracts/build/C.mligo#Tezos#chain_id#613 =
-  CHAIN_ID()[@inline] in
-let #../../test/contracts/build/C.mligo#Tezos#total_voting_power#614 =
-  TOTAL_VOTING_POWER()[@inline] in
-let #../../test/contracts/build/C.mligo#Tezos#voting_power#615 =
-  fun kh -> (VOTING_POWER(kh))[@inline] in
-let #../../test/contracts/build/C.mligo#Tezos#implicit_account#617 =
+let #../../test/contracts/build/G.mligo#Tezos#chain_id#1105 =
+  ({ DROP ; CHAIN_ID })@(L(unit))[@inline] in
+let #../../test/contracts/build/G.mligo#Tezos#total_voting_power#1106 =
+  ({ DROP ; TOTAL_VOTING_POWER })@(L(unit))[@inline] in
+let #../../test/contracts/build/G.mligo#Tezos#get_balance#1107 =
+  fun _u -> (({ DROP ; BALANCE })@(L(unit)))[@inline] in
+let #../../test/contracts/build/G.mligo#Tezos#get_amount#1108 =
+  fun _u -> (({ DROP ; AMOUNT })@(L(unit)))[@inline] in
+let #../../test/contracts/build/G.mligo#Tezos#get_now#1109 =
+  fun _u -> (({ DROP ; NOW })@(L(unit)))[@inline] in
+let #../../test/contracts/build/G.mligo#Tezos#get_sender#1110 =
+  fun _u -> (({ DROP ; SENDER })@(L(unit)))[@inline] in
+let #../../test/contracts/build/G.mligo#Tezos#get_source#1111 =
+  fun _u -> (({ DROP ; SOURCE })@(L(unit)))[@inline] in
+let #../../test/contracts/build/G.mligo#Tezos#get_level#1112 =
+  fun _u -> (({ DROP ; LEVEL })@(L(unit)))[@inline] in
+let #../../test/contracts/build/G.mligo#Tezos#get_self_address#1113 =
+  fun _u -> (SELF_ADDRESS())[@inline] in
+let #../../test/contracts/build/G.mligo#Tezos#get_chain_id#1114 =
+  fun _u -> (({ DROP ; CHAIN_ID })@(L(unit)))[@inline] in
+let #../../test/contracts/build/G.mligo#Tezos#get_total_voting_power#1115 =
+  fun _u -> (({ DROP ; TOTAL_VOTING_POWER })@(L(unit)))[@inline] in
+let #../../test/contracts/build/G.mligo#Tezos#voting_power#1116 =
+  fun kh -> (({ VOTING_POWER })@(kh))[@inline] in
+let #../../test/contracts/build/G.mligo#Tezos#implicit_account#1118 =
   fun kh -> (IMPLICIT_ACCOUNT(kh))[@inline] in
-let #../../test/contracts/build/C.mligo#Tezos#pairing_check#623 =
-  fun l -> (PAIRING_CHECK(l))[@inline] in
-let #../../test/contracts/build/C.mligo#Tezos#open_chest#624 =
+let #../../test/contracts/build/G.mligo#Tezos#pairing_check#1124 =
+  fun l -> (({ PAIRING_CHECK })@(l))[@inline] in
+let #../../test/contracts/build/G.mligo#Tezos#open_chest#1125 =
   fun ck -> (fun c -> (fun n -> (OPEN_CHEST(ck , c , n))))[@inline] in
-let #../../test/contracts/build/C.mligo#Tezos#set_delegate#628 =
+let #../../test/contracts/build/G.mligo#Tezos#set_delegate#1129 =
   fun o -> (SET_DELEGATE(o))[@inline] in
-let #../../test/contracts/build/C.mligo#Bitwise#xor#629 =
+let #../../test/contracts/build/G.mligo#Bitwise#xor#1130 =
   fun l -> (fun r -> (XOR(l , r)))[@inline] in
-let #../../test/contracts/build/C.mligo#Bitwise#shift_left#630 =
+let #../../test/contracts/build/G.mligo#Bitwise#shift_left#1131 =
   fun l -> (fun r -> (LSL(l , r)))[@inline] in
-let #../../test/contracts/build/C.mligo#Bitwise#shift_right#631 =
+let #../../test/contracts/build/G.mligo#Bitwise#shift_right#1132 =
   fun l -> (fun r -> (LSR(l , r)))[@inline] in
-let #../../test/contracts/build/C.mligo#String#concat#672 =
-  fun b1 -> (fun b2 -> (CONCAT(b1 , b2)))[@inline] in
-let #../../test/contracts/build/C.mligo#String#sub#673 =
-  fun s -> (fun l -> (fun b -> (SLICE(s , l , b))))[@inline] in
-let #../../test/contracts/build/C.mligo#String#length#674 =
-  fun b -> (SIZE(b))[@inline] in
-let #../../test/contracts/build/C.mligo#Bytes#concat#677 =
-  fun b1 -> (fun b2 -> (CONCAT(b1 , b2)))[@inline] in
-let #../../test/contracts/build/C.mligo#Bytes#sub#678 =
-  fun s -> (fun l -> (fun b -> (SLICE(s , l , b))))[@inline] in
-let #../../test/contracts/build/C.mligo#Bytes#length#681 =
-  fun b -> (SIZE(b))[@inline] in
-let #../../test/contracts/build/C.mligo#Crypto#blake2b#682 =
-  fun b -> (BLAKE2b(b))[@inline] in
-let #../../test/contracts/build/C.mligo#Crypto#sha256#683 =
-  fun b -> (SHA256(b))[@inline] in
-let #../../test/contracts/build/C.mligo#Crypto#sha512#684 =
-  fun b -> (SHA512(b))[@inline] in
-let #../../test/contracts/build/C.mligo#Crypto#sha3#685 =
-  fun b -> (SHA3(b))[@inline] in
-let #../../test/contracts/build/C.mligo#Crypto#keccak#686 =
-  fun b -> (KECCAK(b))[@inline] in
-let #../../test/contracts/build/C.mligo#Crypto#hash_key#687 =
-  fun k -> (HASH_KEY(k))[@inline] in
-let #../../test/contracts/build/C.mligo#Crypto#check#688 =
-  fun k -> (fun s -> (fun b -> (CHECK_SIGNATURE(k , s , b))))[@inline] in
-let #../../test/contracts/build/C.mligo#assert#689 =
-  fun b -> (ASSERTION(b))[@inline] in
-let #../../test/contracts/build/C.mligo#assert_with_error#690 =
-  fun b -> (fun s -> (ASSERTION_WITH_ERROR(b , s)))[@inline] in
-let #../../test/contracts/build/C.mligo#abs#695 =
-  fun i -> (ABS(i))[@inline] in
-let #../../test/contracts/build/C.mligo#is_nat#696 =
-  fun i -> (IS_NAT(i))[@inline] in
-let #../../test/contracts/build/C.mligo#true#697 = TRUE()[@inline] in
-let #../../test/contracts/build/C.mligo#false#698 = FALSE()[@inline] in
-let #../../test/contracts/build/C.mligo#unit#699 = UNIT()[@inline] in
-let poly_#../../test/contracts/build/C.mligo#Test#failwith_4189 =
-  fun v -> (FAILWITH(v))[@inline] in
-let poly_#../../test/contracts/build/C.mligo#Test#failwith_4188 =
-  fun v -> (FAILWITH(v))[@inline] in
-let poly_#../../test/contracts/build/C.mligo#Test#failwith_4187 =
-  fun v -> (FAILWITH(v))[@inline] in
-let poly_#../../test/contracts/build/C.mligo#Test#failwith_4186 =
-  fun v -> (FAILWITH(v))[@inline] in
-let poly_#../../test/contracts/build/C.mligo#Test#failwith_4185 =
-  fun v -> (FAILWITH(v))[@inline] in
-let poly_#../../test/contracts/build/C.mligo#Test#failwith_4184 =
-  fun v -> (FAILWITH(v))[@inline] in
-let poly_#../../test/contracts/build/C.mligo#Test#failwith_4183 =
-  fun v -> (FAILWITH(v))[@inline] in
-let poly_#../../test/contracts/build/C.mligo#Test#failwith_4182 =
-  fun v -> (FAILWITH(v))[@inline] in
-let poly_#../../test/contracts/build/C.mligo#Test#failwith_4181 =
-  fun v -> (FAILWITH(v))[@inline] in
-let poly_#../../test/contracts/build/C.mligo#Test#failwith_4180 =
-  fun v -> (FAILWITH(v))[@inline] in
-let poly_#../../test/contracts/build/C.mligo#Test#failwith_4179 =
-  fun v -> (FAILWITH(v))[@inline] in
-let poly_#../../test/contracts/build/C.mligo#Test#failwith_4178 =
-  fun v -> (FAILWITH(v))[@inline] in
-let #../../test/contracts/build/C.mligo#Test#originate_from_file#705 =
+let #../../test/contracts/build/G.mligo#String#concat#1173 =
+  fun b1 -> (fun b2 -> (({ UNPAIR ; CONCAT })@(PAIR(b1 , b2))))[@inline] in
+let #../../test/contracts/build/G.mligo#String#sub#1174 =
+  fun s ->
+  (fun l ->
+   (fun b ->
+    (({ UNPAIR ;
+       UNPAIR ;
+       SLICE ;
+       IF_NONE { PUSH string "SLICE" ; FAILWITH } {} })@(PAIR(PAIR(s , l) ,
+                                                              b)))))[@inline] in
+let #../../test/contracts/build/G.mligo#String#length#1175 =
+  fun b -> (({ SIZE })@(b))[@inline] in
+let #../../test/contracts/build/G.mligo#Bytes#concat#1178 =
+  fun b1 -> (fun b2 -> (({ UNPAIR ; CONCAT })@(PAIR(b1 , b2))))[@inline] in
+let #../../test/contracts/build/G.mligo#Bytes#sub#1179 =
+  fun s ->
+  (fun l ->
+   (fun b ->
+    (({ UNPAIR ;
+       UNPAIR ;
+       SLICE ;
+       IF_NONE { PUSH string "SLICE" ; FAILWITH } {} })@(PAIR(PAIR(s , l) ,
+                                                              b)))))[@inline] in
+let #../../test/contracts/build/G.mligo#Bytes#length#1182 =
+  fun b -> (({ SIZE })@(b))[@inline] in
+let #../../test/contracts/build/G.mligo#Crypto#blake2b#1183 =
+  fun b -> (({ BLAKE2B })@(b))[@inline] in
+let #../../test/contracts/build/G.mligo#Crypto#sha256#1184 =
+  fun b -> (({ SHA256 })@(b))[@inline] in
+let #../../test/contracts/build/G.mligo#Crypto#sha512#1185 =
+  fun b -> (({ SHA512 })@(b))[@inline] in
+let #../../test/contracts/build/G.mligo#Crypto#sha3#1186 =
+  fun b -> (({ SHA3 })@(b))[@inline] in
+let #../../test/contracts/build/G.mligo#Crypto#keccak#1187 =
+  fun b -> (({ KECCAK })@(b))[@inline] in
+let #../../test/contracts/build/G.mligo#Crypto#hash_key#1188 =
+  fun k -> (({ HASH_KEY })@(k))[@inline] in
+let #../../test/contracts/build/G.mligo#Crypto#check#1189 =
+  fun k ->
+  (fun s ->
+   (fun b ->
+    (({ UNPAIR ; UNPAIR ; CHECK_SIGNATURE })@(PAIR(PAIR(k , s) , b)))))[@inline] in
+let #../../test/contracts/build/G.mligo#assert#1190 =
+  fun b ->
+  (({ IF { UNIT } { PUSH string "failed assertion" ; FAILWITH } })@(b))[@inline] in
+let #../../test/contracts/build/G.mligo#assert_with_error#1191 =
+  fun b ->
+  (fun s -> (({ UNPAIR ; IF { DROP ; UNIT } { FAILWITH } })@(PAIR(b , s))))[@inline] in
+let #../../test/contracts/build/G.mligo#abs#1196 =
+  fun i -> (({ ABS })@(i))[@inline] in
+let #../../test/contracts/build/G.mligo#is_nat#1197 =
+  fun i -> (({ ISNAT })@(i))[@inline] in
+let #../../test/contracts/build/G.mligo#true#1198 = TRUE()[@inline] in
+let #../../test/contracts/build/G.mligo#false#1199 = FALSE()[@inline] in
+let #../../test/contracts/build/G.mligo#unit#1200 = UNIT()[@inline] in
+let #../../test/contracts/build/G.mligo#toto#1204 = L(43) in
+let #../../test/contracts/build/C.mligo#Tezos#balance#1208 =
+  ({ DROP ; BALANCE })@(L(unit))[@inline] in
+let #../../test/contracts/build/C.mligo#Tezos#amount#1209 =
+  ({ DROP ; AMOUNT })@(L(unit))[@inline] in
+let #../../test/contracts/build/C.mligo#Tezos#now#1210 =
+  ({ DROP ; NOW })@(L(unit))[@inline] in
+let #../../test/contracts/build/C.mligo#Tezos#sender#1211 =
+  ({ DROP ; SENDER })@(L(unit))[@inline] in
+let #../../test/contracts/build/C.mligo#Tezos#source#1212 =
+  ({ DROP ; SOURCE })@(L(unit))[@inline] in
+let #../../test/contracts/build/C.mligo#Tezos#level#1213 =
+  ({ DROP ; LEVEL })@(L(unit))[@inline] in
+let #../../test/contracts/build/C.mligo#Tezos#self_address#1214 =
+  SELF_ADDRESS()[@inline] in
+let #../../test/contracts/build/C.mligo#Tezos#chain_id#1215 =
+  ({ DROP ; CHAIN_ID })@(L(unit))[@inline] in
+let #../../test/contracts/build/C.mligo#Tezos#total_voting_power#1216 =
+  ({ DROP ; TOTAL_VOTING_POWER })@(L(unit))[@inline] in
+let #../../test/contracts/build/C.mligo#Tezos#get_balance#1217 =
+  fun _u -> (({ DROP ; BALANCE })@(L(unit)))[@inline] in
+let #../../test/contracts/build/C.mligo#Tezos#get_amount#1218 =
+  fun _u -> (({ DROP ; AMOUNT })@(L(unit)))[@inline] in
+let #../../test/contracts/build/C.mligo#Tezos#get_now#1219 =
+  fun _u -> (({ DROP ; NOW })@(L(unit)))[@inline] in
+let #../../test/contracts/build/C.mligo#Tezos#get_sender#1220 =
+  fun _u -> (({ DROP ; SENDER })@(L(unit)))[@inline] in
+let #../../test/contracts/build/C.mligo#Tezos#get_source#1221 =
+  fun _u -> (({ DROP ; SOURCE })@(L(unit)))[@inline] in
+let #../../test/contracts/build/C.mligo#Tezos#get_level#1222 =
+  fun _u -> (({ DROP ; LEVEL })@(L(unit)))[@inline] in
+let #../../test/contracts/build/C.mligo#Tezos#get_self_address#1223 =
+  fun _u -> (SELF_ADDRESS())[@inline] in
+let #../../test/contracts/build/C.mligo#Tezos#get_chain_id#1224 =
+  fun _u -> (({ DROP ; CHAIN_ID })@(L(unit)))[@inline] in
+let #../../test/contracts/build/C.mligo#Tezos#get_total_voting_power#1225 =
+  fun _u -> (({ DROP ; TOTAL_VOTING_POWER })@(L(unit)))[@inline] in
+let #../../test/contracts/build/C.mligo#Tezos#min_block_time#1226 =
+  { DROP ; MIN_BLOCK_TIME }[@inline] in
+let #../../test/contracts/build/C.mligo#Tezos#get_min_block_time#1227 =
+  { DROP ; MIN_BLOCK_TIME }[@inline] in
+let #../../test/contracts/build/C.mligo#Tezos#voting_power#1228 =
+  fun kh -> (({ VOTING_POWER })@(kh))[@inline] in
+let #../../test/contracts/build/C.mligo#Tezos#implicit_account#1230 =
+  fun kh -> (IMPLICIT_ACCOUNT(kh))[@inline] in
+let #../../test/contracts/build/C.mligo#Tezos#pairing_check#1236 =
+  fun l -> (({ PAIRING_CHECK })@(l))[@inline] in
+let #../../test/contracts/build/C.mligo#Tezos#open_chest#1237 =
+  fun ck -> (fun c -> (fun n -> (OPEN_CHEST(ck , c , n))))[@inline] in
+let #../../test/contracts/build/C.mligo#Tezos#set_delegate#1241 =
+  fun o -> (SET_DELEGATE(o))[@inline] in
+let #../../test/contracts/build/C.mligo#Bitwise#xor#1242 =
+  fun l -> (fun r -> (XOR(l , r)))[@inline] in
+let #../../test/contracts/build/C.mligo#Bitwise#shift_left#1243 =
+  fun l -> (fun r -> (LSL(l , r)))[@inline] in
+let #../../test/contracts/build/C.mligo#Bitwise#shift_right#1244 =
+  fun l -> (fun r -> (LSR(l , r)))[@inline] in
+let #../../test/contracts/build/C.mligo#String#concat#1285 =
+  fun b1 -> (fun b2 -> (({ UNPAIR ; CONCAT })@(PAIR(b1 , b2))))[@inline] in
+let #../../test/contracts/build/C.mligo#String#sub#1286 =
+  fun s ->
+  (fun l ->
+   (fun b ->
+    (({ UNPAIR ;
+       UNPAIR ;
+       SLICE ;
+       IF_NONE { PUSH string "SLICE" ; FAILWITH } {} })@(PAIR(PAIR(s , l) ,
+                                                              b)))))[@inline] in
+let #../../test/contracts/build/C.mligo#String#length#1287 =
+  fun b -> (({ SIZE })@(b))[@inline] in
+let #../../test/contracts/build/C.mligo#Bytes#concat#1290 =
+  fun b1 -> (fun b2 -> (({ UNPAIR ; CONCAT })@(PAIR(b1 , b2))))[@inline] in
+let #../../test/contracts/build/C.mligo#Bytes#sub#1291 =
+  fun s ->
+  (fun l ->
+   (fun b ->
+    (({ UNPAIR ;
+       UNPAIR ;
+       SLICE ;
+       IF_NONE { PUSH string "SLICE" ; FAILWITH } {} })@(PAIR(PAIR(s , l) ,
+                                                              b)))))[@inline] in
+let #../../test/contracts/build/C.mligo#Bytes#length#1294 =
+  fun b -> (({ SIZE })@(b))[@inline] in
+let #../../test/contracts/build/C.mligo#Crypto#blake2b#1295 =
+  fun b -> (({ BLAKE2B })@(b))[@inline] in
+let #../../test/contracts/build/C.mligo#Crypto#sha256#1296 =
+  fun b -> (({ SHA256 })@(b))[@inline] in
+let #../../test/contracts/build/C.mligo#Crypto#sha512#1297 =
+  fun b -> (({ SHA512 })@(b))[@inline] in
+let #../../test/contracts/build/C.mligo#Crypto#sha3#1298 =
+  fun b -> (({ SHA3 })@(b))[@inline] in
+let #../../test/contracts/build/C.mligo#Crypto#keccak#1299 =
+  fun b -> (({ KECCAK })@(b))[@inline] in
+let #../../test/contracts/build/C.mligo#Crypto#hash_key#1300 =
+  fun k -> (({ HASH_KEY })@(k))[@inline] in
+let #../../test/contracts/build/C.mligo#Crypto#check#1301 =
+  fun k ->
+  (fun s ->
+   (fun b ->
+    (({ UNPAIR ; UNPAIR ; CHECK_SIGNATURE })@(PAIR(PAIR(k , s) , b)))))[@inline] in
+let #../../test/contracts/build/C.mligo#assert#1302 =
+  fun b ->
+  (({ IF { UNIT } { PUSH string "failed assertion" ; FAILWITH } })@(b))[@inline] in
+let #../../test/contracts/build/C.mligo#assert_with_error#1303 =
+  fun b ->
+  (fun s -> (({ UNPAIR ; IF { DROP ; UNIT } { FAILWITH } })@(PAIR(b , s))))[@inline] in
+let #../../test/contracts/build/C.mligo#abs#1308 =
+  fun i -> (({ ABS })@(i))[@inline] in
+let #../../test/contracts/build/C.mligo#is_nat#1309 =
+  fun i -> (({ ISNAT })@(i))[@inline] in
+let #../../test/contracts/build/C.mligo#true#1310 = TRUE()[@inline] in
+let #../../test/contracts/build/C.mligo#false#1311 = FALSE()[@inline] in
+let #../../test/contracts/build/C.mligo#unit#1312 = UNIT()[@inline] in
+let poly_#../../test/contracts/build/C.mligo#Test#failwith_5479 =
+  { FAILWITH }[@inline] in
+let poly_#../../test/contracts/build/C.mligo#Test#failwith_5478 =
+  { FAILWITH }[@inline] in
+let poly_#../../test/contracts/build/C.mligo#Test#failwith_5477 =
+  { FAILWITH }[@inline] in
+let poly_#../../test/contracts/build/C.mligo#Test#failwith_5476 =
+  { FAILWITH }[@inline] in
+let poly_#../../test/contracts/build/C.mligo#Test#failwith_5475 =
+  { FAILWITH }[@inline] in
+let poly_#../../test/contracts/build/C.mligo#Test#failwith_5474 =
+  { FAILWITH }[@inline] in
+let poly_#../../test/contracts/build/C.mligo#Test#failwith_5473 =
+  { FAILWITH }[@inline] in
+let poly_#../../test/contracts/build/C.mligo#Test#failwith_5472 =
+  { FAILWITH }[@inline] in
+let poly_#../../test/contracts/build/C.mligo#Test#failwith_5471 =
+  { FAILWITH }[@inline] in
+let poly_#../../test/contracts/build/C.mligo#Test#failwith_5470 =
+  { FAILWITH }[@inline] in
+let poly_#../../test/contracts/build/C.mligo#Test#failwith_5469 =
+  { FAILWITH }[@inline] in
+let poly_#../../test/contracts/build/C.mligo#Test#failwith_5468 =
+  { FAILWITH }[@inline] in
+let poly_#../../test/contracts/build/C.mligo#Test#failwith_5467 =
+  { FAILWITH }[@inline] in
+let poly_#../../test/contracts/build/C.mligo#Test#failwith_5466 =
+  { FAILWITH }[@inline] in
+let poly_#../../test/contracts/build/C.mligo#Test#failwith_5465 =
+  { FAILWITH }[@inline] in
+let #../../test/contracts/build/C.mligo#Test#originate_from_file#1318 =
   fun _fn ->
   (fun _e ->
    (fun _v ->
     (fun _s ->
      (fun _t ->
-      ((poly_#../../test/contracts/build/C.mligo#Test#failwith_4189)@(
+      ((poly_#../../test/contracts/build/C.mligo#Test#failwith_5479)@(
        L("TEST MODE")))))))[@inline] in
-let #../../test/contracts/build/C.mligo#Test#set_source#707 =
-  fun _a ->
-  ((poly_#../../test/contracts/build/C.mligo#Test#failwith_4178)@(L("TEST MODE")))[@inline] in
-let #../../test/contracts/build/C.mligo#Test#set_baker#708 =
-  fun _a ->
-  ((poly_#../../test/contracts/build/C.mligo#Test#failwith_4178)@(L("TEST MODE")))[@inline] in
-let #../../test/contracts/build/C.mligo#Test#transfer#709 =
+let #../../test/contracts/build/C.mligo#Test#set_source#1320 =
+  fun _a ->
+  ((poly_#../../test/contracts/build/C.mligo#Test#failwith_5469)@(L("TEST MODE")))[@inline] in
+let #../../test/contracts/build/C.mligo#Test#set_baker#1321 =
+  fun _a ->
+  ((poly_#../../test/contracts/build/C.mligo#Test#failwith_5469)@(L("TEST MODE")))[@inline] in
+let #../../test/contracts/build/C.mligo#Test#set_baker_policy#1322 =
+  fun _bp ->
+  ((poly_#../../test/contracts/build/C.mligo#Test#failwith_5469)@(L("TEST MODE")))[@inline] in
+let #../../test/contracts/build/C.mligo#Test#transfer#1323 =
   fun _a ->
   (fun _s ->
    (fun _t ->
-    ((poly_#../../test/contracts/build/C.mligo#Test#failwith_4178)@(L("TEST MODE")))))[@inline] in
-let #../../test/contracts/build/C.mligo#Test#transfer_exn#710 =
+    ((poly_#../../test/contracts/build/C.mligo#Test#failwith_5469)@(L("TEST MODE")))))[@inline] in
+let #../../test/contracts/build/C.mligo#Test#transfer_exn#1324 =
   fun _a ->
   (fun _s ->
    (fun _t ->
-    ((poly_#../../test/contracts/build/C.mligo#Test#failwith_4186)@(L("TEST MODE")))))[@inline] in
-let #../../test/contracts/build/C.mligo#Test#get_storage_of_address#714 =
-  fun _a ->
-  ((poly_#../../test/contracts/build/C.mligo#Test#failwith_4178)@(L("TEST MODE")))[@inline] in
-let #../../test/contracts/build/C.mligo#Test#get_balance#715 =
-  fun _a ->
-  ((poly_#../../test/contracts/build/C.mligo#Test#failwith_4188)@(L("TEST MODE")))[@inline] in
-let #../../test/contracts/build/C.mligo#Test#michelson_equal#716 =
+    ((poly_#../../test/contracts/build/C.mligo#Test#failwith_5476)@(L("TEST MODE")))))[@inline] in
+let #../../test/contracts/build/C.mligo#Test#get_storage_of_address#1328 =
+  fun _a ->
+  ((poly_#../../test/contracts/build/C.mligo#Test#failwith_5469)@(L("TEST MODE")))[@inline] in
+let #../../test/contracts/build/C.mligo#Test#get_balance#1329 =
+  fun _a ->
+  ((poly_#../../test/contracts/build/C.mligo#Test#failwith_5478)@(L("TEST MODE")))[@inline] in
+let #../../test/contracts/build/C.mligo#Test#michelson_equal#1330 =
   fun _m1 ->
   (fun _m2 ->
-   ((poly_#../../test/contracts/build/C.mligo#Test#failwith_4187)@(L("TEST MODE"))))[@inline] in
-let #../../test/contracts/build/C.mligo#Test#reset_state#718 =
+   ((poly_#../../test/contracts/build/C.mligo#Test#failwith_5477)@(L("TEST MODE"))))[@inline] in
+let #../../test/contracts/build/C.mligo#Test#reset_state#1332 =
   fun _n ->
   (fun _l ->
-   ((poly_#../../test/contracts/build/C.mligo#Test#failwith_4178)@(L("TEST MODE"))))[@inline] in
-let #../../test/contracts/build/C.mligo#Test#get_voting_power#719 =
+   ((poly_#../../test/contracts/build/C.mligo#Test#failwith_5469)@(L("TEST MODE"))))[@inline] in
+let #../../test/contracts/build/C.mligo#Test#reset_state_at#1333 =
+  fun _t ->
+  (fun _n ->
+   (fun _l ->
+    ((poly_#../../test/contracts/build/C.mligo#Test#failwith_5469)@(L("TEST MODE")))))[@inline] in
+let #../../test/contracts/build/C.mligo#Test#get_voting_power#1334 =
   fun _kh ->
-  ((poly_#../../test/contracts/build/C.mligo#Test#failwith_4186)@(L("TEST MODE")))[@inline] in
-let #../../test/contracts/build/C.mligo#Test#get_total_voting_power#720 =
-  (poly_#../../test/contracts/build/C.mligo#Test#failwith_4186)@(L("TEST MODE"))[@inline] in
-let #../../test/contracts/build/C.mligo#Test#nth_bootstrap_contract#722 =
+  ((poly_#../../test/contracts/build/C.mligo#Test#failwith_5476)@(L("TEST MODE")))[@inline] in
+let #../../test/contracts/build/C.mligo#Test#get_total_voting_power#1335 =
+  (poly_#../../test/contracts/build/C.mligo#Test#failwith_5476)@(L("TEST MODE"))[@inline] in
+let #../../test/contracts/build/C.mligo#Test#nth_bootstrap_contract#1337 =
   fun _i ->
-  ((poly_#../../test/contracts/build/C.mligo#Test#failwith_4185)@(L("TEST MODE")))[@inline] in
-let #../../test/contracts/build/C.mligo#Test#nth_bootstrap_account#723 =
+  ((poly_#../../test/contracts/build/C.mligo#Test#failwith_5468)@(L("TEST MODE")))[@inline] in
+let #../../test/contracts/build/C.mligo#Test#nth_bootstrap_account#1338 =
   fun _i ->
-  ((poly_#../../test/contracts/build/C.mligo#Test#failwith_4185)@(L("TEST MODE")))[@inline] in
-let #../../test/contracts/build/C.mligo#Test#last_originations#725 =
-  fun _u ->
-  ((poly_#../../test/contracts/build/C.mligo#Test#failwith_4184)@(L("TEST MODE")))[@inline] in
-let #../../test/contracts/build/C.mligo#Test#save_mutation#728 =
+  ((poly_#../../test/contracts/build/C.mligo#Test#failwith_5468)@(L("TEST MODE")))[@inline] in
+let #../../test/contracts/build/C.mligo#Test#last_originations#1340 =
+  fun _u ->
+  ((poly_#../../test/contracts/build/C.mligo#Test#failwith_5475)@(L("TEST MODE")))[@inline] in
+let #../../test/contracts/build/C.mligo#Test#save_mutation#1343 =
   fun _s ->
   (fun _m ->
-   ((poly_#../../test/contracts/build/C.mligo#Test#failwith_4183)@(L("TEST MODE"))))[@inline] in
-let #../../test/contracts/build/C.mligo#Test#add_account#735 =
+   ((poly_#../../test/contracts/build/C.mligo#Test#failwith_5474)@(L("TEST MODE"))))[@inline] in
+let #../../test/contracts/build/C.mligo#Test#add_account#1350 =
   fun _s ->
   (fun _k ->
-   ((poly_#../../test/contracts/build/C.mligo#Test#failwith_4178)@(L("TEST MODE"))))[@inline] in
-let #../../test/contracts/build/C.mligo#Test#new_account#736 =
-  fun _u ->
-  ((poly_#../../test/contracts/build/C.mligo#Test#failwith_4182)@(L("TEST MODE")))[@inline] in
-let #../../test/contracts/build/C.mligo#Test#baker_account#737 =
+   ((poly_#../../test/contracts/build/C.mligo#Test#failwith_5469)@(L("TEST MODE"))))[@inline] in
+let #../../test/contracts/build/C.mligo#Test#new_account#1351 =
+  fun _u ->
+  ((poly_#../../test/contracts/build/C.mligo#Test#failwith_5473)@(L("TEST MODE")))[@inline] in
+let #../../test/contracts/build/C.mligo#Test#baker_account#1352 =
   fun _p ->
   (fun _o ->
-   ((poly_#../../test/contracts/build/C.mligo#Test#failwith_4178)@(L("TEST MODE"))))[@inline] in
-let #../../test/contracts/build/C.mligo#Test#bake_until_n_cycle_end#738 =
+   ((poly_#../../test/contracts/build/C.mligo#Test#failwith_5469)@(L("TEST MODE"))))[@inline] in
+let #../../test/contracts/build/C.mligo#Test#bake_until_n_cycle_end#1353 =
   fun _n ->
-  ((poly_#../../test/contracts/build/C.mligo#Test#failwith_4178)@(L("TEST MODE")))[@inline] in
-let #../../test/contracts/build/C.mligo#Test#register_delegate#739 =
+  ((poly_#../../test/contracts/build/C.mligo#Test#failwith_5469)@(L("TEST MODE")))[@inline] in
+let #../../test/contracts/build/C.mligo#Test#register_delegate#1354 =
   fun _kh ->
-  ((poly_#../../test/contracts/build/C.mligo#Test#failwith_4178)@(L("TEST MODE")))[@inline] in
-let #../../test/contracts/build/C.mligo#Test#register_constant#740 =
+  ((poly_#../../test/contracts/build/C.mligo#Test#failwith_5469)@(L("TEST MODE")))[@inline] in
+let #../../test/contracts/build/C.mligo#Test#register_constant#1355 =
   fun _m ->
-  ((poly_#../../test/contracts/build/C.mligo#Test#failwith_4181)@(L("TEST MODE")))[@inline] in
-let #../../test/contracts/build/C.mligo#Test#create_chest#745 =
+  ((poly_#../../test/contracts/build/C.mligo#Test#failwith_5472)@(L("TEST MODE")))[@inline] in
+let #../../test/contracts/build/C.mligo#Test#create_chest#1360 =
   fun _b ->
   (fun _n ->
-   ((poly_#../../test/contracts/build/C.mligo#Test#failwith_4180)@(L("TEST MODE"))))[@inline] in
-let #../../test/contracts/build/C.mligo#Test#create_chest_key#746 =
+   ((poly_#../../test/contracts/build/C.mligo#Test#failwith_5471)@(L("TEST MODE"))))[@inline] in
+let #../../test/contracts/build/C.mligo#Test#create_chest_key#1361 =
   fun _c ->
   (fun _n ->
-   ((poly_#../../test/contracts/build/C.mligo#Test#failwith_4179)@(L("TEST MODE"))))[@inline] in
-let #../../test/contracts/build/C.mligo#Test#constant_to_michelson_program#747 =
+   ((poly_#../../test/contracts/build/C.mligo#Test#failwith_5470)@(L("TEST MODE"))))[@inline] in
+let #../../test/contracts/build/C.mligo#Test#constant_to_michelson_program#1362 =
   fun _s ->
-  ((poly_#../../test/contracts/build/C.mligo#Test#failwith_4178)@(L("TEST MODE")))[@inline] in
-let #../../test/contracts/build/C.mligo#Test#restore_context#748 =
-  fun _u ->
-  ((poly_#../../test/contracts/build/C.mligo#Test#failwith_4178)@(L("TEST_POP_CONTEXT")))[@inline] in
-let #../../test/contracts/build/C.mligo#Test#save_context#749 =
-  fun _u ->
-  ((poly_#../../test/contracts/build/C.mligo#Test#failwith_4178)@(L("TEST_PUSH_CONTEXT")))[@inline] in
-let #../../test/contracts/build/C.mligo#tata#750 =
-  ADD(#../../test/contracts/build/A.mligo#toto#156 ,
-      #../../test/contracts/build/B.mligo#titi#305) in
-let #../../test/contracts/build/C.mligo#foo#751 =
-  (#../../test/contracts/build/B.mligo#f#306)@(PAIR(L(unit) , L(3))) in
-let #../../test/contracts/build/E.mligo#Tezos#balance#755 =
-  BALANCE()[@inline] in
-let #../../test/contracts/build/E.mligo#Tezos#amount#756 =
-  AMOUNT()[@inline] in
-let #../../test/contracts/build/E.mligo#Tezos#now#757 = NOW()[@inline] in
-let #../../test/contracts/build/E.mligo#Tezos#sender#758 =
-  SENDER()[@inline] in
-let #../../test/contracts/build/E.mligo#Tezos#source#759 =
-  SOURCE()[@inline] in
-let #../../test/contracts/build/E.mligo#Tezos#level#760 = LEVEL()[@inline] in
-let #../../test/contracts/build/E.mligo#Tezos#self_address#761 =
+  ((poly_#../../test/contracts/build/C.mligo#Test#failwith_5469)@(L("TEST MODE")))[@inline] in
+let #../../test/contracts/build/C.mligo#Test#restore_context#1363 =
+  fun _u ->
+  ((poly_#../../test/contracts/build/C.mligo#Test#failwith_5469)@(L("TEST_POP_CONTEXT")))[@inline] in
+let #../../test/contracts/build/C.mligo#Test#save_context#1364 =
+  fun _u ->
+  ((poly_#../../test/contracts/build/C.mligo#Test#failwith_5469)@(L("TEST_PUSH_CONTEXT")))[@inline] in
+let #../../test/contracts/build/C.mligo#Test#drop_context#1365 =
+  fun _u ->
+  ((poly_#../../test/contracts/build/C.mligo#Test#failwith_5469)@(L("TEST_DROP_CONTEXT")))[@inline] in
+let #../../test/contracts/build/C.mligo#Test#read_contract_from_file#1366 =
+  fun _fn ->
+  ((poly_#../../test/contracts/build/C.mligo#Test#failwith_5469)@(L("TEST_READ_CONTRACT_FROM_FILE")))[@inline] in
+let #../../test/contracts/build/C.mligo#Test#compile_contract_from_file#1367 =
+  fun _fn ->
+  (fun _e ->
+   (fun _v ->
+    ((poly_#../../test/contracts/build/C.mligo#Test#failwith_5469)@(L("TEST_COMPILE_CONTRACT_FROM_FILE")))))[@inline] in
+let #../../test/contracts/build/C.mligo#Test#originate_contract#1369 =
+  fun _c ->
+  (fun _s ->
+   (fun _t ->
+    ((poly_#../../test/contracts/build/C.mligo#Test#failwith_5468)@(L("TEST_ORIGINATE")))))[@inline] in
+let #../../test/contracts/build/C.mligo#Test#size#1370 =
+  fun _c ->
+  ((poly_#../../test/contracts/build/C.mligo#Test#failwith_5467)@(L("TEST_SIZE")))[@inline] in
+let #../../test/contracts/build/C.mligo#Test#get_bootstrap_account#1371 =
+  fun _n ->
+  ((poly_#../../test/contracts/build/C.mligo#Test#failwith_5466)@(L("TEST_GET_BOOTSTRAP_ACCOUNT")))[@inline] in
+let #../../test/contracts/build/C.mligo#Test#sign#1372 =
+  fun _sk ->
+  (fun _d ->
+   ((poly_#../../test/contracts/build/C.mligo#Test#failwith_5465)@(L("TEST_SIGN"))))[@inline] in
+let #../../test/contracts/build/C.mligo#Tezos#balance#1376 =
+  ({ DROP ; BALANCE })@(L(unit))[@inline] in
+let #../../test/contracts/build/C.mligo#Tezos#amount#1377 =
+  ({ DROP ; AMOUNT })@(L(unit))[@inline] in
+let #../../test/contracts/build/C.mligo#Tezos#now#1378 =
+  ({ DROP ; NOW })@(L(unit))[@inline] in
+let #../../test/contracts/build/C.mligo#Tezos#sender#1379 =
+  ({ DROP ; SENDER })@(L(unit))[@inline] in
+let #../../test/contracts/build/C.mligo#Tezos#source#1380 =
+  ({ DROP ; SOURCE })@(L(unit))[@inline] in
+let #../../test/contracts/build/C.mligo#Tezos#level#1381 =
+  ({ DROP ; LEVEL })@(L(unit))[@inline] in
+let #../../test/contracts/build/C.mligo#Tezos#self_address#1382 =
   SELF_ADDRESS()[@inline] in
-let #../../test/contracts/build/E.mligo#Tezos#chain_id#762 =
-  CHAIN_ID()[@inline] in
-let #../../test/contracts/build/E.mligo#Tezos#total_voting_power#763 =
-  TOTAL_VOTING_POWER()[@inline] in
-let #../../test/contracts/build/E.mligo#Tezos#voting_power#764 =
-  fun kh -> (VOTING_POWER(kh))[@inline] in
-let #../../test/contracts/build/E.mligo#Tezos#implicit_account#766 =
+let #../../test/contracts/build/C.mligo#Tezos#chain_id#1383 =
+  ({ DROP ; CHAIN_ID })@(L(unit))[@inline] in
+let #../../test/contracts/build/C.mligo#Tezos#total_voting_power#1384 =
+  ({ DROP ; TOTAL_VOTING_POWER })@(L(unit))[@inline] in
+let #../../test/contracts/build/C.mligo#Tezos#get_balance#1385 =
+  fun _u -> (({ DROP ; BALANCE })@(L(unit)))[@inline] in
+let #../../test/contracts/build/C.mligo#Tezos#get_amount#1386 =
+  fun _u -> (({ DROP ; AMOUNT })@(L(unit)))[@inline] in
+let #../../test/contracts/build/C.mligo#Tezos#get_now#1387 =
+  fun _u -> (({ DROP ; NOW })@(L(unit)))[@inline] in
+let #../../test/contracts/build/C.mligo#Tezos#get_sender#1388 =
+  fun _u -> (({ DROP ; SENDER })@(L(unit)))[@inline] in
+let #../../test/contracts/build/C.mligo#Tezos#get_source#1389 =
+  fun _u -> (({ DROP ; SOURCE })@(L(unit)))[@inline] in
+let #../../test/contracts/build/C.mligo#Tezos#get_level#1390 =
+  fun _u -> (({ DROP ; LEVEL })@(L(unit)))[@inline] in
+let #../../test/contracts/build/C.mligo#Tezos#get_self_address#1391 =
+  fun _u -> (SELF_ADDRESS())[@inline] in
+let #../../test/contracts/build/C.mligo#Tezos#get_chain_id#1392 =
+  fun _u -> (({ DROP ; CHAIN_ID })@(L(unit)))[@inline] in
+let #../../test/contracts/build/C.mligo#Tezos#get_total_voting_power#1393 =
+  fun _u -> (({ DROP ; TOTAL_VOTING_POWER })@(L(unit)))[@inline] in
+let #../../test/contracts/build/C.mligo#Tezos#voting_power#1394 =
+  fun kh -> (({ VOTING_POWER })@(kh))[@inline] in
+let #../../test/contracts/build/C.mligo#Tezos#implicit_account#1396 =
   fun kh -> (IMPLICIT_ACCOUNT(kh))[@inline] in
-let #../../test/contracts/build/E.mligo#Tezos#pairing_check#772 =
-  fun l -> (PAIRING_CHECK(l))[@inline] in
-let #../../test/contracts/build/E.mligo#Tezos#open_chest#773 =
+let #../../test/contracts/build/C.mligo#Tezos#pairing_check#1402 =
+  fun l -> (({ PAIRING_CHECK })@(l))[@inline] in
+let #../../test/contracts/build/C.mligo#Tezos#open_chest#1403 =
   fun ck -> (fun c -> (fun n -> (OPEN_CHEST(ck , c , n))))[@inline] in
-let #../../test/contracts/build/E.mligo#Tezos#set_delegate#777 =
+let #../../test/contracts/build/C.mligo#Tezos#set_delegate#1407 =
   fun o -> (SET_DELEGATE(o))[@inline] in
-let #../../test/contracts/build/E.mligo#Bitwise#xor#778 =
+let #../../test/contracts/build/C.mligo#Bitwise#xor#1408 =
   fun l -> (fun r -> (XOR(l , r)))[@inline] in
-let #../../test/contracts/build/E.mligo#Bitwise#shift_left#779 =
+let #../../test/contracts/build/C.mligo#Bitwise#shift_left#1409 =
   fun l -> (fun r -> (LSL(l , r)))[@inline] in
-let #../../test/contracts/build/E.mligo#Bitwise#shift_right#780 =
+let #../../test/contracts/build/C.mligo#Bitwise#shift_right#1410 =
   fun l -> (fun r -> (LSR(l , r)))[@inline] in
-let #../../test/contracts/build/E.mligo#String#concat#821 =
-  fun b1 -> (fun b2 -> (CONCAT(b1 , b2)))[@inline] in
-let #../../test/contracts/build/E.mligo#String#sub#822 =
-  fun s -> (fun l -> (fun b -> (SLICE(s , l , b))))[@inline] in
-let #../../test/contracts/build/E.mligo#String#length#823 =
-  fun b -> (SIZE(b))[@inline] in
-let #../../test/contracts/build/E.mligo#Bytes#concat#826 =
-  fun b1 -> (fun b2 -> (CONCAT(b1 , b2)))[@inline] in
-let #../../test/contracts/build/E.mligo#Bytes#sub#827 =
-  fun s -> (fun l -> (fun b -> (SLICE(s , l , b))))[@inline] in
-let #../../test/contracts/build/E.mligo#Bytes#length#830 =
-  fun b -> (SIZE(b))[@inline] in
-let #../../test/contracts/build/E.mligo#Crypto#blake2b#831 =
-  fun b -> (BLAKE2b(b))[@inline] in
-let #../../test/contracts/build/E.mligo#Crypto#sha256#832 =
-  fun b -> (SHA256(b))[@inline] in
-let #../../test/contracts/build/E.mligo#Crypto#sha512#833 =
-  fun b -> (SHA512(b))[@inline] in
-let #../../test/contracts/build/E.mligo#Crypto#sha3#834 =
-  fun b -> (SHA3(b))[@inline] in
-let #../../test/contracts/build/E.mligo#Crypto#keccak#835 =
-  fun b -> (KECCAK(b))[@inline] in
-let #../../test/contracts/build/E.mligo#Crypto#hash_key#836 =
-  fun k -> (HASH_KEY(k))[@inline] in
-let #../../test/contracts/build/E.mligo#Crypto#check#837 =
-  fun k -> (fun s -> (fun b -> (CHECK_SIGNATURE(k , s , b))))[@inline] in
-let #../../test/contracts/build/E.mligo#assert#838 =
-  fun b -> (ASSERTION(b))[@inline] in
-let #../../test/contracts/build/E.mligo#assert_with_error#839 =
-  fun b -> (fun s -> (ASSERTION_WITH_ERROR(b , s)))[@inline] in
-let #../../test/contracts/build/E.mligo#abs#844 =
-  fun i -> (ABS(i))[@inline] in
-let #../../test/contracts/build/E.mligo#is_nat#845 =
-  fun i -> (IS_NAT(i))[@inline] in
-let #../../test/contracts/build/E.mligo#true#846 = TRUE()[@inline] in
-let #../../test/contracts/build/E.mligo#false#847 = FALSE()[@inline] in
-let #../../test/contracts/build/E.mligo#unit#848 = UNIT()[@inline] in
-let poly_#../../test/contracts/build/E.mligo#Test#failwith_4177 =
-  fun v -> (FAILWITH(v))[@inline] in
-let poly_#../../test/contracts/build/E.mligo#Test#failwith_4176 =
-  fun v -> (FAILWITH(v))[@inline] in
-let poly_#../../test/contracts/build/E.mligo#Test#failwith_4175 =
-  fun v -> (FAILWITH(v))[@inline] in
-let poly_#../../test/contracts/build/E.mligo#Test#failwith_4174 =
-  fun v -> (FAILWITH(v))[@inline] in
-let poly_#../../test/contracts/build/E.mligo#Test#failwith_4173 =
-  fun v -> (FAILWITH(v))[@inline] in
-let poly_#../../test/contracts/build/E.mligo#Test#failwith_4172 =
-  fun v -> (FAILWITH(v))[@inline] in
-let poly_#../../test/contracts/build/E.mligo#Test#failwith_4171 =
-  fun v -> (FAILWITH(v))[@inline] in
-let poly_#../../test/contracts/build/E.mligo#Test#failwith_4170 =
-  fun v -> (FAILWITH(v))[@inline] in
-let poly_#../../test/contracts/build/E.mligo#Test#failwith_4169 =
-  fun v -> (FAILWITH(v))[@inline] in
-let poly_#../../test/contracts/build/E.mligo#Test#failwith_4168 =
-  fun v -> (FAILWITH(v))[@inline] in
-let poly_#../../test/contracts/build/E.mligo#Test#failwith_4167 =
-  fun v -> (FAILWITH(v))[@inline] in
-let poly_#../../test/contracts/build/E.mligo#Test#failwith_4166 =
-  fun v -> (FAILWITH(v))[@inline] in
-let #../../test/contracts/build/E.mligo#Test#originate_from_file#854 =
+let #../../test/contracts/build/C.mligo#String#concat#1451 =
+  fun b1 -> (fun b2 -> (({ UNPAIR ; CONCAT })@(PAIR(b1 , b2))))[@inline] in
+let #../../test/contracts/build/C.mligo#String#sub#1452 =
+  fun s ->
+  (fun l ->
+   (fun b ->
+    (({ UNPAIR ;
+       UNPAIR ;
+       SLICE ;
+       IF_NONE { PUSH string "SLICE" ; FAILWITH } {} })@(PAIR(PAIR(s , l) ,
+                                                              b)))))[@inline] in
+let #../../test/contracts/build/C.mligo#String#length#1453 =
+  fun b -> (({ SIZE })@(b))[@inline] in
+let #../../test/contracts/build/C.mligo#Bytes#concat#1456 =
+  fun b1 -> (fun b2 -> (({ UNPAIR ; CONCAT })@(PAIR(b1 , b2))))[@inline] in
+let #../../test/contracts/build/C.mligo#Bytes#sub#1457 =
+  fun s ->
+  (fun l ->
+   (fun b ->
+    (({ UNPAIR ;
+       UNPAIR ;
+       SLICE ;
+       IF_NONE { PUSH string "SLICE" ; FAILWITH } {} })@(PAIR(PAIR(s , l) ,
+                                                              b)))))[@inline] in
+let #../../test/contracts/build/C.mligo#Bytes#length#1460 =
+  fun b -> (({ SIZE })@(b))[@inline] in
+let #../../test/contracts/build/C.mligo#Crypto#blake2b#1461 =
+  fun b -> (({ BLAKE2B })@(b))[@inline] in
+let #../../test/contracts/build/C.mligo#Crypto#sha256#1462 =
+  fun b -> (({ SHA256 })@(b))[@inline] in
+let #../../test/contracts/build/C.mligo#Crypto#sha512#1463 =
+  fun b -> (({ SHA512 })@(b))[@inline] in
+let #../../test/contracts/build/C.mligo#Crypto#sha3#1464 =
+  fun b -> (({ SHA3 })@(b))[@inline] in
+let #../../test/contracts/build/C.mligo#Crypto#keccak#1465 =
+  fun b -> (({ KECCAK })@(b))[@inline] in
+let #../../test/contracts/build/C.mligo#Crypto#hash_key#1466 =
+  fun k -> (({ HASH_KEY })@(k))[@inline] in
+let #../../test/contracts/build/C.mligo#Crypto#check#1467 =
+  fun k ->
+  (fun s ->
+   (fun b ->
+    (({ UNPAIR ; UNPAIR ; CHECK_SIGNATURE })@(PAIR(PAIR(k , s) , b)))))[@inline] in
+let #../../test/contracts/build/C.mligo#assert#1468 =
+  fun b ->
+  (({ IF { UNIT } { PUSH string "failed assertion" ; FAILWITH } })@(b))[@inline] in
+let #../../test/contracts/build/C.mligo#assert_with_error#1469 =
+  fun b ->
+  (fun s -> (({ UNPAIR ; IF { DROP ; UNIT } { FAILWITH } })@(PAIR(b , s))))[@inline] in
+let #../../test/contracts/build/C.mligo#abs#1474 =
+  fun i -> (({ ABS })@(i))[@inline] in
+let #../../test/contracts/build/C.mligo#is_nat#1475 =
+  fun i -> (({ ISNAT })@(i))[@inline] in
+let #../../test/contracts/build/C.mligo#true#1476 = TRUE()[@inline] in
+let #../../test/contracts/build/C.mligo#false#1477 = FALSE()[@inline] in
+let #../../test/contracts/build/C.mligo#unit#1478 = UNIT()[@inline] in
+let #../../test/contracts/build/C.mligo#tata#1482 =
+  ADD(#../../test/contracts/build/A.mligo#toto#368 ,
+      #../../test/contracts/build/B.mligo#titi#647) in
+let #../../test/contracts/build/C.mligo#foo#1483 =
+  (#../../test/contracts/build/B.mligo#f#648)@(PAIR(L(unit) , L(3))) in
+let #../../test/contracts/build/E.mligo#Tezos#balance#1487 =
+  ({ DROP ; BALANCE })@(L(unit))[@inline] in
+let #../../test/contracts/build/E.mligo#Tezos#amount#1488 =
+  ({ DROP ; AMOUNT })@(L(unit))[@inline] in
+let #../../test/contracts/build/E.mligo#Tezos#now#1489 =
+  ({ DROP ; NOW })@(L(unit))[@inline] in
+let #../../test/contracts/build/E.mligo#Tezos#sender#1490 =
+  ({ DROP ; SENDER })@(L(unit))[@inline] in
+let #../../test/contracts/build/E.mligo#Tezos#source#1491 =
+  ({ DROP ; SOURCE })@(L(unit))[@inline] in
+let #../../test/contracts/build/E.mligo#Tezos#level#1492 =
+  ({ DROP ; LEVEL })@(L(unit))[@inline] in
+let #../../test/contracts/build/E.mligo#Tezos#self_address#1493 =
+  SELF_ADDRESS()[@inline] in
+let #../../test/contracts/build/E.mligo#Tezos#chain_id#1494 =
+  ({ DROP ; CHAIN_ID })@(L(unit))[@inline] in
+let #../../test/contracts/build/E.mligo#Tezos#total_voting_power#1495 =
+  ({ DROP ; TOTAL_VOTING_POWER })@(L(unit))[@inline] in
+let #../../test/contracts/build/E.mligo#Tezos#get_balance#1496 =
+  fun _u -> (({ DROP ; BALANCE })@(L(unit)))[@inline] in
+let #../../test/contracts/build/E.mligo#Tezos#get_amount#1497 =
+  fun _u -> (({ DROP ; AMOUNT })@(L(unit)))[@inline] in
+let #../../test/contracts/build/E.mligo#Tezos#get_now#1498 =
+  fun _u -> (({ DROP ; NOW })@(L(unit)))[@inline] in
+let #../../test/contracts/build/E.mligo#Tezos#get_sender#1499 =
+  fun _u -> (({ DROP ; SENDER })@(L(unit)))[@inline] in
+let #../../test/contracts/build/E.mligo#Tezos#get_source#1500 =
+  fun _u -> (({ DROP ; SOURCE })@(L(unit)))[@inline] in
+let #../../test/contracts/build/E.mligo#Tezos#get_level#1501 =
+  fun _u -> (({ DROP ; LEVEL })@(L(unit)))[@inline] in
+let #../../test/contracts/build/E.mligo#Tezos#get_self_address#1502 =
+  fun _u -> (SELF_ADDRESS())[@inline] in
+let #../../test/contracts/build/E.mligo#Tezos#get_chain_id#1503 =
+  fun _u -> (({ DROP ; CHAIN_ID })@(L(unit)))[@inline] in
+let #../../test/contracts/build/E.mligo#Tezos#get_total_voting_power#1504 =
+  fun _u -> (({ DROP ; TOTAL_VOTING_POWER })@(L(unit)))[@inline] in
+let #../../test/contracts/build/E.mligo#Tezos#min_block_time#1505 =
+  { DROP ; MIN_BLOCK_TIME }[@inline] in
+let #../../test/contracts/build/E.mligo#Tezos#get_min_block_time#1506 =
+  { DROP ; MIN_BLOCK_TIME }[@inline] in
+let #../../test/contracts/build/E.mligo#Tezos#voting_power#1507 =
+  fun kh -> (({ VOTING_POWER })@(kh))[@inline] in
+let #../../test/contracts/build/E.mligo#Tezos#implicit_account#1509 =
+  fun kh -> (IMPLICIT_ACCOUNT(kh))[@inline] in
+let #../../test/contracts/build/E.mligo#Tezos#pairing_check#1515 =
+  fun l -> (({ PAIRING_CHECK })@(l))[@inline] in
+let #../../test/contracts/build/E.mligo#Tezos#open_chest#1516 =
+  fun ck -> (fun c -> (fun n -> (OPEN_CHEST(ck , c , n))))[@inline] in
+let #../../test/contracts/build/E.mligo#Tezos#set_delegate#1520 =
+  fun o -> (SET_DELEGATE(o))[@inline] in
+let #../../test/contracts/build/E.mligo#Bitwise#xor#1521 =
+  fun l -> (fun r -> (XOR(l , r)))[@inline] in
+let #../../test/contracts/build/E.mligo#Bitwise#shift_left#1522 =
+  fun l -> (fun r -> (LSL(l , r)))[@inline] in
+let #../../test/contracts/build/E.mligo#Bitwise#shift_right#1523 =
+  fun l -> (fun r -> (LSR(l , r)))[@inline] in
+let #../../test/contracts/build/E.mligo#String#concat#1564 =
+  fun b1 -> (fun b2 -> (({ UNPAIR ; CONCAT })@(PAIR(b1 , b2))))[@inline] in
+let #../../test/contracts/build/E.mligo#String#sub#1565 =
+  fun s ->
+  (fun l ->
+   (fun b ->
+    (({ UNPAIR ;
+       UNPAIR ;
+       SLICE ;
+       IF_NONE { PUSH string "SLICE" ; FAILWITH } {} })@(PAIR(PAIR(s , l) ,
+                                                              b)))))[@inline] in
+let #../../test/contracts/build/E.mligo#String#length#1566 =
+  fun b -> (({ SIZE })@(b))[@inline] in
+let #../../test/contracts/build/E.mligo#Bytes#concat#1569 =
+  fun b1 -> (fun b2 -> (({ UNPAIR ; CONCAT })@(PAIR(b1 , b2))))[@inline] in
+let #../../test/contracts/build/E.mligo#Bytes#sub#1570 =
+  fun s ->
+  (fun l ->
+   (fun b ->
+    (({ UNPAIR ;
+       UNPAIR ;
+       SLICE ;
+       IF_NONE { PUSH string "SLICE" ; FAILWITH } {} })@(PAIR(PAIR(s , l) ,
+                                                              b)))))[@inline] in
+let #../../test/contracts/build/E.mligo#Bytes#length#1573 =
+  fun b -> (({ SIZE })@(b))[@inline] in
+let #../../test/contracts/build/E.mligo#Crypto#blake2b#1574 =
+  fun b -> (({ BLAKE2B })@(b))[@inline] in
+let #../../test/contracts/build/E.mligo#Crypto#sha256#1575 =
+  fun b -> (({ SHA256 })@(b))[@inline] in
+let #../../test/contracts/build/E.mligo#Crypto#sha512#1576 =
+  fun b -> (({ SHA512 })@(b))[@inline] in
+let #../../test/contracts/build/E.mligo#Crypto#sha3#1577 =
+  fun b -> (({ SHA3 })@(b))[@inline] in
+let #../../test/contracts/build/E.mligo#Crypto#keccak#1578 =
+  fun b -> (({ KECCAK })@(b))[@inline] in
+let #../../test/contracts/build/E.mligo#Crypto#hash_key#1579 =
+  fun k -> (({ HASH_KEY })@(k))[@inline] in
+let #../../test/contracts/build/E.mligo#Crypto#check#1580 =
+  fun k ->
+  (fun s ->
+   (fun b ->
+    (({ UNPAIR ; UNPAIR ; CHECK_SIGNATURE })@(PAIR(PAIR(k , s) , b)))))[@inline] in
+let #../../test/contracts/build/E.mligo#assert#1581 =
+  fun b ->
+  (({ IF { UNIT } { PUSH string "failed assertion" ; FAILWITH } })@(b))[@inline] in
+let #../../test/contracts/build/E.mligo#assert_with_error#1582 =
+  fun b ->
+  (fun s -> (({ UNPAIR ; IF { DROP ; UNIT } { FAILWITH } })@(PAIR(b , s))))[@inline] in
+let #../../test/contracts/build/E.mligo#abs#1587 =
+  fun i -> (({ ABS })@(i))[@inline] in
+let #../../test/contracts/build/E.mligo#is_nat#1588 =
+  fun i -> (({ ISNAT })@(i))[@inline] in
+let #../../test/contracts/build/E.mligo#true#1589 = TRUE()[@inline] in
+let #../../test/contracts/build/E.mligo#false#1590 = FALSE()[@inline] in
+let #../../test/contracts/build/E.mligo#unit#1591 = UNIT()[@inline] in
+let poly_#../../test/contracts/build/E.mligo#Test#failwith_5464 =
+  { FAILWITH }[@inline] in
+let poly_#../../test/contracts/build/E.mligo#Test#failwith_5463 =
+  { FAILWITH }[@inline] in
+let poly_#../../test/contracts/build/E.mligo#Test#failwith_5462 =
+  { FAILWITH }[@inline] in
+let poly_#../../test/contracts/build/E.mligo#Test#failwith_5461 =
+  { FAILWITH }[@inline] in
+let poly_#../../test/contracts/build/E.mligo#Test#failwith_5460 =
+  { FAILWITH }[@inline] in
+let poly_#../../test/contracts/build/E.mligo#Test#failwith_5459 =
+  { FAILWITH }[@inline] in
+let poly_#../../test/contracts/build/E.mligo#Test#failwith_5458 =
+  { FAILWITH }[@inline] in
+let poly_#../../test/contracts/build/E.mligo#Test#failwith_5457 =
+  { FAILWITH }[@inline] in
+let poly_#../../test/contracts/build/E.mligo#Test#failwith_5456 =
+  { FAILWITH }[@inline] in
+let poly_#../../test/contracts/build/E.mligo#Test#failwith_5455 =
+  { FAILWITH }[@inline] in
+let poly_#../../test/contracts/build/E.mligo#Test#failwith_5454 =
+  { FAILWITH }[@inline] in
+let poly_#../../test/contracts/build/E.mligo#Test#failwith_5453 =
+  { FAILWITH }[@inline] in
+let poly_#../../test/contracts/build/E.mligo#Test#failwith_5452 =
+  { FAILWITH }[@inline] in
+let poly_#../../test/contracts/build/E.mligo#Test#failwith_5451 =
+  { FAILWITH }[@inline] in
+let poly_#../../test/contracts/build/E.mligo#Test#failwith_5450 =
+  { FAILWITH }[@inline] in
+let #../../test/contracts/build/E.mligo#Test#originate_from_file#1597 =
   fun _fn ->
   (fun _e ->
    (fun _v ->
     (fun _s ->
      (fun _t ->
-      ((poly_#../../test/contracts/build/E.mligo#Test#failwith_4177)@(
+      ((poly_#../../test/contracts/build/E.mligo#Test#failwith_5464)@(
        L("TEST MODE")))))))[@inline] in
-let #../../test/contracts/build/E.mligo#Test#set_source#856 =
-  fun _a ->
-  ((poly_#../../test/contracts/build/E.mligo#Test#failwith_4166)@(L("TEST MODE")))[@inline] in
-let #../../test/contracts/build/E.mligo#Test#set_baker#857 =
-  fun _a ->
-  ((poly_#../../test/contracts/build/E.mligo#Test#failwith_4166)@(L("TEST MODE")))[@inline] in
-let #../../test/contracts/build/E.mligo#Test#transfer#858 =
+let #../../test/contracts/build/E.mligo#Test#set_source#1599 =
+  fun _a ->
+  ((poly_#../../test/contracts/build/E.mligo#Test#failwith_5454)@(L("TEST MODE")))[@inline] in
+let #../../test/contracts/build/E.mligo#Test#set_baker#1600 =
+  fun _a ->
+  ((poly_#../../test/contracts/build/E.mligo#Test#failwith_5454)@(L("TEST MODE")))[@inline] in
+let #../../test/contracts/build/E.mligo#Test#set_baker_policy#1601 =
+  fun _bp ->
+  ((poly_#../../test/contracts/build/E.mligo#Test#failwith_5454)@(L("TEST MODE")))[@inline] in
+let #../../test/contracts/build/E.mligo#Test#transfer#1602 =
   fun _a ->
   (fun _s ->
    (fun _t ->
-    ((poly_#../../test/contracts/build/E.mligo#Test#failwith_4166)@(L("TEST MODE")))))[@inline] in
-let #../../test/contracts/build/E.mligo#Test#transfer_exn#859 =
+    ((poly_#../../test/contracts/build/E.mligo#Test#failwith_5454)@(L("TEST MODE")))))[@inline] in
+let #../../test/contracts/build/E.mligo#Test#transfer_exn#1603 =
   fun _a ->
   (fun _s ->
    (fun _t ->
-    ((poly_#../../test/contracts/build/E.mligo#Test#failwith_4174)@(L("TEST MODE")))))[@inline] in
-let #../../test/contracts/build/E.mligo#Test#get_storage_of_address#863 =
-  fun _a ->
-  ((poly_#../../test/contracts/build/E.mligo#Test#failwith_4166)@(L("TEST MODE")))[@inline] in
-let #../../test/contracts/build/E.mligo#Test#get_balance#864 =
-  fun _a ->
-  ((poly_#../../test/contracts/build/E.mligo#Test#failwith_4176)@(L("TEST MODE")))[@inline] in
-let #../../test/contracts/build/E.mligo#Test#michelson_equal#865 =
+    ((poly_#../../test/contracts/build/E.mligo#Test#failwith_5461)@(L("TEST MODE")))))[@inline] in
+let #../../test/contracts/build/E.mligo#Test#get_storage_of_address#1607 =
+  fun _a ->
+  ((poly_#../../test/contracts/build/E.mligo#Test#failwith_5454)@(L("TEST MODE")))[@inline] in
+let #../../test/contracts/build/E.mligo#Test#get_balance#1608 =
+  fun _a ->
+  ((poly_#../../test/contracts/build/E.mligo#Test#failwith_5463)@(L("TEST MODE")))[@inline] in
+let #../../test/contracts/build/E.mligo#Test#michelson_equal#1609 =
   fun _m1 ->
   (fun _m2 ->
-   ((poly_#../../test/contracts/build/E.mligo#Test#failwith_4175)@(L("TEST MODE"))))[@inline] in
-let #../../test/contracts/build/E.mligo#Test#reset_state#867 =
+   ((poly_#../../test/contracts/build/E.mligo#Test#failwith_5462)@(L("TEST MODE"))))[@inline] in
+let #../../test/contracts/build/E.mligo#Test#reset_state#1611 =
   fun _n ->
   (fun _l ->
-   ((poly_#../../test/contracts/build/E.mligo#Test#failwith_4166)@(L("TEST MODE"))))[@inline] in
-let #../../test/contracts/build/E.mligo#Test#get_voting_power#868 =
+   ((poly_#../../test/contracts/build/E.mligo#Test#failwith_5454)@(L("TEST MODE"))))[@inline] in
+let #../../test/contracts/build/E.mligo#Test#reset_state_at#1612 =
+  fun _t ->
+  (fun _n ->
+   (fun _l ->
+    ((poly_#../../test/contracts/build/E.mligo#Test#failwith_5454)@(L("TEST MODE")))))[@inline] in
+let #../../test/contracts/build/E.mligo#Test#get_voting_power#1613 =
   fun _kh ->
-  ((poly_#../../test/contracts/build/E.mligo#Test#failwith_4174)@(L("TEST MODE")))[@inline] in
-let #../../test/contracts/build/E.mligo#Test#get_total_voting_power#869 =
-  (poly_#../../test/contracts/build/E.mligo#Test#failwith_4174)@(L("TEST MODE"))[@inline] in
-let #../../test/contracts/build/E.mligo#Test#nth_bootstrap_contract#871 =
+  ((poly_#../../test/contracts/build/E.mligo#Test#failwith_5461)@(L("TEST MODE")))[@inline] in
+let #../../test/contracts/build/E.mligo#Test#get_total_voting_power#1614 =
+  (poly_#../../test/contracts/build/E.mligo#Test#failwith_5461)@(L("TEST MODE"))[@inline] in
+let #../../test/contracts/build/E.mligo#Test#nth_bootstrap_contract#1616 =
   fun _i ->
-  ((poly_#../../test/contracts/build/E.mligo#Test#failwith_4173)@(L("TEST MODE")))[@inline] in
-let #../../test/contracts/build/E.mligo#Test#nth_bootstrap_account#872 =
+  ((poly_#../../test/contracts/build/E.mligo#Test#failwith_5453)@(L("TEST MODE")))[@inline] in
+let #../../test/contracts/build/E.mligo#Test#nth_bootstrap_account#1617 =
   fun _i ->
-  ((poly_#../../test/contracts/build/E.mligo#Test#failwith_4173)@(L("TEST MODE")))[@inline] in
-let #../../test/contracts/build/E.mligo#Test#last_originations#874 =
-  fun _u ->
-  ((poly_#../../test/contracts/build/E.mligo#Test#failwith_4172)@(L("TEST MODE")))[@inline] in
-let #../../test/contracts/build/E.mligo#Test#save_mutation#877 =
+  ((poly_#../../test/contracts/build/E.mligo#Test#failwith_5453)@(L("TEST MODE")))[@inline] in
+let #../../test/contracts/build/E.mligo#Test#last_originations#1619 =
+  fun _u ->
+  ((poly_#../../test/contracts/build/E.mligo#Test#failwith_5460)@(L("TEST MODE")))[@inline] in
+let #../../test/contracts/build/E.mligo#Test#save_mutation#1622 =
   fun _s ->
   (fun _m ->
-   ((poly_#../../test/contracts/build/E.mligo#Test#failwith_4171)@(L("TEST MODE"))))[@inline] in
-let #../../test/contracts/build/E.mligo#Test#add_account#884 =
+   ((poly_#../../test/contracts/build/E.mligo#Test#failwith_5459)@(L("TEST MODE"))))[@inline] in
+let #../../test/contracts/build/E.mligo#Test#add_account#1629 =
   fun _s ->
   (fun _k ->
-   ((poly_#../../test/contracts/build/E.mligo#Test#failwith_4166)@(L("TEST MODE"))))[@inline] in
-let #../../test/contracts/build/E.mligo#Test#new_account#885 =
-  fun _u ->
-  ((poly_#../../test/contracts/build/E.mligo#Test#failwith_4170)@(L("TEST MODE")))[@inline] in
-let #../../test/contracts/build/E.mligo#Test#baker_account#886 =
+   ((poly_#../../test/contracts/build/E.mligo#Test#failwith_5454)@(L("TEST MODE"))))[@inline] in
+let #../../test/contracts/build/E.mligo#Test#new_account#1630 =
+  fun _u ->
+  ((poly_#../../test/contracts/build/E.mligo#Test#failwith_5458)@(L("TEST MODE")))[@inline] in
+let #../../test/contracts/build/E.mligo#Test#baker_account#1631 =
   fun _p ->
   (fun _o ->
-   ((poly_#../../test/contracts/build/E.mligo#Test#failwith_4166)@(L("TEST MODE"))))[@inline] in
-let #../../test/contracts/build/E.mligo#Test#bake_until_n_cycle_end#887 =
+   ((poly_#../../test/contracts/build/E.mligo#Test#failwith_5454)@(L("TEST MODE"))))[@inline] in
+let #../../test/contracts/build/E.mligo#Test#bake_until_n_cycle_end#1632 =
   fun _n ->
-  ((poly_#../../test/contracts/build/E.mligo#Test#failwith_4166)@(L("TEST MODE")))[@inline] in
-let #../../test/contracts/build/E.mligo#Test#register_delegate#888 =
+  ((poly_#../../test/contracts/build/E.mligo#Test#failwith_5454)@(L("TEST MODE")))[@inline] in
+let #../../test/contracts/build/E.mligo#Test#register_delegate#1633 =
   fun _kh ->
-  ((poly_#../../test/contracts/build/E.mligo#Test#failwith_4166)@(L("TEST MODE")))[@inline] in
-let #../../test/contracts/build/E.mligo#Test#register_constant#889 =
+  ((poly_#../../test/contracts/build/E.mligo#Test#failwith_5454)@(L("TEST MODE")))[@inline] in
+let #../../test/contracts/build/E.mligo#Test#register_constant#1634 =
   fun _m ->
-  ((poly_#../../test/contracts/build/E.mligo#Test#failwith_4169)@(L("TEST MODE")))[@inline] in
-let #../../test/contracts/build/E.mligo#Test#create_chest#894 =
+  ((poly_#../../test/contracts/build/E.mligo#Test#failwith_5457)@(L("TEST MODE")))[@inline] in
+let #../../test/contracts/build/E.mligo#Test#create_chest#1639 =
   fun _b ->
   (fun _n ->
-   ((poly_#../../test/contracts/build/E.mligo#Test#failwith_4168)@(L("TEST MODE"))))[@inline] in
-let #../../test/contracts/build/E.mligo#Test#create_chest_key#895 =
+   ((poly_#../../test/contracts/build/E.mligo#Test#failwith_5456)@(L("TEST MODE"))))[@inline] in
+let #../../test/contracts/build/E.mligo#Test#create_chest_key#1640 =
   fun _c ->
   (fun _n ->
-   ((poly_#../../test/contracts/build/E.mligo#Test#failwith_4167)@(L("TEST MODE"))))[@inline] in
-let #../../test/contracts/build/E.mligo#Test#constant_to_michelson_program#896 =
+   ((poly_#../../test/contracts/build/E.mligo#Test#failwith_5455)@(L("TEST MODE"))))[@inline] in
+let #../../test/contracts/build/E.mligo#Test#constant_to_michelson_program#1641 =
   fun _s ->
-  ((poly_#../../test/contracts/build/E.mligo#Test#failwith_4166)@(L("TEST MODE")))[@inline] in
-let #../../test/contracts/build/E.mligo#Test#restore_context#897 =
-  fun _u ->
-  ((poly_#../../test/contracts/build/E.mligo#Test#failwith_4166)@(L("TEST_POP_CONTEXT")))[@inline] in
-let #../../test/contracts/build/E.mligo#Test#save_context#898 =
-  fun _u ->
-  ((poly_#../../test/contracts/build/E.mligo#Test#failwith_4166)@(L("TEST_PUSH_CONTEXT")))[@inline] in
-let #../../test/contracts/build/E.mligo#toto#899 = L(10) in
-let #../../test/contracts/build/E.mligo#foo#900 = L("bar") in
-let #Tezos#balance#904 = BALANCE()[@inline] in
-let #Tezos#amount#905 = AMOUNT()[@inline] in
-let #Tezos#now#906 = NOW()[@inline] in
-let #Tezos#sender#907 = SENDER()[@inline] in
-let #Tezos#source#908 = SOURCE()[@inline] in
-let #Tezos#level#909 = LEVEL()[@inline] in
-let #Tezos#self_address#910 = SELF_ADDRESS()[@inline] in
-let #Tezos#chain_id#911 = CHAIN_ID()[@inline] in
-let #Tezos#total_voting_power#912 = TOTAL_VOTING_POWER()[@inline] in
-let #Tezos#voting_power#913 = fun kh -> (VOTING_POWER(kh))[@inline] in
-let #Tezos#implicit_account#915 =
+  ((poly_#../../test/contracts/build/E.mligo#Test#failwith_5454)@(L("TEST MODE")))[@inline] in
+let #../../test/contracts/build/E.mligo#Test#restore_context#1642 =
+  fun _u ->
+  ((poly_#../../test/contracts/build/E.mligo#Test#failwith_5454)@(L("TEST_POP_CONTEXT")))[@inline] in
+let #../../test/contracts/build/E.mligo#Test#save_context#1643 =
+  fun _u ->
+  ((poly_#../../test/contracts/build/E.mligo#Test#failwith_5454)@(L("TEST_PUSH_CONTEXT")))[@inline] in
+let #../../test/contracts/build/E.mligo#Test#drop_context#1644 =
+  fun _u ->
+  ((poly_#../../test/contracts/build/E.mligo#Test#failwith_5454)@(L("TEST_DROP_CONTEXT")))[@inline] in
+let #../../test/contracts/build/E.mligo#Test#read_contract_from_file#1645 =
+  fun _fn ->
+  ((poly_#../../test/contracts/build/E.mligo#Test#failwith_5454)@(L("TEST_READ_CONTRACT_FROM_FILE")))[@inline] in
+let #../../test/contracts/build/E.mligo#Test#compile_contract_from_file#1646 =
+  fun _fn ->
+  (fun _e ->
+   (fun _v ->
+    ((poly_#../../test/contracts/build/E.mligo#Test#failwith_5454)@(L("TEST_COMPILE_CONTRACT_FROM_FILE")))))[@inline] in
+let #../../test/contracts/build/E.mligo#Test#originate_contract#1648 =
+  fun _c ->
+  (fun _s ->
+   (fun _t ->
+    ((poly_#../../test/contracts/build/E.mligo#Test#failwith_5453)@(L("TEST_ORIGINATE")))))[@inline] in
+let #../../test/contracts/build/E.mligo#Test#size#1649 =
+  fun _c ->
+  ((poly_#../../test/contracts/build/E.mligo#Test#failwith_5452)@(L("TEST_SIZE")))[@inline] in
+let #../../test/contracts/build/E.mligo#Test#get_bootstrap_account#1650 =
+  fun _n ->
+  ((poly_#../../test/contracts/build/E.mligo#Test#failwith_5451)@(L("TEST_GET_BOOTSTRAP_ACCOUNT")))[@inline] in
+let #../../test/contracts/build/E.mligo#Test#sign#1651 =
+  fun _sk ->
+  (fun _d ->
+   ((poly_#../../test/contracts/build/E.mligo#Test#failwith_5450)@(L("TEST_SIGN"))))[@inline] in
+let #../../test/contracts/build/E.mligo#Tezos#balance#1655 =
+  ({ DROP ; BALANCE })@(L(unit))[@inline] in
+let #../../test/contracts/build/E.mligo#Tezos#amount#1656 =
+  ({ DROP ; AMOUNT })@(L(unit))[@inline] in
+let #../../test/contracts/build/E.mligo#Tezos#now#1657 =
+  ({ DROP ; NOW })@(L(unit))[@inline] in
+let #../../test/contracts/build/E.mligo#Tezos#sender#1658 =
+  ({ DROP ; SENDER })@(L(unit))[@inline] in
+let #../../test/contracts/build/E.mligo#Tezos#source#1659 =
+  ({ DROP ; SOURCE })@(L(unit))[@inline] in
+let #../../test/contracts/build/E.mligo#Tezos#level#1660 =
+  ({ DROP ; LEVEL })@(L(unit))[@inline] in
+let #../../test/contracts/build/E.mligo#Tezos#self_address#1661 =
+  SELF_ADDRESS()[@inline] in
+let #../../test/contracts/build/E.mligo#Tezos#chain_id#1662 =
+  ({ DROP ; CHAIN_ID })@(L(unit))[@inline] in
+let #../../test/contracts/build/E.mligo#Tezos#total_voting_power#1663 =
+  ({ DROP ; TOTAL_VOTING_POWER })@(L(unit))[@inline] in
+let #../../test/contracts/build/E.mligo#Tezos#get_balance#1664 =
+  fun _u -> (({ DROP ; BALANCE })@(L(unit)))[@inline] in
+let #../../test/contracts/build/E.mligo#Tezos#get_amount#1665 =
+  fun _u -> (({ DROP ; AMOUNT })@(L(unit)))[@inline] in
+let #../../test/contracts/build/E.mligo#Tezos#get_now#1666 =
+  fun _u -> (({ DROP ; NOW })@(L(unit)))[@inline] in
+let #../../test/contracts/build/E.mligo#Tezos#get_sender#1667 =
+  fun _u -> (({ DROP ; SENDER })@(L(unit)))[@inline] in
+let #../../test/contracts/build/E.mligo#Tezos#get_source#1668 =
+  fun _u -> (({ DROP ; SOURCE })@(L(unit)))[@inline] in
+let #../../test/contracts/build/E.mligo#Tezos#get_level#1669 =
+  fun _u -> (({ DROP ; LEVEL })@(L(unit)))[@inline] in
+let #../../test/contracts/build/E.mligo#Tezos#get_self_address#1670 =
+  fun _u -> (SELF_ADDRESS())[@inline] in
+let #../../test/contracts/build/E.mligo#Tezos#get_chain_id#1671 =
+  fun _u -> (({ DROP ; CHAIN_ID })@(L(unit)))[@inline] in
+let #../../test/contracts/build/E.mligo#Tezos#get_total_voting_power#1672 =
+  fun _u -> (({ DROP ; TOTAL_VOTING_POWER })@(L(unit)))[@inline] in
+let #../../test/contracts/build/E.mligo#Tezos#voting_power#1673 =
+  fun kh -> (({ VOTING_POWER })@(kh))[@inline] in
+let #../../test/contracts/build/E.mligo#Tezos#implicit_account#1675 =
   fun kh -> (IMPLICIT_ACCOUNT(kh))[@inline] in
-let #Tezos#pairing_check#921 = fun l -> (PAIRING_CHECK(l))[@inline] in
-let #Tezos#open_chest#922 =
+let #../../test/contracts/build/E.mligo#Tezos#pairing_check#1681 =
+  fun l -> (({ PAIRING_CHECK })@(l))[@inline] in
+let #../../test/contracts/build/E.mligo#Tezos#open_chest#1682 =
   fun ck -> (fun c -> (fun n -> (OPEN_CHEST(ck , c , n))))[@inline] in
-let #Tezos#set_delegate#926 = fun o -> (SET_DELEGATE(o))[@inline] in
-let #Bitwise#xor#927 = fun l -> (fun r -> (XOR(l , r)))[@inline] in
-let #Bitwise#shift_left#928 = fun l -> (fun r -> (LSL(l , r)))[@inline] in
-let #Bitwise#shift_right#929 = fun l -> (fun r -> (LSR(l , r)))[@inline] in
-let #String#concat#970 = fun b1 -> (fun b2 -> (CONCAT(b1 , b2)))[@inline] in
-let #String#sub#971 =
-  fun s -> (fun l -> (fun b -> (SLICE(s , l , b))))[@inline] in
-let #String#length#972 = fun b -> (SIZE(b))[@inline] in
-let #Bytes#concat#975 = fun b1 -> (fun b2 -> (CONCAT(b1 , b2)))[@inline] in
-let #Bytes#sub#976 =
-  fun s -> (fun l -> (fun b -> (SLICE(s , l , b))))[@inline] in
-let #Bytes#length#979 = fun b -> (SIZE(b))[@inline] in
-let #Crypto#blake2b#980 = fun b -> (BLAKE2b(b))[@inline] in
-let #Crypto#sha256#981 = fun b -> (SHA256(b))[@inline] in
-let #Crypto#sha512#982 = fun b -> (SHA512(b))[@inline] in
-let #Crypto#sha3#983 = fun b -> (SHA3(b))[@inline] in
-let #Crypto#keccak#984 = fun b -> (KECCAK(b))[@inline] in
-let #Crypto#hash_key#985 = fun k -> (HASH_KEY(k))[@inline] in
-let #Crypto#check#986 =
-  fun k -> (fun s -> (fun b -> (CHECK_SIGNATURE(k , s , b))))[@inline] in
-let assert = fun b -> (ASSERTION(b))[@inline] in
+let #../../test/contracts/build/E.mligo#Tezos#set_delegate#1686 =
+  fun o -> (SET_DELEGATE(o))[@inline] in
+let #../../test/contracts/build/E.mligo#Bitwise#xor#1687 =
+  fun l -> (fun r -> (XOR(l , r)))[@inline] in
+let #../../test/contracts/build/E.mligo#Bitwise#shift_left#1688 =
+  fun l -> (fun r -> (LSL(l , r)))[@inline] in
+let #../../test/contracts/build/E.mligo#Bitwise#shift_right#1689 =
+  fun l -> (fun r -> (LSR(l , r)))[@inline] in
+let #../../test/contracts/build/E.mligo#String#concat#1730 =
+  fun b1 -> (fun b2 -> (({ UNPAIR ; CONCAT })@(PAIR(b1 , b2))))[@inline] in
+let #../../test/contracts/build/E.mligo#String#sub#1731 =
+  fun s ->
+  (fun l ->
+   (fun b ->
+    (({ UNPAIR ;
+       UNPAIR ;
+       SLICE ;
+       IF_NONE { PUSH string "SLICE" ; FAILWITH } {} })@(PAIR(PAIR(s , l) ,
+                                                              b)))))[@inline] in
+let #../../test/contracts/build/E.mligo#String#length#1732 =
+  fun b -> (({ SIZE })@(b))[@inline] in
+let #../../test/contracts/build/E.mligo#Bytes#concat#1735 =
+  fun b1 -> (fun b2 -> (({ UNPAIR ; CONCAT })@(PAIR(b1 , b2))))[@inline] in
+let #../../test/contracts/build/E.mligo#Bytes#sub#1736 =
+  fun s ->
+  (fun l ->
+   (fun b ->
+    (({ UNPAIR ;
+       UNPAIR ;
+       SLICE ;
+       IF_NONE { PUSH string "SLICE" ; FAILWITH } {} })@(PAIR(PAIR(s , l) ,
+                                                              b)))))[@inline] in
+let #../../test/contracts/build/E.mligo#Bytes#length#1739 =
+  fun b -> (({ SIZE })@(b))[@inline] in
+let #../../test/contracts/build/E.mligo#Crypto#blake2b#1740 =
+  fun b -> (({ BLAKE2B })@(b))[@inline] in
+let #../../test/contracts/build/E.mligo#Crypto#sha256#1741 =
+  fun b -> (({ SHA256 })@(b))[@inline] in
+let #../../test/contracts/build/E.mligo#Crypto#sha512#1742 =
+  fun b -> (({ SHA512 })@(b))[@inline] in
+let #../../test/contracts/build/E.mligo#Crypto#sha3#1743 =
+  fun b -> (({ SHA3 })@(b))[@inline] in
+let #../../test/contracts/build/E.mligo#Crypto#keccak#1744 =
+  fun b -> (({ KECCAK })@(b))[@inline] in
+let #../../test/contracts/build/E.mligo#Crypto#hash_key#1745 =
+  fun k -> (({ HASH_KEY })@(k))[@inline] in
+let #../../test/contracts/build/E.mligo#Crypto#check#1746 =
+  fun k ->
+  (fun s ->
+   (fun b ->
+    (({ UNPAIR ; UNPAIR ; CHECK_SIGNATURE })@(PAIR(PAIR(k , s) , b)))))[@inline] in
+let #../../test/contracts/build/E.mligo#assert#1747 =
+  fun b ->
+  (({ IF { UNIT } { PUSH string "failed assertion" ; FAILWITH } })@(b))[@inline] in
+let #../../test/contracts/build/E.mligo#assert_with_error#1748 =
+  fun b ->
+  (fun s -> (({ UNPAIR ; IF { DROP ; UNIT } { FAILWITH } })@(PAIR(b , s))))[@inline] in
+let #../../test/contracts/build/E.mligo#abs#1753 =
+  fun i -> (({ ABS })@(i))[@inline] in
+let #../../test/contracts/build/E.mligo#is_nat#1754 =
+  fun i -> (({ ISNAT })@(i))[@inline] in
+let #../../test/contracts/build/E.mligo#true#1755 = TRUE()[@inline] in
+let #../../test/contracts/build/E.mligo#false#1756 = FALSE()[@inline] in
+let #../../test/contracts/build/E.mligo#unit#1757 = UNIT()[@inline] in
+let #../../test/contracts/build/E.mligo#toto#1761 = L(10) in
+let #../../test/contracts/build/E.mligo#foo#1762 = L("bar") in
+let #Tezos#balance#1766 = ({ DROP ; BALANCE })@(L(unit))[@inline] in
+let #Tezos#amount#1767 = ({ DROP ; AMOUNT })@(L(unit))[@inline] in
+let #Tezos#now#1768 = ({ DROP ; NOW })@(L(unit))[@inline] in
+let #Tezos#sender#1769 = ({ DROP ; SENDER })@(L(unit))[@inline] in
+let #Tezos#source#1770 = ({ DROP ; SOURCE })@(L(unit))[@inline] in
+let #Tezos#level#1771 = ({ DROP ; LEVEL })@(L(unit))[@inline] in
+let #Tezos#self_address#1772 = SELF_ADDRESS()[@inline] in
+let #Tezos#chain_id#1773 = ({ DROP ; CHAIN_ID })@(L(unit))[@inline] in
+let #Tezos#total_voting_power#1774 =
+  ({ DROP ; TOTAL_VOTING_POWER })@(L(unit))[@inline] in
+let #Tezos#get_balance#1775 =
+  fun _u -> (({ DROP ; BALANCE })@(L(unit)))[@inline] in
+let #Tezos#get_amount#1776 =
+  fun _u -> (({ DROP ; AMOUNT })@(L(unit)))[@inline] in
+let #Tezos#get_now#1777 = fun _u -> (({ DROP ; NOW })@(L(unit)))[@inline] in
+let #Tezos#get_sender#1778 =
+  fun _u -> (({ DROP ; SENDER })@(L(unit)))[@inline] in
+let #Tezos#get_source#1779 =
+  fun _u -> (({ DROP ; SOURCE })@(L(unit)))[@inline] in
+let #Tezos#get_level#1780 =
+  fun _u -> (({ DROP ; LEVEL })@(L(unit)))[@inline] in
+let #Tezos#get_self_address#1781 = fun _u -> (SELF_ADDRESS())[@inline] in
+let #Tezos#get_chain_id#1782 =
+  fun _u -> (({ DROP ; CHAIN_ID })@(L(unit)))[@inline] in
+let #Tezos#get_total_voting_power#1783 =
+  fun _u -> (({ DROP ; TOTAL_VOTING_POWER })@(L(unit)))[@inline] in
+let #Tezos#min_block_time#1784 = { DROP ; MIN_BLOCK_TIME }[@inline] in
+let #Tezos#get_min_block_time#1785 = { DROP ; MIN_BLOCK_TIME }[@inline] in
+let #Tezos#voting_power#1786 =
+  fun kh -> (({ VOTING_POWER })@(kh))[@inline] in
+let #Tezos#implicit_account#1788 =
+  fun kh -> (IMPLICIT_ACCOUNT(kh))[@inline] in
+let #Tezos#pairing_check#1794 =
+  fun l -> (({ PAIRING_CHECK })@(l))[@inline] in
+let #Tezos#open_chest#1795 =
+  fun ck -> (fun c -> (fun n -> (OPEN_CHEST(ck , c , n))))[@inline] in
+let #Tezos#set_delegate#1799 = fun o -> (SET_DELEGATE(o))[@inline] in
+let #Bitwise#xor#1800 = fun l -> (fun r -> (XOR(l , r)))[@inline] in
+let #Bitwise#shift_left#1801 = fun l -> (fun r -> (LSL(l , r)))[@inline] in
+let #Bitwise#shift_right#1802 = fun l -> (fun r -> (LSR(l , r)))[@inline] in
+let #String#concat#1843 =
+  fun b1 -> (fun b2 -> (({ UNPAIR ; CONCAT })@(PAIR(b1 , b2))))[@inline] in
+let #String#sub#1844 =
+  fun s ->
+  (fun l ->
+   (fun b ->
+    (({ UNPAIR ;
+       UNPAIR ;
+       SLICE ;
+       IF_NONE { PUSH string "SLICE" ; FAILWITH } {} })@(PAIR(PAIR(s , l) ,
+                                                              b)))))[@inline] in
+let #String#length#1845 = fun b -> (({ SIZE })@(b))[@inline] in
+let #Bytes#concat#1848 =
+  fun b1 -> (fun b2 -> (({ UNPAIR ; CONCAT })@(PAIR(b1 , b2))))[@inline] in
+let #Bytes#sub#1849 =
+  fun s ->
+  (fun l ->
+   (fun b ->
+    (({ UNPAIR ;
+       UNPAIR ;
+       SLICE ;
+       IF_NONE { PUSH string "SLICE" ; FAILWITH } {} })@(PAIR(PAIR(s , l) ,
+                                                              b)))))[@inline] in
+let #Bytes#length#1852 = fun b -> (({ SIZE })@(b))[@inline] in
+let #Crypto#blake2b#1853 = fun b -> (({ BLAKE2B })@(b))[@inline] in
+let #Crypto#sha256#1854 = fun b -> (({ SHA256 })@(b))[@inline] in
+let #Crypto#sha512#1855 = fun b -> (({ SHA512 })@(b))[@inline] in
+let #Crypto#sha3#1856 = fun b -> (({ SHA3 })@(b))[@inline] in
+let #Crypto#keccak#1857 = fun b -> (({ KECCAK })@(b))[@inline] in
+let #Crypto#hash_key#1858 = fun k -> (({ HASH_KEY })@(k))[@inline] in
+let #Crypto#check#1859 =
+  fun k ->
+  (fun s ->
+   (fun b ->
+    (({ UNPAIR ; UNPAIR ; CHECK_SIGNATURE })@(PAIR(PAIR(k , s) , b)))))[@inline] in
+let assert =
+  fun b ->
+  (({ IF { UNIT } { PUSH string "failed assertion" ; FAILWITH } })@(b))[@inline] in
 let assert_with_error =
-  fun b -> (fun s -> (ASSERTION_WITH_ERROR(b , s)))[@inline] in
-let abs = fun i -> (ABS(i))[@inline] in
-let is_nat = fun i -> (IS_NAT(i))[@inline] in
+  fun b ->
+  (fun s -> (({ UNPAIR ; IF { DROP ; UNIT } { FAILWITH } })@(PAIR(b , s))))[@inline] in
+let abs = fun i -> (({ ABS })@(i))[@inline] in
+let is_nat = fun i -> (({ ISNAT })@(i))[@inline] in
 let true = TRUE()[@inline] in
 let false = FALSE()[@inline] in
 let unit = UNIT()[@inline] in
-let poly_#Test#failwith_4165 = fun v -> (FAILWITH(v))[@inline] in
-let poly_#Test#failwith_4164 = fun v -> (FAILWITH(v))[@inline] in
-let poly_#Test#failwith_4163 = fun v -> (FAILWITH(v))[@inline] in
-let poly_#Test#failwith_4162 = fun v -> (FAILWITH(v))[@inline] in
-let poly_#Test#failwith_4161 = fun v -> (FAILWITH(v))[@inline] in
-let poly_#Test#failwith_4160 = fun v -> (FAILWITH(v))[@inline] in
-let poly_#Test#failwith_4159 = fun v -> (FAILWITH(v))[@inline] in
-let poly_#Test#failwith_4158 = fun v -> (FAILWITH(v))[@inline] in
-let poly_#Test#failwith_4157 = fun v -> (FAILWITH(v))[@inline] in
-let poly_#Test#failwith_4156 = fun v -> (FAILWITH(v))[@inline] in
-let poly_#Test#failwith_4155 = fun v -> (FAILWITH(v))[@inline] in
-let poly_#Test#failwith_4154 = fun v -> (FAILWITH(v))[@inline] in
-let #Test#originate_from_file#989 =
+let poly_#Test#failwith_5449 = { FAILWITH }[@inline] in
+let poly_#Test#failwith_5448 = { FAILWITH }[@inline] in
+let poly_#Test#failwith_5447 = { FAILWITH }[@inline] in
+let poly_#Test#failwith_5446 = { FAILWITH }[@inline] in
+let poly_#Test#failwith_5445 = { FAILWITH }[@inline] in
+let poly_#Test#failwith_5444 = { FAILWITH }[@inline] in
+let poly_#Test#failwith_5443 = { FAILWITH }[@inline] in
+let poly_#Test#failwith_5442 = { FAILWITH }[@inline] in
+let poly_#Test#failwith_5441 = { FAILWITH }[@inline] in
+let poly_#Test#failwith_5440 = { FAILWITH }[@inline] in
+let poly_#Test#failwith_5439 = { FAILWITH }[@inline] in
+let poly_#Test#failwith_5438 = { FAILWITH }[@inline] in
+let poly_#Test#failwith_5437 = { FAILWITH }[@inline] in
+let poly_#Test#failwith_5436 = { FAILWITH }[@inline] in
+let poly_#Test#failwith_5435 = { FAILWITH }[@inline] in
+let #Test#originate_from_file#1862 =
   fun _fn ->
   (fun _e ->
    (fun _v ->
-    (fun _s -> (fun _t -> ((poly_#Test#failwith_4165)@(L("TEST MODE")))))))[@inline] in
-let #Test#set_source#991 =
-  fun _a -> ((poly_#Test#failwith_4154)@(L("TEST MODE")))[@inline] in
-let #Test#set_baker#992 =
-  fun _a -> ((poly_#Test#failwith_4154)@(L("TEST MODE")))[@inline] in
-let #Test#transfer#993 =
-  fun _a ->
-  (fun _s -> (fun _t -> ((poly_#Test#failwith_4154)@(L("TEST MODE")))))[@inline] in
-let #Test#transfer_exn#994 =
-  fun _a ->
-  (fun _s -> (fun _t -> ((poly_#Test#failwith_4162)@(L("TEST MODE")))))[@inline] in
-let #Test#get_storage_of_address#998 =
-  fun _a -> ((poly_#Test#failwith_4154)@(L("TEST MODE")))[@inline] in
-let #Test#get_balance#999 =
-  fun _a -> ((poly_#Test#failwith_4164)@(L("TEST MODE")))[@inline] in
-let #Test#michelson_equal#1000 =
-  fun _m1 -> (fun _m2 -> ((poly_#Test#failwith_4163)@(L("TEST MODE"))))[@inline] in
-let #Test#reset_state#1002 =
-  fun _n -> (fun _l -> ((poly_#Test#failwith_4154)@(L("TEST MODE"))))[@inline] in
-let #Test#get_voting_power#1003 =
-  fun _kh -> ((poly_#Test#failwith_4162)@(L("TEST MODE")))[@inline] in
-let #Test#get_total_voting_power#1004 =
-  (poly_#Test#failwith_4162)@(L("TEST MODE"))[@inline] in
-let #Test#nth_bootstrap_contract#1006 =
-  fun _i -> ((poly_#Test#failwith_4161)@(L("TEST MODE")))[@inline] in
-let #Test#nth_bootstrap_account#1007 =
-  fun _i -> ((poly_#Test#failwith_4161)@(L("TEST MODE")))[@inline] in
-let #Test#last_originations#1009 =
-  fun _u -> ((poly_#Test#failwith_4160)@(L("TEST MODE")))[@inline] in
-let #Test#save_mutation#1012 =
-  fun _s -> (fun _m -> ((poly_#Test#failwith_4159)@(L("TEST MODE"))))[@inline] in
-let #Test#add_account#1019 =
-  fun _s -> (fun _k -> ((poly_#Test#failwith_4154)@(L("TEST MODE"))))[@inline] in
-let #Test#new_account#1020 =
-  fun _u -> ((poly_#Test#failwith_4158)@(L("TEST MODE")))[@inline] in
-let #Test#baker_account#1021 =
-  fun _p -> (fun _o -> ((poly_#Test#failwith_4154)@(L("TEST MODE"))))[@inline] in
-let #Test#bake_until_n_cycle_end#1022 =
-  fun _n -> ((poly_#Test#failwith_4154)@(L("TEST MODE")))[@inline] in
-let #Test#register_delegate#1023 =
-  fun _kh -> ((poly_#Test#failwith_4154)@(L("TEST MODE")))[@inline] in
-let #Test#register_constant#1024 =
-  fun _m -> ((poly_#Test#failwith_4157)@(L("TEST MODE")))[@inline] in
-let #Test#create_chest#1029 =
-  fun _b -> (fun _n -> ((poly_#Test#failwith_4156)@(L("TEST MODE"))))[@inline] in
-let #Test#create_chest_key#1030 =
-  fun _c -> (fun _n -> ((poly_#Test#failwith_4155)@(L("TEST MODE"))))[@inline] in
-let #Test#constant_to_michelson_program#1031 =
-  fun _s -> ((poly_#Test#failwith_4154)@(L("TEST MODE")))[@inline] in
-let #Test#restore_context#1032 =
-  fun _u -> ((poly_#Test#failwith_4154)@(L("TEST_POP_CONTEXT")))[@inline] in
-let #Test#save_context#1033 =
-  fun _u -> ((poly_#Test#failwith_4154)@(L("TEST_PUSH_CONTEXT")))[@inline] in
+    (fun _s -> (fun _t -> ((poly_#Test#failwith_5449)@(L("TEST MODE")))))))[@inline] in
+let #Test#set_source#1864 =
+  fun _a -> ((poly_#Test#failwith_5439)@(L("TEST MODE")))[@inline] in
+let #Test#set_baker#1865 =
+  fun _a -> ((poly_#Test#failwith_5439)@(L("TEST MODE")))[@inline] in
+let #Test#set_baker_policy#1866 =
+  fun _bp -> ((poly_#Test#failwith_5439)@(L("TEST MODE")))[@inline] in
+let #Test#transfer#1867 =
+  fun _a ->
+  (fun _s -> (fun _t -> ((poly_#Test#failwith_5439)@(L("TEST MODE")))))[@inline] in
+let #Test#transfer_exn#1868 =
+  fun _a ->
+  (fun _s -> (fun _t -> ((poly_#Test#failwith_5446)@(L("TEST MODE")))))[@inline] in
+let #Test#get_storage_of_address#1872 =
+  fun _a -> ((poly_#Test#failwith_5439)@(L("TEST MODE")))[@inline] in
+let #Test#get_balance#1873 =
+  fun _a -> ((poly_#Test#failwith_5448)@(L("TEST MODE")))[@inline] in
+let #Test#michelson_equal#1874 =
+  fun _m1 -> (fun _m2 -> ((poly_#Test#failwith_5447)@(L("TEST MODE"))))[@inline] in
+let #Test#reset_state#1876 =
+  fun _n -> (fun _l -> ((poly_#Test#failwith_5439)@(L("TEST MODE"))))[@inline] in
+let #Test#reset_state_at#1877 =
+  fun _t ->
+  (fun _n -> (fun _l -> ((poly_#Test#failwith_5439)@(L("TEST MODE")))))[@inline] in
+let #Test#get_voting_power#1878 =
+  fun _kh -> ((poly_#Test#failwith_5446)@(L("TEST MODE")))[@inline] in
+let #Test#get_total_voting_power#1879 =
+  (poly_#Test#failwith_5446)@(L("TEST MODE"))[@inline] in
+let #Test#nth_bootstrap_contract#1881 =
+  fun _i -> ((poly_#Test#failwith_5438)@(L("TEST MODE")))[@inline] in
+let #Test#nth_bootstrap_account#1882 =
+  fun _i -> ((poly_#Test#failwith_5438)@(L("TEST MODE")))[@inline] in
+let #Test#last_originations#1884 =
+  fun _u -> ((poly_#Test#failwith_5445)@(L("TEST MODE")))[@inline] in
+let #Test#save_mutation#1887 =
+  fun _s -> (fun _m -> ((poly_#Test#failwith_5444)@(L("TEST MODE"))))[@inline] in
+let #Test#add_account#1894 =
+  fun _s -> (fun _k -> ((poly_#Test#failwith_5439)@(L("TEST MODE"))))[@inline] in
+let #Test#new_account#1895 =
+  fun _u -> ((poly_#Test#failwith_5443)@(L("TEST MODE")))[@inline] in
+let #Test#baker_account#1896 =
+  fun _p -> (fun _o -> ((poly_#Test#failwith_5439)@(L("TEST MODE"))))[@inline] in
+let #Test#bake_until_n_cycle_end#1897 =
+  fun _n -> ((poly_#Test#failwith_5439)@(L("TEST MODE")))[@inline] in
+let #Test#register_delegate#1898 =
+  fun _kh -> ((poly_#Test#failwith_5439)@(L("TEST MODE")))[@inline] in
+let #Test#register_constant#1899 =
+  fun _m -> ((poly_#Test#failwith_5442)@(L("TEST MODE")))[@inline] in
+let #Test#create_chest#1904 =
+  fun _b -> (fun _n -> ((poly_#Test#failwith_5441)@(L("TEST MODE"))))[@inline] in
+let #Test#create_chest_key#1905 =
+  fun _c -> (fun _n -> ((poly_#Test#failwith_5440)@(L("TEST MODE"))))[@inline] in
+let #Test#constant_to_michelson_program#1906 =
+  fun _s -> ((poly_#Test#failwith_5439)@(L("TEST MODE")))[@inline] in
+let #Test#restore_context#1907 =
+  fun _u -> ((poly_#Test#failwith_5439)@(L("TEST_POP_CONTEXT")))[@inline] in
+let #Test#save_context#1908 =
+  fun _u -> ((poly_#Test#failwith_5439)@(L("TEST_PUSH_CONTEXT")))[@inline] in
+let #Test#drop_context#1909 =
+  fun _u -> ((poly_#Test#failwith_5439)@(L("TEST_DROP_CONTEXT")))[@inline] in
+let #Test#read_contract_from_file#1910 =
+  fun _fn -> ((poly_#Test#failwith_5439)@(L("TEST_READ_CONTRACT_FROM_FILE")))[@inline] in
+let #Test#compile_contract_from_file#1911 =
+  fun _fn ->
+  (fun _e ->
+   (fun _v ->
+    ((poly_#Test#failwith_5439)@(L("TEST_COMPILE_CONTRACT_FROM_FILE")))))[@inline] in
+let #Test#originate_contract#1913 =
+  fun _c ->
+  (fun _s -> (fun _t -> ((poly_#Test#failwith_5438)@(L("TEST_ORIGINATE")))))[@inline] in
+let #Test#size#1914 =
+  fun _c -> ((poly_#Test#failwith_5437)@(L("TEST_SIZE")))[@inline] in
+let #Test#get_bootstrap_account#1915 =
+  fun _n -> ((poly_#Test#failwith_5436)@(L("TEST_GET_BOOTSTRAP_ACCOUNT")))[@inline] in
+let #Test#sign#1916 =
+  fun _sk -> (fun _d -> ((poly_#Test#failwith_5435)@(L("TEST_SIGN"))))[@inline] in
+let #Tezos#balance#1920 = ({ DROP ; BALANCE })@(L(unit))[@inline] in
+let #Tezos#amount#1921 = ({ DROP ; AMOUNT })@(L(unit))[@inline] in
+let #Tezos#now#1922 = ({ DROP ; NOW })@(L(unit))[@inline] in
+let #Tezos#sender#1923 = ({ DROP ; SENDER })@(L(unit))[@inline] in
+let #Tezos#source#1924 = ({ DROP ; SOURCE })@(L(unit))[@inline] in
+let #Tezos#level#1925 = ({ DROP ; LEVEL })@(L(unit))[@inline] in
+let #Tezos#self_address#1926 = SELF_ADDRESS()[@inline] in
+let #Tezos#chain_id#1927 = ({ DROP ; CHAIN_ID })@(L(unit))[@inline] in
+let #Tezos#total_voting_power#1928 =
+  ({ DROP ; TOTAL_VOTING_POWER })@(L(unit))[@inline] in
+let #Tezos#get_balance#1929 =
+  fun _u -> (({ DROP ; BALANCE })@(L(unit)))[@inline] in
+let #Tezos#get_amount#1930 =
+  fun _u -> (({ DROP ; AMOUNT })@(L(unit)))[@inline] in
+let #Tezos#get_now#1931 = fun _u -> (({ DROP ; NOW })@(L(unit)))[@inline] in
+let #Tezos#get_sender#1932 =
+  fun _u -> (({ DROP ; SENDER })@(L(unit)))[@inline] in
+let #Tezos#get_source#1933 =
+  fun _u -> (({ DROP ; SOURCE })@(L(unit)))[@inline] in
+let #Tezos#get_level#1934 =
+  fun _u -> (({ DROP ; LEVEL })@(L(unit)))[@inline] in
+let #Tezos#get_self_address#1935 = fun _u -> (SELF_ADDRESS())[@inline] in
+let #Tezos#get_chain_id#1936 =
+  fun _u -> (({ DROP ; CHAIN_ID })@(L(unit)))[@inline] in
+let #Tezos#get_total_voting_power#1937 =
+  fun _u -> (({ DROP ; TOTAL_VOTING_POWER })@(L(unit)))[@inline] in
+let #Tezos#voting_power#1938 =
+  fun kh -> (({ VOTING_POWER })@(kh))[@inline] in
+let #Tezos#implicit_account#1940 =
+  fun kh -> (IMPLICIT_ACCOUNT(kh))[@inline] in
+let #Tezos#pairing_check#1946 =
+  fun l -> (({ PAIRING_CHECK })@(l))[@inline] in
+let #Tezos#open_chest#1947 =
+  fun ck -> (fun c -> (fun n -> (OPEN_CHEST(ck , c , n))))[@inline] in
+let #Tezos#set_delegate#1951 = fun o -> (SET_DELEGATE(o))[@inline] in
+let #Bitwise#xor#1952 = fun l -> (fun r -> (XOR(l , r)))[@inline] in
+let #Bitwise#shift_left#1953 = fun l -> (fun r -> (LSL(l , r)))[@inline] in
+let #Bitwise#shift_right#1954 = fun l -> (fun r -> (LSR(l , r)))[@inline] in
+let #String#concat#1995 =
+  fun b1 -> (fun b2 -> (({ UNPAIR ; CONCAT })@(PAIR(b1 , b2))))[@inline] in
+let #String#sub#1996 =
+  fun s ->
+  (fun l ->
+   (fun b ->
+    (({ UNPAIR ;
+       UNPAIR ;
+       SLICE ;
+       IF_NONE { PUSH string "SLICE" ; FAILWITH } {} })@(PAIR(PAIR(s , l) ,
+                                                              b)))))[@inline] in
+let #String#length#1997 = fun b -> (({ SIZE })@(b))[@inline] in
+let #Bytes#concat#2000 =
+  fun b1 -> (fun b2 -> (({ UNPAIR ; CONCAT })@(PAIR(b1 , b2))))[@inline] in
+let #Bytes#sub#2001 =
+  fun s ->
+  (fun l ->
+   (fun b ->
+    (({ UNPAIR ;
+       UNPAIR ;
+       SLICE ;
+       IF_NONE { PUSH string "SLICE" ; FAILWITH } {} })@(PAIR(PAIR(s , l) ,
+                                                              b)))))[@inline] in
+let #Bytes#length#2004 = fun b -> (({ SIZE })@(b))[@inline] in
+let #Crypto#blake2b#2005 = fun b -> (({ BLAKE2B })@(b))[@inline] in
+let #Crypto#sha256#2006 = fun b -> (({ SHA256 })@(b))[@inline] in
+let #Crypto#sha512#2007 = fun b -> (({ SHA512 })@(b))[@inline] in
+let #Crypto#sha3#2008 = fun b -> (({ SHA3 })@(b))[@inline] in
+let #Crypto#keccak#2009 = fun b -> (({ KECCAK })@(b))[@inline] in
+let #Crypto#hash_key#2010 = fun k -> (({ HASH_KEY })@(k))[@inline] in
+let #Crypto#check#2011 =
+  fun k ->
+  (fun s ->
+   (fun b ->
+    (({ UNPAIR ; UNPAIR ; CHECK_SIGNATURE })@(PAIR(PAIR(k , s) , b)))))[@inline] in
+let assert =
+  fun b ->
+  (({ IF { UNIT } { PUSH string "failed assertion" ; FAILWITH } })@(b))[@inline] in
+let assert_with_error =
+  fun b ->
+  (fun s -> (({ UNPAIR ; IF { DROP ; UNIT } { FAILWITH } })@(PAIR(b , s))))[@inline] in
+let abs = fun i -> (({ ABS })@(i))[@inline] in
+let is_nat = fun i -> (({ ISNAT })@(i))[@inline] in
+let true = TRUE()[@inline] in
+let false = FALSE()[@inline] in
+let unit = UNIT()[@inline] in
 let toto =
-  ADD(#../../test/contracts/build/E.mligo#toto#899 ,
-      #../../test/contracts/build/A.mligo#toto#156) in
+  ADD(#../../test/contracts/build/E.mligo#toto#1761 ,
+      #../../test/contracts/build/A.mligo#toto#368) in
 let fb = (L(1), toto, L(2), L(3)) in
 let main =
-  fun gen#5 ->
-  (let (gen#1036, gen#1037) = gen#5 in
-   let p = gen#1036 in
-   let s = gen#1037 in
+  fun gen#6971 ->
+  (let (gen#6977, gen#6978) = gen#6971 in
+   let p = gen#6977 in
+   let s = gen#6978 in
    let s = ADD(ADD(p , s) , toto) in PAIR(LIST_EMPTY() , s)) in
-=======
-let #../../test/contracts/build/A.mligo#toto#368 = L(1) in
-let #../../test/contracts/build/B.mligo#titi#647 =
-  ADD(#../../test/contracts/build/A.mligo#toto#368 , L(42)) in
-let #../../test/contracts/build/C.mligo#tata#1482 =
-  ADD(#../../test/contracts/build/A.mligo#toto#368 ,
-      #../../test/contracts/build/B.mligo#titi#647) in
-let x =
-  ADD(ADD(L(3) , #../../test/contracts/build/A.mligo#toto#368) ,
-      #../../test/contracts/build/B.mligo#titi#647) in
-let toto = ADD(L(10) , #../../test/contracts/build/A.mligo#toto#368) in
->>>>>>> 61437813
 L(unit) |}]
 
 let%expect_test _ =
