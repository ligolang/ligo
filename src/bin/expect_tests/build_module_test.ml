--- conflicted
+++ resolved
@@ -94,29 +94,16 @@
 let%expect_test _ =
   run_ligo_good [ "print" ; "mini-c" ; contract "D.mligo" ] ;
   [%expect{|
-<<<<<<< HEAD
-let #../../test/contracts/build/A.mligo#toto#155 = L(1) in
-let #../../test/contracts/build/B.mligo#titi#305 =
-  ADD(#../../test/contracts/build/A.mligo#toto#155 , L(42)) in
-let #../../test/contracts/build/C.mligo#tata#753 =
-  ADD(#../../test/contracts/build/A.mligo#toto#155 ,
-      #../../test/contracts/build/B.mligo#titi#305) in
+let #../../test/contracts/build/A.mligo#toto#256 = L(1) in
+let #../../test/contracts/build/B.mligo#titi#507 =
+  ADD(#../../test/contracts/build/A.mligo#toto#256 , L(42)) in
+let #../../test/contracts/build/C.mligo#tata#1258 =
+  ADD(#../../test/contracts/build/A.mligo#toto#256 ,
+      #../../test/contracts/build/B.mligo#titi#507) in
 let x =
-  ADD(ADD(L(3) , #../../test/contracts/build/A.mligo#toto#155) ,
-      #../../test/contracts/build/B.mligo#titi#305) in
-let toto = ADD(L(10) , #../../test/contracts/build/A.mligo#toto#155) in
-=======
-let #../../test/contracts/build/A.mligo#toto#255 = L(1) in
-let #../../test/contracts/build/B.mligo#titi#505 =
-  ADD(#../../test/contracts/build/A.mligo#toto#255 , L(42)) in
-let #../../test/contracts/build/C.mligo#tata#1253 =
-  ADD(#../../test/contracts/build/A.mligo#toto#255 ,
-      #../../test/contracts/build/B.mligo#titi#505) in
-let x =
-  ADD(ADD(L(3) , #../../test/contracts/build/A.mligo#toto#255) ,
-      #../../test/contracts/build/B.mligo#titi#505) in
-let toto = ADD(L(10) , #../../test/contracts/build/A.mligo#toto#255) in
->>>>>>> 98ea163e
+  ADD(ADD(L(3) , #../../test/contracts/build/A.mligo#toto#256) ,
+      #../../test/contracts/build/B.mligo#titi#507) in
+let toto = ADD(L(10) , #../../test/contracts/build/A.mligo#toto#256) in
 L(unit) |}]
 
 let%expect_test _ =
