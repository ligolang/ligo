--- conflicted
+++ resolved
@@ -525,19 +525,6 @@
       2 |   let f = (fun (_ : (unit * unit)) -> ()) in
       3 |   Test.originate f () 0tez
 
-<<<<<<< HEAD
-    An uncaught error occured:
-    Ill typed contract:
-      1: { parameter unit ; storage unit ; code { DROP ; UNIT } }
-    At line 1 characters 39 to 54,
-      wrong stack type at end of body:
-      - expected return stack type:
-        [ pair (list operation) unit ],
-      - actual stack type:
-        [].
-    Type unit is not compatible with type pair (list operation) unit.
-    Type unit is not compatible with type pair (list operation) unit. |}]
-=======
     Cannot match arguments for operation.
     Expected arguments with types:
     - ( 'a * 'b ) -> ( list (operation) * 'b )
@@ -547,7 +534,6 @@
     - ( unit * unit ) -> unit
     - unit
     - tez. |}]
->>>>>>> 5256b6d2
 
 let%expect_test _ =
   run_ligo_bad ["run";"test" ; bad_test "test_trace.mligo" ] ;
