open Cli_expect

let test basename = "./" ^ basename
let pwd = Sys.getcwd ()
let () = Sys.chdir "../../test/contracts/interpreter_tests/"

let%expect_test _ =
  run_ligo_good [ "run"; "test" ; test "interpret_test.mligo" ] ;
  [%expect {|
    Everything at the top-level was executed.
    - test_lambda_call exited with value ().
    - test_higher_order1 exited with value ().
    - test_higher_order2 exited with value ().
    - test_higher_order3 exited with value ().
    - test_higher_order4 exited with value ().
    - test_concats exited with value ().
    - test_record_concat exited with value ().
    - test_record_patch exited with value ().
    - test_record_lambda exited with value ().
    - test_variant_match exited with value ().
    - test_bool_match exited with value ().
    - test_list_match exited with value ().
    - test_tuple_proj exited with value ().
    - test_list_const exited with value ().
    - test_options_match_some exited with value ().
    - test_options_match_none exited with value ().
    - test_is_nat_yes exited with value ().
    - test_is_nat_no exited with value ().
    - test_abs_int exited with value ().
    - test_nat_int exited with value ().
    - test_map_list exited with value ().
    - test_fold_list exited with value ().
    - test_comparison_int exited with value ().
    - test_comparison_string exited with value ().
    - test_divs_int exited with value ().
    - test_divs_nat exited with value ().
    - test_var_neg exited with value ().
    - test_sizes exited with value ().
    - test_modi exited with value ().
    - test_assertion_pass exited with value ().
    - test_map_finds exited with value ().
    - test_map_fold exited with value ().
    - test_map_map exited with value ().
    - test_map_mem exited with value ().
    - test_map_remove exited with value ().
    - test_map_update exited with value ().
    - test_set_add exited with value ().
    - test_set_mem exited with value ().
    - test_set_remove exited with value ().
    - test_recursion_let_rec_in exited with value ().
    - test_top_level_recursion exited with value ().
    - test_bitwise_ops exited with value ().
    - test_bitwise_module exited with value ().
    - test_list_concat exited with value ().
    - test_list_head_opt exited with value ().
    - test_list_tail_opt exited with value ().
    - test_list_reverse exited with value ().
    - test_set_fold_desc exited with value ().
    - test_set_update exited with value ().
    - test_map_get_and_update exited with value ().
    - test_add_mutez exited with value ().
    - test_sub_mutez exited with value ().
    - test_div_mutez exited with value ().
    - test_list_fold_left_sum exited with value ().
    - test_bytes_sub exited with value ().
    - test_with_error exited with value ().
    - test_some exited with value ().
    - test_some_with_error exited with value ().
    - test_none exited with value ().
    - test_none_with_error exited with value ().
    - test_unopt exited with value ().
    - test_unopt_with_error exited with value ().
    - test_sha256 exited with value ().
    - test_sha512 exited with value ().
    - test_blake2b exited with value ().
    - test_keccak exited with value ().
    - test_sha3 exited with value ().
    - test_key_hash exited with value ().
    - test_check exited with value ().
    - test_int_bls exited with value (). |}]

let%expect_test _ =
  (* This tests a possible regression on the way modules are evaluated. It is possible that the number of element in the environment explodes. *)
  run_ligo_good ["run"; "test" ; test "imported_modules/test.mligo" ; "--format" ; "dev" ] ;
  [%expect{|
    Everything at the top-level was executed.
    - test1 exited with value (). |}]

let%expect_test _ =
  run_ligo_good ["run"; "test" ; test "views_test.mligo" ] ;
  [%expect {|
    Everything at the top-level was executed.
    - test exited with value (). |}]

let%expect_test _ =
  run_ligo_good ["run"; "test" ; test "test_timelock.mligo" ] ;
  [%expect {|
    Everything at the top-level was executed.
    - test exited with value (). |}]

let%expect_test _ =
  run_ligo_good ["run"; "test" ; test "interpret_test_log.mligo" ] ;
  [%expect {|
    {a = 1 ; b = 2n ; c = "aaa"}
    One (())
    Everything at the top-level was executed. |}]

let%expect_test _ =
  run_ligo_good ["run";"test" ; test "test_fail.mligo" ] ;
  [%expect{|
    Everything at the top-level was executed.
    - test exited with value "my contract always fail". |}]

let%expect_test _ =
  run_ligo_good ["run";"test" ; test "test_fail_from_file.mligo" ] ;
  [%expect{|
    Everything at the top-level was executed.
    - test exited with value "my contract always fail". |}]


let%expect_test _ =
  run_ligo_good ["run";"test" ; test "compile_expr.mligo" ] ;
  [%expect {|
  Everything at the top-level was executed.
  - test1 exited with value ().
  - test2 exited with value ().
  - test3 exited with value ().
  - test4 exited with value (). |}]

let%expect_test _ =
  run_ligo_good ["run";"test" ; test "compile_expr_from_file.mligo" ] ;
  [%expect {|
  Everything at the top-level was executed.
  - test1 exited with value ().
  - test2 exited with value ().
  - test3 exited with value ().
  - test4 exited with value (). |}]

let%expect_test _ =
  run_ligo_good ["run";"test" ; test "test_example.mligo" ] ;
  [%expect{|
    Everything at the top-level was executed.
    - test exited with value 111.
    - test2 exited with value (). |}]

let%expect_test _ =
  run_ligo_good ["run";"test" ; test "test_example.mligo" ] ;
  [%expect{|
    Everything at the top-level was executed.
    - test exited with value 111.
    - test2 exited with value (). |}]

let%expect_test _ =
  run_ligo_good ["run";"test" ; test "catch_balance_too_low.mligo" ] ;
  [%expect{|
    Everything at the top-level was executed.
    - test exited with value (). |}]

let%expect_test _ =
  run_ligo_good ["run";"test" ; test "test_subst_with_storage.mligo" ] ;
  [%expect {|
  Everything at the top-level was executed.
  - test exited with value 0. |}]

let%expect_test _ =
  run_ligo_good ["run";"test" ; test "test_subst_with_storage_from_file.mligo" ] ;
  [%expect {|
  Everything at the top-level was executed.
  - test exited with value (). |}]

let%expect_test _ =
  run_ligo_good ["run";"test" ; test "nesting_modules.mligo" ] ;
  [%expect{|
    File "./nesting_modules.mligo", line 15, characters 6-7:
     14 | let foo () =
     15 |   let x = 1 in
     16 |   module Foo = struct
    :
    Warning: unused variable "x".
    Hint: replace it by "_x" to prevent this warning.

    111
    Everything at the top-level was executed.
    - test exited with value (). |}]

(* DEPRECATED
let%expect_test _ =
run_ligo_good ["run";"test" ; test "bootstrapped_contracts.mligo" ] ;
  [%expect {|
  "Initial states:"
  (Pair "KT1CSKPf2jeLpMmrgKquN2bCjBTkAcAdRVDy" 12)
  (Pair "KT1QuofAgnsWffHzLA7D78rxytJruGHDe7XG" 9)
  "Final states:"
  (Pair "KT1CSKPf2jeLpMmrgKquN2bCjBTkAcAdRVDy" 3)
  (Pair "KT1QuofAgnsWffHzLA7D78rxytJruGHDe7XG" 0)
  Everything at the top-level was executed.
  - test_transfer exited with value ().
  |}]
*)

let%expect_test _ =
  run_ligo_good ["run";"test" ; test "override_function.mligo" ] ;
  [%expect {|
    4
    Everything at the top-level was executed.
    - test exited with value (). |}]

let%expect_test _ =
  run_ligo_good ["run";"test" ; test "test_fresh.mligo" ] ;
  [%expect{| Everything at the top-level was executed. |}]

let%expect_test _ =
  run_ligo_good [ "run" ; "test" ; test "test_rec_contract.mligo" ] ;
  [%expect {|
    Everything at the top-level was executed.
    - test exited with value (). |}]

let%expect_test _ =
  run_ligo_good [ "run" ; "test" ; test "test_importer.mligo" ] ;
  [%expect {|
    Everything at the top-level was executed.
    - test exited with value (). |}]

let%expect_test _ =
  run_ligo_good [ "run" ; "test" ; test "test_bigmap.mligo" ] ;
  [%expect {|
    [32 -> 42n]
    None (())
    [32 -> 42n]
    [3 -> 42n ; 21 -> 42n ; 32 -> 42n]
    None (())
    Some (42n)
    Everything at the top-level was executed.
    - test exited with value (). |}]

let%expect_test _ =
  run_ligo_good [ "run" ; "test" ; test "test_bigmap_compare.mligo" ] ;
  [%expect {|
    Everything at the top-level was executed.
    - test exited with value (). |}]

let%expect_test _ =
  run_ligo_good [ "run" ; "test" ; test "test_bigmap_set.mligo" ] ;
  [%expect {|
    9n
    0n
    Everything at the top-level was executed.
    - test exited with value (). |}]

let%expect_test _ =
  run_ligo_good [ "run" ; "test" ; test "test_module.mligo" ] ;
  [%expect {|
    Everything at the top-level was executed.
    - test exited with value 1. |}]

let%expect_test _ =
  run_ligo_good [ "run" ; "test" ; test "interpreter_nested_comparison_test.mligo" ] ;
  [%expect {|
    Everything at the top-level was executed.
    - test exited with value ().
    - test_equal exited with value ().
    - test_not_equal exited with value (). |}]

let%expect_test _ =
  run_ligo_good [ "run" ; "test" ; test "test_no_mutation.mligo" ] ;
  [%expect {|
    Everything at the top-level was executed.
    - test exited with value ().
    - test_mutation exited with value ().
    - test_mutation_all exited with value (). |}]

let%expect_test _ =
  run_ligo_good [ "run" ; "test" ; test "iteration.jsligo" ] ;
  [%expect{|
    Everything at the top-level was executed.
    - test_set exited with value 3.
    - test_list exited with value 3. |}]

let%expect_test _ =
  run_ligo_good [ "run" ; "test" ; test "func_michelson.mligo" ] ;
  [%expect {|
    42
    Everything at the top-level was executed.
    - test exited with value (). |}]

let%expect_test _ =
  run_ligo_good [ "run" ; "test" ; test "func_michelson_loop.mligo" ] ;
  [%expect {|
    Everything at the top-level was executed.
    - test exited with value (). |}]

let%expect_test _ =
  run_ligo_good [ "run" ; "test" ; test "test_many_imports.mligo" ] ;
  [%expect {|
    Everything at the top-level was executed.
    - test exited with value (). |}]

let%expect_test _ =
  run_ligo_good [ "run" ; "test" ; test "switch_case_part_1.jsligo" ; "--no-warn" ] ;
  [%expect{|
    Everything at the top-level was executed.
    - test1 exited with value ().
    - test2 exited with value ().
    - test3 exited with value ().
    - test4 exited with value ().
    - test5 exited with value ().
    - test6 exited with value ().
    - test7 exited with value ().
    - test8 exited with value ().
    - test9 exited with value ().
    - test10 exited with value ().
    - test11 exited with value ().
    - test12 exited with value ().
    - test13 exited with value ().
    - test14 exited with value ().
    - test15 exited with value ().
    - test16 exited with value ().
    - test17 exited with value ().
    - test18 exited with value (). |}]

let%expect_test _ =
  run_ligo_good [ "run" ; "test" ; test "switch_case_part_2.jsligo" ; "--no-warn" ] ;
    [%expect{|
      Everything at the top-level was executed.
      - test1 exited with value ().
      - test2 exited with value ().
      - test3 exited with value ().
      - test4 exited with value ().
      - test5 exited with value ().
      - test6 exited with value ().
      - test7 exited with value ().
      - test8 exited with value ().
      - test9 exited with value ().
      - test10 exited with value ().
      - test11 exited with value ().
      - test12 exited with value ().
      - test13 exited with value ().
      - test14 exited with value ().
      - test15 exited with value ().
      - test16 exited with value ().
      - test17 exited with value ().
      - test18 exited with value ().
      - test19 exited with value ().
      - test20 exited with value ().
      - test21 exited with value ().
      - test22 exited with value ().
      - test23 exited with value ().
      - test24 exited with value ().
      - test25 exited with value ().
      - test26 exited with value ().
      - test27 exited with value ().
      - test28 exited with value ().
      - test29 exited with value ().
      - test30 exited with value ().
      - test31 exited with value ().
      - test32 exited with value ().
      - test33 exited with value ().
      - test34 exited with value ().
      - test35 exited with value ().
      - test36 exited with value ().
      - test37 exited with value ().
      - test38 exited with value ().
      - test39 exited with value ().
      - test40 exited with value ().
      - test41 exited with value ().
      - test42 exited with value ().
      - test43 exited with value ().
      - test44 exited with value ().
      - test45 exited with value ().
      - test46 exited with value ().
      - test47 exited with value ().
      - test48 exited with value ().
      - test49 exited with value ().
      - test50 exited with value ().
      - test51 exited with value ().
      - test52 exited with value ().
      - test53 exited with value ().
      - test54 exited with value (). |}]

let%expect_test _ =
  run_ligo_good [ "run" ; "test" ; test "switch_case_part_3.jsligo" ; "--no-warn" ] ;
    [%expect{|
      Everything at the top-level was executed.
      - test1 exited with value ().
      - test2 exited with value ().
      - test3 exited with value ().
      - test4 exited with value ().
      - test5 exited with value ().
      - test6 exited with value ().
      - test7 exited with value ().
      - test8 exited with value ().
      - test9 exited with value ().
      - test10 exited with value ().
      - test11 exited with value ().
      - test12 exited with value ().
      - test13 exited with value ().
      - test14 exited with value ().
      - test15 exited with value ().
      - test16 exited with value ().
      - test17 exited with value ().
      - test18 exited with value ().
      - test19 exited with value (). |}]

let%expect_test _ =
  run_ligo_good [ "run" ; "test" ; test "switch_case_if_else.jsligo" ; "--no-warn" ] ;
    [%expect{|
      Everything at the top-level was executed.
      - test_if_switch_break exited with value ().
      - test_if_switch_return exited with value ().
      - test_switch_if_break exited with value ().
      - test_switch_if_return exited with value ().
      - test_switch_switch_break exited with value (). |}]

let%expect_test _ =
  run_ligo_good [ "run" ; "test" ; test "test_negative_big_map_id.mligo" ] ;
    [%expect{|
      Everything at the top-level was executed.
      - test_main exited with value (). |}]

let%expect_test _ =
  run_ligo_good [ "run"; "test" ; test "test_FA12.mligo" ] ;
  [%expect {|
    Everything at the top-level was executed.
    - test_transfer exited with value ().
    - test_transfer_not_e_allowance exited with value ().
    - test_transfer_not_e_balance exited with value ().
    - test_approve exited with value ().
    - test_approve_unsafe exited with value ().
    - test_get_allowance exited with value ().
    - test_get_balance exited with value ().
    - test_get_total_supply exited with value (). |}]

let%expect_test _ =
  run_ligo_good [ "run"; "test" ; test "pack_unpack.mligo" ] ;
  [%expect {|
    Everything at the top-level was executed.
    - test_string exited with value ().
    - test_int exited with value ().
    - test_string_int exited with value ().
    - test_string_string exited with value (). |}]

let%expect_test _ =
  run_ligo_good [ "run"; "test" ; test "test_pack_unpack.mligo" ] ;
  [%expect {|
    Everything at the top-level was executed.
    - test exited with value (). |}]

let%expect_test _ =
  run_ligo_good [ "run"; "test" ; test "pairing_check.mligo" ] ;
  [%expect {|
    Everything at the top-level was executed.
    - test exited with value (). |}]

let%expect_test _ =
  run_ligo_good [ "run"; "test" ; test "gas_consum.mligo" ] ;
  [%expect {|
    Everything at the top-level was executed.
    - test exited with value (1802n , 1985n , 1985n). |}]

let%expect_test _ =
  run_ligo_good [ "run"; "test" ; test "test_implicit_account.jsligo" ] ;
  [%expect {|
    0mutez
    123mutez
    Everything at the top-level was executed.
    - test_addresses exited with value [tz1KqTpEZ7Yob7QbPE4Hy4Wo8fHG8LhKxZSx]. |}]

let%expect_test _ =
  run_ligo_good [ "run"; "test" ; test "test_accounts.mligo" ] ;
  [%expect {|
    Everything at the top-level was executed.
    - test_new exited with value 110000000mutez.
    - test_add exited with value 110000000mutez. |}]

let%expect_test _ =
  run_ligo_good [ "run"; "test" ; test "test_baker_account.mligo" ] ;
  [%expect {|
    "STARTING BALANCE AND VOTING POWER"
    3800000000000mutez
    4000000000000n
    "BALANCE AND VOTING POWER AFTER ORIGINATE"
    3800011000000mutez
    4000000000000n
    "BALANCE AND VOTING POWER AFTER TRANSFER"
    3800022000000mutez
    4000000000000n
    Everything at the top-level was executed.
    - test exited with value (). |}]

let%expect_test _ =
  run_ligo_good [ "run"; "test" ; test "test_register_delegate.mligo" ] ;
  [%expect {|
    "STARTING BALANCE AND VOTING POWER"
    950000000000mutez
    0n
    "BALANCE AND VOTING POWER AFTER ORIGINATE"
    950011000000mutez
    0n
    "BALANCE AND VOTING POWER AFTER TRANSFER"
    950022000000mutez
    0n
    Everything at the top-level was executed.
    - test exited with value (). |}]

let%expect_test _ =
  run_ligo_good [ "run"; "test" ; test "test_global_constant.mligo" ] ;
  [%expect{|
    Everything at the top-level was executed.
    - test exited with value (). |}]

let%expect_test _ =
  run_ligo_good [ "run"; "test" ; test "test_global_constant_2.mligo" ] ;
  [%expect{|
    Everything at the top-level was executed.
    - test exited with value (). |}]

let%expect_test _ =
  run_ligo_good [ "run"; "test" ; test "recursion_uncurry.mligo" ] ;
  [%expect {|
    Everything at the top-level was executed.
    - test exited with value 116. |}]

let%expect_test _ =
  run_ligo_good [ "run"; "test" ; test "test_timestamp.mligo" ] ;
  [%expect {|
    Everything at the top-level was executed.
    - test_sub exited with value (). |}]

let%expect_test _ =
  run_ligo_good [ "run"; "test" ; test "test_context.mligo" ] ;
  [%expect {|
    "test_contract:"
    0
    10
    5
    0
    0
    "test_move:"
    3800000000000mutez
    3800100000000mutez
    3800000000000mutez
    Everything at the top-level was executed.
    - test_contract exited with value ().
    - test_move exited with value (). |}]

let%expect_test _ =
  run_ligo_good [ "run"; "test" ; test "test_error_balance.jsligo"; "--no-warn" ] ;
  [%expect {|
    100000000000000mutez
    3799997904750mutez
    Everything at the top-level was executed.
    - test exited with value {contract_balance = 3799997904750mutez ; contract_too_low = tz1TDZG4vFoA2xutZMYauUnS4HVucnAGQSpZ ; spend_request = 100000000000000mutez}. |}]

let%expect_test _ =
  run_ligo_good [ "run"; "test" ; test "test_inline.mligo" ] ;
  [%expect {|
    Everything at the top-level was executed.
    - test_x exited with value (KT1AE9iae7b3xDWrzghqkPNmtVNNDvyncz8K , { parameter unit ;
      storage
        (pair (pair (big_map %metadata string bytes) (set %participants address))
              (map %secrets address chest)) ;
      code { CDR ;
             PUSH bool True ;
             SWAP ;
             DUP ;
             DUG 2 ;
             CAR ;
             CDR ;
             ITER { SWAP ;
                    DUP 3 ;
                    CDR ;
                    DIG 2 ;
                    GET ;
                    IF_NONE { PUSH bool False ; AND } { DROP ; PUSH bool True ; AND } } ;
             DROP ;
             PUSH bool True ;
             SWAP ;
             DUP ;
             DUG 2 ;
             CAR ;
             CDR ;
             ITER { SWAP ;
                    EMPTY_MAP address bool ;
                    DIG 2 ;
                    GET ;
                    IF_NONE { PUSH bool False ; AND } { DROP ; PUSH bool True ; AND } } ;
             DROP ;
             NIL operation ;
             PAIR } } , 230). |}]

let%expect_test _ =
  run_ligo_good [ "run"; "test" ; test "cli_arg.mligo" ; "--arg" ; "[ 1 ; 2 ; 3]" ] ;
  [%expect {|
    Everything at the top-level was executed.
    - test_cli_arg exited with value [1 ; 2 ; 3]. |}]

(* do not remove that :) *)
let () = Sys.chdir pwd

let bad_test n = bad_test ("/interpreter_tests/"^n)

let%expect_test _ =
  run_ligo_bad ["run";"test" ; bad_test "test_failure1.mligo" ] ;
  [%expect {|
    File "../../test/contracts/negative//interpreter_tests/test_failure1.mligo", line 2, characters 2-25:
      1 | let test : unit =
      2 |   failwith "I am failing"

    You are using Michelson failwith primitive (loaded from standard library).
    Consider using `Test.failwith` for throwing a testing framework failure.

    File "../../test/contracts/negative//interpreter_tests/test_failure1.mligo", line 2, characters 2-25:
      1 | let test : unit =
      2 |   failwith "I am failing"

    "I am failing" |}]

let%expect_test _ =
  run_ligo_bad ["run";"test" ; bad_test "test_failure2.mligo" ] ;
  [%expect {|
    File "../../test/contracts/negative//interpreter_tests/test_failure2.mligo", line 2, characters 4-16:
      1 | let test =
      2 |     assert false

    An uncaught error occured:
    Failwith: "failed assertion" |}]

let%expect_test _ =
  run_ligo_bad ["run"; "test" ; bad_test "bad_balances_reset.mligo" ] ;
  [%expect {|
    File "../../test/contracts/negative//interpreter_tests/bad_balances_reset.mligo", line 1, characters 11-48:
      1 | let test = Test.reset_state 2n [4000tez;4000tez]

     baker account initial balance must at least reach 6000 tez |}]

let%expect_test _ =
  run_ligo_bad ["run";"test" ; bad_test "test_failure3.mligo" ] ;
  [%expect {|
    File "../../test/contracts/negative//interpreter_tests/test_failure3.mligo", line 3, characters 2-16:
      2 |   let f = (fun (_ : (unit * unit)) -> ()) in
      3 |   Test.originate f () 0tez

    Invalid type(s).
    Expected: "( list (operation) * s )", but got: "unit". |}]

let%expect_test _ =
  run_ligo_bad ["run";"test" ; bad_test "test_trace.mligo" ] ;
  [%expect {|
    File "../../test/contracts/negative//interpreter_tests/test_trace.mligo", line 3, characters 4-31:
      2 |   if x < 0 then
      3 |     (failwith "negative" : int)
      4 |   else

    You are using Michelson failwith primitive (loaded from standard library).
    Consider using `Test.failwith` for throwing a testing framework failure.

    File "../../test/contracts/negative//interpreter_tests/test_trace.mligo", line 3, characters 4-31:
      2 |   if x < 0 then
      3 |     (failwith "negative" : int)
      4 |   else

    "negative"
    Trace:
    File "../../test/contracts/negative//interpreter_tests/test_trace.mligo", line 5, characters 4-13 ,
    File "../../test/contracts/negative//interpreter_tests/test_trace.mligo", line 5, characters 4-13 ,
    File "../../test/contracts/negative//interpreter_tests/test_trace.mligo", line 5, characters 4-13 ,
    File "../../test/contracts/negative//interpreter_tests/test_trace.mligo", line 5, characters 4-13 ,
    File "../../test/contracts/negative//interpreter_tests/test_trace.mligo", line 5, characters 4-13 ,
    File "../../test/contracts/negative//interpreter_tests/test_trace.mligo", line 9, characters 14-49 ,
    File "../../test/contracts/negative//interpreter_tests/test_trace.mligo", line 9, characters 14-49 |}]

let%expect_test _ =
  run_ligo_bad ["run";"test" ; bad_test "test_trace2.mligo" ] ;
  [%expect {|
    File "../../test/contracts/negative//interpreter_tests/test_trace2.mligo", line 2, characters 6-7:
      1 | let main (_, _ : unit * unit) : operation list * unit =
      2 |   let v = (failwith "foo" : unit) in
      3 |   ([] : operation list), ()
    :
    Warning: unused variable "v".
    Hint: replace it by "_v" to prevent this warning.

    File "../../test/contracts/negative//interpreter_tests/test_trace2.mligo", line 6, characters 10-88:
      5 | let make_call (contr : unit contract) =
      6 |   let _ = Test.get_storage_of_address ("tz1fakefakefakefakefakefakefakcphLA5" : address) in
      7 |   Test.transfer_to_contract_exn contr () 10tez

    An uncaught error occured:
    Did not find service: GET ocaml:context/contracts/tz1fakefakefakefakefakefakefakcphLA5/storage
    Trace:
    File "../../test/contracts/negative//interpreter_tests/test_trace2.mligo", line 6, characters 10-88 ,
    File "../../test/contracts/negative//interpreter_tests/test_trace2.mligo", line 12, characters 2-33 |}]

let%expect_test _ =
  run_ligo_bad [ "run" ; "test" ; bad_test "test_mutation_loop.mligo" ; "--steps" ; "1000" ] ;
  [%expect {|
    Mutation at: File "../../test/contracts/negative//interpreter_tests/test_mutation_loop.mligo", line 3, characters 29-30:
      2 |     if rounds > 0 then
      3 |         my_rec_fun (rounds - 1)
      4 |     else

    Replacing by: 2.
    File "../../test/contracts/negative//interpreter_tests/test_mutation_loop.mligo", line 17, character 28 to line 18, character 83:
     16 |     | None -> ()
     17 |     | Some (_, mutation) -> let () = Test.log(mutation) in
     18 |                                     failwith "Some mutation also passes the tests!"

    You are using Michelson failwith primitive (loaded from standard library).
    Consider using `Test.failwith` for throwing a testing framework failure.

    File "../../test/contracts/negative//interpreter_tests/test_mutation_loop.mligo", line 17, character 28 to line 18, character 83:
     16 |     | None -> ()
     17 |     | Some (_, mutation) -> let () = Test.log(mutation) in
     18 |                                     failwith "Some mutation also passes the tests!"

    "Some mutation also passes the tests!" |}]

let%expect_test _ =
  run_ligo_bad [ "run" ; "test" ; bad_test "test_source1.mligo" ] ;
  [%expect {|
    File "../../test/contracts/negative//interpreter_tests/test_source1.mligo", line 10, characters 18-45:
      9 |   let () = Test.set_source addr in
     10 |   let (_, _, _) = Test.originate main () 0tez in
     11 |   ()

    The source address is not an implicit account
    KT1CJbrhkpX9eeh88JvkC58rSXZvRxGq3RiV |}]

let%expect_test _ =
  run_ligo_bad [ "run" ; "test" ; bad_test "test_source2.mligo" ] ;
  [%expect {|
    File "../../test/contracts/negative//interpreter_tests/test_source2.mligo", line 10, characters 10-52:
      9 |   let () = Test.set_source addr in
     10 |   let _ = Test.transfer_exn addr (Test.eval ()) 0tez in
     11 |   ()

    The source address is not an implicit account
    KT1CJbrhkpX9eeh88JvkC58rSXZvRxGq3RiV |}]

let%expect_test _ =
  run_ligo_bad [ "run" ; "test" ; bad_test "test_run_types.jsligo" ] ;
  [%expect {|
    File "../../test/contracts/negative//interpreter_tests/test_run_types.jsligo", line 2, characters 12-20:
      1 | const foo = (x: {field: int}): {field: int} => {return x};
      2 | const bar = Test.run(foo, {property: "toto"});
      3 |

    These types are not matching:
     - record[property -> string]
     - record[field -> int] |}]

let%expect_test _ =
  run_ligo_bad [ "run" ; "test" ; bad_test "test_run_types2.jsligo" ] ;
  [%expect {|
    File "../../test/contracts/negative//interpreter_tests/test_run_types2.jsligo", line 2, characters 12-20:
      1 | const foo = (x:  {b:int}):  {b:int} => {return x};
      2 | const bar = Test.run(foo, "toto");

    These types are not matching:
     - string
     - record[b -> int] |}]

let%expect_test _ =
  run_ligo_bad [ "run" ; "test" ; bad_test "test_run_types3.jsligo" ] ;
  [%expect {|
    File "../../test/contracts/negative//interpreter_tests/test_run_types3.jsligo", line 2, characters 12-20:
      1 | const foo = (x: int): int => {return x};
      2 | const bar = Test.run(foo, {field: "toto"});

    These types are not matching:
     - record[field -> string]
     - int |}]

let%expect_test _ =
  run_ligo_bad [ "run" ; "test" ; bad_test "test_decompile.mligo" ] ;
  [%expect {|
    This Michelson value has assigned type 'nat', which does not coincide with expected type 'string'. |}]

let%expect_test _ =
  run_ligo_bad [ "run"; "test" ; bad_test "test_register_delegate.mligo" ] ;
  [%expect {|
    File "../../test/contracts/negative//interpreter_tests/test_register_delegate.mligo", line 19, characters 19-46:
     18 |   let () = Test.set_baker a in
     19 |   let (ta, _, _) = Test.originate main 41 5tez in
     20 |

    Baker cannot bake. Enough rolls? Enough cycles passed?
    "STARTING BALANCE AND VOTING POWER"
    95000000000mutez
    100000000000n |}]


let%expect_test _ =
  run_ligo_bad [ "run"; "test" ; bad_test "test_random.mligo" ] ;
  [%expect {|
    File "../../test/contracts/negative//interpreter_tests/test_random.mligo", line 17, characters 19-31:
     16 |       | None -> ()
     17 |       | Some _x -> assert false
     18 | end

    An uncaught error occured:
    Failwith: "failed assertion" |}]

let pwd = Sys.getcwd ()
let () = Sys.chdir "../../test/contracts/negative/interpreter_tests/"

(* using typed_address in Bytes.pack *)
let%expect_test _ =
run_ligo_bad [ "run" ; "test" ; "typed_addr_in_bytes_pack.mligo" ] ;
[%expect{|
  File "typed_addr_in_bytes_pack.mligo", line 13, characters 8-9:
   12 | let test =
   13 |     let r = originate_record () in
   14 |     let packed = Bytes.pack (fun() ->

  Expected address but got typed_address (unit ,
  unit) |}]

let () = Sys.chdir pwd

let%expect_test _ =
  run_ligo_bad [ "run"; "test" ; bad_test "test_michelson_non_func.mligo" ] ;
  [%expect {xxx|
    File "../../test/contracts/negative//interpreter_tests/test_michelson_non_func.mligo", line 2, characters 16-55:
      1 | let test =
      2 |   let x : int = [%Michelson ({|{ PUSH int 1 }|} : int)] in
      3 |   begin

    Embedded raw code can only have a functional type |xxx}]

let pwd = Sys.getcwd ()
let () = Sys.chdir "../../test/projects/"

let%expect_test _ =
  run_ligo_good [ "run"; "test" ; "originate_contract/test.mligo" ; "--project-root" ; "originate_contract" ; "--no-warn" ] ;
  [%expect{|
    Everything at the top-level was executed.
<<<<<<< HEAD
    - test exited with value KT1KVKQa2z9Mw3QgNK3Gr8mqsTsFH19TKzqy(None). |}]
=======
    - test exited with value KT1BxaPaFE2YDn8Toh2u2SJ18P6zf24oqbzZ(None). |}]
>>>>>>> 4c7ea9d1

let () = Sys.chdir pwd<|MERGE_RESOLUTION|>--- conflicted
+++ resolved
@@ -835,10 +835,6 @@
   run_ligo_good [ "run"; "test" ; "originate_contract/test.mligo" ; "--project-root" ; "originate_contract" ; "--no-warn" ] ;
   [%expect{|
     Everything at the top-level was executed.
-<<<<<<< HEAD
-    - test exited with value KT1KVKQa2z9Mw3QgNK3Gr8mqsTsFH19TKzqy(None). |}]
-=======
-    - test exited with value KT1BxaPaFE2YDn8Toh2u2SJ18P6zf24oqbzZ(None). |}]
->>>>>>> 4c7ea9d1
+    - test exited with value KT1Xf7ZrYPUKgHXMnXW5M6qeHkk5ijPsXpAk(None). |}]
 
 let () = Sys.chdir pwd