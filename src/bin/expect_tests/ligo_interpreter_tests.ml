--- conflicted
+++ resolved
@@ -589,18 +589,17 @@
              PAIR } } , 230). |}]
 
 let%expect_test _ =
-<<<<<<< HEAD
   run_ligo_good [ "run"; "test" ; test "test_read_contract.mligo" ] ;
   [%expect {|
     KT1CJbrhkpX9eeh88JvkC58rSXZvRxGq3RiV
     Everything at the top-level was executed.
     - test_foo exited with value (). |}]
-=======
+
+let%expect_test _ =
   run_ligo_good [ "run"; "test" ; test "cli_arg.mligo" ; "--arg" ; "[ 1 ; 2 ; 3]" ] ;
   [%expect {|
     Everything at the top-level was executed.
     - test_cli_arg exited with value [1 ; 2 ; 3]. |}]
->>>>>>> 4c7ea9d1
 
 (* do not remove that :) *)
 let () = Sys.chdir pwd
