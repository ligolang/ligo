--- conflicted
+++ resolved
@@ -934,8 +934,6 @@
     Everything at the top-level was executed.
     - test_increment exited with value (). |test}]
 
-<<<<<<< HEAD
-=======
 let%expect_test _ =
   run_ligo_good [ "run"; "test"; test "test_originate_single_view.mligo" ];
   [%expect {test| |test}]
@@ -960,7 +958,6 @@
     Everything at the top-level was executed.
     - test_transfer_to_contract exited with value (). |}]
 
->>>>>>> b287b6f1
 (* do not remove that :) *)
 let () = Caml.Sys.chdir pwd
 
