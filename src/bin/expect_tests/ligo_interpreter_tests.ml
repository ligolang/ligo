open Cli_expect

let test basename = "./" ^ basename
let pwd = Sys.getcwd ()
let () = Sys.chdir "../../test/contracts/interpreter_tests/"

let%expect_test _ =
  run_ligo_good [ "run"; "test" ; test "interpret_test.mligo" ] ;
  [%expect {|
    Everything at the top-level was executed.
    - test_lambda_call exited with value ().
    - test_higher_order1 exited with value ().
    - test_higher_order2 exited with value ().
    - test_higher_order3 exited with value ().
    - test_higher_order4 exited with value ().
    - test_concats exited with value ().
    - test_record_concat exited with value ().
    - test_record_patch exited with value ().
    - test_record_lambda exited with value ().
    - test_variant_match exited with value ().
    - test_bool_match exited with value ().
    - test_list_match exited with value ().
    - test_tuple_proj exited with value ().
    - test_list_const exited with value ().
    - test_options_match_some exited with value ().
    - test_options_match_none exited with value ().
    - test_is_nat_yes exited with value ().
    - test_is_nat_no exited with value ().
    - test_abs_int exited with value ().
    - test_nat_int exited with value ().
    - test_map_list exited with value ().
    - test_fold_list exited with value ().
    - test_comparison_int exited with value ().
    - test_comparison_string exited with value ().
    - test_divs_int exited with value ().
    - test_divs_nat exited with value ().
    - test_var_neg exited with value ().
    - test_sizes exited with value ().
    - test_modi exited with value ().
    - test_assertion_pass exited with value ().
    - test_map_finds exited with value ().
    - test_map_fold exited with value ().
    - test_map_map exited with value ().
    - test_map_mem exited with value ().
    - test_map_remove exited with value ().
    - test_map_update exited with value ().
    - test_set_add exited with value ().
    - test_set_mem exited with value ().
    - test_set_remove exited with value ().
    - test_recursion_let_rec_in exited with value ().
    - test_top_level_recursion exited with value ().
    - test_bitwise_ops exited with value ().
    - test_bitwise_module exited with value ().
    - test_list_concat exited with value ().
    - test_list_head_opt exited with value ().
    - test_list_tail_opt exited with value ().
    - test_list_reverse exited with value ().
    - test_set_fold_desc exited with value ().
    - test_set_update exited with value ().
    - test_map_get_and_update exited with value ().
    - test_add_mutez exited with value ().
    - test_sub_mutez exited with value ().
    - test_div_mutez exited with value ().
    - test_list_fold_left_sum exited with value ().
    - test_bytes_sub exited with value ().
    - test_with_error exited with value ().
    - test_some exited with value ().
    - test_some_with_error exited with value ().
    - test_none exited with value ().
    - test_none_with_error exited with value ().
    - test_unopt exited with value ().
    - test_unopt_with_error exited with value ().
    - test_sha256 exited with value ().
    - test_sha512 exited with value ().
    - test_blake2b exited with value ().
    - test_keccak exited with value ().
    - test_sha3 exited with value ().
    - test_key_hash exited with value ().
    - test_check exited with value ().
    - test_int_bls exited with value (). |}]

let%expect_test _ =
  (* This tests a possible regression on the way modules are evaluated. It is possible that the number of element in the environment explodes. *)
  run_ligo_good ["run"; "test" ; test "imported_modules/test.mligo" ; "--format" ; "dev" ] ;
  [%expect{|
    Everything at the top-level was executed.
    - test1 exited with value (). |}]

let%expect_test _ =
  run_ligo_good ["run"; "test" ; test "views_test.mligo" ] ;
  [%expect {|
    Everything at the top-level was executed.
    - test exited with value (). |}]

let%expect_test _ =
  run_ligo_good ["run"; "test" ; test "test_timelock.mligo" ] ;
  [%expect {|
    Everything at the top-level was executed.
    - test exited with value (). |}]

let%expect_test _ =
  run_ligo_good ["run"; "test" ; test "interpret_test_log.mligo" ] ;
  [%expect {|
    {a = 1 ; b = 2n ; c = "aaa"}
    One (())
    Everything at the top-level was executed. |}]

let%expect_test _ =
  run_ligo_good ["run";"test" ; test "test_fail.mligo" ] ;
  [%expect{|
    Everything at the top-level was executed.
    - test exited with value "my contract always fail". |}]

let%expect_test _ =
  run_ligo_good ["run";"test" ; test "test_fail_from_file.mligo" ] ;
  [%expect{|
    Everything at the top-level was executed.
    - test exited with value "my contract always fail". |}]


let%expect_test _ =
  run_ligo_good ["run";"test" ; test "compile_expr.mligo" ] ;
  [%expect {|
  Everything at the top-level was executed.
  - test1 exited with value ().
  - test2 exited with value ().
  - test3 exited with value ().
  - test4 exited with value (). |}]

let%expect_test _ =
  run_ligo_good ["run";"test" ; test "compile_expr_from_file.mligo" ] ;
  [%expect {|
  Everything at the top-level was executed.
  - test1 exited with value ().
  - test2 exited with value ().
  - test3 exited with value ().
  - test4 exited with value (). |}]

let%expect_test _ =
  run_ligo_good ["run";"test" ; test "test_example.mligo" ] ;
  [%expect{|
    Everything at the top-level was executed.
    - test exited with value 111.
    - test2 exited with value (). |}]

let%expect_test _ =
  run_ligo_good ["run";"test" ; test "test_example.mligo" ] ;
  [%expect{|
    Everything at the top-level was executed.
    - test exited with value 111.
    - test2 exited with value (). |}]

let%expect_test _ =
  run_ligo_good ["run";"test" ; test "catch_balance_too_low.mligo" ] ;
  [%expect{|
    Everything at the top-level was executed.
    - test exited with value (). |}]

let%expect_test _ =
  run_ligo_good ["run";"test" ; test "test_subst_with_storage.mligo" ] ;
  [%expect {|
  Everything at the top-level was executed.
  - test exited with value 0. |}]

let%expect_test _ =
  run_ligo_good ["run";"test" ; test "test_subst_with_storage_from_file.mligo" ] ;
  [%expect {|
  Everything at the top-level was executed.
  - test exited with value (). |}]

let%expect_test _ =
  run_ligo_good ["run";"test" ; test "nesting_modules.mligo" ] ;
  [%expect{|
    File "./nesting_modules.mligo", line 15, characters 6-7:
     14 | let foo () =
     15 |   let x = 1 in
     16 |   module Foo = struct
    :
    Warning: unused variable "x".
    Hint: replace it by "_x" to prevent this warning.

    111
    Everything at the top-level was executed.
    - test exited with value (). |}]

(* DEPRECATED
let%expect_test _ =
run_ligo_good ["run";"test" ; test "bootstrapped_contracts.mligo" ] ;
  [%expect {|
  "Initial states:"
  (Pair "KT1CSKPf2jeLpMmrgKquN2bCjBTkAcAdRVDy" 12)
  (Pair "KT1QuofAgnsWffHzLA7D78rxytJruGHDe7XG" 9)
  "Final states:"
  (Pair "KT1CSKPf2jeLpMmrgKquN2bCjBTkAcAdRVDy" 3)
  (Pair "KT1QuofAgnsWffHzLA7D78rxytJruGHDe7XG" 0)
  Everything at the top-level was executed.
  - test_transfer exited with value ().
  |}]
*)

let%expect_test _ =
  run_ligo_good ["run";"test" ; test "override_function.mligo" ] ;
  [%expect {|
    4
    Everything at the top-level was executed.
    - test exited with value (). |}]

let%expect_test _ =
  run_ligo_good ["run";"test" ; test "test_fresh.mligo" ] ;
  [%expect{| Everything at the top-level was executed. |}]

let%expect_test _ =
  run_ligo_good [ "run" ; "test" ; test "test_rec_contract.mligo" ] ;
  [%expect {|
    Everything at the top-level was executed.
    - test exited with value (). |}]

let%expect_test _ =
  run_ligo_good [ "run" ; "test" ; test "test_importer.mligo" ] ;
  [%expect {|
    Everything at the top-level was executed.
    - test exited with value (). |}]

let%expect_test _ =
  run_ligo_good [ "run" ; "test" ; test "test_bigmap.mligo" ] ;
  [%expect {|
    [32 -> 42n]
    None (())
    [32 -> 42n]
    [3 -> 42n ; 21 -> 42n ; 32 -> 42n]
    None (())
    Some (42n)
    Everything at the top-level was executed.
    - test exited with value (). |}]

let%expect_test _ =
  run_ligo_good [ "run" ; "test" ; test "test_bigmap_compare.mligo" ] ;
  [%expect {|
    Everything at the top-level was executed.
    - test exited with value (). |}]

let%expect_test _ =
  run_ligo_good [ "run" ; "test" ; test "test_bigmap_set.mligo" ] ;
  [%expect {|
    9n
    0n
    Everything at the top-level was executed.
    - test exited with value (). |}]

let%expect_test _ =
  run_ligo_good [ "run" ; "test" ; test "test_module.mligo" ] ;
  [%expect {|
    Everything at the top-level was executed.
    - test exited with value 1. |}]

let%expect_test _ =
  run_ligo_good [ "run" ; "test" ; test "interpreter_nested_comparison_test.mligo" ] ;
  [%expect {|
    Everything at the top-level was executed.
    - test exited with value ().
    - test_equal exited with value ().
    - test_not_equal exited with value (). |}]

let%expect_test _ =
  run_ligo_good [ "run" ; "test" ; test "test_no_mutation.mligo" ] ;
  [%expect {|
    Everything at the top-level was executed.
    - test exited with value ().
    - test_mutation exited with value ().
    - test_mutation_all exited with value (). |}]

let%expect_test _ =
  run_ligo_good [ "run" ; "test" ; test "iteration.jsligo" ] ;
  [%expect{|
    Everything at the top-level was executed.
    - test_set exited with value 3.
    - test_list exited with value 3. |}]

let%expect_test _ =
  run_ligo_good [ "run" ; "test" ; test "func_michelson.mligo" ] ;
  [%expect {|
    42
    Everything at the top-level was executed.
    - test exited with value (). |}]

let%expect_test _ =
  run_ligo_good [ "run" ; "test" ; test "func_michelson_loop.mligo" ] ;
  [%expect {|
    Everything at the top-level was executed.
    - test exited with value (). |}]

let%expect_test _ =
  run_ligo_good [ "run" ; "test" ; test "test_many_imports.mligo" ] ;
  [%expect {|
    Everything at the top-level was executed.
    - test exited with value (). |}]

let%expect_test _ =
  run_ligo_good [ "run" ; "test" ; test "switch_case_part_1.jsligo" ; "--no-warn" ] ;
  [%expect{|
    Everything at the top-level was executed.
    - test1 exited with value ().
    - test2 exited with value ().
    - test3 exited with value ().
    - test4 exited with value ().
    - test5 exited with value ().
    - test6 exited with value ().
    - test7 exited with value ().
    - test8 exited with value ().
    - test9 exited with value ().
    - test10 exited with value ().
    - test11 exited with value ().
    - test12 exited with value ().
    - test13 exited with value ().
    - test14 exited with value ().
    - test15 exited with value ().
    - test16 exited with value ().
    - test17 exited with value ().
    - test18 exited with value (). |}]

let%expect_test _ =
  run_ligo_good [ "run" ; "test" ; test "switch_case_part_2.jsligo" ; "--no-warn" ] ;
    [%expect{|
      Everything at the top-level was executed.
      - test1 exited with value ().
      - test2 exited with value ().
      - test3 exited with value ().
      - test4 exited with value ().
      - test5 exited with value ().
      - test6 exited with value ().
      - test7 exited with value ().
      - test8 exited with value ().
      - test9 exited with value ().
      - test10 exited with value ().
      - test11 exited with value ().
      - test12 exited with value ().
      - test13 exited with value ().
      - test14 exited with value ().
      - test15 exited with value ().
      - test16 exited with value ().
      - test17 exited with value ().
      - test18 exited with value ().
      - test19 exited with value ().
      - test20 exited with value ().
      - test21 exited with value ().
      - test22 exited with value ().
      - test23 exited with value ().
      - test24 exited with value ().
      - test25 exited with value ().
      - test26 exited with value ().
      - test27 exited with value ().
      - test28 exited with value ().
      - test29 exited with value ().
      - test30 exited with value ().
      - test31 exited with value ().
      - test32 exited with value ().
      - test33 exited with value ().
      - test34 exited with value ().
      - test35 exited with value ().
      - test36 exited with value ().
      - test37 exited with value ().
      - test38 exited with value ().
      - test39 exited with value ().
      - test40 exited with value ().
      - test41 exited with value ().
      - test42 exited with value ().
      - test43 exited with value ().
      - test44 exited with value ().
      - test45 exited with value ().
      - test46 exited with value ().
      - test47 exited with value ().
      - test48 exited with value ().
      - test49 exited with value ().
      - test50 exited with value ().
      - test51 exited with value ().
      - test52 exited with value ().
      - test53 exited with value ().
      - test54 exited with value (). |}]

let%expect_test _ =
  run_ligo_good [ "run" ; "test" ; test "switch_case_part_3.jsligo" ; "--no-warn" ] ;
    [%expect{|
      Everything at the top-level was executed.
      - test1 exited with value ().
      - test2 exited with value ().
      - test3 exited with value ().
      - test4 exited with value ().
      - test5 exited with value ().
      - test6 exited with value ().
      - test7 exited with value ().
      - test8 exited with value ().
      - test9 exited with value ().
      - test10 exited with value ().
      - test11 exited with value ().
      - test12 exited with value ().
      - test13 exited with value ().
      - test14 exited with value ().
      - test15 exited with value ().
      - test16 exited with value ().
      - test17 exited with value ().
      - test18 exited with value ().
      - test19 exited with value (). |}]

let%expect_test _ =
  run_ligo_good [ "run" ; "test" ; test "switch_case_if_else.jsligo" ; "--no-warn" ] ;
    [%expect{|
      Everything at the top-level was executed.
      - test_if_switch_break exited with value ().
      - test_if_switch_return exited with value ().
      - test_switch_if_break exited with value ().
      - test_switch_if_return exited with value ().
      - test_switch_switch_break exited with value (). |}]

let%expect_test _ =
  run_ligo_good [ "run" ; "test" ; test "test_negative_big_map_id.mligo" ] ;
    [%expect{|
      Everything at the top-level was executed.
      - test_main exited with value (). |}]

let%expect_test _ =
  run_ligo_good [ "run"; "test" ; test "test_FA12.mligo" ] ;
  [%expect {|
    Everything at the top-level was executed.
    - test_transfer exited with value ().
    - test_transfer_not_e_allowance exited with value ().
    - test_transfer_not_e_balance exited with value ().
    - test_approve exited with value ().
    - test_approve_unsafe exited with value ().
    - test_get_allowance exited with value ().
    - test_get_balance exited with value ().
    - test_get_total_supply exited with value (). |}]

let%expect_test _ =
  run_ligo_good [ "run"; "test" ; test "pack_unpack.mligo" ] ;
  [%expect {|
    Everything at the top-level was executed.
    - test_string exited with value ().
    - test_int exited with value ().
    - test_string_int exited with value ().
    - test_string_string exited with value (). |}]

let%expect_test _ =
  run_ligo_good [ "run"; "test" ; test "test_pack_unpack.mligo" ] ;
  [%expect {|
    Everything at the top-level was executed.
    - test exited with value (). |}]

let%expect_test _ =
  run_ligo_good [ "run"; "test" ; test "pairing_check.mligo" ] ;
  [%expect {|
    Everything at the top-level was executed.
    - test exited with value (). |}]

let%expect_test _ =
  run_ligo_good [ "run"; "test" ; test "gas_consum.mligo" ] ;
  [%expect {|
    Everything at the top-level was executed.
    - test exited with value (1802n , 1985n , 1985n). |}]

let%expect_test _ =
  run_ligo_good [ "run"; "test" ; test "test_implicit_account.jsligo" ] ;
  [%expect {|
    0mutez
    123mutez
    Everything at the top-level was executed.
    - test_addresses exited with value [tz1KqTpEZ7Yob7QbPE4Hy4Wo8fHG8LhKxZSx]. |}]

let%expect_test _ =
  run_ligo_good [ "run"; "test" ; test "test_accounts.mligo" ] ;
  [%expect {|
    Everything at the top-level was executed.
    - test_new exited with value 110000000mutez.
    - test_add exited with value 110000000mutez. |}]

let%expect_test _ =
  run_ligo_good [ "run"; "test" ; test "test_baker_account.mligo" ] ;
  [%expect {|
    "STARTING BALANCE AND VOTING POWER"
    3800000000000mutez
    4000000000000n
    "BALANCE AND VOTING POWER AFTER ORIGINATE"
    3800011000000mutez
    4000000000000n
    "BALANCE AND VOTING POWER AFTER TRANSFER"
    3800022000000mutez
    4000000000000n
    Everything at the top-level was executed.
    - test exited with value (). |}]

let%expect_test _ =
  run_ligo_good [ "run"; "test" ; test "test_register_delegate.mligo" ] ;
  [%expect {|
    "STARTING BALANCE AND VOTING POWER"
    950000000000mutez
    0n
    "BALANCE AND VOTING POWER AFTER ORIGINATE"
    950011000000mutez
    0n
    "BALANCE AND VOTING POWER AFTER TRANSFER"
    950022000000mutez
    0n
    Everything at the top-level was executed.
    - test exited with value (). |}]

let%expect_test _ =
  run_ligo_good [ "run"; "test" ; test "test_global_constant.mligo" ] ;
  [%expect{|
    Everything at the top-level was executed.
    - test exited with value (). |}]

let%expect_test _ =
  run_ligo_good [ "run"; "test" ; test "test_global_constant_2.mligo" ] ;
  [%expect{|
    Everything at the top-level was executed.
    - test exited with value (). |}]

let%expect_test _ =
  run_ligo_good [ "run"; "test" ; test "recursion_uncurry.mligo" ] ;
  [%expect {|
    Everything at the top-level was executed.
    - test exited with value 112. |}]

let%expect_test _ =
  run_ligo_good [ "run"; "test" ; test "test_timestamp.mligo" ] ;
  [%expect {|
    Everything at the top-level was executed.
    - test_sub exited with value (). |}]

let%expect_test _ =
  run_ligo_good [ "run"; "test" ; test "test_context.mligo" ] ;
  [%expect {|
    "test_contract:"
    0
    10
    5
    0
    0
    "test_move:"
    3800000000000mutez
    3800100000000mutez
    3800000000000mutez
    "test_drop:"
    3800000000000mutez
    3800100000000mutez
    3800100000000mutez
    Everything at the top-level was executed.
    - test_contract exited with value ().
    - test_move exited with value ().
    - test_drop exited with value (). |}]

let%expect_test _ =
  run_ligo_good [ "run"; "test" ; test "test_error_balance.jsligo"; "--no-warn" ] ;
  [%expect {|
    100000000000000mutez
    3799997904750mutez
    Everything at the top-level was executed.
    - test exited with value {contract_balance = 3799997904750mutez ; contract_too_low = tz1TDZG4vFoA2xutZMYauUnS4HVucnAGQSpZ ; spend_request = 100000000000000mutez}. |}]

let%expect_test _ =
  run_ligo_good [ "run"; "test" ; test "test_inline.mligo" ] ;
  [%expect {|
    Everything at the top-level was executed.
    - test_x exited with value (KT1M5ZGuADUwMysHzcbWsoryWD6KyBaW61pR , { parameter unit ;
      storage
        (pair (pair (big_map %metadata string bytes) (set %participants address))
              (map %secrets address chest)) ;
      code { CDR ;
             PUSH bool True ;
             DUP 2 ;
             CAR ;
             CDR ;
             ITER { SWAP ;
                    DUP 3 ;
                    CDR ;
                    DIG 2 ;
                    GET ;
                    IF_NONE { PUSH bool False ; AND } { DROP ; PUSH bool True ; AND } } ;
             DROP ;
             PUSH bool True ;
             DUP 2 ;
             CAR ;
             CDR ;
             ITER { SWAP ;
                    EMPTY_MAP address bool ;
                    DIG 2 ;
                    GET ;
                    IF_NONE { PUSH bool False ; AND } { DROP ; PUSH bool True ; AND } } ;
             DROP ;
             NIL operation ;
             PAIR } } , 222). |}]

let%expect_test _ =
  run_ligo_good [ "run"; "test" ; test "test_read_contract.mligo" ] ;
  [%expect {|
    KT1CJbrhkpX9eeh88JvkC58rSXZvRxGq3RiV
    Everything at the top-level was executed.
    - test_foo exited with value (). |}]

let%expect_test _ =
  run_ligo_good [ "run"; "test" ; test "cli_arg.mligo" ; "--arg" ; "[ 1 ; 2 ; 3]" ] ;
  [%expect {|
    Everything at the top-level was executed.
    - test_cli_arg exited with value [1 ; 2 ; 3]. |}]

let%expect_test _ =
  run_ligo_good [ "run" ; "test" ; test "reset_time.mligo" ] ;
  [%expect {|
  Everything at the top-level was executed.
  - test_x exited with value (timestamp(1970-01-01T00:00:00Z) , timestamp(2012-02-02T10:10:10Z)). |}]

let%expect_test _ =
  run_ligo_good [ "run"; "test" ; test "test_get_account.mligo" ] ;
  [%expect {|
    (tz1MBWU1WkszFfkEER2pgn4ATKXE9ng7x1sR , edpkusHqa6fxkGPPL9YpgbcakvSTvcTBcwnLAmCdcevmws4Mh2MdHB , "edsk41aRaPPBpidY7w5xu54edk76uJJtJ6myTwYDEWhAwNHce9gKNo")
    3800000000000mutez
    Everything at the top-level was executed.
    - test exited with value (). |}]

let%expect_test _ =
  run_ligo_good [ "run"; "test" ; test "test_sign.mligo" ] ;
  [%expect {|
    Everything at the top-level was executed.
    - test exited with value (). |}]

let%expect_test _ =
<<<<<<< HEAD
  run_ligo_good [ "run"; "test" ; test "test_create.mligo" ] ;
  [%expect {|
    42
    42
=======
  run_ligo_good [ "run"; "test" ; test "test_transfer_entrypoint.ligo" ] ;
  [%expect {|
>>>>>>> 36ec6348
    Everything at the top-level was executed.
    - test exited with value (). |}]

(* do not remove that :) *)
let () = Sys.chdir pwd

let bad_test n = bad_test ("/interpreter_tests/"^n)

let%expect_test _ =
  run_ligo_bad ["run";"test" ; bad_test "test_failure1.mligo" ] ;
  [%expect {|
    File "../../test/contracts/negative//interpreter_tests/test_failure1.mligo", line 2, characters 2-25:
      1 | let test : unit =
      2 |   failwith "I am failing"

    You are using Michelson failwith primitive (loaded from standard library).
    Consider using `Test.failwith` for throwing a testing framework failure.

    File "../../test/contracts/negative//interpreter_tests/test_failure1.mligo", line 2, characters 2-25:
      1 | let test : unit =
      2 |   failwith "I am failing"

    "I am failing" |}]

let%expect_test _ =
  run_ligo_bad ["run";"test" ; bad_test "test_failure2.mligo" ] ;
  [%expect {|
    File "../../test/contracts/negative//interpreter_tests/test_failure2.mligo", line 2, characters 4-16:
      1 | let test =
      2 |     assert false

    An uncaught error occured:
    Failwith: "failed assertion" |}]

let%expect_test _ =
  run_ligo_bad ["run"; "test" ; bad_test "bad_balances_reset.mligo" ] ;
  [%expect {|
    File "../../test/contracts/negative//interpreter_tests/bad_balances_reset.mligo", line 1, characters 11-48:
      1 | let test = Test.reset_state 2n [4000tez;4000tez]

     baker account initial balance must at least reach 6000 tez |}]

let%expect_test _ =
  run_ligo_bad ["run";"test" ; bad_test "test_failure3.mligo" ] ;
  [%expect {|
    File "../../test/contracts/negative//interpreter_tests/test_failure3.mligo", line 3, characters 2-16:
      2 |   let f = (fun (_ : (unit * unit)) -> ()) in
      3 |   Test.originate f () 0tez

    Invalid type(s).
    Expected: "( list (operation) * s )", but got: "unit". |}]

let%expect_test _ =
  run_ligo_bad ["run";"test" ; bad_test "test_trace.mligo" ] ;
  [%expect {|
    File "../../test/contracts/negative//interpreter_tests/test_trace.mligo", line 3, characters 4-31:
      2 |   if x < 0 then
      3 |     (failwith "negative" : int)
      4 |   else

    You are using Michelson failwith primitive (loaded from standard library).
    Consider using `Test.failwith` for throwing a testing framework failure.

    File "../../test/contracts/negative//interpreter_tests/test_trace.mligo", line 3, characters 4-31:
      2 |   if x < 0 then
      3 |     (failwith "negative" : int)
      4 |   else

    "negative"
    Trace:
    File "../../test/contracts/negative//interpreter_tests/test_trace.mligo", line 5, characters 4-13 ,
    File "../../test/contracts/negative//interpreter_tests/test_trace.mligo", line 5, characters 4-13 ,
    File "../../test/contracts/negative//interpreter_tests/test_trace.mligo", line 5, characters 4-13 ,
    File "../../test/contracts/negative//interpreter_tests/test_trace.mligo", line 5, characters 4-13 ,
    File "../../test/contracts/negative//interpreter_tests/test_trace.mligo", line 5, characters 4-13 ,
    File "../../test/contracts/negative//interpreter_tests/test_trace.mligo", line 9, characters 14-49 ,
    File "../../test/contracts/negative//interpreter_tests/test_trace.mligo", line 9, characters 14-49 |}]

let%expect_test _ =
  run_ligo_bad ["run";"test" ; bad_test "test_trace2.mligo" ] ;
  [%expect {|
    File "../../test/contracts/negative//interpreter_tests/test_trace2.mligo", line 2, characters 6-7:
      1 | let main (_, _ : unit * unit) : operation list * unit =
      2 |   let v = (failwith "foo" : unit) in
      3 |   ([] : operation list), ()
    :
    Warning: unused variable "v".
    Hint: replace it by "_v" to prevent this warning.

    File "../../test/contracts/negative//interpreter_tests/test_trace2.mligo", line 6, characters 10-88:
      5 | let make_call (contr : unit contract) =
      6 |   let _ = Test.get_storage_of_address ("tz1fakefakefakefakefakefakefakcphLA5" : address) in
      7 |   Test.transfer_to_contract_exn contr () 10tez

    An uncaught error occured:
    Did not find service: GET ocaml:context/contracts/tz1fakefakefakefakefakefakefakcphLA5/storage
    Trace:
    File "../../test/contracts/negative//interpreter_tests/test_trace2.mligo", line 6, characters 10-88 ,
    File "../../test/contracts/negative//interpreter_tests/test_trace2.mligo", line 12, characters 2-33 |}]

let%expect_test _ =
  run_ligo_bad [ "run" ; "test" ; bad_test "test_mutation_loop.mligo" ; "--steps" ; "1000" ] ;
  [%expect {|
    Mutation at: File "../../test/contracts/negative//interpreter_tests/test_mutation_loop.mligo", line 3, characters 29-30:
      2 |     if rounds > 0 then
      3 |         my_rec_fun (rounds - 1)
      4 |     else

    Replacing by: 2.
    File "../../test/contracts/negative//interpreter_tests/test_mutation_loop.mligo", line 17, character 28 to line 18, character 83:
     16 |     | None -> ()
     17 |     | Some (_, mutation) -> let () = Test.log(mutation) in
     18 |                                     failwith "Some mutation also passes the tests!"

    You are using Michelson failwith primitive (loaded from standard library).
    Consider using `Test.failwith` for throwing a testing framework failure.

    File "../../test/contracts/negative//interpreter_tests/test_mutation_loop.mligo", line 17, character 28 to line 18, character 83:
     16 |     | None -> ()
     17 |     | Some (_, mutation) -> let () = Test.log(mutation) in
     18 |                                     failwith "Some mutation also passes the tests!"

    "Some mutation also passes the tests!" |}]

let%expect_test _ =
  run_ligo_bad [ "run" ; "test" ; bad_test "test_source1.mligo" ] ;
  [%expect {|
    File "../../test/contracts/negative//interpreter_tests/test_source1.mligo", line 10, characters 18-45:
      9 |   let () = Test.set_source addr in
     10 |   let (_, _, _) = Test.originate main () 0tez in
     11 |   ()

    The source address is not an implicit account
    KT1CJbrhkpX9eeh88JvkC58rSXZvRxGq3RiV |}]

let%expect_test _ =
  run_ligo_bad [ "run" ; "test" ; bad_test "test_source2.mligo" ] ;
  [%expect {|
    File "../../test/contracts/negative//interpreter_tests/test_source2.mligo", line 10, characters 10-52:
      9 |   let () = Test.set_source addr in
     10 |   let _ = Test.transfer_exn addr (Test.eval ()) 0tez in
     11 |   ()

    The source address is not an implicit account
    KT1CJbrhkpX9eeh88JvkC58rSXZvRxGq3RiV |}]

let%expect_test _ =
  run_ligo_bad [ "run" ; "test" ; bad_test "test_run_types.jsligo" ] ;
  [%expect {|
    File "../../test/contracts/negative//interpreter_tests/test_run_types.jsligo", line 2, characters 12-20:
      1 | const foo = (x: {field: int}): {field: int} => {return x};
      2 | const bar = Test.run(foo, {property: "toto"});
      3 |

    These types are not matching:
     - record[property -> string]
     - record[field -> int] |}]

let%expect_test _ =
  run_ligo_bad [ "run" ; "test" ; bad_test "test_run_types2.jsligo" ] ;
  [%expect {|
    File "../../test/contracts/negative//interpreter_tests/test_run_types2.jsligo", line 2, characters 12-20:
      1 | const foo = (x:  {b:int}):  {b:int} => {return x};
      2 | const bar = Test.run(foo, "toto");

    These types are not matching:
     - string
     - record[b -> int] |}]

let%expect_test _ =
  run_ligo_bad [ "run" ; "test" ; bad_test "test_run_types3.jsligo" ] ;
  [%expect {|
    File "../../test/contracts/negative//interpreter_tests/test_run_types3.jsligo", line 2, characters 12-20:
      1 | const foo = (x: int): int => {return x};
      2 | const bar = Test.run(foo, {field: "toto"});

    These types are not matching:
     - record[field -> string]
     - int |}]

let%expect_test _ =
  run_ligo_bad [ "run" ; "test" ; bad_test "test_decompile.mligo" ] ;
  [%expect {|
    This Michelson value has assigned type 'nat', which does not coincide with expected type 'string'. |}]

let%expect_test _ =
  run_ligo_bad [ "run"; "test" ; bad_test "test_register_delegate.mligo" ] ;
  [%expect {|
    File "../../test/contracts/negative//interpreter_tests/test_register_delegate.mligo", line 19, characters 19-46:
     18 |   let () = Test.set_baker a in
     19 |   let (ta, _, _) = Test.originate main 41 5tez in
     20 |

    Baker cannot bake. Enough rolls? Enough cycles passed?
    "STARTING BALANCE AND VOTING POWER"
    95000000000mutez
    100000000000n |}]


let%expect_test _ =
  run_ligo_bad [ "run"; "test" ; bad_test "test_random.mligo" ] ;
  [%expect {|
    File "../../test/contracts/negative//interpreter_tests/test_random.mligo", line 17, characters 19-31:
     16 |       | None -> ()
     17 |       | Some _x -> assert false
     18 | end

    An uncaught error occured:
    Failwith: "failed assertion" |}]


let%expect_test _ =
  run_ligo_bad [ "run"; "test" ; bad_test "test_create.mligo" ] ;
  [%expect {|
    File "../../test/contracts/negative//interpreter_tests/test_create.mligo", line 11, characters 12-44:
     10 |   let addr : address = Option.unopt (List.head_opt (Test.get_storage fact_ta)) in
     11 |   Test.log (Test.get_storage_of_address addr)

    Not supported (yet) when the provided account has been fetched from Test.get_last_originations |}]

let pwd = Sys.getcwd ()
let () = Sys.chdir "../../test/contracts/negative/interpreter_tests/"

(* using typed_address in Bytes.pack *)
let%expect_test _ =
run_ligo_bad [ "run" ; "test" ; "typed_addr_in_bytes_pack.mligo" ] ;
[%expect{|
  File "typed_addr_in_bytes_pack.mligo", line 13, characters 8-9:
   12 | let test =
   13 |     let r = originate_record () in
   14 |     let packed = Bytes.pack (fun() ->

  Expected address but got typed_address (unit ,
  unit) |}]

let () = Sys.chdir pwd

let%expect_test _ =
  run_ligo_bad [ "run"; "test" ; bad_test "test_michelson_non_func.mligo" ] ;
  [%expect {xxx|
    File "../../test/contracts/negative//interpreter_tests/test_michelson_non_func.mligo", line 2, characters 16-55:
      1 | let test =
      2 |   let x : int = [%Michelson ({|{ PUSH int 1 }|} : int)] in
      3 |   begin

    Embedded raw code can only have a functional type |xxx}]

let pwd = Sys.getcwd ()
let () = Sys.chdir "../../test/projects/"

let%expect_test _ =
  run_ligo_good [ "run"; "test" ; "originate_contract/test.mligo" ; "--project-root" ; "originate_contract" ; "--no-warn" ] ;
  [%expect{|
    Everything at the top-level was executed.
    - test exited with value KT1Riu7zn7S1PCTu197y2i29TGheSLzfeaZ6(None). |}]

let () = Sys.chdir pwd<|MERGE_RESOLUTION|>--- conflicted
+++ resolved
@@ -623,15 +623,16 @@
     - test exited with value (). |}]
 
 let%expect_test _ =
-<<<<<<< HEAD
   run_ligo_good [ "run"; "test" ; test "test_create.mligo" ] ;
   [%expect {|
     42
     42
-=======
+    Everything at the top-level was executed.
+    - test exited with value (). |}]
+
+let%expect_test _ =
   run_ligo_good [ "run"; "test" ; test "test_transfer_entrypoint.ligo" ] ;
   [%expect {|
->>>>>>> 36ec6348
     Everything at the top-level was executed.
     - test exited with value (). |}]
 
