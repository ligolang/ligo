open Cli_expect

let test basename = "./" ^ basename
let pwd = Sys.getcwd ()
let () = Sys.chdir "../../test/contracts/interpreter_tests/"

let%expect_test _ =
  run_ligo_good [ "run"; "test" ; test "interpret_test.mligo" ] ;
  [%expect {|
    Everything at the top-level was executed.
    - test_lambda_call exited with value ().
    - test_higher_order1 exited with value ().
    - test_higher_order2 exited with value ().
    - test_higher_order3 exited with value ().
    - test_higher_order4 exited with value ().
    - test_concats exited with value ().
    - test_record_concat exited with value ().
    - test_record_patch exited with value ().
    - test_record_lambda exited with value ().
    - test_variant_match exited with value ().
    - test_bool_match exited with value ().
    - test_list_match exited with value ().
    - test_tuple_proj exited with value ().
    - test_list_const exited with value ().
    - test_options_match_some exited with value ().
    - test_options_match_none exited with value ().
    - test_is_nat_yes exited with value ().
    - test_is_nat_no exited with value ().
    - test_abs_int exited with value ().
    - test_nat_int exited with value ().
    - test_map_list exited with value ().
    - test_fold_list exited with value ().
    - test_comparison_int exited with value ().
    - test_comparison_string exited with value ().
    - test_divs_int exited with value ().
    - test_divs_nat exited with value ().
    - test_var_neg exited with value ().
    - test_sizes exited with value ().
    - test_modi exited with value ().
    - test_assertion_pass exited with value ().
    - test_map_finds exited with value ().
    - test_map_fold exited with value ().
    - test_map_map exited with value ().
    - test_map_mem exited with value ().
    - test_map_remove exited with value ().
    - test_map_update exited with value ().
    - test_set_add exited with value ().
    - test_set_mem exited with value ().
    - test_set_remove exited with value ().
    - test_recursion_let_rec_in exited with value ().
    - test_top_level_recursion exited with value ().
    - test_bitwise_ops exited with value ().
    - test_bitwise_module exited with value ().
    - test_list_concat exited with value ().
    - test_list_head_opt exited with value ().
    - test_list_tail_opt exited with value ().
    - test_list_reverse exited with value ().
    - test_set_fold_desc exited with value ().
    - test_set_update exited with value ().
    - test_map_get_and_update exited with value ().
    - test_add_mutez exited with value ().
    - test_sub_mutez exited with value ().
    - test_div_mutez exited with value ().
    - test_list_fold_left_sum exited with value ().
    - test_bytes_sub exited with value ().
    - test_with_error exited with value ().
    - test_some exited with value ().
    - test_some_with_error exited with value ().
    - test_none exited with value ().
    - test_none_with_error exited with value ().
    - test_unopt exited with value ().
    - test_unopt_with_error exited with value ().
    - test_sha256 exited with value ().
    - test_sha512 exited with value ().
    - test_blake2b exited with value ().
    - test_keccak exited with value ().
    - test_sha3 exited with value ().
    - test_key_hash exited with value ().
    - test_check exited with value ().
    - test_int_bls exited with value (). |}]

let%expect_test _ =
  (* This tests a possible regression on the way modules are evaluated. It is possible that the number of element in the environment explodes. *)
  run_ligo_good ["run"; "test" ; test "imported_modules/test.mligo" ; "--format" ; "dev" ] ;
  [%expect{|
    Everything at the top-level was executed.
    - test1 exited with value (). |}]

let%expect_test _ =
  run_ligo_good ["run"; "test" ; test "views_test.mligo" ] ;
  [%expect {|
    Everything at the top-level was executed.
    - test exited with value (). |}]

let%expect_test _ =
  run_ligo_good ["run"; "test" ; test "test_timelock.mligo" ] ;
  [%expect {|
    Everything at the top-level was executed.
    - test exited with value (). |}]

let%expect_test _ =
  run_ligo_good ["run"; "test" ; test "interpret_test_log.mligo" ] ;
  [%expect {|
    {a = 1 ; b = 2n ; c = "aaa"}
    One (())
    Everything at the top-level was executed. |}]

let%expect_test _ =
  run_ligo_good ["run";"test" ; test "test_fail.mligo" ] ;
  [%expect{|
    Everything at the top-level was executed.
    - test exited with value "my contract always fail". |}]

let%expect_test _ =
  run_ligo_good ["run";"test" ; test "test_fail_from_file.mligo" ] ;
  [%expect{|
    Everything at the top-level was executed.
    - test exited with value "my contract always fail". |}]


let%expect_test _ =
  run_ligo_good ["run";"test" ; test "compile_expr.mligo" ] ;
  [%expect {|
  Everything at the top-level was executed.
  - test1 exited with value ().
  - test2 exited with value ().
  - test3 exited with value ().
  - test4 exited with value (). |}]

let%expect_test _ =
  run_ligo_good ["run";"test" ; test "compile_expr_from_file.mligo" ] ;
  [%expect {|
  Everything at the top-level was executed.
  - test1 exited with value ().
  - test2 exited with value ().
  - test3 exited with value ().
  - test4 exited with value (). |}]

let%expect_test _ =
  run_ligo_good ["run";"test" ; test "test_example.mligo" ] ;
  [%expect{|
    Everything at the top-level was executed.
    - test exited with value 111.
    - test2 exited with value (). |}]

let%expect_test _ =
  run_ligo_good ["run";"test" ; test "test_example.mligo" ] ;
  [%expect{|
    Everything at the top-level was executed.
    - test exited with value 111.
    - test2 exited with value (). |}]

let%expect_test _ =
  run_ligo_good ["run";"test" ; test "catch_balance_too_low.mligo" ] ;
  [%expect{|
    Everything at the top-level was executed.
    - test exited with value (). |}]

let%expect_test _ =
  run_ligo_good ["run";"test" ; test "test_subst_with_storage.mligo" ] ;
  [%expect {|
  Everything at the top-level was executed.
  - test exited with value 0. |}]

let%expect_test _ =
  run_ligo_good ["run";"test" ; test "test_subst_with_storage_from_file.mligo" ] ;
  [%expect {|
  Everything at the top-level was executed.
  - test exited with value (). |}]

let%expect_test _ =
  run_ligo_good ["run";"test" ; test "nesting_modules.mligo" ] ;
  [%expect{|
    File "./nesting_modules.mligo", line 15, characters 6-7:
     14 | let foo () =
     15 |   let x = 1 in
     16 |   module Foo = struct
    :
    Warning: unused variable "x".
    Hint: replace it by "_x" to prevent this warning.

    111
    Everything at the top-level was executed.
    - test exited with value (). |}]

(* DEPRECATED
let%expect_test _ =
run_ligo_good ["run";"test" ; test "bootstrapped_contracts.mligo" ] ;
  [%expect {|
  "Initial states:"
  (Pair "KT1CSKPf2jeLpMmrgKquN2bCjBTkAcAdRVDy" 12)
  (Pair "KT1QuofAgnsWffHzLA7D78rxytJruGHDe7XG" 9)
  "Final states:"
  (Pair "KT1CSKPf2jeLpMmrgKquN2bCjBTkAcAdRVDy" 3)
  (Pair "KT1QuofAgnsWffHzLA7D78rxytJruGHDe7XG" 0)
  Everything at the top-level was executed.
  - test_transfer exited with value ().
  |}]
*)

let%expect_test _ =
  run_ligo_good ["run";"test" ; test "override_function.mligo" ] ;
  [%expect {|
    4
    Everything at the top-level was executed.
    - test exited with value (). |}]

let%expect_test _ =
  run_ligo_good ["run";"test" ; test "test_fresh.mligo" ] ;
  [%expect{| Everything at the top-level was executed. |}]

let%expect_test _ =
  run_ligo_good [ "run" ; "test" ; test "test_rec_contract.mligo" ] ;
  [%expect {|
    Everything at the top-level was executed.
    - test exited with value (). |}]

let%expect_test _ =
  run_ligo_good [ "run" ; "test" ; test "test_importer.mligo" ] ;
  [%expect {|
    Everything at the top-level was executed.
    - test exited with value (). |}]

let%expect_test _ =
  run_ligo_good [ "run" ; "test" ; test "test_bigmap.mligo" ] ;
  [%expect {|
    [32 -> 42n]
    None (())
    [32 -> 42n]
    [3 -> 42n ; 21 -> 42n ; 32 -> 42n]
    None (())
    Some (42n)
    Everything at the top-level was executed.
    - test exited with value (). |}]

let%expect_test _ =
  run_ligo_good [ "run" ; "test" ; test "test_bigmap_compare.mligo" ] ;
  [%expect {|
    Everything at the top-level was executed.
    - test exited with value (). |}]

let%expect_test _ =
  run_ligo_good [ "run" ; "test" ; test "test_bigmap_set.mligo" ] ;
  [%expect {|
    9n
    0n
    Everything at the top-level was executed.
    - test exited with value (). |}]

let%expect_test _ =
  run_ligo_good [ "run" ; "test" ; test "test_module.mligo" ] ;
  [%expect {|
    Everything at the top-level was executed.
    - test exited with value 1. |}]

let%expect_test _ =
  run_ligo_good [ "run" ; "test" ; test "interpreter_nested_comparison_test.mligo" ] ;
  [%expect {|
    Everything at the top-level was executed.
    - test exited with value ().
    - test_equal exited with value ().
    - test_not_equal exited with value (). |}]

let%expect_test _ =
  run_ligo_good [ "run" ; "test" ; test "test_no_mutation.mligo" ] ;
  [%expect {|
    Everything at the top-level was executed.
    - test exited with value ().
    - test_mutation exited with value ().
    - test_mutation_all exited with value (). |}]

let%expect_test _ =
  run_ligo_good [ "run" ; "test" ; test "iteration.jsligo" ] ;
  [%expect{|
    Everything at the top-level was executed.
    - test_set exited with value 3.
    - test_list exited with value 3. |}]

let%expect_test _ =
  run_ligo_good [ "run" ; "test" ; test "func_michelson.mligo" ] ;
  [%expect {|
    42
    Everything at the top-level was executed.
    - test exited with value (). |}]

let%expect_test _ =
  run_ligo_good [ "run" ; "test" ; test "func_michelson_loop.mligo" ] ;
  [%expect {|
    Everything at the top-level was executed.
    - test exited with value (). |}]

let%expect_test _ =
  run_ligo_good [ "run" ; "test" ; test "test_many_imports.mligo" ] ;
  [%expect {|
    Everything at the top-level was executed.
    - test exited with value (). |}]

let%expect_test _ =
  run_ligo_good [ "run" ; "test" ; test "switch_case_part_1.jsligo" ; "--no-warn" ] ;
  [%expect{|
    Everything at the top-level was executed.
    - test1 exited with value ().
    - test2 exited with value ().
    - test3 exited with value ().
    - test4 exited with value ().
    - test5 exited with value ().
    - test6 exited with value ().
    - test7 exited with value ().
    - test8 exited with value ().
    - test9 exited with value ().
    - test10 exited with value ().
    - test11 exited with value ().
    - test12 exited with value ().
    - test13 exited with value ().
    - test14 exited with value ().
    - test15 exited with value ().
    - test16 exited with value ().
    - test17 exited with value ().
    - test18 exited with value (). |}]

let%expect_test _ =
  run_ligo_good [ "run" ; "test" ; test "switch_case_part_2.jsligo" ; "--no-warn" ] ;
    [%expect{|
      Everything at the top-level was executed.
      - test1 exited with value ().
      - test2 exited with value ().
      - test3 exited with value ().
      - test4 exited with value ().
      - test5 exited with value ().
      - test6 exited with value ().
      - test7 exited with value ().
      - test8 exited with value ().
      - test9 exited with value ().
      - test10 exited with value ().
      - test11 exited with value ().
      - test12 exited with value ().
      - test13 exited with value ().
      - test14 exited with value ().
      - test15 exited with value ().
      - test16 exited with value ().
      - test17 exited with value ().
      - test18 exited with value ().
      - test19 exited with value ().
      - test20 exited with value ().
      - test21 exited with value ().
      - test22 exited with value ().
      - test23 exited with value ().
      - test24 exited with value ().
      - test25 exited with value ().
      - test26 exited with value ().
      - test27 exited with value ().
      - test28 exited with value ().
      - test29 exited with value ().
      - test30 exited with value ().
      - test31 exited with value ().
      - test32 exited with value ().
      - test33 exited with value ().
      - test34 exited with value ().
      - test35 exited with value ().
      - test36 exited with value ().
      - test37 exited with value ().
      - test38 exited with value ().
      - test39 exited with value ().
      - test40 exited with value ().
      - test41 exited with value ().
      - test42 exited with value ().
      - test43 exited with value ().
      - test44 exited with value ().
      - test45 exited with value ().
      - test46 exited with value ().
      - test47 exited with value ().
      - test48 exited with value ().
      - test49 exited with value ().
      - test50 exited with value ().
      - test51 exited with value ().
      - test52 exited with value ().
      - test53 exited with value ().
      - test54 exited with value (). |}]

let%expect_test _ =
  run_ligo_good [ "run" ; "test" ; test "switch_case_part_3.jsligo" ; "--no-warn" ] ;
    [%expect{|
      Everything at the top-level was executed.
      - test1 exited with value ().
      - test2 exited with value ().
      - test3 exited with value ().
      - test4 exited with value ().
      - test5 exited with value ().
      - test6 exited with value ().
      - test7 exited with value ().
      - test8 exited with value ().
      - test9 exited with value ().
      - test10 exited with value ().
      - test11 exited with value ().
      - test12 exited with value ().
      - test13 exited with value ().
      - test14 exited with value ().
      - test15 exited with value ().
      - test16 exited with value ().
      - test17 exited with value ().
      - test18 exited with value ().
      - test19 exited with value (). |}]

let%expect_test _ =
  run_ligo_good [ "run" ; "test" ; test "switch_case_if_else.jsligo" ; "--no-warn" ] ;
    [%expect{|
      Everything at the top-level was executed.
      - test_if_switch_break exited with value ().
      - test_if_switch_return exited with value ().
      - test_switch_if_break exited with value ().
      - test_switch_if_return exited with value ().
      - test_switch_switch_break exited with value (). |}]

let%expect_test _ =
  run_ligo_good [ "run" ; "test" ; test "test_negative_big_map_id.mligo" ] ;
    [%expect{|
      Everything at the top-level was executed.
      - test_main exited with value (). |}]

let%expect_test _ =
  run_ligo_good [ "run"; "test" ; test "test_FA12.mligo" ] ;
  [%expect {|
    Everything at the top-level was executed.
    - test_transfer exited with value ().
    - test_transfer_not_e_allowance exited with value ().
    - test_transfer_not_e_balance exited with value ().
    - test_approve exited with value ().
    - test_approve_unsafe exited with value ().
    - test_get_allowance exited with value ().
    - test_get_balance exited with value ().
    - test_get_total_supply exited with value (). |}]

let%expect_test _ =
  run_ligo_good [ "run"; "test" ; test "pack_unpack.mligo" ] ;
  [%expect {|
    Everything at the top-level was executed.
    - test_string exited with value ().
    - test_int exited with value ().
    - test_string_int exited with value ().
    - test_string_string exited with value (). |}]

let%expect_test _ =
  run_ligo_good [ "run"; "test" ; test "test_pack_unpack.mligo" ] ;
  [%expect {|
    Everything at the top-level was executed.
    - test exited with value (). |}]

let%expect_test _ =
  run_ligo_good [ "run"; "test" ; test "pairing_check.mligo" ] ;
  [%expect {|
    Everything at the top-level was executed.
    - test exited with value (). |}]

let%expect_test _ =
  run_ligo_good [ "run"; "test" ; test "gas_consum.mligo" ] ;
  [%expect {|
    Everything at the top-level was executed.
    - test exited with value (1802n , 1985n , 1985n). |}]

let%expect_test _ =
  run_ligo_good [ "run"; "test" ; test "test_implicit_account.jsligo" ] ;
  [%expect {|
    0mutez
    123mutez
    Everything at the top-level was executed.
    - test_addresses exited with value [tz1KqTpEZ7Yob7QbPE4Hy4Wo8fHG8LhKxZSx]. |}]

let%expect_test _ =
  run_ligo_good [ "run"; "test" ; test "test_accounts.mligo" ] ;
  [%expect {|
    Everything at the top-level was executed.
    - test_new exited with value 110000000mutez.
    - test_add exited with value 110000000mutez. |}]

let%expect_test _ =
  run_ligo_good [ "run"; "test" ; test "test_baker_account.mligo" ] ;
  [%expect {|
    "STARTING BALANCE AND VOTING POWER"
    3800000000000mutez
    4000000000000n
    "BALANCE AND VOTING POWER AFTER ORIGINATE"
    3800011000000mutez
    4000000000000n
    "BALANCE AND VOTING POWER AFTER TRANSFER"
    3800022000000mutez
    4000000000000n
    Everything at the top-level was executed.
    - test exited with value (). |}]

let%expect_test _ =
  run_ligo_good [ "run"; "test" ; test "test_register_delegate.mligo" ] ;
  [%expect {|
    "STARTING BALANCE AND VOTING POWER"
    950000000000mutez
    0n
    "BALANCE AND VOTING POWER AFTER ORIGINATE"
    950011000000mutez
    0n
    "BALANCE AND VOTING POWER AFTER TRANSFER"
    950022000000mutez
    0n
    Everything at the top-level was executed.
    - test exited with value (). |}]

let%expect_test _ =
  run_ligo_good [ "run"; "test" ; test "test_global_constant.mligo" ] ;
  [%expect{|
    Everything at the top-level was executed.
    - test exited with value (). |}]

let%expect_test _ =
  run_ligo_good [ "run"; "test" ; test "test_global_constant_2.mligo" ] ;
  [%expect{|
    Everything at the top-level was executed.
    - test exited with value (). |}]

let%expect_test _ =
  run_ligo_good [ "run"; "test" ; test "recursion_uncurry.mligo" ] ;
  [%expect {|
    Everything at the top-level was executed.
    - test exited with value 116. |}]

let%expect_test _ =
  run_ligo_good [ "run"; "test" ; test "test_timestamp.mligo" ] ;
  [%expect {|
    Everything at the top-level was executed.
    - test_sub exited with value (). |}]

let%expect_test _ =
  run_ligo_good [ "run"; "test" ; test "test_context.mligo" ] ;
  [%expect {|
    "test_contract:"
    0
    10
    5
    0
    0
    "test_move:"
    3800000000000mutez
    3800100000000mutez
    3800000000000mutez
    Everything at the top-level was executed.
    - test_contract exited with value ().
    - test_move exited with value (). |}]

let%expect_test _ =
  run_ligo_good [ "run"; "test" ; test "test_error_balance.jsligo"; "--no-warn" ] ;
  [%expect {|
    100000000000000mutez
    3799997904750mutez
    Everything at the top-level was executed.
    - test exited with value {contract_balance = 3799997904750mutez ; contract_too_low = tz1TDZG4vFoA2xutZMYauUnS4HVucnAGQSpZ ; spend_request = 100000000000000mutez}. |}]

let%expect_test _ =
  run_ligo_good [ "run"; "test" ; test "test_inline.mligo" ] ;
  [%expect {|
    Everything at the top-level was executed.
    - test_x exited with value (KT1AE9iae7b3xDWrzghqkPNmtVNNDvyncz8K , { parameter unit ;
      storage
        (pair (pair (big_map %metadata string bytes) (set %participants address))
              (map %secrets address chest)) ;
      code { CDR ;
             PUSH bool True ;
             SWAP ;
             DUP ;
             DUG 2 ;
             CAR ;
             CDR ;
             ITER { SWAP ;
                    DUP 3 ;
                    CDR ;
                    DIG 2 ;
                    GET ;
                    IF_NONE { PUSH bool False ; AND } { DROP ; PUSH bool True ; AND } } ;
             DROP ;
             PUSH bool True ;
             SWAP ;
             DUP ;
             DUG 2 ;
             CAR ;
             CDR ;
             ITER { SWAP ;
                    EMPTY_MAP address bool ;
                    DIG 2 ;
                    GET ;
                    IF_NONE { PUSH bool False ; AND } { DROP ; PUSH bool True ; AND } } ;
             DROP ;
             NIL operation ;
             PAIR } } , 230). |}]

let%expect_test _ =
  run_ligo_good [ "run"; "test" ; test "test_read_contract.mligo" ] ;
  [%expect {|
    KT1CJbrhkpX9eeh88JvkC58rSXZvRxGq3RiV
    Everything at the top-level was executed.
    - test_foo exited with value (). |}]

let%expect_test _ =
  run_ligo_good [ "run"; "test" ; test "cli_arg.mligo" ; "--arg" ; "[ 1 ; 2 ; 3]" ] ;
  [%expect {|
    Everything at the top-level was executed.
    - test_cli_arg exited with value [1 ; 2 ; 3]. |}]

let%expect_test _ =
<<<<<<< HEAD
  run_ligo_good [ "run"; "test" ; test "test_get_account.mligo" ] ;
  [%expect {|
    (tz1MBWU1WkszFfkEER2pgn4ATKXE9ng7x1sR , edpkusHqa6fxkGPPL9YpgbcakvSTvcTBcwnLAmCdcevmws4Mh2MdHB , "edsk41aRaPPBpidY7w5xu54edk76uJJtJ6myTwYDEWhAwNHce9gKNo")
    3800000000000mutez
=======
  run_ligo_good [ "run"; "test" ; test "test_sign.mligo" ] ;
  [%expect {|
>>>>>>> 7bbac99d
    Everything at the top-level was executed.
    - test exited with value (). |}]

(* do not remove that :) *)
let () = Sys.chdir pwd

let bad_test n = bad_test ("/interpreter_tests/"^n)

let%expect_test _ =
  run_ligo_bad ["run";"test" ; bad_test "test_failure1.mligo" ] ;
  [%expect {|
    File "../../test/contracts/negative//interpreter_tests/test_failure1.mligo", line 2, characters 2-25:
      1 | let test : unit =
      2 |   failwith "I am failing"

    You are using Michelson failwith primitive (loaded from standard library).
    Consider using `Test.failwith` for throwing a testing framework failure.

    File "../../test/contracts/negative//interpreter_tests/test_failure1.mligo", line 2, characters 2-25:
      1 | let test : unit =
      2 |   failwith "I am failing"

    "I am failing" |}]

let%expect_test _ =
  run_ligo_bad ["run";"test" ; bad_test "test_failure2.mligo" ] ;
  [%expect {|
    File "../../test/contracts/negative//interpreter_tests/test_failure2.mligo", line 2, characters 4-16:
      1 | let test =
      2 |     assert false

    An uncaught error occured:
    Failwith: "failed assertion" |}]

let%expect_test _ =
  run_ligo_bad ["run"; "test" ; bad_test "bad_balances_reset.mligo" ] ;
  [%expect {|
    File "../../test/contracts/negative//interpreter_tests/bad_balances_reset.mligo", line 1, characters 11-48:
      1 | let test = Test.reset_state 2n [4000tez;4000tez]

     baker account initial balance must at least reach 6000 tez |}]

let%expect_test _ =
  run_ligo_bad ["run";"test" ; bad_test "test_failure3.mligo" ] ;
  [%expect {|
    File "../../test/contracts/negative//interpreter_tests/test_failure3.mligo", line 3, characters 2-16:
      2 |   let f = (fun (_ : (unit * unit)) -> ()) in
      3 |   Test.originate f () 0tez

    Invalid type(s).
    Expected: "( list (operation) * s )", but got: "unit". |}]

let%expect_test _ =
  run_ligo_bad ["run";"test" ; bad_test "test_trace.mligo" ] ;
  [%expect {|
    File "../../test/contracts/negative//interpreter_tests/test_trace.mligo", line 3, characters 4-31:
      2 |   if x < 0 then
      3 |     (failwith "negative" : int)
      4 |   else

    You are using Michelson failwith primitive (loaded from standard library).
    Consider using `Test.failwith` for throwing a testing framework failure.

    File "../../test/contracts/negative//interpreter_tests/test_trace.mligo", line 3, characters 4-31:
      2 |   if x < 0 then
      3 |     (failwith "negative" : int)
      4 |   else

    "negative"
    Trace:
    File "../../test/contracts/negative//interpreter_tests/test_trace.mligo", line 5, characters 4-13 ,
    File "../../test/contracts/negative//interpreter_tests/test_trace.mligo", line 5, characters 4-13 ,
    File "../../test/contracts/negative//interpreter_tests/test_trace.mligo", line 5, characters 4-13 ,
    File "../../test/contracts/negative//interpreter_tests/test_trace.mligo", line 5, characters 4-13 ,
    File "../../test/contracts/negative//interpreter_tests/test_trace.mligo", line 5, characters 4-13 ,
    File "../../test/contracts/negative//interpreter_tests/test_trace.mligo", line 9, characters 14-49 ,
    File "../../test/contracts/negative//interpreter_tests/test_trace.mligo", line 9, characters 14-49 |}]

let%expect_test _ =
  run_ligo_bad ["run";"test" ; bad_test "test_trace2.mligo" ] ;
  [%expect {|
    File "../../test/contracts/negative//interpreter_tests/test_trace2.mligo", line 2, characters 6-7:
      1 | let main (_, _ : unit * unit) : operation list * unit =
      2 |   let v = (failwith "foo" : unit) in
      3 |   ([] : operation list), ()
    :
    Warning: unused variable "v".
    Hint: replace it by "_v" to prevent this warning.

    File "../../test/contracts/negative//interpreter_tests/test_trace2.mligo", line 6, characters 10-88:
      5 | let make_call (contr : unit contract) =
      6 |   let _ = Test.get_storage_of_address ("tz1fakefakefakefakefakefakefakcphLA5" : address) in
      7 |   Test.transfer_to_contract_exn contr () 10tez

    An uncaught error occured:
    Did not find service: GET ocaml:context/contracts/tz1fakefakefakefakefakefakefakcphLA5/storage
    Trace:
    File "../../test/contracts/negative//interpreter_tests/test_trace2.mligo", line 6, characters 10-88 ,
    File "../../test/contracts/negative//interpreter_tests/test_trace2.mligo", line 12, characters 2-33 |}]

let%expect_test _ =
  run_ligo_bad [ "run" ; "test" ; bad_test "test_mutation_loop.mligo" ; "--steps" ; "1000" ] ;
  [%expect {|
    Mutation at: File "../../test/contracts/negative//interpreter_tests/test_mutation_loop.mligo", line 3, characters 29-30:
      2 |     if rounds > 0 then
      3 |         my_rec_fun (rounds - 1)
      4 |     else

    Replacing by: 2.
    File "../../test/contracts/negative//interpreter_tests/test_mutation_loop.mligo", line 17, character 28 to line 18, character 83:
     16 |     | None -> ()
     17 |     | Some (_, mutation) -> let () = Test.log(mutation) in
     18 |                                     failwith "Some mutation also passes the tests!"

    You are using Michelson failwith primitive (loaded from standard library).
    Consider using `Test.failwith` for throwing a testing framework failure.

    File "../../test/contracts/negative//interpreter_tests/test_mutation_loop.mligo", line 17, character 28 to line 18, character 83:
     16 |     | None -> ()
     17 |     | Some (_, mutation) -> let () = Test.log(mutation) in
     18 |                                     failwith "Some mutation also passes the tests!"

    "Some mutation also passes the tests!" |}]

let%expect_test _ =
  run_ligo_bad [ "run" ; "test" ; bad_test "test_source1.mligo" ] ;
  [%expect {|
    File "../../test/contracts/negative//interpreter_tests/test_source1.mligo", line 10, characters 18-45:
      9 |   let () = Test.set_source addr in
     10 |   let (_, _, _) = Test.originate main () 0tez in
     11 |   ()

    The source address is not an implicit account
    KT1CJbrhkpX9eeh88JvkC58rSXZvRxGq3RiV |}]

let%expect_test _ =
  run_ligo_bad [ "run" ; "test" ; bad_test "test_source2.mligo" ] ;
  [%expect {|
    File "../../test/contracts/negative//interpreter_tests/test_source2.mligo", line 10, characters 10-52:
      9 |   let () = Test.set_source addr in
     10 |   let _ = Test.transfer_exn addr (Test.eval ()) 0tez in
     11 |   ()

    The source address is not an implicit account
    KT1CJbrhkpX9eeh88JvkC58rSXZvRxGq3RiV |}]

let%expect_test _ =
  run_ligo_bad [ "run" ; "test" ; bad_test "test_run_types.jsligo" ] ;
  [%expect {|
    File "../../test/contracts/negative//interpreter_tests/test_run_types.jsligo", line 2, characters 12-20:
      1 | const foo = (x: {field: int}): {field: int} => {return x};
      2 | const bar = Test.run(foo, {property: "toto"});
      3 |

    These types are not matching:
     - record[property -> string]
     - record[field -> int] |}]

let%expect_test _ =
  run_ligo_bad [ "run" ; "test" ; bad_test "test_run_types2.jsligo" ] ;
  [%expect {|
    File "../../test/contracts/negative//interpreter_tests/test_run_types2.jsligo", line 2, characters 12-20:
      1 | const foo = (x:  {b:int}):  {b:int} => {return x};
      2 | const bar = Test.run(foo, "toto");

    These types are not matching:
     - string
     - record[b -> int] |}]

let%expect_test _ =
  run_ligo_bad [ "run" ; "test" ; bad_test "test_run_types3.jsligo" ] ;
  [%expect {|
    File "../../test/contracts/negative//interpreter_tests/test_run_types3.jsligo", line 2, characters 12-20:
      1 | const foo = (x: int): int => {return x};
      2 | const bar = Test.run(foo, {field: "toto"});

    These types are not matching:
     - record[field -> string]
     - int |}]

let%expect_test _ =
  run_ligo_bad [ "run" ; "test" ; bad_test "test_decompile.mligo" ] ;
  [%expect {|
    This Michelson value has assigned type 'nat', which does not coincide with expected type 'string'. |}]

let%expect_test _ =
  run_ligo_bad [ "run"; "test" ; bad_test "test_register_delegate.mligo" ] ;
  [%expect {|
    File "../../test/contracts/negative//interpreter_tests/test_register_delegate.mligo", line 19, characters 19-46:
     18 |   let () = Test.set_baker a in
     19 |   let (ta, _, _) = Test.originate main 41 5tez in
     20 |

    Baker cannot bake. Enough rolls? Enough cycles passed?
    "STARTING BALANCE AND VOTING POWER"
    95000000000mutez
    100000000000n |}]


let%expect_test _ =
  run_ligo_bad [ "run"; "test" ; bad_test "test_random.mligo" ] ;
  [%expect {|
    File "../../test/contracts/negative//interpreter_tests/test_random.mligo", line 17, characters 19-31:
     16 |       | None -> ()
     17 |       | Some _x -> assert false
     18 | end

    An uncaught error occured:
    Failwith: "failed assertion" |}]

let pwd = Sys.getcwd ()
let () = Sys.chdir "../../test/contracts/negative/interpreter_tests/"

(* using typed_address in Bytes.pack *)
let%expect_test _ =
run_ligo_bad [ "run" ; "test" ; "typed_addr_in_bytes_pack.mligo" ] ;
[%expect{|
  File "typed_addr_in_bytes_pack.mligo", line 13, characters 8-9:
   12 | let test =
   13 |     let r = originate_record () in
   14 |     let packed = Bytes.pack (fun() ->

  Expected address but got typed_address (unit ,
  unit) |}]

let () = Sys.chdir pwd

let%expect_test _ =
  run_ligo_bad [ "run"; "test" ; bad_test "test_michelson_non_func.mligo" ] ;
  [%expect {xxx|
    File "../../test/contracts/negative//interpreter_tests/test_michelson_non_func.mligo", line 2, characters 16-55:
      1 | let test =
      2 |   let x : int = [%Michelson ({|{ PUSH int 1 }|} : int)] in
      3 |   begin

    Embedded raw code can only have a functional type |xxx}]

let pwd = Sys.getcwd ()
let () = Sys.chdir "../../test/projects/"

let%expect_test _ =
  run_ligo_good [ "run"; "test" ; "originate_contract/test.mligo" ; "--project-root" ; "originate_contract" ; "--no-warn" ] ;
  [%expect{|
    Everything at the top-level was executed.
    - test exited with value KT1Xf7ZrYPUKgHXMnXW5M6qeHkk5ijPsXpAk(None). |}]

let () = Sys.chdir pwd<|MERGE_RESOLUTION|>--- conflicted
+++ resolved
@@ -602,15 +602,16 @@
     - test_cli_arg exited with value [1 ; 2 ; 3]. |}]
 
 let%expect_test _ =
-<<<<<<< HEAD
   run_ligo_good [ "run"; "test" ; test "test_get_account.mligo" ] ;
   [%expect {|
     (tz1MBWU1WkszFfkEER2pgn4ATKXE9ng7x1sR , edpkusHqa6fxkGPPL9YpgbcakvSTvcTBcwnLAmCdcevmws4Mh2MdHB , "edsk41aRaPPBpidY7w5xu54edk76uJJtJ6myTwYDEWhAwNHce9gKNo")
     3800000000000mutez
-=======
+    Everything at the top-level was executed.
+    - test exited with value (). |}]
+
+let%expect_test _ =
   run_ligo_good [ "run"; "test" ; test "test_sign.mligo" ] ;
   [%expect {|
->>>>>>> 7bbac99d
     Everything at the top-level was executed.
     - test exited with value (). |}]
 
