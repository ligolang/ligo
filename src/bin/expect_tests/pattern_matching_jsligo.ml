--- conflicted
+++ resolved
@@ -60,20 +60,6 @@
   - C |}]
 
 let%expect_test _ =
-<<<<<<< HEAD
-  run_ligo_good [ "print" ; "ast-typed" ; (test "pattern_match4.jsligo") ; "--test" ] ;
-  [%expect{xxx|
-    const test_foo : sum[Fail -> sum[Balance_too_low -> record[contract_balance -> tez , contract_too_low -> address , spend_request -> tez] , Other -> string , Rejected -> ( michelson_program * address )] , Success -> nat] -> string =
-      lambda (
-      xsum[Fail -> sum[Balance_too_low -> record[contract_balance -> tez , contract_too_low -> address , spend_request -> tez] , Other -> string , Rejected -> ( michelson_program * address )] , Success -> nat])string return
-       match x with
-        | Fail _#3 ->
-          "" | Success _#2 ->
-               ""[@private] |xxx}]
-
-let%expect_test _ =
-=======
->>>>>>> 6d087445
   run_ligo_bad [ "print" ; "ast-typed" ; (bad_test "pattern_match7.jsligo") ] ;
   [%expect{|
     File "../../test/contracts/negative/pattern_match7.jsligo", line 1, characters 11-20:
