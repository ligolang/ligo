open Cli_expect

let%expect_test _ =
  run_ligo_bad [ "print" ; "ast-typed" ; (bad_test "pattern_match1.jsligo") ] ;
  [%expect{|
    File "../../test/contracts/negative/pattern_match1.jsligo", line 2, character 11 to line 4, character 4:
      1 | let test_foo = (x : test_exec_result) : string => {
      2 |   match(x, {
      3 |     Fail: (_ : test_exec_error) => "",
      4 |   });
      5 | }

    Pattern matching anomaly (redundant, or non exhaustive). |}]

let%expect_test _ =
  run_ligo_bad [ "print" ; "ast-typed" ; (bad_test "pattern_match2.jsligo") ] ;
  [%expect{|
    File "../../test/contracts/negative/pattern_match2.jsligo", line 3, characters 13-15:
      2 |   match(x, {
      3 |     Success: () => "",
      4 |     Fail: (_ : test_exec_error) => ""

    Variant pattern argument is expected of type nat but is of type unit. |}]

let%expect_test _ =
  run_ligo_bad [ "print" ; "ast-typed" ; (bad_test "pattern_match5.jsligo") ] ;
  [%expect{|
    File "../../test/contracts/negative/pattern_match5.jsligo", line 3, characters 14-30:
      2 |   match(x, {
      3 |     Success: (x : nat, y : nat) => "",
      4 |     Fail: (_ : test_exec_error) => ""

    Unsupported match pattern. |}]

let%expect_test _ =
  run_ligo_bad [ "print" ; "ast-typed" ; (bad_test "pattern_match3.jsligo") ] ;
  [%expect{|
    File "../../test/contracts/negative/pattern_match3.jsligo", line 4, characters 4-11:
      3 |     Success: (_ : nat) => "",
      4 |     Failure: (_ : test_exec_error) => ""
      5 |   });

    Pattern not of the expected type sum[Fail -> sum[Balance_too_low -> record[contract_balance -> tez , contract_too_low -> address , spend_request -> tez] , Other -> string , Rejected -> ( michelson_program * address )] , Success -> nat] |}]

let%expect_test _ =
  run_ligo_good [ "print" ; "ast-typed" ; (test "pattern_match4.jsligo") ] ;
  [%expect{|
<<<<<<< HEAD
    const test_foo = lambda (x) return  match x with
                                         | Fail _#3 ->
                                           "" | Success _#2 ->
                                                ""[@private] |}]
=======
    const test_foo =
      lambda (x) return  match x with
                          | Fail _#3 ->
                            "" | Success _#2 ->
                                 ""[@private] |}]
>>>>>>> ea133acd

let%expect_test _ =
  run_ligo_good [ "run" ; "interpret" ; "t2([Nil(), Nil()])" ; "--init-file" ; (test "/deep_pattern_matching/pm_test.jsligo") ] ;
  [%expect{|
    1 |}]

let%expect_test _ =
  run_ligo_good [ "run" ; "interpret" ; "t2([Nil(), Cons([1,2])])" ; "--init-file" ; (test "/deep_pattern_matching/pm_test.jsligo") ] ;
  [%expect{|
    3 |}]

let%expect_test _ =
  run_ligo_good [ "run" ; "interpret" ; "t2([Cons([1,2]), Cons([1,2])])" ; "--init-file" ; (test "/deep_pattern_matching/pm_test.jsligo") ] ;
  [%expect{|
    6 |}]

let%expect_test _ =
  run_ligo_good [ "run" ; "interpret" ; "t2([Cons([1,2]), Nil()])" ; "--init-file" ; (test "/deep_pattern_matching/pm_test.jsligo") ] ;
  [%expect{|
    7 |}]
                                              <|MERGE_RESOLUTION|>--- conflicted
+++ resolved
@@ -45,18 +45,11 @@
 let%expect_test _ =
   run_ligo_good [ "print" ; "ast-typed" ; (test "pattern_match4.jsligo") ] ;
   [%expect{|
-<<<<<<< HEAD
-    const test_foo = lambda (x) return  match x with
-                                         | Fail _#3 ->
-                                           "" | Success _#2 ->
-                                                ""[@private] |}]
-=======
     const test_foo =
       lambda (x) return  match x with
                           | Fail _#3 ->
                             "" | Success _#2 ->
                                  ""[@private] |}]
->>>>>>> ea133acd
 
 let%expect_test _ =
   run_ligo_good [ "run" ; "interpret" ; "t2([Nil(), Nil()])" ; "--init-file" ; (test "/deep_pattern_matching/pm_test.jsligo") ] ;
