open Cli_expect

let contract basename =
  "../../test/contracts/" ^ basename
let bad_contract basename =
  "../../test/contracts/negative/" ^ basename

let%expect_test _ =
  run_ligo_good [ "measure-contract" ; contract "coase.ligo" ; "main" ] ;
  [%expect {| 1870 bytes |}] ;

  run_ligo_good [ "measure-contract" ; contract "multisig.ligo" ; "main" ] ;
  [%expect {| 1324 bytes |}] ;

  run_ligo_good [ "measure-contract" ; contract "multisig-v2.ligo" ; "main" ] ;
  [%expect {| 3231 bytes |}] ;

  run_ligo_good [ "measure-contract" ; contract "vote.mligo" ; "main" ] ;
  [%expect {| 589 bytes |}] ;

  run_ligo_good [ "compile-parameter" ; contract "coase.ligo" ; "main" ; "Buy_single (record card_to_buy = 1n end)" ] ;
  [%expect {| (Left (Left 1)) |}] ;

  run_ligo_good [ "compile-storage" ; contract "coase.ligo" ; "main" ; "record cards = (map end : cards) ; card_patterns = (map end : card_patterns) ; next_id = 3n ; end" ] ;
  [%expect {| (Pair (Pair {} {}) 3) |}] ;

  run_ligo_bad [ "compile-storage" ; contract "coase.ligo" ; "main" ; "Buy_single (record card_to_buy = 1n end)" ] ;
  [%expect {|
    ligo: different kinds:  {"a":"record[card_patterns -> (TO_Map (nat,record[coefficient -> mutez , quantity -> nat])) , cards -> (TO_Map (nat,record[card_owner -> address , card_pattern -> nat])) , next_id -> nat]","b":"sum[Buy_single -> record[card_to_buy -> nat] , Sell_single -> record[card_to_sell -> nat] , Transfer_single -> record[card_to_transfer -> nat , destination -> address]]"}


     If you're not sure how to fix this error, you can
     do one of the following:

    * Visit our documentation: https://ligolang.org/docs/intro/what-and-why/
    * Ask a question on our Discord: https://discord.gg/9rhYaEt
    * Open a gitlab issue: https://gitlab.com/ligolang/ligo/issues/new
    * Check the changelog by running 'ligo changelog' |}] ;

  run_ligo_bad [ "compile-parameter" ; contract "coase.ligo" ; "main" ; "record cards = (map end : cards) ; card_patterns = (map end : card_patterns) ; next_id = 3n ; end" ] ;
  [%expect {|
    ligo: different kinds:  {"a":"sum[Buy_single -> record[card_to_buy -> nat] , Sell_single -> record[card_to_sell -> nat] , Transfer_single -> record[card_to_transfer -> nat , destination -> address]]","b":"record[card_patterns -> (TO_Map (nat,record[coefficient -> mutez , quantity -> nat])) , cards -> (TO_Map (nat,record[card_owner -> address , card_pattern -> nat])) , next_id -> nat]"}


     If you're not sure how to fix this error, you can
     do one of the following:

    * Visit our documentation: https://ligolang.org/docs/intro/what-and-why/
    * Ask a question on our Discord: https://discord.gg/9rhYaEt
    * Open a gitlab issue: https://gitlab.com/ligolang/ligo/issues/new
    * Check the changelog by running 'ligo changelog' |}] ;

  ()

let%expect_test _  =
  run_ligo_good [ "compile-storage" ; contract "timestamp.ligo" ; "main" ; "now" ; "--predecessor-timestamp" ; "2042-01-01T00:00:00Z" ] ;
  [%expect {| "2042-01-01T00:00:01Z" |}]

let%expect_test _ =
  run_ligo_good [ "compile-contract" ; contract "coase.ligo" ; "main" ] ;
  [%expect {|
    { parameter
        (or (or (nat %buy_single) (nat %sell_single))
            (pair %transfer_single (nat %card_to_transfer) (address %destination))) ;
      storage
        (pair (pair (map %card_patterns nat (pair (mutez %coefficient) (nat %quantity)))
                    (map %cards nat (pair (address %card_owner) (nat %card_pattern))))
              (nat %next_id)) ;
      code { DUP ;
             CDR ;
             DIP { DUP } ;
             SWAP ;
             CAR ;
             IF_LEFT
               { DUP ;
                 IF_LEFT
                   { DUP ;
                     DIP { DIP 2 { DUP } ; DIG 2 } ;
                     PAIR ;
                     DUP ;
                     CAR ;
                     DIP { DUP } ;
                     SWAP ;
                     CDR ;
                     DIP { DUP } ;
                     SWAP ;
                     DIP { DUP ; CAR ; CAR } ;
                     GET ;
                     IF_NONE
                       { PUSH string "buy_single: No card pattern." ; FAILWITH }
                       { DUP ; DIP { DROP } } ;
                     DUP ;
                     CAR ;
                     DIP { DUP ; CDR ; PUSH nat 1 ; ADD } ;
                     MUL ;
                     DUP ;
                     AMOUNT ;
                     SWAP ;
                     COMPARE ;
                     GT ;
                     IF { PUSH string "Not enough money" ; FAILWITH } { PUSH unit Unit } ;
                     DIP 2 { DUP } ;
                     DIG 2 ;
                     DIP 3 { DUP } ;
                     DIG 3 ;
                     CDR ;
                     PUSH nat 1 ;
                     ADD ;
                     SWAP ;
                     CAR ;
                     PAIR ;
                     DIP 4 { DUP } ;
                     DIG 4 ;
                     DIP 6 { DUP } ;
                     DIG 6 ;
                     DIP { DIP { DUP } ;
                           SWAP ;
                           SOME ;
                           DIP { DIP 5 { DUP } ; DIG 5 ; CAR ; CAR } } ;
                     UPDATE ;
                     DIP { DUP ; CDR ; SWAP ; CAR ; CDR } ;
                     PAIR ;
                     PAIR ;
                     DUP ;
                     DIP { DUP } ;
                     SWAP ;
                     CDR ;
                     DIP { DIP 7 { DUP } ;
                           DIG 7 ;
                           SENDER ;
                           PAIR ;
                           SOME ;
                           DIP { DIP { DUP } ; SWAP ; CAR ; CDR } } ;
                     UPDATE ;
                     DIP { DUP ; CDR ; SWAP ; CAR ; CAR } ;
                     SWAP ;
                     PAIR ;
                     PAIR ;
                     DUP ;
                     DIP { DUP } ;
                     SWAP ;
                     CDR ;
                     PUSH nat 1 ;
                     ADD ;
                     SWAP ;
                     CAR ;
                     PAIR ;
                     DUP ;
                     NIL operation ;
                     PAIR ;
                     DIP { DROP 11 } }
                   { DUP ;
                     DIP { DIP 2 { DUP } ; DIG 2 } ;
                     PAIR ;
                     DUP ;
                     CAR ;
                     DIP { DUP } ;
                     SWAP ;
                     CDR ;
                     DIP { DUP } ;
                     SWAP ;
                     DIP { DUP ; CAR ; CDR } ;
                     GET ;
                     IF_NONE
                       { PUSH string "sell_single: No card." ; FAILWITH }
                       { DUP ; DIP { DROP } } ;
                     DUP ;
                     CAR ;
                     SENDER ;
                     SWAP ;
                     COMPARE ;
                     NEQ ;
                     IF { PUSH string "This card doesn't belong to you" ; FAILWITH }
                        { PUSH unit Unit } ;
                     DIP { DUP } ;
                     SWAP ;
                     CDR ;
                     DIP { DIP 2 { DUP } ; DIG 2 ; CAR ; CAR } ;
                     GET ;
                     IF_NONE
                       { PUSH string "sell_single: No card pattern." ; FAILWITH }
                       { DUP ; DIP { DROP } } ;
                     DUP ;
                     DIP { DUP } ;
                     SWAP ;
                     CDR ;
                     PUSH nat 1 ;
                     SWAP ;
                     SUB ;
                     ABS ;
                     SWAP ;
                     CAR ;
                     PAIR ;
                     DIP 4 { DUP } ;
                     DIG 4 ;
                     DIP 4 { DUP } ;
                     DIG 4 ;
                     CDR ;
                     DIP { DIP { DUP } ;
                           SWAP ;
                           SOME ;
                           DIP { DIP 5 { DUP } ; DIG 5 ; CAR ; CAR } } ;
                     UPDATE ;
                     DIP { DUP ; CDR ; SWAP ; CAR ; CDR } ;
                     PAIR ;
                     PAIR ;
                     DIP 6 { DUP } ;
                     DIG 6 ;
                     DIP { DUP ; CAR ; CDR ; NONE (pair (address %card_owner) (nat %card_pattern)) } ;
                     UPDATE ;
                     DIP 2 { DUP } ;
                     DIG 2 ;
                     CAR ;
                     DIP { DIP 2 { DUP } ; DIG 2 ; CDR } ;
                     MUL ;
                     SENDER ;
                     CONTRACT unit ;
                     IF_NONE
                       { PUSH string "sell_single: No contract." ; FAILWITH }
                       { DUP ; DIP { DROP } } ;
                     DIP { DUP } ;
                     SWAP ;
                     DIP { DUP } ;
                     UNIT ;
                     TRANSFER_TOKENS ;
                     DUP ;
                     NIL operation ;
                     SWAP ;
                     CONS ;
                     DIP { DIP 4 { DUP } ;
                           DIG 4 ;
                           DIP 4 { DUP } ;
                           DIG 4 ;
                           DIP { DUP ; CDR ; SWAP ; CAR ; CAR } ;
                           SWAP ;
                           PAIR ;
                           PAIR } ;
                     PAIR ;
                     DIP { DROP 13 } } ;
                 DIP { DROP } }
               { DUP ;
                 DIP { DIP { DUP } ; SWAP } ;
                 PAIR ;
                 DUP ;
                 CAR ;
                 DIP { DUP } ;
                 SWAP ;
                 CDR ;
                 DUP ;
                 CAR ;
                 CDR ;
                 DIP 2 { DUP } ;
                 DIG 2 ;
                 CAR ;
                 DIP { DUP } ;
                 GET ;
                 IF_NONE
                   { PUSH string "transfer_single: No card." ; FAILWITH }
                   { DUP ; DIP { DROP } } ;
                 DUP ;
                 CAR ;
                 SENDER ;
                 SWAP ;
                 COMPARE ;
                 NEQ ;
                 IF { PUSH string "This card doesn't belong to you" ; FAILWITH }
                    { PUSH unit Unit } ;
                 DIP 3 { DUP } ;
                 DIG 3 ;
                 DIP 5 { DUP } ;
                 DIG 5 ;
                 CAR ;
                 DIP { DIP 2 { DUP } ;
                       DIG 2 ;
                       DIP 6 { DUP } ;
                       DIG 6 ;
                       CDR ;
                       SWAP ;
                       CDR ;
                       SWAP ;
                       PAIR ;
                       SOME ;
                       DIP { DIP 3 { DUP } ; DIG 3 } } ;
                 UPDATE ;
                 DIP { DUP ; CDR ; SWAP ; CAR ; CAR } ;
                 SWAP ;
                 PAIR ;
                 PAIR ;
                 NIL operation ;
                 PAIR ;
                 DIP { DROP 7 } } ;
             DIP { DROP 2 } } } |} ]

let%expect_test _ =
  run_ligo_good [ "compile-contract" ; contract "multisig.ligo" ; "main" ] ;
  [%expect {|
    { parameter
        (pair (pair (nat %counter) (lambda %message unit (list operation)))
              (list %signatures (pair (key_hash %0) (signature %1)))) ;
      storage
        (pair (pair (list %auth key) (nat %counter)) (pair (string %id) (nat %threshold))) ;
      code { DUP ;
             CAR ;
             DIP { DUP ; CDR } ;
             PAIR ;
             DUP ;
             CAR ;
             DIP { DUP } ;
             SWAP ;
             CDR ;
             DIP { DUP } ;
             SWAP ;
             CAR ;
             CDR ;
             DUP ;
             DIP { DIP 2 { DUP } ; DIG 2 } ;
             PAIR ;
             DIP { DIP { DUP } ; SWAP } ;
             PAIR ;
             DIP 3 { DUP } ;
             DIG 3 ;
             CAR ;
             CAR ;
             DIP { DIP 2 { DUP } ; DIG 2 ; CAR ; CDR } ;
             COMPARE ;
             NEQ ;
             IF { PUSH string "Counters does not match" ; FAILWITH }
                { DIP 3 { DUP } ;
                  DIG 3 ;
                  CDR ;
                  DIP { DIP 2 { DUP } ; DIG 2 ; CAR ; CAR ; PUSH nat 0 ; SWAP ; PAIR } ;
                  ITER { SWAP ;
                         PAIR ;
                         DUP ;
                         CAR ;
                         CAR ;
                         DIP { DUP } ;
                         SWAP ;
                         CAR ;
                         CDR ;
                         DIP 2 { DUP } ;
                         DIG 2 ;
                         CDR ;
                         DIP 2 { DUP } ;
                         DIG 2 ;
                         DIP { DIP { DUP } ; SWAP } ;
                         PAIR ;
                         DIP 3 { DUP } ;
                         DIG 3 ;
                         IF_CONS
                           { DIP 4 { DUP } ;
                             DIG 4 ;
                             DIP 4 { DUP } ;
                             DIG 4 ;
                             CAR ;
                             DIP { DIP { DUP } ; SWAP ; HASH_KEY } ;
                             COMPARE ;
                             EQ ;
                             IF { DIP 5 { DUP } ;
                                  DIG 5 ;
                                  DIP 2 { DUP } ;
                                  DIG 2 ;
                                  DIP { DIP 5 { DUP } ;
                                        DIG 5 ;
                                        CDR ;
                                        DIP { DIP 10 { DUP } ;
                                              DIG 10 ;
                                              DIP { DIP 12 { DUP } ; DIG 12 ; CAR ; CAR } ;
                                              PAIR ;
                                              DIP { DIP 11 { DUP } ; DIG 11 ; CDR ; CAR ; CHAIN_ID ; SWAP ; PAIR } ;
                                              PAIR ;
                                              PACK } } ;
                                  CHECK_SIGNATURE ;
                                  IF { DIP 6 { DUP } ;
                                       DIG 6 ;
                                       PUSH nat 1 ;
                                       ADD ;
                                       DIP { DUP } ;
                                       SWAP ;
                                       DIP { DUP } ;
                                       SWAP ;
                                       DIP { DROP 2 } }
                                     { PUSH string "Invalid signature" ; FAILWITH } ;
                                  DIP 2 { DUP } ;
                                  DIG 2 ;
                                  DIP { DUP } ;
                                  SWAP ;
                                  DIP { DROP 3 } }
                                { DUP } ;
                             DIP 4 { DUP } ;
                             DIG 4 ;
                             DIP 4 { DUP } ;
                             DIG 4 ;
                             SWAP ;
                             CDR ;
                             SWAP ;
                             PAIR ;
                             CAR ;
                             DIP { DUP } ;
                             PAIR ;
                             DIP { DROP 4 } }
                           { DUP } ;
                         DIP 5 { DUP } ;
                         DIG 5 ;
                         DIP 6 { DUP } ;
                         DIG 6 ;
                         CAR ;
                         DIP 2 { DUP } ;
                         DIG 2 ;
                         CDR ;
                         SWAP ;
                         CAR ;
                         PAIR ;
                         SWAP ;
                         CDR ;
                         SWAP ;
                         PAIR ;
                         DUP ;
                         DIP { DUP } ;
                         SWAP ;
                         CAR ;
                         DIP 3 { DUP } ;
                         DIG 3 ;
                         CAR ;
                         SWAP ;
                         CDR ;
                         SWAP ;
                         PAIR ;
                         SWAP ;
                         CDR ;
                         SWAP ;
                         PAIR ;
                         CAR ;
                         DIP { DROP 7 } } ;
                  DIP 3 { DUP } ;
                  DIG 3 ;
                  DIP { DUP } ;
                  SWAP ;
                  CDR ;
                  DIP { DIP 4 { DUP } ; DIG 4 ; CDR ; CDR } ;
                  COMPARE ;
                  LT ;
                  IF { PUSH string "Not enough signatures passed the check" ; FAILWITH }
                     { DIP 4 { DUP } ;
                       DIG 4 ;
                       DIP 5 { DUP } ;
                       DIG 5 ;
                       CAR ;
                       CDR ;
                       PUSH nat 1 ;
                       ADD ;
                       DIP { DUP ; CDR ; SWAP ; CAR ; CAR } ;
                       SWAP ;
                       PAIR ;
                       PAIR ;
                       DIP { DUP } ;
                       SWAP ;
                       DIP { DUP } ;
                       SWAP ;
                       DIP { DROP 2 } } ;
                  DIP 3 { DUP } ;
                  DIG 3 ;
                  CAR ;
                  DIP { DUP } ;
                  PAIR ;
                  DIP { DROP 3 } } ;
             DUP ;
             CAR ;
             CAR ;
             UNIT ;
             EXEC ;
             DIP { DUP ; CDR } ;
             PAIR ;
             DIP { DROP 7 } } } |} ]

let%expect_test _ =
  run_ligo_good [ "compile-contract" ; contract "multisig-v2.ligo" ; "main" ] ;
  [%expect {|
    { parameter
        (or (or (unit %default) (lambda %send bytes (list operation)))
            (lambda %withdraw bytes (list operation))) ;
      storage
        (pair (pair (pair (set %authorized_addresses address) (nat %max_message_size))
                    (pair (nat %max_proposal) (map %message_store bytes (set address))))
              (pair (pair (map %proposal_counters address nat) (bytes %state_hash))
                    (nat %threshold))) ;
      code { DUP ;
             CDR ;
             DIP { DUP } ;
             SWAP ;
             CAR ;
             IF_LEFT
               { DUP ;
                 IF_LEFT
                   { DIP 2 { DUP } ; DIG 2 ; NIL operation ; PAIR ; DIP { DROP } }
                   { DUP ;
                     DIP { DIP 2 { DUP } ; DIG 2 } ;
                     PAIR ;
                     DUP ;
                     CDR ;
                     DUP ;
                     CAR ;
                     CAR ;
                     CAR ;
                     SENDER ;
                     MEM ;
                     NOT ;
                     IF { PUSH string "Unauthorized address" ; FAILWITH } { PUSH unit Unit } ;
                     DIP 2 { DUP } ;
                     DIG 2 ;
                     CAR ;
                     DUP ;
                     PACK ;
                     DUP ;
                     SIZE ;
                     DIP { DIP 3 { DUP } ; DIG 3 ; CAR ; CAR ; CDR } ;
                     COMPARE ;
                     GT ;
                     IF { PUSH string "Message size exceed maximum limit" ; FAILWITH }
                        { PUSH unit Unit } ;
                     DIP 4 { DUP } ;
                     DIG 4 ;
                     EMPTY_SET address ;
                     PAIR ;
                     DIP 2 { DUP } ;
                     DIG 2 ;
                     DIP { DIP 5 { DUP } ; DIG 5 ; CAR ; CDR ; CDR } ;
                     GET ;
                     IF_NONE
                       { DIP 5 { DUP } ;
                         DIG 5 ;
                         DIP 6 { DUP } ;
                         DIG 6 ;
                         CDR ;
                         CAR ;
                         CAR ;
                         SENDER ;
                         GET ;
                         IF_NONE { PUSH string "MAP FIND" ; FAILWITH } {} ;
                         PUSH nat 1 ;
                         ADD ;
                         SOME ;
                         DIP { DIP 6 { DUP } ; DIG 6 ; CDR ; CAR ; CAR } ;
                         SENDER ;
                         UPDATE ;
                         DIP { DUP ; CAR ; SWAP ; CDR ; DUP ; CDR ; SWAP ; CAR ; CDR } ;
                         PAIR ;
                         PAIR ;
                         SWAP ;
                         PAIR ;
                         DIP { DUP } ;
                         SWAP ;
                         CAR ;
                         DIP { DUP } ;
                         PAIR ;
                         EMPTY_SET address ;
                         PUSH bool True ;
                         SENDER ;
                         UPDATE ;
                         SWAP ;
                         CDR ;
                         SWAP ;
                         PAIR ;
                         DIP { DROP } }
                       { DIP 6 { DUP } ;
                         DIG 6 ;
                         DIP { DUP } ;
                         SWAP ;
                         SENDER ;
                         MEM ;
                         IF { DUP }
                            { DIP 7 { DUP } ;
                              DIG 7 ;
                              DIP 8 { DUP } ;
                              DIG 8 ;
                              CDR ;
                              CAR ;
                              CAR ;
                              SENDER ;
                              GET ;
                              IF_NONE { PUSH string "MAP FIND" ; FAILWITH } {} ;
                              PUSH nat 1 ;
                              ADD ;
                              SOME ;
                              DIP { DIP 8 { DUP } ; DIG 8 ; CDR ; CAR ; CAR } ;
                              SENDER ;
                              UPDATE ;
                              DIP { DUP ; CAR ; SWAP ; CDR ; DUP ; CDR ; SWAP ; CAR ; CDR } ;
                              PAIR ;
                              PAIR ;
                              SWAP ;
                              PAIR ;
                              DIP { DUP } ;
                              SWAP ;
                              DIP { DUP } ;
                              SWAP ;
                              DIP { DROP 2 } } ;
                         DIP 3 { DUP } ;
                         DIG 3 ;
                         CAR ;
                         DIP { DUP } ;
                         PAIR ;
                         DIP 3 { DUP } ;
                         DIG 3 ;
                         PUSH bool True ;
                         SENDER ;
                         UPDATE ;
                         SWAP ;
                         CDR ;
                         SWAP ;
                         PAIR ;
                         DIP { DROP 3 } } ;
                     DUP ;
                     CAR ;
                     DIP { DUP } ;
                     SWAP ;
                     CDR ;
                     DUP ;
                     CDR ;
                     CAR ;
                     CAR ;
                     SENDER ;
                     GET ;
                     IF_NONE { PUSH string "MAP FIND" ; FAILWITH } {} ;
                     DUP ;
                     DIP { DIP { DUP } ; SWAP ; CAR ; CDR ; CAR } ;
                     COMPARE ;
                     GT ;
                     IF { PUSH string "Maximum number of proposal reached" ; FAILWITH }
                        { PUSH unit Unit } ;
                     DIP 8 { DUP } ;
                     DIG 8 ;
                     DIP { DIP 3 { DUP } ; DIG 3 } ;
                     PAIR ;
                     DIP { DIP 7 { DUP } ; DIG 7 ; NIL operation ; SWAP ; PAIR } ;
                     PAIR ;
                     DIP { DIP 2 { DUP } ; DIG 2 } ;
                     PAIR ;
                     DIP 4 { DUP } ;
                     DIG 4 ;
                     SIZE ;
                     DIP { DIP 3 { DUP } ; DIG 3 ; CDR ; CDR } ;
                     COMPARE ;
                     GE ;
                     IF { DIP 3 { DUP } ;
                          DIG 3 ;
                          DIP 9 { DUP } ;
                          DIG 9 ;
                          DIP { DIP 4 { DUP } ; DIG 4 ; CAR ; CDR ; CDR ; NONE (set address) } ;
                          UPDATE ;
                          DIP { DUP ; CDR ; SWAP ; CAR ; DUP ; CAR ; SWAP ; CDR ; CAR } ;
                          SWAP ;
                          PAIR ;
                          SWAP ;
                          PAIR ;
                          PAIR ;
                          DUP ;
                          CDR ;
                          CAR ;
                          CDR ;
                          DIP { DIP 10 { DUP } ; DIG 10 } ;
                          EXEC ;
                          DIP { DUP } ;
                          SWAP ;
                          DIP 2 { DUP } ;
                          DIG 2 ;
                          CDR ;
                          CAR ;
                          CDR ;
                          DIP { DIP 11 { DUP } ; DIG 11 } ;
                          CONCAT ;
                          SHA256 ;
                          DIP { DUP ; CAR ; SWAP ; CDR ; DUP ; CDR ; SWAP ; CAR ; CAR } ;
                          SWAP ;
                          PAIR ;
                          PAIR ;
                          SWAP ;
                          PAIR ;
                          DUP ;
                          CDR ;
                          CAR ;
                          CAR ;
                          DIP { DUP } ;
                          ITER { SWAP ;
                                 PAIR ;
                                 DUP ;
                                 CAR ;
                                 DIP { DUP } ;
                                 SWAP ;
                                 CDR ;
                                 CAR ;
                                 DIP 2 { DUP } ;
                                 DIG 2 ;
                                 CDR ;
                                 CDR ;
                                 DIP { DUP } ;
                                 SWAP ;
                                 DIP { DUP } ;
                                 PAIR ;
                                 DIP { DIP 2 { DUP } ; DIG 2 } ;
                                 PAIR ;
                                 DIP 2 { DUP } ;
                                 DIG 2 ;
                                 DIP { DIP 12 { DUP } ; DIG 12 } ;
                                 MEM ;
                                 IF { DIP 3 { DUP } ;
                                      DIG 3 ;
                                      DIP 3 { DUP } ;
                                      DIG 3 ;
                                      DIP { DIP 2 { DUP } ;
                                            DIG 2 ;
                                            PUSH nat 1 ;
                                            SWAP ;
                                            SUB ;
                                            ABS ;
                                            SOME ;
                                            DIP { DIP 4 { DUP } ; DIG 4 ; CDR ; CAR ; CAR } } ;
                                      UPDATE ;
                                      DIP { DUP ; CAR ; SWAP ; CDR ; DUP ; CDR ; SWAP ; CAR ; CDR } ;
                                      PAIR ;
                                      PAIR ;
                                      SWAP ;
                                      PAIR ;
                                      DIP { DUP } ;
                                      SWAP ;
                                      CAR ;
                                      DIP { DUP } ;
                                      PAIR ;
                                      DIP { DROP } }
                                    { DUP } ;
                                 DIP 5 { DUP } ;
                                 DIG 5 ;
                                 DIP 6 { DUP } ;
                                 DIG 6 ;
                                 CAR ;
                                 DIP 2 { DUP } ;
                                 DIG 2 ;
                                 CDR ;
                                 DIP { DROP ; CDR } ;
                                 PAIR ;
                                 CAR ;
                                 DIP { DROP 6 } } ;
                          DIP 4 { DUP } ;
                          DIG 4 ;
                          DIP 4 { DUP } ;
                          DIG 4 ;
                          SWAP ;
                          CAR ;
                          PAIR ;
                          DIP 3 { DUP } ;
                          DIG 3 ;
                          DIP { DUP ; CDR ; SWAP ; CAR ; DUP ; CAR ; SWAP ; CDR ; CAR } ;
                          SWAP ;
                          PAIR ;
                          SWAP ;
                          PAIR ;
                          PAIR ;
                          DIP 2 { DUP } ;
                          DIG 2 ;
                          SWAP ;
                          CAR ;
                          PAIR ;
                          CAR ;
                          DIP { DUP } ;
                          PAIR ;
                          DIP { DROP 4 } }
                        { DUP ;
                          DIP 4 { DUP } ;
                          DIG 4 ;
                          DIP 10 { DUP } ;
                          DIG 10 ;
                          DIP { DIP 6 { DUP } ;
                                DIG 6 ;
                                SOME ;
                                DIP { DIP 5 { DUP } ; DIG 5 ; CAR ; CDR ; CDR } } ;
                          UPDATE ;
                          DIP { DUP ; CDR ; SWAP ; CAR ; DUP ; CAR ; SWAP ; CDR ; CAR } ;
                          SWAP ;
                          PAIR ;
                          SWAP ;
                          PAIR ;
                          PAIR ;
                          SWAP ;
                          CAR ;
                          PAIR } ;
                     DUP ;
                     CAR ;
                     CDR ;
                     CDR ;
                     DIP { DUP ; CDR } ;
                     PAIR ;
                     DIP { DROP 15 } } ;
                 DIP { DROP } }
               { DUP ;
                 DIP { DIP { DUP } ; SWAP } ;
                 PAIR ;
                 DUP ;
                 CDR ;
                 DIP { DUP } ;
                 SWAP ;
                 CAR ;
                 PACK ;
                 DUP ;
                 DIP { DIP { DUP } ; SWAP } ;
                 PAIR ;
                 DIP { DUP } ;
                 SWAP ;
                 DIP { DIP 2 { DUP } ; DIG 2 ; CAR ; CDR ; CDR } ;
                 GET ;
                 IF_NONE
                   { DUP }
                   { DUP ;
                     PUSH bool False ;
                     SENDER ;
                     UPDATE ;
                     DIP 4 { DUP } ;
                     DIG 4 ;
                     DIP 2 { DUP } ;
                     DIG 2 ;
                     SIZE ;
                     DIP { DIP { DUP } ; SWAP ; SIZE } ;
                     COMPARE ;
                     NEQ ;
                     IF { DIP 5 { DUP } ;
                          DIG 5 ;
                          DIP 6 { DUP } ;
                          DIG 6 ;
                          CDR ;
                          CAR ;
                          CAR ;
                          SENDER ;
                          GET ;
                          IF_NONE { PUSH string "MAP FIND" ; FAILWITH } {} ;
                          PUSH nat 1 ;
                          SWAP ;
                          SUB ;
                          ABS ;
                          SOME ;
                          DIP { DIP 6 { DUP } ; DIG 6 ; CDR ; CAR ; CAR } ;
                          SENDER ;
                          UPDATE ;
                          DIP { DUP ; CAR ; SWAP ; CDR ; DUP ; CDR ; SWAP ; CAR ; CDR } ;
                          PAIR ;
                          PAIR ;
                          SWAP ;
                          PAIR ;
                          DIP { DUP } ;
                          SWAP ;
                          DIP { DUP } ;
                          SWAP ;
                          DIP { DROP 2 } }
                        { DUP } ;
                     DUP ;
                     DIP 3 { DUP } ;
                     DIG 3 ;
                     DIP { DIP 6 { DUP } ; DIG 6 } ;
                     PAIR ;
                     DIP { DUP } ;
                     PAIR ;
                     DIP 4 { DUP } ;
                     DIG 4 ;
                     SIZE ;
                     PUSH nat 0 ;
                     SWAP ;
                     COMPARE ;
                     EQ ;
                     IF { DIP { DUP } ;
                          SWAP ;
                          DIP 8 { DUP } ;
                          DIG 8 ;
                          DIP { DIP 2 { DUP } ; DIG 2 ; CAR ; CDR ; CDR ; NONE (set address) } ;
                          UPDATE ;
                          DIP { DUP ; CDR ; SWAP ; CAR ; DUP ; CAR ; SWAP ; CDR ; CAR } ;
                          SWAP ;
                          PAIR ;
                          SWAP ;
                          PAIR ;
                          PAIR ;
                          DIP { DUP } ;
                          SWAP ;
                          CAR ;
                          DIP { DUP } ;
                          PAIR ;
                          DIP { DROP } }
                        { DUP ;
                          DIP 2 { DUP } ;
                          DIG 2 ;
                          DIP 9 { DUP } ;
                          DIG 9 ;
                          DIP { DIP 6 { DUP } ;
                                DIG 6 ;
                                SOME ;
                                DIP { DIP 3 { DUP } ; DIG 3 ; CAR ; CDR ; CDR } } ;
                          UPDATE ;
                          DIP { DUP ; CDR ; SWAP ; CAR ; DUP ; CAR ; SWAP ; CDR ; CAR } ;
                          SWAP ;
                          PAIR ;
                          SWAP ;
                          PAIR ;
                          PAIR ;
                          SWAP ;
                          CAR ;
                          PAIR } ;
                     DIP 7 { DUP } ;
                     DIG 7 ;
                     DIP 3 { DUP } ;
                     DIG 3 ;
                     SWAP ;
                     CAR ;
                     PAIR ;
                     DIP { DUP } ;
                     SWAP ;
                     CAR ;
                     CDR ;
                     SWAP ;
                     CDR ;
                     SWAP ;
                     PAIR ;
                     DIP { DUP } ;
                     SWAP ;
                     CDR ;
                     SWAP ;
                     CAR ;
                     PAIR ;
                     DIP { DUP } ;
                     SWAP ;
                     CAR ;
                     CDR ;
                     SWAP ;
                     CDR ;
                     SWAP ;
                     PAIR ;
                     DIP { DUP } ;
                     SWAP ;
                     CDR ;
                     SWAP ;
                     CAR ;
                     PAIR ;
                     DIP { DROP 7 } } ;
                 DUP ;
                 CDR ;
                 NIL operation ;
                 PAIR ;
                 DIP { DROP 6 } } ;
             DIP { DROP 2 } } } |} ]

let%expect_test _ =
  run_ligo_good [ "compile-contract" ; contract "vote.mligo" ; "main" ] ;
  [%expect {|
    { parameter
        (or (pair %reset (pair (timestamp %finish_time) (timestamp %start_time)) (string %title))
            (or %vote (unit %nay) (unit %yea))) ;
      storage
        (pair (pair (pair (timestamp %finish_time) (nat %nay))
                    (pair (timestamp %start_time) (string %title)))
              (pair (set %voters address) (nat %yea))) ;
      code { DUP ;
             DUP ;
             CAR ;
             IF_LEFT
               { DUP ;
                 DUP ;
                 CAR ;
                 CAR ;
                 PUSH nat 0 ;
                 SWAP ;
                 PAIR ;
                 DIP { DUP ; CAR ; CDR ; DIP { DUP ; CDR } ; PAIR } ;
                 PAIR ;
                 DIP { PUSH nat 0 ; EMPTY_SET address ; PAIR } ;
                 PAIR ;
                 NIL operation ;
                 PAIR ;
                 DIP { DROP 2 } }
               { DUP ;
                 DIP { DIP { DUP } ; SWAP ; CDR } ;
                 PAIR ;
                 DUP ;
                 CDR ;
                 DIP { DUP } ;
                 SWAP ;
                 CAR ;
                 IF_LEFT
                   { DIP { DUP } ;
                     SWAP ;
                     DIP 2 { DUP } ;
                     DIG 2 ;
                     CAR ;
                     CAR ;
                     CDR ;
                     PUSH nat 1 ;
                     ADD ;
                     DIP { DUP ; CDR ; SWAP ; CAR ; DUP ; CDR ; SWAP ; CAR ; CAR } ;
                     SWAP ;
                     PAIR ;
                     PAIR ;
                     PAIR ;
                     DIP { DROP } }
                   { DIP { DUP } ;
                     SWAP ;
                     DIP 2 { DUP } ;
                     DIG 2 ;
                     CDR ;
                     CDR ;
                     PUSH nat 1 ;
                     ADD ;
                     DIP { DUP ; CAR ; SWAP ; CDR ; CAR } ;
                     SWAP ;
                     PAIR ;
                     SWAP ;
                     PAIR ;
                     DIP { DROP } } ;
                 DUP ;
                 DIP { DUP } ;
                 SWAP ;
                 CDR ;
                 CAR ;
                 PUSH bool True ;
                 SENDER ;
                 UPDATE ;
                 DIP { DUP ; CAR ; SWAP ; CDR ; CDR } ;
                 PAIR ;
                 SWAP ;
                 PAIR ;
                 NIL operation ;
                 PAIR ;
                 DIP { DROP 4 } } ;
             DIP { DROP 2 } } } |}]

let%expect_test _ =
    run_ligo_good [ "compile-contract" ; contract "implicit.mligo" ; "main" ] ;
    [%expect {|
      { parameter key_hash ;
        storage unit ;
        code { DUP ;
               CAR ;
               IMPLICIT_ACCOUNT ;
               UNIT ;
               NIL operation ;
               PAIR ;
               DIP { DROP 2 } } } |}]

let%expect_test _ =
  run_ligo_bad [ "compile-contract" ; contract "bad_type_operator.ligo" ; "main" ] ;
  [%expect {|
    ligo: bad type operator (TO_Map (unit,unit)):

     If you're not sure how to fix this error, you can
     do one of the following:

    * Visit our documentation: https://ligolang.org/docs/intro/what-and-why/
    * Ask a question on our Discord: https://discord.gg/9rhYaEt
    * Open a gitlab issue: https://gitlab.com/ligolang/ligo/issues/new
    * Check the changelog by running 'ligo changelog' |}]

let%expect_test _ =
  run_ligo_good [ "run-function" ; contract "failwith.ligo" ; "failer" ; "1" ] ;
  [%expect {|
    failwith("some_string") |}]

let%expect_test _ =
  run_ligo_good [ "run-function" ; contract "failwith.ligo" ; "failer" ; "1" ; "--format=json" ] ;
  [%expect {|
    {"status":"ok","content":"failwith(\"some_string\")"} |}]

let%expect_test _ =
  run_ligo_bad [ "compile-contract" ; contract "bad_address_format.religo" ; "main" ] ;
  [%expect {|
    ligo: in file "bad_address_format.religo", line 2, characters 26-48. Badly formatted literal: @"KT1badaddr" {"location":"in file \"bad_address_format.religo\", line 2, characters 26-48"}


     If you're not sure how to fix this error, you can
     do one of the following:

    * Visit our documentation: https://ligolang.org/docs/intro/what-and-why/
    * Ask a question on our Discord: https://discord.gg/9rhYaEt
    * Open a gitlab issue: https://gitlab.com/ligolang/ligo/issues/new
    * Check the changelog by running 'ligo changelog' |}]

let%expect_test _ =
  run_ligo_bad [ "compile-contract" ; contract "bad_timestamp.ligo" ; "main" ] ;
  [%expect {|
    ligo: in file "bad_timestamp.ligo", line 7, characters 30-44. Badly formatted timestamp "badtimestamp":  {"location":"in file \"bad_timestamp.ligo\", line 7, characters 30-44"}


     If you're not sure how to fix this error, you can
     do one of the following:

    * Visit our documentation: https://ligolang.org/docs/intro/what-and-why/
    * Ask a question on our Discord: https://discord.gg/9rhYaEt
    * Open a gitlab issue: https://gitlab.com/ligolang/ligo/issues/new
    * Check the changelog by running 'ligo changelog' |}]

let%expect_test _ =
    run_ligo_good [ "dry-run" ; contract "redeclaration.ligo" ; "main" ; "unit" ; "0" ] ;
    [%expect {|( list[] , 0 ) |}]

let%expect_test _ =
    run_ligo_good [ "dry-run" ; contract "double_main.ligo" ; "main" ; "unit" ; "0" ] ;
    [%expect {|( list[] , 2 ) |}]

let%expect_test _ =
  run_ligo_good [ "compile-contract" ; contract "subtle_nontail_fail.mligo" ; "main" ] ;
  [%expect {|
    { parameter unit ;
      storage unit ;
      code { PUSH bool True ;
             IF { PUSH string "This contract always fails" ; FAILWITH }
                { PUSH string "This contract still always fails" ; FAILWITH } } } |}]

let%expect_test _ =
  (* TODO should not be bad? *)
  run_ligo_good [ "dry-run" ; contract "subtle_nontail_fail.mligo" ; "main" ; "()" ; "()" ] ;
  [%expect {|
    failwith("This contract always fails") |}]

let%expect_test _ =
  run_ligo_bad [ "compile-contract" ; bad_contract "self_in_lambda.mligo" ; "main" ] ;
  [%expect {|
    ligo: Wrong SELF_ADDRESS location: SELF_ADDRESS is only allowed at top-level

     If you're not sure how to fix this error, you can
     do one of the following:

    * Visit our documentation: https://ligolang.org/docs/intro/what-and-why/
    * Ask a question on our Discord: https://discord.gg/9rhYaEt
    * Open a gitlab issue: https://gitlab.com/ligolang/ligo/issues/new
    * Check the changelog by running 'ligo changelog' |}]

let%expect_test _ =
  run_ligo_good [ "compile-storage" ; contract "big_map.ligo" ; "main" ; "(big_map1,unit)" ] ;
  [%expect {|
    (Pair { Elt 23 0 ; Elt 42 0 } Unit) |}]

let%expect_test _ =
  run_ligo_good [ "compile-contract" ; contract "key_hash_comparable.ligo" ; "main" ] ;
  [%expect {|
    { parameter int ;
      storage (pair (map %one key_hash nat) (big_map %two key_hash bool)) ;
      code { DUP ; CDR ; NIL operation ; PAIR ; DIP { DROP } } } |}]

let%expect_test _ =
  run_ligo_good [ "dry-run" ; contract "super-counter.mligo" ; "main" ; "test_param" ; "test_storage" ] ;
  [%expect {|
    ( list[] , 3 ) |}]

let%expect_test _ =
  run_ligo_bad [ "compile-contract" ; bad_contract "redundant_constructors.mligo" ; "main" ] ;
  [%expect {|
    ligo: redundant constructor:  {"constructor":"Add","environment":"- E[]\tT[union_a -> sum[Add -> int , Remove -> int]] ]"}


     If you're not sure how to fix this error, you can
     do one of the following:

    * Visit our documentation: https://ligolang.org/docs/intro/what-and-why/
    * Ask a question on our Discord: https://discord.gg/9rhYaEt
    * Open a gitlab issue: https://gitlab.com/ligolang/ligo/issues/new
    * Check the changelog by running 'ligo changelog' |}]

let%expect_test _ =
  run_ligo_bad [ "compile-contract" ; bad_contract "create_contract_toplevel.mligo" ; "main" ] ;
  [%expect {|
<<<<<<< HEAD
    ligo: in file "create_contract_toplevel.mligo", line 4, character 35 to line 8, character 8. No free variable allowed in this lambda: variable 'store' {"expression":"CREATE_CONTRACT(lambda (#P : ( nat * string ):Some(( nat * string ))) : None return let rhs#804 = #P in let p = rhs#804.0 in let s = rhs#804.1 in ( list[] : (TO_list(operation)) , store ) , NONE() : (TO_option(key_hash)) , 300000000mutez , \"un\")","location":"in file \"create_contract_toplevel.mligo\", line 4, character 35 to line 8, character 8"}
=======
    ligo: in file "create_contract_toplevel.mligo", line 4, character 35 to line 8, character 8. No free variable allowed in this lambda: variable 'store' {"expression":"CREATE_CONTRACT(lambda (#P : ( nat * string ):Some(( nat * string ))) : None return let rhs#756 = #P in let p = rhs#756.0 in let s = rhs#756.1 in ( list[] : (TO_list(operation)) , store ) , NONE() : (TO_option(key_hash)) , 300000000mutez , \"un\")","location":"in file \"create_contract_toplevel.mligo\", line 4, character 35 to line 8, character 8"}
>>>>>>> 38eaabb9


     If you're not sure how to fix this error, you can
     do one of the following:

    * Visit our documentation: https://ligolang.org/docs/intro/what-and-why/
    * Ask a question on our Discord: https://discord.gg/9rhYaEt
    * Open a gitlab issue: https://gitlab.com/ligolang/ligo/issues/new
    * Check the changelog by running 'ligo changelog' |}] ;

  run_ligo_bad [ "compile-contract" ; bad_contract "create_contract_var.mligo" ; "main" ] ;
  [%expect {|
<<<<<<< HEAD
    ligo: in file "create_contract_var.mligo", line 6, character 35 to line 10, character 5. No free variable allowed in this lambda: variable 'a' {"expression":"CREATE_CONTRACT(lambda (#P : ( nat * int ):Some(( nat * int ))) : None return let rhs#807 = #P in let p = rhs#807.0 in let s = rhs#807.1 in ( list[] : (TO_list(operation)) , a ) , NONE() : (TO_option(key_hash)) , 300000000mutez , 1)","location":"in file \"create_contract_var.mligo\", line 6, character 35 to line 10, character 5"}
=======
    ligo: in file "create_contract_var.mligo", line 6, character 35 to line 10, character 5. No free variable allowed in this lambda: variable 'a' {"expression":"CREATE_CONTRACT(lambda (#P : ( nat * int ):Some(( nat * int ))) : None return let rhs#759 = #P in let p = rhs#759.0 in let s = rhs#759.1 in ( list[] : (TO_list(operation)) , a ) , NONE() : (TO_option(key_hash)) , 300000000mutez , 1)","location":"in file \"create_contract_var.mligo\", line 6, character 35 to line 10, character 5"}
>>>>>>> 38eaabb9


     If you're not sure how to fix this error, you can
     do one of the following:

    * Visit our documentation: https://ligolang.org/docs/intro/what-and-why/
    * Ask a question on our Discord: https://discord.gg/9rhYaEt
    * Open a gitlab issue: https://gitlab.com/ligolang/ligo/issues/new
    * Check the changelog by running 'ligo changelog' |}] ;

  run_ligo_bad [ "compile-contract" ; bad_contract "create_contract_no_inline.mligo" ; "main" ] ;
  [%expect {|
    ligo: unbound type variable:  {"variable":"return","in":"- E[foo -> int]\tT[] ]","did_you_mean":"no suggestion"}


     If you're not sure how to fix this error, you can
     do one of the following:

    * Visit our documentation: https://ligolang.org/docs/intro/what-and-why/
    * Ask a question on our Discord: https://discord.gg/9rhYaEt
    * Open a gitlab issue: https://gitlab.com/ligolang/ligo/issues/new
    * Check the changelog by running 'ligo changelog' |}] ;

  run_ligo_good [ "compile-contract" ; contract "create_contract.mligo" ; "main" ] ;
  [%expect {|
    { parameter string ;
      storage string ;
      code { PUSH string "un" ;
             PUSH mutez 300000000 ;
             NONE key_hash ;
             CREATE_CONTRACT
               { parameter nat ;
                 storage string ;
                 code { PUSH string "one" ; NIL operation ; PAIR ; DIP { DROP } } } ;
             PAIR ;
             DUP ;
             CAR ;
             NIL operation ;
             SWAP ;
             CONS ;
             DIP { DIP { DUP } ; SWAP ; CDR } ;
             PAIR ;
             DIP { DROP 2 } } } |}]<|MERGE_RESOLUTION|>--- conflicted
+++ resolved
@@ -1161,37 +1161,29 @@
 let%expect_test _ =
   run_ligo_bad [ "compile-contract" ; bad_contract "create_contract_toplevel.mligo" ; "main" ] ;
   [%expect {|
-<<<<<<< HEAD
-    ligo: in file "create_contract_toplevel.mligo", line 4, character 35 to line 8, character 8. No free variable allowed in this lambda: variable 'store' {"expression":"CREATE_CONTRACT(lambda (#P : ( nat * string ):Some(( nat * string ))) : None return let rhs#804 = #P in let p = rhs#804.0 in let s = rhs#804.1 in ( list[] : (TO_list(operation)) , store ) , NONE() : (TO_option(key_hash)) , 300000000mutez , \"un\")","location":"in file \"create_contract_toplevel.mligo\", line 4, character 35 to line 8, character 8"}
-=======
-    ligo: in file "create_contract_toplevel.mligo", line 4, character 35 to line 8, character 8. No free variable allowed in this lambda: variable 'store' {"expression":"CREATE_CONTRACT(lambda (#P : ( nat * string ):Some(( nat * string ))) : None return let rhs#756 = #P in let p = rhs#756.0 in let s = rhs#756.1 in ( list[] : (TO_list(operation)) , store ) , NONE() : (TO_option(key_hash)) , 300000000mutez , \"un\")","location":"in file \"create_contract_toplevel.mligo\", line 4, character 35 to line 8, character 8"}
->>>>>>> 38eaabb9
-
-
-     If you're not sure how to fix this error, you can
-     do one of the following:
-
-    * Visit our documentation: https://ligolang.org/docs/intro/what-and-why/
-    * Ask a question on our Discord: https://discord.gg/9rhYaEt
-    * Open a gitlab issue: https://gitlab.com/ligolang/ligo/issues/new
-    * Check the changelog by running 'ligo changelog' |}] ;
+ligo: in file "create_contract_toplevel.mligo", line 4, character 35 to line 8, character 8. No free variable allowed in this lambda: variable 'store' {"expression":"CREATE_CONTRACT(lambda (#P : ( nat * string ):Some(( nat * string ))) : None return let rhs#808 = #P in let p = rhs#808.0 in let s = rhs#808.1 in ( list[] : (TO_list(operation)) , store ) , NONE() : (TO_option(key_hash)) , 300000000mutez , \"un\")","location":"in file \"create_contract_toplevel.mligo\", line 4, character 35 to line 8, character 8"}
+
+
+ If you're not sure how to fix this error, you can
+ do one of the following:
+
+* Visit our documentation: https://ligolang.org/docs/intro/what-and-why/
+* Ask a question on our Discord: https://discord.gg/9rhYaEt
+* Open a gitlab issue: https://gitlab.com/ligolang/ligo/issues/new
+* Check the changelog by running 'ligo changelog' |}] ;
 
   run_ligo_bad [ "compile-contract" ; bad_contract "create_contract_var.mligo" ; "main" ] ;
   [%expect {|
-<<<<<<< HEAD
-    ligo: in file "create_contract_var.mligo", line 6, character 35 to line 10, character 5. No free variable allowed in this lambda: variable 'a' {"expression":"CREATE_CONTRACT(lambda (#P : ( nat * int ):Some(( nat * int ))) : None return let rhs#807 = #P in let p = rhs#807.0 in let s = rhs#807.1 in ( list[] : (TO_list(operation)) , a ) , NONE() : (TO_option(key_hash)) , 300000000mutez , 1)","location":"in file \"create_contract_var.mligo\", line 6, character 35 to line 10, character 5"}
-=======
-    ligo: in file "create_contract_var.mligo", line 6, character 35 to line 10, character 5. No free variable allowed in this lambda: variable 'a' {"expression":"CREATE_CONTRACT(lambda (#P : ( nat * int ):Some(( nat * int ))) : None return let rhs#759 = #P in let p = rhs#759.0 in let s = rhs#759.1 in ( list[] : (TO_list(operation)) , a ) , NONE() : (TO_option(key_hash)) , 300000000mutez , 1)","location":"in file \"create_contract_var.mligo\", line 6, character 35 to line 10, character 5"}
->>>>>>> 38eaabb9
-
-
-     If you're not sure how to fix this error, you can
-     do one of the following:
-
-    * Visit our documentation: https://ligolang.org/docs/intro/what-and-why/
-    * Ask a question on our Discord: https://discord.gg/9rhYaEt
-    * Open a gitlab issue: https://gitlab.com/ligolang/ligo/issues/new
-    * Check the changelog by running 'ligo changelog' |}] ;
+ligo: in file "create_contract_var.mligo", line 6, character 35 to line 10, character 5. No free variable allowed in this lambda: variable 'a' {"expression":"CREATE_CONTRACT(lambda (#P : ( nat * int ):Some(( nat * int ))) : None return let rhs#811 = #P in let p = rhs#811.0 in let s = rhs#811.1 in ( list[] : (TO_list(operation)) , a ) , NONE() : (TO_option(key_hash)) , 300000000mutez , 1)","location":"in file \"create_contract_var.mligo\", line 6, character 35 to line 10, character 5"}
+
+
+ If you're not sure how to fix this error, you can
+ do one of the following:
+
+* Visit our documentation: https://ligolang.org/docs/intro/what-and-why/
+* Ask a question on our Discord: https://discord.gg/9rhYaEt
+* Open a gitlab issue: https://gitlab.com/ligolang/ligo/issues/new
+* Check the changelog by running 'ligo changelog' |}] ;
 
   run_ligo_bad [ "compile-contract" ; bad_contract "create_contract_no_inline.mligo" ; "main" ] ;
   [%expect {|
