open Cli_expect

let contract = test
let contract_resource name = test ("res/" ^ name)
let bad_contract = bad_test

(* avoid pretty printing *)
let () = Unix.putenv ~key:"TERM" ~data:"dumb"

let%expect_test _ =
  run_ligo_good [ "info" ; "measure-contract" ; contract "coase.ligo" ] ;
  [%expect{| 1175 bytes |}] ;

  run_ligo_good [ "info" ; "measure-contract" ; contract "multisig.ligo" ] ;
  [%expect{| 583 bytes |}] ;

  run_ligo_good [ "info" ; "measure-contract" ; contract "multisig-v2.ligo" ] ;
<<<<<<< HEAD
  [%expect {|
    1583 bytes |}] ;
=======
  [%expect{| 1639 bytes |}] ;
>>>>>>> 87084396

  run_ligo_good [ "info" ; "measure-contract" ; contract "vote.mligo" ] ;
  [%expect{| 430 bytes |}] ;

  run_ligo_good [ "compile" ; "parameter" ; contract "coase.ligo" ; "Buy_single (record [ card_to_buy = 1n ])" ] ;
  [%expect{| (Left (Left 1)) |}] ;

  run_ligo_good [ "compile" ; "storage" ; contract "coase.ligo" ; "record [ cards = (map [] : cards) ; card_patterns = (map [] : card_patterns) ; next_id = 3n ]" ] ;
  [%expect{| (Pair (Pair {} {}) 3) |}] ;

  run_ligo_bad [ "compile" ; "storage" ; contract "coase.ligo" ; "Buy_single (record [ card_to_buy = 1n ])" ] ;
  [%expect{|
    Invalid command line argument.
    The provided storage does not have the correct type for the contract.
    File "../../test/contracts/coase.ligo", line 124, character 0 to line 129, character 3:
    123 |
    124 | function main (const action : parameter; const s : storage) : return is
    125 |   case action of [
    126 |     Buy_single (bs)      -> buy_single (bs, s)
    127 |   | Sell_single (as)     -> sell_single (as, s)
    128 |   | Transfer_single (at) -> transfer_single (at, s)
    129 |   ]

    Invalid type(s).
    Expected: "storage", but got: "parameter". |}] ;

  run_ligo_bad [ "compile" ; "parameter" ; contract "coase.ligo" ; "record [ cards = (map [] : cards) ; card_patterns = (map [] : card_patterns) ; next_id = 3n ]" ] ;
  [%expect{|
    Invalid command line argument.
    The provided parameter does not have the correct type for the given entrypoint.
    File "../../test/contracts/coase.ligo", line 124, character 0 to line 129, character 3:
    123 |
    124 | function main (const action : parameter; const s : storage) : return is
    125 |   case action of [
    126 |     Buy_single (bs)      -> buy_single (bs, s)
    127 |   | Sell_single (as)     -> sell_single (as, s)
    128 |   | Transfer_single (at) -> transfer_single (at, s)
    129 |   ]

    Invalid type(s).
    Expected: "parameter", but got: "storage". |}] ;

  ()

let%expect_test _  =
  run_ligo_good [ "compile" ; "storage" ; contract "timestamp.ligo" ; "Tezos.now" ; "--now" ; "2042-01-01T00:00:00Z" ] ;
  [%expect {|
    File "../../test/contracts/timestamp.ligo", line 3, characters 21-22:
      2 |
      3 | function main (const p : unit; const s : storage_) :
      4 |   list (operation) * storage_ is ((nil: list (operation)), Tezos.now)
    :
    Warning: unused variable "p".
    Hint: replace it by "_p" to prevent this warning.

    File "../../test/contracts/timestamp.ligo", line 3, characters 37-38:
      2 |
      3 | function main (const p : unit; const s : storage_) :
      4 |   list (operation) * storage_ is ((nil: list (operation)), Tezos.now)
    :
    Warning: unused variable "s".
    Hint: replace it by "_s" to prevent this warning.

    "2042-01-01T00:00:29Z" |}]

let%expect_test _ =
  run_ligo_good [ "compile" ; "contract" ; contract "coase.ligo" ] ;
  [%expect{|
    { parameter
        (or (or (nat %buy_single) (nat %sell_single))
            (pair %transfer_single (nat %card_to_transfer) (address %destination))) ;
      storage
        (pair (pair (map %card_patterns nat (pair (mutez %coefficient) (nat %quantity)))
                    (map %cards nat (pair (address %card_owner) (nat %card_pattern))))
              (nat %next_id)) ;
      code { UNPAIR ;
             IF_LEFT
               { IF_LEFT
                   { SWAP ;
                     DUP ;
                     DUG 2 ;
                     CAR ;
                     CAR ;
                     SWAP ;
                     DUP ;
                     DUG 2 ;
                     GET ;
                     IF_NONE { PUSH string "buy_single: No card pattern." ; FAILWITH } {} ;
                     PUSH nat 1 ;
                     SWAP ;
                     DUP ;
                     DUG 2 ;
                     CDR ;
                     ADD ;
                     SWAP ;
                     DUP ;
                     DUG 2 ;
                     CAR ;
                     MUL ;
                     AMOUNT ;
                     SWAP ;
                     COMPARE ;
                     GT ;
                     IF { PUSH string "Not enough money" ; FAILWITH } {} ;
                     PUSH nat 1 ;
                     SWAP ;
                     DUP ;
                     DUG 2 ;
                     CDR ;
                     ADD ;
                     SWAP ;
                     CAR ;
                     PAIR ;
                     DUP 3 ;
                     CDR ;
                     DUP 4 ;
                     CAR ;
                     CDR ;
                     DIG 4 ;
                     CAR ;
                     CAR ;
                     DIG 3 ;
                     DUP 5 ;
                     SWAP ;
                     SOME ;
                     SWAP ;
                     UPDATE ;
                     PAIR ;
                     PAIR ;
                     DUP ;
                     CAR ;
                     CDR ;
                     DIG 2 ;
                     SENDER ;
                     PAIR ;
                     DUP 3 ;
                     CDR ;
                     SWAP ;
                     SOME ;
                     SWAP ;
                     UPDATE ;
                     SWAP ;
                     DUP ;
                     DUG 2 ;
                     CDR ;
                     SWAP ;
                     DIG 2 ;
                     CAR ;
                     CAR ;
                     PAIR ;
                     PAIR ;
                     PUSH nat 1 ;
                     SWAP ;
                     DUP ;
                     DUG 2 ;
                     CDR ;
                     ADD ;
                     SWAP ;
                     CAR ;
                     PAIR ;
                     NIL operation ;
                     PAIR }
                   { SWAP ;
                     DUP ;
                     DUG 2 ;
                     CAR ;
                     CDR ;
                     SWAP ;
                     DUP ;
                     DUG 2 ;
                     GET ;
                     IF_NONE { PUSH string "sell_single: No card." ; FAILWITH } {} ;
                     SENDER ;
                     SWAP ;
                     DUP ;
                     DUG 2 ;
                     CAR ;
                     COMPARE ;
                     NEQ ;
                     IF { PUSH string "This card doesn't belong to you" ; FAILWITH } {} ;
                     DUP 3 ;
                     CAR ;
                     CAR ;
                     SWAP ;
                     DUP ;
                     DUG 2 ;
                     CDR ;
                     GET ;
                     IF_NONE { PUSH string "sell_single: No card pattern." ; FAILWITH } {} ;
                     PUSH nat 1 ;
                     SWAP ;
                     DUP ;
                     DUG 2 ;
                     CDR ;
                     SUB ;
                     ABS ;
                     SWAP ;
                     CAR ;
                     PAIR ;
                     DUP 4 ;
                     CDR ;
                     DUP 5 ;
                     CAR ;
                     CDR ;
                     DIG 5 ;
                     CAR ;
                     CAR ;
                     DUP 4 ;
                     DIG 5 ;
                     CDR ;
                     SWAP ;
                     SOME ;
                     SWAP ;
                     UPDATE ;
                     PAIR ;
                     PAIR ;
                     SWAP ;
                     DUP ;
                     DUG 2 ;
                     CDR ;
                     DIG 2 ;
                     CAR ;
                     MUL ;
                     SENDER ;
                     CONTRACT unit ;
                     IF_NONE { PUSH string "sell_single: No contract." ; FAILWITH } {} ;
                     SWAP ;
                     UNIT ;
                     TRANSFER_TOKENS ;
                     SWAP ;
                     DUP ;
                     DUG 2 ;
                     CDR ;
                     DUP 3 ;
                     CAR ;
                     CDR ;
                     DIG 4 ;
                     NONE (pair address nat) ;
                     SWAP ;
                     UPDATE ;
                     DIG 3 ;
                     CAR ;
                     CAR ;
                     PAIR ;
                     PAIR ;
                     NIL operation ;
                     DIG 2 ;
                     CONS ;
                     PAIR } }
               { SWAP ;
                 DUP ;
                 DUG 2 ;
                 CAR ;
                 CDR ;
                 DUP ;
                 DUP 3 ;
                 CAR ;
                 GET ;
                 IF_NONE { PUSH string "transfer_single: No card." ; FAILWITH } {} ;
                 SENDER ;
                 SWAP ;
                 DUP ;
                 DUG 2 ;
                 CAR ;
                 COMPARE ;
                 NEQ ;
                 IF { PUSH string "This card doesn't belong to you" ; FAILWITH } {} ;
                 DUP 4 ;
                 CDR ;
                 DUG 2 ;
                 CDR ;
                 DUP 4 ;
                 CDR ;
                 PAIR ;
                 DIG 3 ;
                 CAR ;
                 SWAP ;
                 SOME ;
                 SWAP ;
                 UPDATE ;
                 DIG 2 ;
                 CAR ;
                 CAR ;
                 PAIR ;
                 PAIR ;
                 NIL operation ;
                 PAIR } } } |} ]

let%expect_test _ =
  run_ligo_good [ "compile" ; "contract" ; contract "multisig.ligo" ] ;
  [%expect{|
    { parameter
        (pair (pair (nat %counter) (lambda %message unit (list operation)))
              (list %signatures (pair key_hash signature))) ;
      storage
        (pair (pair (list %auth key) (nat %counter)) (pair (string %id) (nat %threshold))) ;
      code { UNPAIR ;
             DUP ;
             CAR ;
             CDR ;
             DUP 3 ;
             CAR ;
             CDR ;
             DUP 3 ;
             CAR ;
             CAR ;
             COMPARE ;
             NEQ ;
             IF { SWAP ; DROP ; PUSH string "Counters does not match" ; FAILWITH }
                { CHAIN_ID ;
                  DUP 4 ;
                  CDR ;
                  CAR ;
                  PAIR ;
                  DUP 3 ;
                  CAR ;
                  CAR ;
                  DUP 3 ;
                  PAIR ;
                  PAIR ;
                  UNIT ;
                  PUSH nat 0 ;
                  DUP 6 ;
                  CAR ;
                  CAR ;
                  PAIR ;
                  PAIR ;
                  DIG 3 ;
                  CDR ;
                  ITER { SWAP ;
                         CAR ;
                         UNPAIR ;
                         DUP ;
                         IF_CONS
                           { DIG 2 ;
                             DROP ;
                             DUP ;
                             HASH_KEY ;
                             DUP 5 ;
                             CAR ;
                             COMPARE ;
                             EQ ;
                             IF { DUP 5 ;
                                  PACK ;
                                  DIG 4 ;
                                  CDR ;
                                  DIG 2 ;
                                  CHECK_SIGNATURE ;
                                  IF { PUSH nat 1 ; DIG 2 ; ADD ; UNIT ; SWAP ; DIG 2 ; PAIR ; PAIR }
                                     { PUSH string "Invalid signature" ; FAILWITH } }
                                { DIG 3 ; DROP 2 ; UNIT ; DUG 2 ; PAIR ; PAIR } }
                           { DIG 2 ; DROP ; UNIT ; DUG 2 ; PAIR ; PAIR } } ;
                  SWAP ;
                  DROP ;
                  CAR ;
                  CDR ;
                  DUP 3 ;
                  CDR ;
                  CDR ;
                  SWAP ;
                  COMPARE ;
                  LT ;
                  IF { PUSH string "Not enough signatures passed the check" ; FAILWITH }
                     { SWAP ;
                       DUP ;
                       DUG 2 ;
                       CDR ;
                       PUSH nat 1 ;
                       DUP 4 ;
                       CAR ;
                       CDR ;
                       ADD ;
                       DIG 3 ;
                       CAR ;
                       CAR ;
                       PAIR ;
                       PAIR ;
                       UNIT ;
                       SWAP ;
                       PAIR } } ;
             CAR ;
             UNIT ;
             DIG 2 ;
             SWAP ;
             EXEC ;
             PAIR } } |} ]

let%expect_test _ =
<<<<<<< HEAD
  run_ligo_good [ "compile" ; "contract" ; contract "multisig.ligo" ] ;
  [%expect {|
{ parameter
    (pair (pair (nat %counter) (lambda %message unit (list operation)))
          (list %signatures (pair key_hash signature))) ;
  storage
    (pair (pair (list %auth key) (nat %counter)) (pair (string %id) (nat %threshold))) ;
  code { UNPAIR ;
         DUP ;
         CAR ;
         CDR ;
         DUP 3 ;
         CAR ;
         CDR ;
         DUP 3 ;
         CAR ;
         CAR ;
         COMPARE ;
         NEQ ;
         IF { SWAP ; DROP ; PUSH string "Counters does not match" ; FAILWITH }
            { CHAIN_ID ;
              DUP 4 ;
              CDR ;
              CAR ;
              PAIR ;
              DUP 3 ;
              CAR ;
              CAR ;
              DUP 3 ;
              PAIR ;
              PAIR ;
              PACK ;
              DUP 4 ;
              CAR ;
              CAR ;
              PUSH nat 0 ;
              PAIR ;
              DIG 3 ;
              CDR ;
              ITER { SWAP ;
                     PAIR ;
=======
  run_ligo_good [ "compile" ; "contract" ; contract "multisig-v2.ligo" ] ;
  [%expect{|
    { parameter
        (or (or (unit %default) (lambda %send bytes (list operation)))
            (lambda %withdraw bytes (list operation))) ;
      storage
        (pair (pair (pair (set %authorized_addresses address) (nat %max_message_size))
                    (pair (nat %max_proposal) (map %message_store bytes (set address))))
              (pair (pair (map %proposal_counters address nat) (bytes %state_hash))
                    (nat %threshold))) ;
      code { UNPAIR ;
             IF_LEFT
               { IF_LEFT
                   { DROP ; NIL operation ; PAIR }
                   { SWAP ;
>>>>>>> 87084396
                     DUP ;
                     DUG 2 ;
                     CAR ;
                     CAR ;
                     CAR ;
                     SENDER ;
                     MEM ;
                     NOT ;
                     IF { PUSH string "Unauthorized address" ; FAILWITH } {} ;
                     DUP ;
                     PACK ;
                     DUP 3 ;
                     CAR ;
                     CAR ;
                     CDR ;
                     SWAP ;
                     DUP ;
                     DUG 2 ;
                     SIZE ;
                     COMPARE ;
                     GT ;
                     IF { PUSH string "Message size exceed maximum limit" ; FAILWITH } {} ;
                     DUP 3 ;
                     CAR ;
                     CDR ;
                     CDR ;
                     SWAP ;
                     DUP ;
                     DUG 2 ;
                     GET ;
                     IF_NONE
                       { DUP 3 ;
                         CDR ;
                         CDR ;
                         DUP 4 ;
                         CDR ;
                         CAR ;
<<<<<<< HEAD
                         COMPARE ;
                         EQ ;
                         IF { DUP 5 ;
                              DIG 3 ;
                              CDR ;
                              DIG 2 ;
                              CHECK_SIGNATURE ;
                              IF { PUSH nat 1 ; DIG 2 ; ADD }
                                 { PUSH string "Invalid signature" ; FAILWITH } }
                            { DIG 2 ; DROP 2 ; SWAP } ;
                         SWAP ;
=======
                         CDR ;
                         DUP 5 ;
                         CDR ;
                         CAR ;
                         CAR ;
                         PUSH nat 1 ;
                         DUP 7 ;
                         CDR ;
                         CAR ;
                         CAR ;
                         SENDER ;
                         GET ;
                         IF_NONE { PUSH string "MAP FIND" ; FAILWITH } {} ;
                         ADD ;
                         SOME ;
                         SENDER ;
                         UPDATE ;
                         PAIR ;
                         PAIR ;
                         DIG 3 ;
                         CAR ;
                         PAIR ;
                         EMPTY_SET address ;
                         PUSH bool True ;
                         SENDER ;
                         UPDATE ;
                         UNIT ;
                         DUG 2 ;
                         PAIR ;
>>>>>>> 87084396
                         PAIR }
                       { DUP ;
                         SENDER ;
                         MEM ;
                         IF { UNIT ; DIG 4 ; PAIR }
                            { DUP 4 ;
                              CDR ;
                              CDR ;
                              DUP 5 ;
                              CDR ;
                              CAR ;
                              CDR ;
                              DUP 6 ;
                              CDR ;
                              CAR ;
                              CAR ;
                              PUSH nat 1 ;
                              DUP 8 ;
                              CDR ;
                              CAR ;
                              CAR ;
                              SENDER ;
                              GET ;
                              IF_NONE { PUSH string "MAP FIND" ; FAILWITH } {} ;
                              ADD ;
                              SOME ;
                              SENDER ;
                              UPDATE ;
                              PAIR ;
                              PAIR ;
                              DIG 4 ;
                              CAR ;
                              PAIR ;
                              UNIT ;
                              SWAP ;
                              PAIR } ;
                         CAR ;
                         SWAP ;
                         SENDER ;
                         PAIR ;
                         UNIT ;
                         DUG 2 ;
                         UNPAIR ;
                         PUSH bool True ;
                         SWAP ;
                         UPDATE ;
                         PAIR ;
                         PAIR } ;
                     CAR ;
                     UNPAIR ;
                     SWAP ;
                     DUP ;
                     DUG 2 ;
                     CDR ;
                     CAR ;
                     CAR ;
                     SENDER ;
                     GET ;
                     IF_NONE { PUSH string "MAP FIND" ; FAILWITH } {} ;
<<<<<<< HEAD
                     ADD ;
                     SENDER ;
                     SWAP ;
                     SOME ;
                     SWAP ;
                     UPDATE ;
                     PAIR ;
                     PAIR ;
                     DIG 3 ;
                     CAR ;
                     PAIR ;
                     EMPTY_SET address ;
                     SENDER ;
                     PUSH bool True ;
                     SWAP ;
                     UPDATE ;
=======
                     DUP 3 ;
                     CAR ;
                     CDR ;
                     CAR ;
>>>>>>> 87084396
                     SWAP ;
                     COMPARE ;
                     GT ;
                     IF { PUSH string "Maximum number of proposal reached" ; FAILWITH } {} ;
                     SWAP ;
                     DUP ;
                     DUG 2 ;
                     CDR ;
                     CDR ;
                     SWAP ;
                     DUP ;
                     DUG 2 ;
                     SIZE ;
                     COMPARE ;
                     GE ;
                     IF { SWAP ;
                          DUP ;
                          DUG 2 ;
                          CDR ;
                          DUP 3 ;
                          CAR ;
                          CDR ;
                          CDR ;
                          DUP 5 ;
                          NONE (set address) ;
                          SWAP ;
                          UPDATE ;
                          DUP 4 ;
                          CAR ;
                          CDR ;
                          CAR ;
                          PAIR ;
                          DIG 3 ;
                          CAR ;
                          CAR ;
                          PAIR ;
                          PAIR ;
                          DUP ;
                          CDR ;
                          CAR ;
                          CDR ;
                          DIG 4 ;
                          SWAP ;
                          EXEC ;
                          SWAP ;
                          DUP ;
                          DUG 2 ;
                          CDR ;
                          CDR ;
                          DIG 4 ;
                          DUP 4 ;
                          CDR ;
                          CAR ;
                          CDR ;
                          CONCAT ;
                          SHA256 ;
                          DUP 4 ;
                          CDR ;
                          CAR ;
                          CAR ;
                          PAIR ;
                          PAIR ;
                          DIG 2 ;
                          CAR ;
                          PAIR ;
                          UNIT ;
                          SWAP ;
                          DUP ;
                          DUG 2 ;
                          DIG 3 ;
                          PAIR ;
                          PAIR ;
                          SWAP ;
                          CDR ;
                          CAR ;
                          CAR ;
<<<<<<< HEAD
                          SENDER ;
                          GET ;
                          IF_NONE { PUSH string "MAP FIND" ; FAILWITH } {} ;
                          ADD ;
                          SENDER ;
=======
                          ITER { SWAP ;
                                 CAR ;
                                 UNPAIR ;
                                 DIG 2 ;
                                 UNPAIR ;
                                 DUP 5 ;
                                 SWAP ;
                                 DUP ;
                                 DUG 2 ;
                                 MEM ;
                                 IF { DUP 4 ;
                                      CDR ;
                                      CDR ;
                                      DUP 5 ;
                                      CDR ;
                                      CAR ;
                                      CDR ;
                                      DUP 6 ;
                                      CDR ;
                                      CAR ;
                                      CAR ;
                                      PUSH nat 1 ;
                                      DIG 5 ;
                                      SUB ;
                                      ABS ;
                                      DIG 4 ;
                                      SWAP ;
                                      SOME ;
                                      SWAP ;
                                      UPDATE ;
                                      PAIR ;
                                      PAIR ;
                                      DIG 2 ;
                                      CAR ;
                                      PAIR ;
                                      UNIT ;
                                      SWAP ;
                                      DIG 2 ;
                                      PAIR ;
                                      PAIR }
                                    { DROP 2 ; UNIT ; DUG 2 ; PAIR ; PAIR } } ;
                          SWAP ;
                          DROP }
                        { DIG 3 ;
                          DROP ;
                          UNIT ;
                          DUP 3 ;
                          CDR ;
                          DUP 4 ;
                          CAR ;
                          CDR ;
                          CDR ;
                          DIG 3 ;
                          DIG 5 ;
>>>>>>> 87084396
                          SWAP ;
                          SOME ;
                          SWAP ;
                          UPDATE ;
                          DUP 4 ;
                          CAR ;
                          CDR ;
                          CAR ;
                          PAIR ;
                          DIG 3 ;
                          CAR ;
                          CAR ;
                          PAIR ;
                          PAIR ;
                          NIL operation ;
                          PAIR ;
                          PAIR } ;
                     CAR } }
               { PACK ;
                 SWAP ;
                 DUP ;
                 DUG 2 ;
                 CAR ;
                 CDR ;
                 CDR ;
                 SWAP ;
                 DUP ;
                 DUG 2 ;
                 GET ;
                 IF_NONE
                   { DROP ; UNIT ; SWAP ; PAIR }
                   { DUP ;
                     SENDER ;
                     PUSH bool False ;
                     SWAP ;
                     UPDATE ;
                     DUP ;
                     SIZE ;
                     DIG 2 ;
                     SIZE ;
                     COMPARE ;
                     NEQ ;
                     IF { DUP 3 ;
                          CDR ;
                          CDR ;
                          DUP 4 ;
                          CDR ;
                          CAR ;
                          CDR ;
                          DUP 5 ;
                          CDR ;
                          CAR ;
                          CAR ;
                          PUSH nat 1 ;
                          DUP 7 ;
                          CDR ;
                          CAR ;
                          CAR ;
                          SENDER ;
                          GET ;
                          IF_NONE { PUSH string "MAP FIND" ; FAILWITH } {} ;
                          SUB ;
                          ABS ;
                          SOME ;
                          SENDER ;
                          UPDATE ;
                          PAIR ;
                          PAIR ;
                          DIG 3 ;
                          CAR ;
                          PAIR ;
                          UNIT ;
                          SWAP ;
                          PAIR }
                        { UNIT ; DIG 3 ; PAIR } ;
                     CAR ;
                     PUSH nat 0 ;
                     DUP 3 ;
                     SIZE ;
                     COMPARE ;
                     EQ ;
                     IF { SWAP ;
                          DROP ;
                          UNIT ;
                          SWAP ;
                          DUP ;
                          DUG 2 ;
                          CDR ;
                          DUP 3 ;
                          CAR ;
                          CDR ;
                          CDR ;
                          DIG 4 ;
                          NONE (set address) ;
                          SWAP ;
                          UPDATE ;
                          DUP 4 ;
                          CAR ;
                          CDR ;
                          CAR ;
                          PAIR ;
                          DIG 3 ;
                          CAR ;
                          CAR ;
                          PAIR ;
                          PAIR ;
                          PAIR }
                        { UNIT ;
                          SWAP ;
                          DUP ;
                          DUG 2 ;
                          CDR ;
                          DUP 3 ;
                          CAR ;
                          CDR ;
                          CDR ;
                          DIG 4 ;
                          DIG 5 ;
                          SWAP ;
                          SOME ;
                          SWAP ;
                          UPDATE ;
                          DUP 4 ;
                          CAR ;
                          CDR ;
                          CAR ;
                          PAIR ;
                          DIG 3 ;
                          CAR ;
                          CAR ;
                          PAIR ;
                          PAIR ;
                          PAIR } } ;
                 CAR ;
<<<<<<< HEAD
                 SWAP ;
                 CDR ;
                 PAIR } }
           { PACK ;
             SWAP ;
             DUP ;
             DUG 2 ;
             CAR ;
             CDR ;
             CDR ;
             SWAP ;
             DUP ;
             DUG 2 ;
             GET ;
             IF_NONE
               { DROP }
               { DUP ;
                 SENDER ;
                 PUSH bool False ;
                 SWAP ;
                 UPDATE ;
                 DUP ;
                 SIZE ;
                 DIG 2 ;
                 SIZE ;
                 COMPARE ;
                 NEQ ;
                 IF { DUP 3 ;
                      CDR ;
                      CDR ;
                      DUP 4 ;
                      CDR ;
                      CAR ;
                      CDR ;
                      DUP 5 ;
                      CDR ;
                      CAR ;
                      CAR ;
                      PUSH nat 1 ;
                      DUP 7 ;
                      CDR ;
                      CAR ;
                      CAR ;
                      SENDER ;
                      GET ;
                      IF_NONE { PUSH string "MAP FIND" ; FAILWITH } {} ;
                      SUB ;
                      ABS ;
                      SENDER ;
                      SWAP ;
                      SOME ;
                      SWAP ;
                      UPDATE ;
                      PAIR ;
                      PAIR ;
                      DIG 3 ;
                      CAR ;
                      PAIR }
                    { DIG 2 } ;
                 PUSH nat 0 ;
                 DUP 3 ;
                 SIZE ;
                 COMPARE ;
                 EQ ;
                 IF { SWAP ;
                      DROP ;
                      DUP ;
                      CDR ;
                      SWAP ;
                      DUP ;
                      DUG 2 ;
                      CAR ;
                      CDR ;
                      CDR ;
                      DIG 3 ;
                      NONE (set address) ;
                      SWAP ;
                      UPDATE ;
                      DUP 3 ;
                      CAR ;
                      CDR ;
                      CAR ;
                      PAIR ;
                      DIG 2 ;
                      CAR ;
                      CAR ;
                      PAIR ;
                      PAIR }
                    { DUP ;
                      CDR ;
                      SWAP ;
                      DUP ;
                      DUG 2 ;
                      CAR ;
                      CDR ;
                      CDR ;
                      DIG 3 ;
                      DIG 4 ;
                      SWAP ;
                      SOME ;
                      SWAP ;
                      UPDATE ;
                      DUP 3 ;
                      CAR ;
                      CDR ;
                      CAR ;
                      PAIR ;
                      DIG 2 ;
                      CAR ;
                      CAR ;
                      PAIR ;
                      PAIR } } ;
             NIL operation ;
             PAIR } } } |} ]
=======
                 NIL operation ;
                 PAIR } } } |} ]
>>>>>>> 87084396

let%expect_test _ =
  run_ligo_good [ "compile" ; "contract" ; contract "vote.mligo" ] ;
  [%expect {|
{ parameter
    (or (pair %reset (pair (timestamp %finish_time) (timestamp %start_time)) (string %title))
        (or %vote (unit %nay) (unit %yea))) ;
  storage
    (pair (pair (pair (timestamp %finish_time) (nat %nay))
                (pair (timestamp %start_time) (string %title)))
          (pair (set %voters address) (nat %yea))) ;
  code { UNPAIR ;
         IF_LEFT
           { SWAP ;
             DROP ;
             PUSH nat 0 ;
             EMPTY_SET address ;
             PAIR ;
             SWAP ;
             DUP ;
             DUG 2 ;
             CDR ;
             DUP 3 ;
             CAR ;
             CDR ;
             PAIR ;
             PUSH nat 0 ;
             DIG 3 ;
             CAR ;
             CAR ;
             PAIR ;
             PAIR ;
             PAIR ;
             NIL operation ;
             PAIR }
           { SENDER ;
             SWAP ;
             IF_LEFT
               { DROP ;
                 SWAP ;
                 DUP ;
                 DUG 2 ;
                 CDR ;
                 DUP 3 ;
                 CAR ;
                 CDR ;
                 PUSH nat 1 ;
                 DUP 5 ;
                 CAR ;
                 CAR ;
                 CDR ;
                 ADD ;
                 DIG 4 ;
                 CAR ;
                 CAR ;
                 CAR ;
                 PAIR ;
                 PAIR ;
                 PAIR }
               { DROP ;
                 PUSH nat 1 ;
                 DUP 3 ;
                 CDR ;
                 CDR ;
                 ADD ;
                 DUP 3 ;
                 CDR ;
                 CAR ;
                 PAIR ;
                 DIG 2 ;
                 CAR ;
                 PAIR } ;
             DUP ;
             CDR ;
             CDR ;
             SWAP ;
             DUP ;
             DUG 2 ;
             CDR ;
             CAR ;
             DIG 3 ;
             PUSH bool True ;
             SWAP ;
             UPDATE ;
             PAIR ;
             SWAP ;
             CAR ;
             PAIR ;
             NIL operation ;
             PAIR } } } |}]

let%expect_test _ =
  run_ligo_good [ "compile" ; "contract" ; contract "ticket_wallet.mligo" ] ;
  [%expect {|
{ parameter
    (or (ticket %receive unit)
        (pair %send (contract %destination (ticket unit)) (nat %amount) (address %ticketer))) ;
  storage (pair (address %manager) (big_map %tickets address (ticket unit))) ;
  code { PUSH mutez 0 ;
         AMOUNT ;
         COMPARE ;
         EQ ;
         IF {} { PUSH string "failed assertion" ; FAILWITH } ;
         UNPAIR ;
         SWAP ;
         UNPAIR ;
         DIG 2 ;
         IF_LEFT
           { READ_TICKET ;
             CAR ;
             DIG 3 ;
             NONE (ticket unit) ;
             DUP 3 ;
             GET_AND_UPDATE ;
             IF_NONE
               { DIG 2 }
               { DIG 3 ;
                 PAIR ;
                 JOIN_TICKETS ;
                 IF_NONE { PUSH string "impossible?" ; FAILWITH } {} } ;
             SOME ;
             DIG 2 ;
             GET_AND_UPDATE ;
             DROP ;
             SWAP ;
             PAIR ;
             NIL operation ;
             PAIR }
           { SWAP ;
             DUP ;
             DUG 2 ;
             SENDER ;
             COMPARE ;
             EQ ;
             IF {} { PUSH string "failed assertion" ; FAILWITH } ;
             DIG 2 ;
             NONE (ticket unit) ;
             DUP 3 ;
             GET 4 ;
             GET_AND_UPDATE ;
             IF_NONE
               { DROP 3 ; PUSH string "no tickets" ; FAILWITH }
               { READ_TICKET ;
                 CDR ;
                 CDR ;
                 DUP 4 ;
                 GET 3 ;
                 DUP ;
                 DIG 2 ;
                 SUB ;
                 ISNAT ;
                 IF_NONE { PUSH string "not enough tickets" ; FAILWITH } {} ;
                 SWAP ;
                 PAIR ;
                 SWAP ;
                 SPLIT_TICKET ;
                 IF_NONE
                   { DROP 3 ; PUSH string "impossible?" ; FAILWITH }
                   { UNPAIR ;
                     DUG 2 ;
                     SOME ;
                     DUP 4 ;
                     GET 4 ;
                     GET_AND_UPDATE ;
                     DROP ;
                     DIG 2 ;
                     CAR ;
                     PUSH mutez 0 ;
                     DIG 3 ;
                     TRANSFER_TOKENS ;
                     SWAP ;
                     DIG 2 ;
                     PAIR ;
                     NIL operation ;
                     DIG 2 ;
                     CONS ;
                     PAIR } } } } } |} ]

let%expect_test _ =
  run_ligo_good [ "compile" ; "contract" ; contract "ticket_builder.mligo" ] ;
  [%expect {|
File "../../test/contracts/ticket_builder.mligo", line 29, characters 28-34:
 28 |       begin
 29 |         let ((ticketer, _), ticket) = (Tezos.read_ticket ticket : (address * (unit * nat)) * unit ticket) in
 30 |         assert (ticketer = Tezos.self_address);
:
Warning: unused variable "ticket".
Hint: replace it by "_ticket" to prevent this warning.

{ parameter
    (or (ticket %burn unit)
        (pair %mint (contract %destination (ticket unit)) (nat %amount))) ;
  storage address ;
  code { PUSH mutez 0 ;
         AMOUNT ;
         COMPARE ;
         EQ ;
         IF {} { PUSH string "failed assertion" ; FAILWITH } ;
         UNPAIR ;
         IF_LEFT
           { READ_TICKET ;
             SWAP ;
             DROP ;
             CAR ;
             SELF_ADDRESS ;
             SWAP ;
             COMPARE ;
             EQ ;
             IF {} { PUSH string "failed assertion" ; FAILWITH } ;
             NIL operation ;
             PAIR }
           { SWAP ;
             DUP ;
             DUG 2 ;
             SENDER ;
             COMPARE ;
             EQ ;
             IF {} { PUSH string "failed assertion" ; FAILWITH } ;
             DUP ;
             CDR ;
             UNIT ;
             TICKET ;
             SWAP ;
             CAR ;
             PUSH mutez 0 ;
             DIG 2 ;
             TRANSFER_TOKENS ;
             SWAP ;
             NIL operation ;
             DIG 2 ;
             CONS ;
             PAIR } } } |} ]

let%expect_test _ =
    run_ligo_good [ "compile" ; "contract" ; contract "implicit.mligo" ] ;
    [%expect {|
      File "../../test/contracts/implicit.mligo", line 2, characters 6-7:
        1 | let main2 (p : key_hash) (s : unit) =
        2 |   let c : unit contract = Tezos.implicit_account p
        3 |   in ([] : operation list), unit
      :
      Warning: unused variable "c".
      Hint: replace it by "_c" to prevent this warning.

      File "../../test/contracts/implicit.mligo", line 1, characters 26-27:
        1 | let main2 (p : key_hash) (s : unit) =
        2 |   let c : unit contract = Tezos.implicit_account p
      :
      Warning: unused variable "s".
      Hint: replace it by "_s" to prevent this warning.

      { parameter key_hash ;
        storage unit ;
        code { DROP ; UNIT ; NIL operation ; PAIR } } |}]

let%expect_test _ =
  run_ligo_good [ "compile" ; "contract" ; contract "amount_lambda.mligo" ] ;
  (* AMOUNT should occur inside the second lambda, but not the first lambda *)
  [%expect {|
    File "../../test/contracts/amount_lambda.mligo", line 10, characters 12-13:
      9 |
     10 | let main (b,s : bool * (unit -> tez)) : operation list * (unit -> tez) =
     11 |   (([] : operation list), (if b then f1 () else f2 ()))
    :
    Warning: unused variable "s".
    Hint: replace it by "_s" to prevent this warning.

    File "../../test/contracts/amount_lambda.mligo", line 8, characters 7-8:
      7 | let f2 (x : unit) : unit -> tez =
      8 |   fun (x : unit) -> Tezos.amount
      9 |
    :
    Warning: unused variable "x".
    Hint: replace it by "_x" to prevent this warning.

    File "../../test/contracts/amount_lambda.mligo", line 7, characters 8-9:
      6 | (* should return an impure function *)
      7 | let f2 (x : unit) : unit -> tez =
      8 |   fun (x : unit) -> Tezos.amount
    :
    Warning: unused variable "x".
    Hint: replace it by "_x" to prevent this warning.

    File "../../test/contracts/amount_lambda.mligo", line 4, characters 7-8:
      3 |   let amt : tez = Tezos.amount in
      4 |   fun (x : unit) -> amt
      5 |
    :
    Warning: unused variable "x".
    Hint: replace it by "_x" to prevent this warning.

    File "../../test/contracts/amount_lambda.mligo", line 2, characters 8-9:
      1 | (* should return a constant function *)
      2 | let f1 (x : unit) : unit -> tez =
      3 |   let amt : tez = Tezos.amount in
    :
    Warning: unused variable "x".
    Hint: replace it by "_x" to prevent this warning.

    { parameter bool ;
      storage (lambda unit mutez) ;
      code { CAR ;
             IF { AMOUNT ; LAMBDA (pair mutez unit) mutez { CAR } ; SWAP ; APPLY }
                { LAMBDA unit mutez { DROP ; AMOUNT } } ;
             NIL operation ;
             PAIR } } |}]

let%expect_test _ =
  run_ligo_good [ "print" ; "ast-typed" ; contract "sequence.mligo" ; ];
  [%expect {|
    const y =
      lambda (_#2 : unit) return let _x : nat = +1 in let ()#5 : unit = let _x : nat = +2 in unit in let ()#4 : unit = let _x : nat = +23 in unit in let ()#3 : unit = let _x : nat = +42 in unit in _x |}]

let%expect_test _ =
  run_ligo_good [ "compile" ; "contract" ; contract "bad_address_format.religo" ] ;
  [%expect{|
    Warning: Error(s) occurred while type checking the produced michelson contract:
    Ill typed contract:
      1: { parameter int ;
      2:   storage address ;
      3:   code { DROP /* [] */ ; PUSH address "KT1badaddr" ; NIL operation ; PAIR } }
    At line 3 characters 38 to 50, value "KT1badaddr"
    is invalid for type address.
    Invalid contract notation "KT1badaddr"

            Note: You compiled your contract with protocol hangzhou although we internally use protocol ithaca to typecheck the produced Michelson contract
            so you might want to ignore this error if related to a breaking change in protocol ithaca

    { parameter int ;
      storage address ;
      code { DROP ; PUSH address "KT1badaddr" ; NIL operation ; PAIR } } |}]

let%expect_test _ =
  run_ligo_bad [ "compile" ; "contract" ; contract "bad_timestamp.ligo" ] ;
  [%expect {|
    File "../../test/contracts/bad_timestamp.ligo", line 7, characters 30-44:
      6 |   block {
      7 |     var stamp : timestamp := ("badtimestamp" : timestamp)
      8 |   }

    Ill-formed timestamp "badtimestamp".
    At this point, a string with a RFC3339 notation or the number of seconds since Epoch is expected. |}]

let%expect_test _ =
    run_ligo_good [ "run" ; "dry-run" ; contract "redeclaration.ligo" ; "unit" ; "0" ] ;
    [%expect {|
      File "../../test/contracts/redeclaration.ligo", line 6, characters 20-21:
        5 |
        6 | function foo (const p : unit) : int is 1
      :
      Warning: unused variable "p".
      Hint: replace it by "_p" to prevent this warning.

      File "../../test/contracts/redeclaration.ligo", line 3, characters 21-22:
        2 |
        3 | function main (const p : unit; const s : int) : list (operation) * int is
        4 |   ((nil : list (operation)), foo (unit))
      :
      Warning: unused variable "p".
      Hint: replace it by "_p" to prevent this warning.

      File "../../test/contracts/redeclaration.ligo", line 3, characters 37-38:
        2 |
        3 | function main (const p : unit; const s : int) : list (operation) * int is
        4 |   ((nil : list (operation)), foo (unit))
      :
      Warning: unused variable "s".
      Hint: replace it by "_s" to prevent this warning.

      File "../../test/contracts/redeclaration.ligo", line 1, characters 20-21:
        1 | function foo (const p : unit) : int is 0
        2 |
      :
      Warning: unused variable "p".
      Hint: replace it by "_p" to prevent this warning.

      ( LIST_EMPTY() , 0 ) |}]

let%expect_test _ =
    run_ligo_good [ "run" ; "dry-run" ; contract "double_main.ligo" ; "unit" ; "0" ] ;
    [%expect {|
      File "../../test/contracts/double_main.ligo", line 5, characters 20-21:
        4 |
        5 | function main(const p : parameter; const s : storage) : return is
        6 |   ((nil : list(operation)), s+1)
      :
      Warning: unused variable "p".
      Hint: replace it by "_p" to prevent this warning.

      ( LIST_EMPTY() , 2 ) |}]

let%expect_test _ =
  run_ligo_good [ "compile" ; "contract" ; contract "subtle_nontail_fail.mligo" ] ;
  [%expect {|
    File "../../test/contracts/subtle_nontail_fail.mligo", line 1, characters 10-12:
      1 | let main (ps : unit * unit) : operation list * unit =
      2 |   if true
    :
    Warning: unused variable "ps".
    Hint: replace it by "_ps" to prevent this warning.

    { parameter unit ;
      storage unit ;
      code { DROP ;
             PUSH bool True ;
             IF { PUSH string "This contract always fails" ; FAILWITH }
                { PUSH string "This contract still always fails" ; FAILWITH } } } |}]

let%expect_test _ =
  (* TODO should not be bad? *)
  run_ligo_good [ "run" ; "dry-run" ; contract "subtle_nontail_fail.mligo" ; "()" ; "()" ] ;
  [%expect {|
    File "../../test/contracts/subtle_nontail_fail.mligo", line 1, characters 10-12:
      1 | let main (ps : unit * unit) : operation list * unit =
      2 |   if true
    :
    Warning: unused variable "ps".
    Hint: replace it by "_ps" to prevent this warning.

    failwith("This contract always fails") |}]

let%expect_test _ =
  run_ligo_bad [ "compile" ; "contract" ; bad_contract "self_in_lambda.mligo" ] ;
  [%expect{| "Tezos.self" must be used directly and cannot be used via another function. |}]

let%expect_test _ =
  run_ligo_good [ "compile" ; "storage" ; contract "big_map.ligo" ; "(big_map1,unit)" ] ;
  [%expect {|
    (Pair { Elt 23 0 ; Elt 42 0 } Unit) |}]

let%expect_test _ =
  run_ligo_good [ "compile" ; "contract" ; contract "key_hash_comparable.ligo" ] ;
  [%expect {|
    File "../../test/contracts/key_hash_comparable.ligo", line 8, characters 21-22:
      7 |
      8 | function main (const a : int; const store : storage) : return is
      9 |   ((nil : list (operation)), store)
    :
    Warning: unused variable "a".
    Hint: replace it by "_a" to prevent this warning.

    { parameter int ;
      storage (pair (map %one key_hash nat) (big_map %two key_hash bool)) ;
      code { CDR ; NIL operation ; PAIR } } |}]

let%expect_test _ =
  run_ligo_bad [ "compile" ; "contract" ; bad_contract "long_sum_type_names.ligo" ] ;
  [%expect {|
    File "../../test/contracts/negative/long_sum_type_names.ligo", line 2, character 2 to line 4, character 18:
      1 | type action is
      2 | | Incrementttttttttttttttttttttttttttttttttttttttttttttttttttttttttttttttttttttttttttttttttttt of int
      3 | // | Increment of int
      4 | | Decrement of int
      5 |

    Ill-formed data constructor "Incrementttttttttttttttttttttttttttttttttttttttttttttttttttttttttttttttttttttttttttttttttttt".
    Data constructors have a maximum length of 32 characters, which is a limitation imposed by annotations in Tezos. |}]

let%expect_test _ =
  run_ligo_good [ "run" ; "dry-run" ; contract "super-counter.mligo" ; "test_param" ; "test_storage" ] ;
  [%expect {|
    ( LIST_EMPTY() , 3 ) |}]

let%expect_test _ =
  run_ligo_good [ "compile" ; "expression" ; "cameligo" ; "x" ; "--init-file" ; contract "redundant_constructors.mligo" ] ;
  [%expect{| (Pair (Left (Left 42)) (Left 42)) |}]

let%expect_test _ =
  run_ligo_good [ "compile" ; "expression" ; "cameligo" ; "x" ; "--init-file" ; contract "redundant_constructors_but_annotated.mligo" ] ;
  [%expect{| (Pair {} (Left 1)) |}]

let%expect_test _ =
  run_ligo_bad [ "compile" ; "contract" ; bad_contract "create_contract_toplevel.mligo" ] ;
  [%expect {|
File "../../test/contracts/negative/create_contract_toplevel.mligo", line 5, characters 10-11:
  4 |   let toto : operation * address = Tezos.create_contract
  5 |     (fun (p, s : nat * string) -> (([] : operation list), store))
  6 |     (None: key_hash option)
:
Warning: unused variable "p".
Hint: replace it by "_p" to prevent this warning.

File "../../test/contracts/negative/create_contract_toplevel.mligo", line 5, characters 13-14:
  4 |   let toto : operation * address = Tezos.create_contract
  5 |     (fun (p, s : nat * string) -> (([] : operation list), store))
  6 |     (None: key_hash option)
:
Warning: unused variable "s".
Hint: replace it by "_s" to prevent this warning.

File "../../test/contracts/negative/create_contract_toplevel.mligo", line 3, characters 10-16:
  2 |
  3 | let main (action, store : string * string) : return =
  4 |   let toto : operation * address = Tezos.create_contract
:
Warning: unused variable "action".
Hint: replace it by "_action" to prevent this warning.

File "../../test/contracts/negative/create_contract_toplevel.mligo", line 4, character 35 to line 8, character 8:
  3 | let main (action, store : string * string) : return =
  4 |   let toto : operation * address = Tezos.create_contract
  5 |     (fun (p, s : nat * string) -> (([] : operation list), store))
  6 |     (None: key_hash option)
  7 |     300tz
  8 |     "un"
  9 |   in

Not all free variables could be inlined in Tezos.create_contract usage: gen#17. |}] ;

  run_ligo_good [ "compile" ; "contract" ; contract "create_contract_var.mligo" ] ;
  [%expect{|
    File "../../test/contracts/create_contract_var.mligo", line 7, characters 10-11:
      6 |   let toto : operation * address = Tezos.create_contract
      7 |     (fun (p, s : nat * int) -> (([] : operation list), a))
      8 |     (None: key_hash option)
    :
    Warning: unused variable "p".
    Hint: replace it by "_p" to prevent this warning.

    File "../../test/contracts/create_contract_var.mligo", line 7, characters 13-14:
      6 |   let toto : operation * address = Tezos.create_contract
      7 |     (fun (p, s : nat * int) -> (([] : operation list), a))
      8 |     (None: key_hash option)
    :
    Warning: unused variable "s".
    Hint: replace it by "_s" to prevent this warning.

    File "../../test/contracts/create_contract_var.mligo", line 5, characters 10-16:
      4 |
      5 | let main (action, store : string * string) : return =
      6 |   let toto : operation * address = Tezos.create_contract
    :
    Warning: unused variable "action".
    Hint: replace it by "_action" to prevent this warning.

    { parameter string ;
      storage string ;
      code { CDR ;
             PUSH int 1 ;
             PUSH mutez 300000000 ;
             NONE key_hash ;
             CREATE_CONTRACT
               { parameter nat ;
                 storage int ;
                 code { DROP ; PUSH int 2 ; NIL operation ; PAIR } } ;
             PAIR ;
             SWAP ;
             NIL operation ;
             DIG 2 ;
             CAR ;
             CONS ;
             PAIR } } |}] ;

  run_ligo_bad [ "compile" ; "contract" ; bad_contract "create_contract_modfv.mligo" ] ;
  [%expect{|
    File "../../test/contracts/negative/create_contract_modfv.mligo", line 8, characters 10-11:
      7 |   let toto : operation * address = Tezos.create_contract
      8 |     (fun (p, s : nat * string) -> (([] : operation list), Foo.store))
      9 |     (None: key_hash option)
    :
    Warning: unused variable "p".
    Hint: replace it by "_p" to prevent this warning.

    File "../../test/contracts/negative/create_contract_modfv.mligo", line 8, characters 13-14:
      7 |   let toto : operation * address = Tezos.create_contract
      8 |     (fun (p, s : nat * string) -> (([] : operation list), Foo.store))
      9 |     (None: key_hash option)
    :
    Warning: unused variable "s".
    Hint: replace it by "_s" to prevent this warning.

    File "../../test/contracts/negative/create_contract_modfv.mligo", line 3, characters 10-16:
      2 |
      3 | let main (action, store : string * string) : return =
      4 |   module Foo = struct
    :
    Warning: unused variable "action".
    Hint: replace it by "_action" to prevent this warning.

    File "../../test/contracts/negative/create_contract_modfv.mligo", line 7, character 35 to line 11, character 8:
      6 |   end in
      7 |   let toto : operation * address = Tezos.create_contract
      8 |     (fun (p, s : nat * string) -> (([] : operation list), Foo.store))
      9 |     (None: key_hash option)
     10 |     300tz
     11 |     "un"
     12 |   in

    Not all free variables could be inlined in Tezos.create_contract usage: gen#19. |}] ;

  run_ligo_bad [ "compile" ; "contract" ; bad_contract "create_contract_no_inline.mligo" ] ;
  [%expect{|
    File "../../test/contracts/negative/create_contract_no_inline.mligo", line 9, characters 11-15:
      8 | let main (action, store : int * int) : return =
      9 |   let (op, addr) = Tezos.create_contract dummy_contract ((None: key_hash option)) 300tz 1 in
     10 |   let toto : operation list = [ op ] in
    :
    Warning: unused variable "addr".
    Hint: replace it by "_addr" to prevent this warning.

    File "../../test/contracts/negative/create_contract_no_inline.mligo", line 8, characters 10-16:
      7 |
      8 | let main (action, store : int * int) : return =
      9 |   let (op, addr) = Tezos.create_contract dummy_contract ((None: key_hash option)) 300tz 1 in
    :
    Warning: unused variable "action".
    Hint: replace it by "_action" to prevent this warning.

    File "../../test/contracts/negative/create_contract_no_inline.mligo", line 8, characters 18-23:
      7 |
      8 | let main (action, store : int * int) : return =
      9 |   let (op, addr) = Tezos.create_contract dummy_contract ((None: key_hash option)) 300tz 1 in
    :
    Warning: unused variable "store".
    Hint: replace it by "_store" to prevent this warning.

    File "../../test/contracts/negative/create_contract_no_inline.mligo", line 5, characters 20-21:
      4 |
      5 | let dummy_contract (p, s : nat * int) : return =
      6 |  (([] : operation list), foo)
    :
    Warning: unused variable "p".
    Hint: replace it by "_p" to prevent this warning.

    File "../../test/contracts/negative/create_contract_no_inline.mligo", line 5, characters 23-24:
      4 |
      5 | let dummy_contract (p, s : nat * int) : return =
      6 |  (([] : operation list), foo)
    :
    Warning: unused variable "s".
    Hint: replace it by "_s" to prevent this warning.

    File "../../test/contracts/negative/create_contract_no_inline.mligo", line 9, characters 19-89:
      8 | let main (action, store : int * int) : return =
      9 |   let (op, addr) = Tezos.create_contract dummy_contract ((None: key_hash option)) 300tz 1 in
     10 |   let toto : operation list = [ op ] in

    Not all free variables could be inlined in Tezos.create_contract usage: foo. |}] ;

  run_ligo_good [ "compile" ; "contract" ; contract "create_contract.mligo" ] ;
  [%expect{|
    File "../../test/contracts/create_contract.mligo", line 5, characters 10-11:
      4 |   let toto : operation * address = Tezos.create_contract
      5 |     (fun (p, s : nat * string) -> (([] : operation list), "one"))
      6 |     (None: key_hash option)
    :
    Warning: unused variable "p".
    Hint: replace it by "_p" to prevent this warning.

    File "../../test/contracts/create_contract.mligo", line 5, characters 13-14:
      4 |   let toto : operation * address = Tezos.create_contract
      5 |     (fun (p, s : nat * string) -> (([] : operation list), "one"))
      6 |     (None: key_hash option)
    :
    Warning: unused variable "s".
    Hint: replace it by "_s" to prevent this warning.

    File "../../test/contracts/create_contract.mligo", line 3, characters 10-16:
      2 |
      3 | let main (action, store : string * string) : return =
      4 |   let toto : operation * address = Tezos.create_contract
    :
    Warning: unused variable "action".
    Hint: replace it by "_action" to prevent this warning.

    { parameter string ;
      storage string ;
      code { CDR ;
             PUSH string "un" ;
             PUSH mutez 300000000 ;
             NONE key_hash ;
             CREATE_CONTRACT
               { parameter nat ;
                 storage string ;
                 code { DROP ; PUSH string "one" ; NIL operation ; PAIR } } ;
             PAIR ;
             SWAP ;
             NIL operation ;
             DIG 2 ;
             CAR ;
             CONS ;
             PAIR } } |}];

  run_ligo_good [ "compile" ; "contract" ; contract "tuples_no_annotation.religo" ] ;
  [%expect{|
    File "../../test/contracts/tuples_no_annotation.religo", line 5, characters 13-14:
      4 |
      5 | let main = ((p,storage): (parameter, storage)) => {
      6 | ([]: list (operation), (2, "2", 2n, false));
    :
    Warning: unused variable "p".
    Hint: replace it by "_p" to prevent this warning.

    File "../../test/contracts/tuples_no_annotation.religo", line 5, characters 15-22:
      4 |
      5 | let main = ((p,storage): (parameter, storage)) => {
      6 | ([]: list (operation), (2, "2", 2n, false));
    :
    Warning: unused variable "storage".
    Hint: replace it by "_storage" to prevent this warning.

    { parameter int ;
      storage (pair (pair int string) (pair nat bool)) ;
      code { DROP ;
             PUSH bool False ;
             PUSH nat 2 ;
             PAIR ;
             PUSH string "2" ;
             PUSH int 2 ;
             PAIR ;
             PAIR ;
             NIL operation ;
             PAIR } } |}]

let%expect_test _ =
  run_ligo_bad [ "compile" ; "contract" ; bad_contract "self_type_annotation.ligo" ] ;
  [%expect {|
    File "../../test/contracts/negative/self_type_annotation.ligo", line 8, characters 10-23:
      7 |   block {
      8 |     const self_contract: contract(int) = Tezos.self ("%default");
      9 |   }
    :
    Warning: unused variable "self_contract".
    Hint: replace it by "_self_contract" to prevent this warning.

    File "../../test/contracts/negative/self_type_annotation.ligo", line 6, characters 21-22:
      5 |
      6 | function main (const p : parameter; const s : storage) : return is
      7 |   block {
    :
    Warning: unused variable "p".
    Hint: replace it by "_p" to prevent this warning.

    File "../../test/contracts/negative/self_type_annotation.ligo", line 8, characters 41-64:
      7 |   block {
      8 |     const self_contract: contract(int) = Tezos.self ("%default");
      9 |   }

    Invalid type annotation.
    "contract (nat)" was given, but "contract (int)" was expected.
    Note that "Tezos.self" refers to this contract, so the parameters should be the same. |}] ;

  run_ligo_good [ "compile" ; "contract" ; contract "self_type_annotation.ligo" ] ;
  [%expect{|
    { parameter nat ;
      storage address ;
      code { DROP ; SELF %default ; ADDRESS ; NIL operation ; PAIR } } |}] ;

  run_ligo_good [ "compile" ; "contract" ; contract "self_default_with_variant_parameter.mligo" ] ;
    [%expect{|
      { parameter (or (address %one) (unit %two)) ;
        storage address ;
        code { DROP ; SELF %default ; ADDRESS ; NIL operation ; PAIR } } |}]

let%expect_test _ =
  run_ligo_bad [ "compile" ; "contract" ; bad_contract "bad_contract.mligo" ] ;
  [%expect {|
File "../../test/contracts/negative/bad_contract.mligo", line 4, characters 10-16:
  3 |
  4 | let main (action, store : parameter * storage) : storage =
  5 |   store + 1
:
Warning: unused variable "action".
Hint: replace it by "_action" to prevent this warning.

File "../../test/contracts/negative/bad_contract.mligo", line 4, characters 10-23:
  3 |
  4 | let main (action, store : parameter * storage) : storage =
  5 |   store + 1

Invalid type for entrypoint "main".
An entrypoint must of type "parameter * storage -> operations list * storage". |}] ;

  run_ligo_bad [ "compile" ; "contract" ; bad_contract "bad_contract2.mligo" ] ;
  [%expect {|
File "../../test/contracts/negative/bad_contract2.mligo", line 5, characters 10-16:
  4 |
  5 | let main (action, store : parameter * storage) : return =
  6 |   ("bad",store + 1)
:
Warning: unused variable "action".
Hint: replace it by "_action" to prevent this warning.

File "../../test/contracts/negative/bad_contract2.mligo", line 5, characters 10-23:
  4 |
  5 | let main (action, store : parameter * storage) : return =
  6 |   ("bad",store + 1)

Invalid type for entrypoint "main".
An entrypoint must of type "parameter * storage -> operations list * storage".
We expected a list of operations but we got string |}] ;

  run_ligo_bad [ "compile" ; "contract" ; bad_contract "bad_contract3.mligo" ] ;
  [%expect {|
File "../../test/contracts/negative/bad_contract3.mligo", line 5, characters 10-16:
  4 |
  5 | let main (action, store : parameter * storage) : return =
  6 |   (([]: operation list),"bad")
:
Warning: unused variable "action".
Hint: replace it by "_action" to prevent this warning.

File "../../test/contracts/negative/bad_contract3.mligo", line 5, characters 18-23:
  4 |
  5 | let main (action, store : parameter * storage) : return =
  6 |   (([]: operation list),"bad")
:
Warning: unused variable "store".
Hint: replace it by "_store" to prevent this warning.

File "../../test/contracts/negative/bad_contract3.mligo", line 5, characters 10-23:
  4 |
  5 | let main (action, store : parameter * storage) : return =
  6 |   (([]: operation list),"bad")

Invalid type for entrypoint "main".
The storage type "int" of the function parameter must be the same as the storage type "string" of the return value. |}]

let%expect_test _ =
  run_ligo_good [ "compile" ; "contract" ; contract "self_with_entrypoint.ligo" ] ;
  [%expect {|
    File "../../test/contracts/self_with_entrypoint.ligo", line 6, characters 21-22:
      5 |
      6 | function main (const p : parameter; const s : storage) : return is
      7 |   block {
    :
    Warning: unused variable "p".
    Hint: replace it by "_p" to prevent this warning.

    { parameter (or (unit %default) (int %toto)) ;
      storage nat ;
      code { CDR ;
             SELF %toto ;
             PUSH mutez 300000000 ;
             PUSH int 2 ;
             TRANSFER_TOKENS ;
             SWAP ;
             NIL operation ;
             DIG 2 ;
             CONS ;
             PAIR } } |}] ;

  run_ligo_good [ "compile" ; "contract" ; contract "self_without_entrypoint.ligo" ] ;
  [%expect {|
    File "../../test/contracts/self_without_entrypoint.ligo", line 6, characters 21-22:
      5 |
      6 | function main (const p : parameter; const s : storage) : return is
      7 |   block {
    :
    Warning: unused variable "p".
    Hint: replace it by "_p" to prevent this warning.

    { parameter int ;
      storage nat ;
      code { CDR ;
             SELF %default ;
             PUSH mutez 300000000 ;
             PUSH int 2 ;
             TRANSFER_TOKENS ;
             SWAP ;
             NIL operation ;
             DIG 2 ;
             CONS ;
             PAIR } } |}] ;

  run_ligo_bad [ "compile" ; "contract" ; bad_contract "self_bad_entrypoint_format.ligo" ] ;
  [%expect {|
File "../../test/contracts/negative/self_bad_entrypoint_format.ligo", line 6, characters 21-22:
  5 |
  6 | function main (const p : parameter; const s : storage) : return is
  7 |   block {
:
Warning: unused variable "p".
Hint: replace it by "_p" to prevent this warning.

File "../../test/contracts/negative/self_bad_entrypoint_format.ligo", line 8, characters 52-58:
  7 |   block {
  8 |     const self_contract: contract(int) = Tezos.self("Toto") ;
  9 |     const op : operation = Tezos.transaction (2, 300tz, self_contract) ;

Invalid entrypoint "Toto". One of the following patterns is expected:
* "%bar" is expected for entrypoint "Bar"
* "%default" when no entrypoint is used. |}];

  run_ligo_bad ["compile" ; "contract"; bad_contract "nested_bigmap_1.religo"];
  [%expect {|
    File "../../test/contracts/negative/nested_bigmap_1.religo", line 1, characters 11-29:
      1 | type bar = big_map (nat, int);
      2 |

    Invalid big map nesting.
    A big map cannot be nested inside another big map. |}];

  run_ligo_bad ["compile" ; "contract"; bad_contract "nested_bigmap_2.religo"];
  [%expect {|
    File "../../test/contracts/negative/nested_bigmap_2.religo", line 2, characters 29-50:
      1 | /* this should result in an error as nested big_maps are not supported: */
      2 | type storage = big_map (nat, big_map (int, string));
      3 |

    Invalid big map nesting.
    A big map cannot be nested inside another big map. |}];

  run_ligo_bad ["compile" ; "contract"; bad_contract "nested_bigmap_3.religo"];
  [%expect {|
    File "../../test/contracts/negative/nested_bigmap_3.religo", line 1, characters 11-29:
      1 | type bar = big_map (nat, int);
      2 |

    Invalid big map nesting.
    A big map cannot be nested inside another big map. |}];

  run_ligo_bad ["compile" ; "contract"; bad_contract "nested_bigmap_4.religo"];
  [%expect {|
    File "../../test/contracts/negative/nested_bigmap_4.religo", line 2, characters 25-61:
      1 | /* this should result in an error as nested big_maps are not supported: */
      2 | type storage = map (int, big_map (nat, big_map (int, string)));
      3 |

    Invalid big map nesting.
    A big map cannot be nested inside another big map. |}];

  run_ligo_good ["print" ; "ast-imperative"; contract "letin.mligo"];
  [%expect {|
type storage = (int , int)
const main : (int , storage) -> (list (operation) , storage) =
  lambda (n : (int , storage)) : (list (operation) , storage) return
  let x : (int , int) = let x : int = 7 in
                        (ADD(x ,n.0) , ADD(n.1.0 ,n.1.1)) in
  (list[] : list (operation) , x)
const f0 = lambda (_a : string) return true
const f1 = lambda (_a : string) return true
const f2 = lambda (_a : string) return true
const letin_nesting =
  lambda (_#2 : unit) return let s = "test" in
                             let p0 = (f0)@(s) in
                             {
                                (assert)@(p0);
                                let p1 = (f1)@(s) in
                                {
                                   (assert)@(p1);
                                   let p2 = (f2)@(s) in
                                   {
                                      (assert)@(p2);
                                      s
                                   }
                                }
                             }
const letin_nesting2 =
  lambda (x : int) return let y = 2 in
                          let z = 3 in
                          ADD(ADD(x ,y) ,z)
const x =  match (+1 , (+2 , +3)) with
            | (_#3,(x,_#4)) -> x
    |}];

  run_ligo_good ["print" ; "ast-imperative"; contract "letin.religo"];
  [%expect {|
type storage = (int , int)
const main =
  lambda (n : (int , storage)) : (list (operation) , storage) return
  let x : (int , int) = let x : int = 7 in
                        (ADD(x ,n.0) , ADD(n.1.0 ,n.1.1)) in
  (list[] : list (operation) , x)
const f0 = lambda (_a : string) return true
const f1 = lambda (_a : string) return true
const f2 = lambda (_a : string) return true
const letin_nesting =
  lambda (_#2 : unit) return let s = "test" in
                             let p0 = (f0)@(s) in
                             {
                                (assert)@(p0);
                                let p1 = (f1)@(s) in
                                {
                                   (assert)@(p1);
                                   let p2 = (f2)@(s) in
                                   {
                                      (assert)@(p2);
                                      s
                                   }
                                }
                             }
const letin_nesting2 =
  lambda (x : int) return let y = 2 in
                          let z = 3 in
                          ADD(ADD(x ,y) ,z)
const x =  match (+1 , (+2 , +3)) with
            | (gen#3,(x,gen#4)) -> x
    |}];

  run_ligo_bad ["print" ; "ast-typed"; contract "existential.mligo"];
  [%expect {|
    File "../../test/contracts/existential.mligo", line 2, characters 21-22:
      1 | let a : 'a = 2
      2 | let b : _ ->'b = fun _ -> 2
      3 | let c : 'a -> 'a = fun x -> 2

    Missing a type annotation for argument "_". |}];
  run_ligo_bad ["print" ; "ast-typed"; bad_contract "missing_funarg_annotation.mligo"];
  [%expect {|
    File "../../test/contracts/negative/missing_funarg_annotation.mligo", line 5, characters 12-13:
      4 | let a ((b)) = b
      5 | let a = fun b -> b
      6 | let a = fun (b,c) -> b

    Missing a type annotation for argument "b". |}];
  run_ligo_bad ["print" ; "ast-typed"; bad_contract "missing_funarg_annotation.religo"];
  [%expect {|
File "../../test/contracts/negative/missing_funarg_annotation.religo", line 2, characters 8-9:
  1 | /* these should give a missing type annotation error */
  2 | let a = b => b
  3 | let a = (b,c) => b

Missing a type annotation for argument "b". |}];
  run_ligo_bad ["print" ; "ast-typed"; bad_contract "funarg_tuple_wrong.mligo"];
  [%expect {|
    File "../../test/contracts/negative/funarg_tuple_wrong.mligo", line 1, characters 7-14:
      1 | let a (b, c, d: int * int) = d
      2 | let a (((b, c, d)): ((((int))) * int)) = d

    Pattern not of the expected type ( int * int ) |}];
  run_ligo_bad ["print" ; "ast-typed"; bad_contract "funarg_tuple_wrong.religo"];
  [%expect {|
    Pattern (b,c,d) not of the expected type ( int * int ) |}];

  run_ligo_bad [ "compile" ; "contract" ; bad_contract "duplicate_record_field.mligo" ] ;
  [%expect {|
    File "../../test/contracts/negative/duplicate_record_field.mligo", line 1, characters 9-34:
      1 | type r = { foo : int ; foo : int }
      2 |

    Duplicated field or variant name.
    Hint: Change the name. |}];

  ()

(* uncurrying example *)
let%expect_test _ =
  run_ligo_good [ "compile" ; "contract" ; contract "uncurry_contract.mligo" ] ;
  let output = [%expect.output] in
  let lines = String.split_lines output in
  let lines = List.take lines 4 in
  let output = String.concat ~sep:"\n" lines in
  print_string output;
  [%expect {|
    { parameter unit ;
      storage unit ;
      code { LAMBDA (pair unit unit unit unit) unit { UNPAIR 4 ; DROP 4 ; UNIT } ;
             LAMBDA (pair nat nat) nat { UNPAIR ; MUL } ; |}]

(* old uncurry bugs: *)
let%expect_test _ =
  run_ligo_good [ "run" ; "interpret"; "let f (y : int) (x : int) (y : int) = (x, y) in f 1 2 3"; "-s"; "cameligo" ] ;
  [%expect {| ( 2 , 3 ) |}]

let%expect_test _ =
  run_ligo_good [ "run" ; "interpret"; "let f (x0 : int) (x1 : int) (x2 : int) (x3 : int) (x4 : int) (x5 : int) (x6 : int) (x7 : int) (x8 : int) (x9 : int) (x10 : int) : int list = [x0; x1; x2; x3; x4; x5; x6; x7; x8; x9; x10] in f 0 1 2 3 4 5 6 7 8 9 10" ; "-s"; "cameligo"] ;
  [%expect {|
    CONS(0 ,
         CONS(1 ,
              CONS(2 ,
                   CONS(3 ,
                        CONS(4 ,
                             CONS(5 ,
                                  CONS(6 ,
                                       CONS(7 ,
                                            CONS(8 ,
                                                 CONS(9 ,
                                                      CONS(10 , LIST_EMPTY()))))))))))) |}]

(* uncurrying w/ interpret (old bug) *)
let%expect_test _ =
  run_ligo_good [ "run" ; "interpret"; "mul 3n 4n" ; "--init-file"; contract "uncurry_contract.mligo"] ;
  [%expect {| +12 |}]

(* Edo combs example *)
let%expect_test _ =
  run_ligo_good [ "compile" ; "contract" ; contract "edo_combs.mligo" ] ;
  [%expect {|
    File "../../test/contracts/edo_combs.mligo", line 10, characters 13-14:
      9 |
     10 | let main (p, s : param * int) : operation list * int =
     11 |   let { x = x; y = y; z = z; w = w } = p in
    :
    Warning: unused variable "s".
    Hint: replace it by "_s" to prevent this warning.

    { parameter (pair (int %x) (int %y) (int %z) (int %w)) ;
      storage int ;
      code { CAR ; UNPAIR 4 ; ADD ; ADD ; ADD ; NIL operation ; PAIR } } |}]

(* warning unused variables example *)
let%expect_test _ =
  run_ligo_good [ "compile" ; "contract" ; contract "warning_unused.mligo" ] ;
  [%expect {|
    File "../../test/contracts/warning_unused.mligo", line 11, characters 6-7:
     10 |   let x = s.x + 3 in
     11 |   let x = foo x in
     12 |   let x = bar s.x in
    :
    Warning: unused variable "x".
    Hint: replace it by "_x" to prevent this warning.

    { parameter int ;
      storage (pair (int %x) (int %y)) ;
      code { CDR ;
             PUSH int 3 ;
             SWAP ;
             DUP ;
             DUG 2 ;
             CAR ;
             ADD ;
             DROP ;
             PUSH int 3 ;
             PUSH int 9 ;
             DUP 3 ;
             CAR ;
             MUL ;
             ADD ;
             SWAP ;
             CDR ;
             SWAP ;
             PAIR ;
             NIL operation ;
             PAIR } } |}]

(* warning non-duplicable variable used examples *)
let%expect_test _ =
  run_ligo_bad [ "compile" ; "expression" ; "cameligo" ; "x" ; "--init-file" ; contract "warning_duplicate.mligo" ] ;
  [%expect{|
    File "../../test/contracts/warning_duplicate.mligo", line 2, characters 2-50:
      1 | module Foo = struct
      2 |   let x : nat ticket = Tezos.create_ticket 42n 42n
      3 | end
    :
    Warning: variable "Foo.x" cannot be used more than once.

    Error(s) occurred while checking the contract:
    At (unshown) location 8, type ticket nat cannot be used here because it is not duplicable. Only duplicable types can be used with the DUP instruction and as view inputs and outputs.
    At (unshown) location 8, Ticket in unauthorized position (type error). |}]


let%expect_test _ =
  run_ligo_bad [ "compile" ; "expression" ; "cameligo" ; "x" ; "--init-file" ; contract "warning_duplicate2.mligo" ] ;
  [%expect{|
    File "../../test/contracts/warning_duplicate2.mligo", line 1, characters 4-5:
      1 | let x = Tezos.create_ticket 42n 42n
      2 | let x = (x, x)
    :
    Warning: variable "x" cannot be used more than once.

    Error(s) occurred while checking the contract:
    At (unshown) location 8, type ticket nat cannot be used here because it is not duplicable. Only duplicable types can be used with the DUP instruction and as view inputs and outputs.
    At (unshown) location 8, Ticket in unauthorized position (type error). |}]

let%expect_test _ =
  run_ligo_good [ "compile" ; "contract" ; contract "warning_duplicate3.mligo" ; "--protocol" ; "hangzhou" ] ;
  [%expect{|
    { parameter (pair (chest %c) (chest_key %ck)) ;
      storage int ;
      code { DROP ; PUSH int 1 ; NIL operation ; PAIR } } |}]

(* warning layout attribute on constructor *)
let%expect_test _ =
  run_ligo_good [ "compile" ; "expression" ; "cameligo" ; "B 42n" ; "--init-file" ; contract "warning_layout.mligo" ] ;
  [%expect {|
    Warning: The type of this value is ambiguous: Inferred type is parameter_ok but could be of type parameter_warns.
    Hint: You might want to add a type annotation.

    File "../../test/contracts/warning_layout.mligo", line 3, character 4 to line 6, character 13:
      2 |   [@layout:comb]
      3 |     B of nat
      4 |   | C of int
      5 |   | D of string
      6 |   | A of unit
      7 |

    Warning: layout attribute only applying to B, probably ignored.

    (Left 42)
  |}]

(* never test for PascaLIGO *)
let%expect_test _ =
  run_ligo_good [ "compile" ; "contract" ; contract "never.ligo" ] ;
  [%expect {|
    { parameter (or (never %extend) (int %increment)) ;
      storage int ;
      code { UNPAIR ;
             IF_LEFT { SWAP ; DROP ; NEVER } { ADD } ;
             NIL operation ;
             PAIR } } |}]

(* never test for CameLIGO *)
let%expect_test _ =
  run_ligo_good [ "compile" ; "contract" ; contract "never.mligo" ] ;
  [%expect {|
    { parameter (or (never %extend) (int %increment)) ;
      storage int ;
      code { UNPAIR ;
             IF_LEFT { SWAP ; DROP ; NEVER } { ADD } ;
             NIL operation ;
             PAIR } } |}]

(* never test for ReasonLIGO *)
let%expect_test _ =
  run_ligo_good [ "compile" ; "contract" ; contract "never.religo" ] ;
  [%expect {|
    { parameter (or (never %extend) (int %increment)) ;
      storage int ;
      code { UNPAIR ;
             IF_LEFT { SWAP ; DROP ; NEVER } { ADD } ;
             NIL operation ;
             PAIR } } |}]

(* never test for JsLIGO *)
let%expect_test _ =
  run_ligo_good [ "compile" ; "contract" ; contract "never.jsligo" ] ;
  [%expect {|
    File "../../test/contracts/never.jsligo", line 8, character 0 to line 15, character 1:
      7 |
      8 | let main = ([action, store] : [parameter, storage]) : [list<operation>, storage] => {
      9 |   return [
     10 |    (list([]) as list <operation>),
     11 |    (match (action, {
     12 |     Increment: (n : int) => store + n,
     13 |     Extend: (k : never) => (Tezos.never(k) as storage)}))
     14 |   ]
     15 | };

    Toplevel let declaration are silently change to const declaration.

    { parameter (or (never %extend) (int %increment)) ;
      storage int ;
      code { DUP ;
             CAR ;
             IF_LEFT { SWAP ; DROP ; NEVER } { SWAP ; CDR ; ADD } ;
             NIL operation ;
             PAIR } } |}]

(* annotations and self *)
let%expect_test _ =
  run_ligo_good [ "compile" ; "contract" ; contract "self_annotations.mligo" ] ;
  [%expect {|
    { parameter (or (unit %foo) (unit %b)) ;
      storage unit ;
      code { DROP ;
             SELF %foo ;
             PUSH mutez 0 ;
             UNIT ;
             TRANSFER_TOKENS ;
             UNIT ;
             NIL operation ;
             DIG 2 ;
             CONS ;
             PAIR } } |}]

let%expect_test _ =
  run_ligo_bad [ "compile" ; "contract" ; bad_contract "error_self_annotations.mligo" ] ;
  [%expect {|
    File "../../test/contracts/negative/error_self_annotations.mligo", line 6, characters 22-26:
      5 | let main (_,_ : param * unit) : operation list * unit =
      6 |   let c = (Tezos.self("%a") : unit contract) in
      7 |   let op = Tezos.transaction () 0mutez c in

    Invalid entrypoint value.
    The entrypoint value does not match a constructor of the contract parameter. |}]

(* entrypoint check *)
let%expect_test _ =
  run_ligo_bad [ "compile" ; "contract" ; bad_contract "bad_get_entrypoint.mligo" ] ;
  [%expect {|
    File "../../test/contracts/negative/bad_get_entrypoint.mligo", line 3, characters 11-16:
      2 |   let v = (Tezos.get_entrypoint_opt
      3 |            "foo"
      4 |            ("tz1fakefakefakefakefakefakefakcphLA5" : address) : unit contract option) in

    Invalid entrypoint "foo". One of the following patterns is expected:
    * "%bar" is expected for entrypoint "Bar"
    * "%default" when no entrypoint is used. |}]

(* using test in compilation *)
let%expect_test _ =
  run_ligo_bad [ "compile" ; "contract" ; bad_contract "compile_test.mligo" ] ;
  [%expect{|
    File "../../test/contracts/negative/compile_test.mligo", line 21, characters 14-30:
     20 |   let (taddr, _, _) = Test.originate main  initial_storage 0tez in
     21 |   let contr = Test.to_contract(taddr) in
     22 |   let _r = Test.transfer_to_contract_exn contr (Increment (32)) 1tez  in

    Can't infer the type of this value, please add a type annotation. |}]

(* remove unused declarations *)
let%expect_test _ =
  run_ligo_good [ "compile" ; "contract" ; contract "remove_unused_module.mligo" ] ;
  [%expect{|
    { parameter unit ;
      storage unit ;
      code { DROP ; UNIT ; NIL operation ; PAIR } } |}]

let%expect_test _ =
  run_ligo_good [ "compile" ; "contract" ; contract "remove_unused_toptup.mligo" ] ;
  [%expect {|
    { parameter unit ;
      storage int ;
      code { CDR ; PUSH nat 2 ; PUSH nat 1 ; DIG 2 ; ADD ; ADD ; NIL operation ; PAIR } } |}]

(* wrong annotation in Bytes.unpack *)
let%expect_test _ =
  run_ligo_bad [ "compile" ; "expression" ; "cameligo" ; "x" ; "--init-file" ; bad_contract "bad_annotation_unpack.mligo" ] ;
  [%expect {|
    File "../../test/contracts/negative/bad_annotation_unpack.mligo", line 1, characters 9-21:
      1 | let x = (Bytes.unpack (Bytes.pack "hello") : string)

    Invalid type(s).
    Expected: "string", but got: "option (a)". |}]

(* check annotations' capitalization *)
let%expect_test _ =
  run_ligo_good [ "compile" ; "contract" ; contract "annotation_cases.mligo" ; "-e" ; "main1" ] ;
  [%expect {|
    { parameter (pair (pair (nat %AAA) (nat %fooB)) (nat %cCC)) ;
      storage unit ;
      code { DROP ; UNIT ; NIL operation ; PAIR } } |}]

let%expect_test _ =
  run_ligo_good [ "compile" ; "contract" ; contract "annotation_cases.mligo" ; "-e" ; "main2" ] ;
  [%expect {|
    { parameter (or (or (nat %AAA) (nat %fooB)) (nat %cCC)) ;
      storage unit ;
      code { DROP ; UNIT ; NIL operation ; PAIR } } |}]

(* remove recursion *)
let%expect_test _ =
  run_ligo_good [ "print" ; "ast-typed" ; contract "remove_recursion.mligo" ] ;
  [%expect {|
    const f =
      lambda (n : int) return let f : int -> int = rec (f:int -> int => lambda (n : int) return let gen#2[@var] = EQ(n ,
      0) in  match gen#2 with
              | False unit_proj#3 ->
                (f)@(C_POLYMORPHIC_SUB(n ,
                1))
              | True unit_proj#4 ->
                1 ) in (f)@(4)
    const g =
      rec (g:int -> int -> int -> int => lambda (f : int -> int) return (g)@(let h : int -> int = rec (h:int -> int => lambda (n : int) return let gen#5[@var] = EQ(n ,
      0) in  match gen#5 with
              | False unit_proj#6 ->
                (h)@(C_POLYMORPHIC_SUB(n ,
                1))
              | True unit_proj#7 ->
                1 ) in h) ) |}]

let%expect_test _ =
  run_ligo_bad [ "compile" ; "contract" ; bad_contract "reuse_variable_name_top.jsligo" ] ;
  [%expect{|
    File "../../test/contracts/negative/reuse_variable_name_top.jsligo", line 2, characters 0-14:
      1 | let dog = 1;
      2 | let dog = true;

    Toplevel let declaration are silently change to const declaration.

    File "../../test/contracts/negative/reuse_variable_name_top.jsligo", line 1, characters 0-11:
      1 | let dog = 1;
      2 | let dog = true;

    Toplevel let declaration are silently change to const declaration.

    File "../../test/contracts/negative/reuse_variable_name_top.jsligo", line 2, characters 10-14:
      1 | let dog = 1;
      2 | let dog = true;

    Cannot redeclare block-scoped variable. |}]

let%expect_test _ =
  run_ligo_bad [ "compile" ; "contract" ; bad_contract "reuse_variable_name_block.jsligo" ] ;
  [%expect{|
    File "../../test/contracts/negative/reuse_variable_name_block.jsligo", line 1, character 0 to line 5, character 1:
      1 | let foo = (): int => {
      2 |     let x = 2;
      3 |     let x = 2;
      4 |     return x;
      5 | }

    Toplevel let declaration are silently change to const declaration.

    File "../../test/contracts/negative/reuse_variable_name_block.jsligo", line 3, characters 8-13:
      2 |     let x = 2;
      3 |     let x = 2;
      4 |     return x;

    Cannot redeclare block-scoped variable. |}]

let%expect_test _ =
  run_ligo_good [ "run"; "evaluate-call"; contract "assert.mligo"; "(false, ())"; "-e"; "with_error"];
  [%expect {| failwith("my custom error") |}]

let%expect_test _ =
  run_ligo_good [ "run"; "evaluate-call"; contract "assert.mligo"; "(None: unit option)"; "-e"; "some_with_error"];
  [%expect {| failwith("my custom error") |}]

let%expect_test _ =
  run_ligo_good [ "run"; "evaluate-call"; contract "assert.mligo"; "(Some (): unit option)"; "-e"; "none_with_error"];
  [%expect {| failwith("my custom error") |}]

let%expect_test _ =
  run_ligo_good [ "print" ; "ast-typed" ; contract "attributes.jsligo" ] ;
  [%expect {|
    const x = 1[@inline][@private]
    const foo = lambda (a : int) return let test[@var] = C_POLYMORPHIC_ADD(2 ,
      a)[@inline] in test[@inline][@private]
    const y = 1[@private]
    const bar =
      lambda (b : int) return let test[@var] = lambda (z : int) return C_POLYMORPHIC_ADD(C_POLYMORPHIC_ADD(2 ,
      b) , z)[@inline] in (test)@(b)[@private]
    const check = 4[@private] |}]

(* literal type "casting" inside modules *)
let%expect_test _ =
  run_ligo_good [ "compile" ; "contract" ; contract "literal_type_cast.mligo" ] ;
  [%expect {|
    { parameter unit ;
      storage timestamp ;
      code { DROP ; PUSH timestamp 0 ; NIL operation ; PAIR } }
  |}]

(* JsLIGO export testing *)
let%expect_test _ =
  run_ligo_bad [ "compile" ; "contract" ; bad_contract "modules_export_type.jsligo" ] ;
    [%expect {|
      File "../../test/contracts/negative/modules_export_type.jsligo", line 5, characters 9-16:
        4 |
        5 | type a = Bar.foo

      Type "foo" not found. |}];
  run_ligo_bad [ "compile" ; "contract" ; bad_contract "modules_export_const.jsligo" ] ;
    [%expect {|
      File "../../test/contracts/negative/modules_export_const.jsligo", line 5, characters 0-15:
        4 |
        5 | let a = Bar.foo;

      Toplevel let declaration are silently change to const declaration.

      File "../../test/contracts/negative/modules_export_const.jsligo", line 5, characters 8-15:
        4 |
        5 | let a = Bar.foo;

      Variable "foo" not found. |}];
  run_ligo_bad [ "compile" ; "contract" ; bad_contract "modules_export_namespace.jsligo" ] ;
    [%expect {|
      File "../../test/contracts/negative/modules_export_namespace.jsligo", line 7, characters 17-20:
        6 |
        7 | import Foo = Bar.Foo

      Module "Foo" not found. |}]

(* Test compile contract with Big_map.get_and_update for Hangzhou *)
let%expect_test _ =
  run_ligo_good [ "compile" ; "contract" ; contract "ticket_wallet.mligo" ; "--protocol"; "hangzhou" ] ;
  [%expect {|
{ parameter
    (or (ticket %receive unit)
        (pair %send (contract %destination (ticket unit)) (nat %amount) (address %ticketer))) ;
  storage (pair (address %manager) (big_map %tickets address (ticket unit))) ;
  code { PUSH mutez 0 ;
         AMOUNT ;
         COMPARE ;
         EQ ;
         IF {} { PUSH string "failed assertion" ; FAILWITH } ;
         UNPAIR ;
         SWAP ;
         UNPAIR ;
         DIG 2 ;
         IF_LEFT
           { READ_TICKET ;
             CAR ;
             DIG 3 ;
             NONE (ticket unit) ;
             DUP 3 ;
             GET_AND_UPDATE ;
             IF_NONE
               { DIG 2 }
               { DIG 3 ;
                 PAIR ;
                 JOIN_TICKETS ;
                 IF_NONE { PUSH string "impossible?" ; FAILWITH } {} } ;
             SOME ;
             DIG 2 ;
             GET_AND_UPDATE ;
             DROP ;
             SWAP ;
             PAIR ;
             NIL operation ;
             PAIR }
           { SWAP ;
             DUP ;
             DUG 2 ;
             SENDER ;
             COMPARE ;
             EQ ;
             IF {} { PUSH string "failed assertion" ; FAILWITH } ;
             DIG 2 ;
             NONE (ticket unit) ;
             DUP 3 ;
             GET 4 ;
             GET_AND_UPDATE ;
             IF_NONE
               { DROP 3 ; PUSH string "no tickets" ; FAILWITH }
               { READ_TICKET ;
                 CDR ;
                 CDR ;
                 DUP 4 ;
                 GET 3 ;
                 DUP ;
                 DIG 2 ;
                 SUB ;
                 ISNAT ;
                 IF_NONE { PUSH string "not enough tickets" ; FAILWITH } {} ;
                 SWAP ;
                 PAIR ;
                 SWAP ;
                 SPLIT_TICKET ;
                 IF_NONE
                   { DROP 3 ; PUSH string "impossible?" ; FAILWITH }
                   { UNPAIR ;
                     DUG 2 ;
                     SOME ;
                     DUP 4 ;
                     GET 4 ;
                     GET_AND_UPDATE ;
                     DROP ;
                     DIG 2 ;
                     CAR ;
                     PUSH mutez 0 ;
                     DIG 3 ;
                     TRANSFER_TOKENS ;
                     SWAP ;
                     DIG 2 ;
                     PAIR ;
                     NIL operation ;
                     DIG 2 ;
                     CONS ;
                     PAIR } } } } } |} ]

(* source location comments *)
let%expect_test _ =
  run_ligo_good [ "compile"; "contract"; contract "noop.mligo";
                  "--michelson-comments"; "location";
                  "--michelson-comments"; "env";
                ];
  [%expect {|
    { parameter unit ;
      storage unit ;
      code { { /* _ */ } ;
             CDR ;
             { /* _ */ } ;
             LAMBDA unit unit { { /* x */ } } ;
             { /* f, _ */ } ;
             DUP ;
             DUG 2 ;
             SWAP ;
             EXEC ;
             { /* s2, f */ } ;
             SWAP ;
             DUP ;
             DUG 2 ;
             SWAP ;
             EXEC ;
             { /* s3, f */ } ;
             EXEC ;
             { /* s */ } ;
             NIL operation
                 /* File "../../test/contracts/noop.mligo", line 6, characters 3-24 */
             /* File "../../test/contracts/noop.mligo", line 6, characters 3-24 */ ;
             PAIR
             /* File "../../test/contracts/noop.mligo", line 6, characters 3-27 */ } } |}]

(* JSON source location comments *)
let%expect_test _ =
  run_ligo_good [ "compile"; "contract"; contract "noop.mligo";
                  "--michelson-format"; "json";
                  "--michelson-comments"; "location";
                  "--michelson-comments"; "env" ];
  [%expect{|
    { "types":
        [ { "type_content":
              [ "t_constant",
                { "language": "Michelson", "injection": "unit",
                  "parameters": [] } ], "type_meta": [ "None", null ],
            "location": [ "Virtual", "generated" ],
            "orig_var": [ "None", null ] },
          { "type_content":
              [ "t_arrow",
                { "type1":
                    { "type_content":
                        [ "t_constant",
                          { "language": "Michelson", "injection": "unit",
                            "parameters": [] } ], "type_meta": [ "None", null ],
                      "location": [ "Virtual", "generated" ],
                      "orig_var": [ "None", null ] },
                  "type2":
                    { "type_content":
                        [ "t_constant",
                          { "language": "Michelson", "injection": "unit",
                            "parameters": [] } ], "type_meta": [ "None", null ],
                      "location": [ "Virtual", "generated" ],
                      "orig_var": [ "None", null ] } } ],
            "type_meta": [ "None", null ],
            "location": [ "Virtual", "generated" ],
            "orig_var": [ "None", null ] } ],
      "michelson":
        { "expression":
            [ { "prim": "parameter", "args": [ { "prim": "unit" } ] },
              { "prim": "storage", "args": [ { "prim": "unit" } ] },
              { "prim": "code",
                "args":
                  [ [ [], { "prim": "CDR" }, [],
                      { "prim": "LAMBDA",
                        "args":
                          [ { "prim": "unit" }, { "prim": "unit" }, [ [] ] ] },
                      [], { "prim": "DUP" },
                      { "prim": "DUG", "args": [ { "int": "2" } ] },
                      { "prim": "SWAP" }, { "prim": "EXEC" }, [],
                      { "prim": "SWAP" }, { "prim": "DUP" },
                      { "prim": "DUG", "args": [ { "int": "2" } ] },
                      { "prim": "SWAP" }, { "prim": "EXEC" }, [],
                      { "prim": "EXEC" }, [],
                      { "prim": "NIL", "args": [ { "prim": "operation" } ] },
                      { "prim": "PAIR" } ] ] } ],
          "locations":
            [ {}, {}, {}, {}, {}, {}, {}, { "environment": [ null ] }, {},
              { "environment": [ { "source_type": "0" } ] }, {}, {}, {}, {},
              { "environment": [ { "name": "x", "source_type": "0" } ] },
              { "environment":
                  [ { "name": "f", "source_type": "1" }, { "source_type": "0" } ] },
              {}, {}, {}, {}, {},
              { "environment":
                  [ { "name": "s2", "source_type": "0" },
                    { "name": "f", "source_type": "1" } ] }, {}, {}, {}, {}, {},
              {},
              { "environment":
                  [ { "name": "s3", "source_type": "0" },
                    { "name": "f", "source_type": "1" } ] }, {},
              { "environment": [ { "name": "s", "source_type": "0" } ] },
              { "location":
                  { "start":
                      { "file": "../../test/contracts/noop.mligo", "line": "6",
                        "col": "3" },
                    "stop":
                      { "file": "../../test/contracts/noop.mligo", "line": "6",
                        "col": "24" } } },
              { "location":
                  { "start":
                      { "file": "../../test/contracts/noop.mligo", "line": "6",
                        "col": "3" },
                    "stop":
                      { "file": "../../test/contracts/noop.mligo", "line": "6",
                        "col": "24" } } },
              { "location":
                  { "start":
                      { "file": "../../test/contracts/noop.mligo", "line": "6",
                        "col": "3" },
                    "stop":
                      { "file": "../../test/contracts/noop.mligo", "line": "6",
                        "col": "27" } } } ] } } |}]

(* Check that decl_pos is not taken into account when "inferring" about tuples (including long tuples) *)
let%expect_test _ =
  run_ligo_good [ "print" ; "ast-typed" ; contract "tuple_decl_pos.mligo" ] ;
  [%expect {|
const c =
  lambda (gen#5 : unit) return CREATE_CONTRACT(lambda (gen#2 : ( unit * unit )) return
   match gen#2 with
    | ( _#4 , _#3 ) ->
    ( LIST_EMPTY() , unit ) ,
  None(unit) , 0mutez , unit)
const foo =
  let gen#8[@var] = (c)@(unit) in  match gen#8 with
                                    | ( _a , _b ) ->
                                    unit
const c =
  lambda (gen#6 : unit) return ( 1 , "1" , +1 , 2 , "2" , +2 , 3 , "3" , +3 , 4 , "4" )
const foo =
  let gen#10[@var] = (c)@(unit) in  match gen#10 with
                                     | ( _i1 , _s1 , _n1 , _i2 , _s2 , _n2 , _i3 , _s3 , _n3 , _i4 , _s4 ) ->
                                     unit |} ]

let%expect_test _ =
  run_ligo_good [ "compile" ; "storage" ; contract "module_contract_complex.mligo" ; "{ number = 999 ; previous_action = Reset }" ] ;
  [%expect{| (Pair 999 (Left (Right Unit))) |}]

let%expect_test _ =
  run_ligo_good [ "compile" ; "parameter" ; contract "module_contract_complex.mligo" ; "Add 999" ] ;
  [%expect{| (Left (Left 999)) |}]

(* Global constants *)

let%expect_test _ =
  run_ligo_good [ "compile" ; "contract" ; contract "global_constant.mligo" ; "--disable-michelson-typechecking" ] ;
  [%expect {|
    { parameter unit ;
      storage int ;
      code { CDR ;
             constant "expruCKsgmUZjC7k8NRcwbcGbFSuLHv5rUyApNd972MwArLuxEZQm2" ;
             NIL operation ;
             PAIR } } |}]

let%expect_test _ =
  run_ligo_good [ "compile" ; "contract" ; contract "global_constant.mligo" ; "--protocol" ; "hangzhou" ; "--constants" ; "{ PUSH int 2 ; PUSH int 3 ; DIG 2 ; MUL ; ADD }" ] ;
  [%expect {|
    { parameter unit ;
      storage int ;
      code { CDR ;
             constant "expruCKsgmUZjC7k8NRcwbcGbFSuLHv5rUyApNd972MwArLuxEZQm2" ;
             NIL operation ;
             PAIR } } |}]

let%expect_test _ =
  run_ligo_good [ "compile" ; "parameter" ; contract "global_constant.mligo" ; "()" ; "--protocol" ; "hangzhou" ; "--constants" ; "{ PUSH int 2 ; PUSH int 3 ; DIG 2 ; MUL ; ADD }" ] ;
  [%expect {|
    Unit |}]

let%expect_test _ =
  run_ligo_good [ "compile" ; "storage" ; contract "global_constant.mligo" ; "v" ; "--protocol" ; "hangzhou" ; "--constants" ; "{ PUSH int 2 ; PUSH int 3 ; DIG 2 ; MUL ; ADD }" ] ;
  [%expect {|
    128 |}]

let%expect_test _ =
  run_ligo_good [ "compile" ; "storage" ; contract "global_constant.mligo" ; "42" ; "--protocol" ; "hangzhou" ; "--constants" ; "{ PUSH int 2 ; PUSH int 3 ; DIG 2 ; MUL ; ADD }" ] ;
  [%expect {|
    42 |}]

let%expect_test _ =
  run_ligo_good [ "compile" ; "storage" ; contract "global_constant.mligo" ; "42" ; "--protocol" ; "hangzhou" ; "--file-constants" ; contract_resource "const.json" ] ;
  [%expect {|
    42 |}]

let%expect_test _ =
  run_ligo_good [ "compile" ; "expression" ; "cameligo" ; "v" ; "--init-file" ; contract "global_constant.mligo" ; "--protocol" ; "hangzhou" ; "--constants" ; "{ PUSH int 2 ; PUSH int 3 ; DIG 2 ; MUL ; ADD }" ] ;
  [%expect {|
    128 |}]

let%expect_test _ =
  run_ligo_good [ "compile" ; "expression" ; "cameligo" ; "v" ; "--init-file" ; contract "global_constant.mligo" ; "--file-constants" ; contract_resource "const.json" ] ;
  [%expect {|
    128 |}]

let%expect_test _ =
  run_ligo_good [ "compile" ; "storage" ; contract "global_constant_lambda.mligo" ; "s" ; "--constants" ; "{ PUSH int 2 ; PUSH int 3 ; DIG 2 ; MUL ; ADD }" ] ;
  [%expect {|
    (Pair 1 { PUSH int 2 ; PUSH int 3 ; DIG 2 ; MUL ; ADD }) |}]

let%expect_test _ =
  run_ligo_good [ "compile" ; "storage" ; contract "global_constant_lambda.mligo" ; "s" ; "--file-constants" ; contract_resource "const.json" ] ;
  [%expect {|
    (Pair 1 { PUSH int 2 ; PUSH int 3 ; DIG 2 ; MUL ; ADD }) |}]

let%expect_test _ =
  run_ligo_good [ "compile" ; "constant" ; "cameligo" ; "fun (x : int) -> if x > 3 then x * 2 else x * String.length \"fja\" + 1" ; "--protocol" ; "hangzhou" ] ;
  [%expect {|
    Michelson constant as JSON string:
    "{ PUSH int 3 ;\n  SWAP ;\n  DUP ;\n  DUG 2 ;\n  COMPARE ;\n  GT ;\n  IF { PUSH int 2 ; SWAP ; MUL }\n     { PUSH int 1 ; PUSH string \"fja\" ; SIZE ; DIG 2 ; MUL ; ADD } }"
    This string can be passed in `--constants` argument when compiling a contract.

    Remember to register it in the network, e.g.:
    > tezos-client register global constant "{ PUSH int 3 ;
      SWAP ;
      DUP ;
      DUG 2 ;
      COMPARE ;
      GT ;
      IF { PUSH int 2 ; SWAP ; MUL }
         { PUSH int 1 ; PUSH string \"fja\" ; SIZE ; DIG 2 ; MUL ; ADD } }" from bootstrap1

    Constant hash:
    expruVivewmRtHKQn7h986tVPUzB65Z8w7QM1WP1X6DxcVWNs85USK |}]

(* Test pairing_check and bls12_381_g1/g2/fr literals *)
let%expect_test _ =
  run_ligo_good [ "compile" ; "expression" ; "cameligo" ; "test" ; "--init-file" ; contract "pairing_check.mligo" ] ;
  [%expect{| Unit |}]

(* Test decompilation of bls12_381_g1/g2/fr literals *)
let%expect_test _ =
  run_ligo_good [ "run" ; "interpret" ; "(alpha, beta, input_x)" ; "--init-file" ; contract "pairing_check.mligo" ] ;
  [%expect{|
    ( bls12_381_g1 0x024142bc89bf29017a38d0ee97711098639aa0bbc5b54b5104cc88b1c0fd09330fb8341e3da91e7a50f0da5c988517db0f52df51f745392ecdd3ffbb50f8a25fcdec6f48886b650de26821e244cb8ab69d49722d290a420ce1284b909d3e15a0 ,
      bls12_381_g2 0x0050b3ab4877c99ce7f180e879d91eb4df24b1e20ed88f1fdde42f91dfe0e7e451aa35d1457dd15ab507fc8f2b3180550ca7b4ea9b67810e346456c35060c8d542f37ee5fe2b1461e2f02fefac55a9863e94cab5c16befad3b866a42ee20835b1351f3f9c20a05586c1d647d756efb5c575d7ab23fbf5b3e1a6ffe024633a63a668a01fcab440866035ea2c0d4bfe30a1242f67119650e2aa605289ade2684287192382d6a01d7865fcd9e1507264a80f387b6441e37438c888159827a4efa67 ,
      bls12_381_fr 0xe406000000000000000000000000000000000000000000000000000000000000 ) |}]

(* Example contracts from getting-started *)
let%expect_test _ =
  run_ligo_good [ "compile" ; "contract" ; contract "increment.mligo" ] ;
  [%expect{|
    { parameter (or (or (int %decrement) (int %increment)) (unit %reset)) ;
      storage int ;
      code { UNPAIR ;
             IF_LEFT { IF_LEFT { SWAP ; SUB } { ADD } } { DROP 2 ; PUSH int 0 } ;
             NIL operation ;
             PAIR } } |}]

let%expect_test _ =
  run_ligo_good [ "compile" ; "contract" ; contract "increment.ligo" ] ;
  [%expect{|
    { parameter (or (or (int %decrement) (int %increment)) (unit %reset)) ;
      storage int ;
      code { UNPAIR ;
             IF_LEFT { IF_LEFT { SWAP ; SUB } { ADD } } { DROP 2 ; PUSH int 0 } ;
             NIL operation ;
             PAIR } } |}]

let%expect_test _ =
  run_ligo_good [ "compile" ; "contract" ; contract "increment.religo" ] ;
  [%expect{|
    { parameter (or (or (int %decrement) (int %increment)) (unit %reset)) ;
      storage int ;
      code { UNPAIR ;
             IF_LEFT { IF_LEFT { SWAP ; SUB } { ADD } } { DROP 2 ; PUSH int 0 } ;
             NIL operation ;
             PAIR } } |}]

let%expect_test _ =
  run_ligo_good [ "compile" ; "contract" ; contract "increment.jsligo" ] ;
  [%expect{|
    { parameter (or (or (int %decrement) (int %increment)) (unit %reset)) ;
      storage int ;
      code { UNPAIR ;
             IF_LEFT { IF_LEFT { SWAP ; SUB } { ADD } } { DROP 2 ; PUSH int 0 } ;
             NIL operation ;
             PAIR } } |}]

(* Test compiling parameter in a file which uses test primitives *)
let%expect_test _ =
  run_ligo_good [ "compile" ; "parameter" ; contract "increment_with_test.mligo" ; "z.1" ] ;
  [%expect{| (Left (Right 32)) |}]

(* Test compiling storage in a file which uses test primitives *)
let%expect_test _ =
  run_ligo_good [ "compile" ; "storage" ; contract "increment_with_test.mligo" ; "z.0 + 10" ] ;
  [%expect{| 42 |}]

(* Test compiling expression with curried recursive function *)
let%expect_test _ =
  run_ligo_good [ "compile" ; "expression" ; "cameligo" ; "foo 2 \"titi\"" ; "--init-file" ; contract "recursion_uncurry.mligo" ] ;
  [%expect{|
    "tititotototo" |}]

(* Test compiling contract with curried recursive function *)
let%expect_test _ =
  run_ligo_good [ "compile" ; "contract" ; contract "recursion_uncurry.mligo" ] ;
  [%expect{|
    { parameter int ;
      storage string ;
      code { LEFT string ;
             LOOP_LEFT
               { UNPAIR ;
                 PUSH int 0 ;
                 SWAP ;
                 DUP ;
                 DUG 2 ;
                 COMPARE ;
                 EQ ;
                 IF { DROP ; RIGHT (pair int string) }
                    { PUSH string "toto" ;
                      DIG 2 ;
                      CONCAT ;
                      PUSH int 1 ;
                      DIG 2 ;
                      SUB ;
                      PAIR ;
                      LEFT string } } ;
             NIL operation ;
             PAIR } } |}]

(* voting power *)
let%expect_test _ =
  run_ligo_good [ "compile" ; "contract" ; contract "voting.mligo" ] ;
  [%expect{|
{ parameter key ;
  storage (pair nat nat) ;
  code { CAR ;
         HASH_KEY ;
         VOTING_POWER ;
         TOTAL_VOTING_POWER ;
         SWAP ;
         PAIR ;
         NIL operation ;
         PAIR } } |}]

(* check get contract with error typing *)
let%expect_test _ =
  run_ligo_good [ "compile" ; "expression" ; "pascaligo" ; "cbo" ; "--init-file" ; contract "get_contract_with_error.ligo" ] ;
  [%expect{|
{ PUSH string "contract not found" ;
  SENDER ;
  CONTRACT unit ;
  IF_NONE { FAILWITH } { SWAP ; DROP } ;
  SWAP ;
  NIL operation ;
  DIG 2 ;
  PUSH mutez 0 ;
  UNIT ;
  TRANSFER_TOKENS ;
  CONS ;
  PAIR } |}]

(* some check about the warnings of the E_constructor cases *)
let%expect_test _ =
  run_ligo_good [ "compile" ; "contract" ; contract "warning_ambiguous_ctor.mligo" ] ;
  [%expect{|
File "../../test/contracts/warning_ambiguous_ctor.mligo", line 9, characters 61-64:
  8 | (* here we expect a warning because both A constructor have the same parameter type *)
  9 | let main = fun (() , (_: union_b)) -> ([]: operation list) , A 1

Warning: The type of this value is ambiguous: Inferred type is union_b but could be of type union_a.
Hint: You might want to add a type annotation.

{ parameter unit ;
  storage (or (int %a) (nat %b)) ;
  code { DROP ; PUSH int 1 ; LEFT nat ; NIL operation ; PAIR } } |}];

  run_ligo_good [ "compile" ; "contract" ; contract "not_ambiguous_ctor.mligo" ] ;
  [%expect{|
{ parameter unit ;
  storage (or (nat %a) (nat %b)) ;
  code { DROP ; PUSH nat 1 ; LEFT nat ; NIL operation ; PAIR } } |}]

(* extend built-in modules *)
let%expect_test _ =
  run_ligo_good [ "compile" ; "expression" ; "pascaligo" ; "y" ; "--init-file" ; contract "extend_builtin.ligo" ] ;
  [%expect{|
44 |}]

let%expect_test _ =
  run_ligo_good [ "compile" ; "expression" ; "cameligo" ; "y" ; "--init-file" ; contract "extend_builtin.mligo" ] ;
  [%expect{|
44 |}]

let%expect_test _ =
  run_ligo_good [ "compile" ; "expression" ; "jsligo" ; "y" ; "--init-file" ; contract "extend_builtin.jsligo" ] ;
  [%expect{|
File "../../test/contracts/extend_builtin.jsligo", line 6, characters 0-24:
  5 |
  6 | let y = Tezos.f(Tezos.x);

Toplevel let declaration are silently change to const declaration.

44 |}]

let%expect_test _ =
  run_ligo_good [ "compile" ; "expression" ; "reasonligo" ; "y" ; "--init-file" ; contract "extend_builtin.religo" ] ;
  [%expect{|
44 |}]

(* check compiling many (more than 10) views *)
let%expect_test _ =
  run_ligo_good [ "compile" ; "contract" ; contract "views_many.ligo" ] ;
  [%expect{|
{ parameter unit ;
  storage nat ;
  code { CDR ; NIL operation ; PAIR } ;
  view "view_11" unit int { CDR ; PUSH int 11 ; ADD } ;
  view "view_10" unit int { CDR ; PUSH int 10 ; ADD } ;
  view "view_9" unit int { CDR ; PUSH int 9 ; ADD } ;
  view "view_8" unit int { CDR ; PUSH int 8 ; ADD } ;
  view "view_7" unit int { CDR ; PUSH int 7 ; ADD } ;
  view "view_6" unit int { CDR ; PUSH int 6 ; ADD } ;
  view "view_5" unit int { CDR ; PUSH int 5 ; ADD } ;
  view "view_4" unit int { CDR ; PUSH int 4 ; ADD } ;
  view "view_3" unit int { CDR ; PUSH int 3 ; ADD } ;
  view "view_2" unit int { CDR ; PUSH int 2 ; ADD } ;
  view "view_1" unit int { CDR ; PUSH int 1 ; ADD } } |}]

let%expect_test _ =
  run_ligo_good [ "compile" ; "contract" ; contract "call_view_impure.mligo" ] ;
  [%expect{|
    { parameter unit ;
      storage unit ;
      code { DROP ;
             PUSH address "tz1fakefakefakefakefakefakefakcphLA5" ;
             SENDER ;
             VIEW "foo" unit ;
             IF_NONE { UNIT } {} ;
             NIL operation ;
             PAIR } } |}]<|MERGE_RESOLUTION|>--- conflicted
+++ resolved
@@ -15,12 +15,7 @@
   [%expect{| 583 bytes |}] ;
 
   run_ligo_good [ "info" ; "measure-contract" ; contract "multisig-v2.ligo" ] ;
-<<<<<<< HEAD
-  [%expect {|
-    1583 bytes |}] ;
-=======
   [%expect{| 1639 bytes |}] ;
->>>>>>> 87084396
 
   run_ligo_good [ "info" ; "measure-contract" ; contract "vote.mligo" ] ;
   [%expect{| 430 bytes |}] ;
@@ -409,49 +404,6 @@
              PAIR } } |} ]
 
 let%expect_test _ =
-<<<<<<< HEAD
-  run_ligo_good [ "compile" ; "contract" ; contract "multisig.ligo" ] ;
-  [%expect {|
-{ parameter
-    (pair (pair (nat %counter) (lambda %message unit (list operation)))
-          (list %signatures (pair key_hash signature))) ;
-  storage
-    (pair (pair (list %auth key) (nat %counter)) (pair (string %id) (nat %threshold))) ;
-  code { UNPAIR ;
-         DUP ;
-         CAR ;
-         CDR ;
-         DUP 3 ;
-         CAR ;
-         CDR ;
-         DUP 3 ;
-         CAR ;
-         CAR ;
-         COMPARE ;
-         NEQ ;
-         IF { SWAP ; DROP ; PUSH string "Counters does not match" ; FAILWITH }
-            { CHAIN_ID ;
-              DUP 4 ;
-              CDR ;
-              CAR ;
-              PAIR ;
-              DUP 3 ;
-              CAR ;
-              CAR ;
-              DUP 3 ;
-              PAIR ;
-              PAIR ;
-              PACK ;
-              DUP 4 ;
-              CAR ;
-              CAR ;
-              PUSH nat 0 ;
-              PAIR ;
-              DIG 3 ;
-              CDR ;
-              ITER { SWAP ;
-                     PAIR ;
-=======
   run_ligo_good [ "compile" ; "contract" ; contract "multisig-v2.ligo" ] ;
   [%expect{|
     { parameter
@@ -467,7 +419,6 @@
                { IF_LEFT
                    { DROP ; NIL operation ; PAIR }
                    { SWAP ;
->>>>>>> 87084396
                      DUP ;
                      DUG 2 ;
                      CAR ;
@@ -505,19 +456,6 @@
                          DUP 4 ;
                          CDR ;
                          CAR ;
-<<<<<<< HEAD
-                         COMPARE ;
-                         EQ ;
-                         IF { DUP 5 ;
-                              DIG 3 ;
-                              CDR ;
-                              DIG 2 ;
-                              CHECK_SIGNATURE ;
-                              IF { PUSH nat 1 ; DIG 2 ; ADD }
-                                 { PUSH string "Invalid signature" ; FAILWITH } }
-                            { DIG 2 ; DROP 2 ; SWAP } ;
-                         SWAP ;
-=======
                          CDR ;
                          DUP 5 ;
                          CDR ;
@@ -547,7 +485,6 @@
                          UNIT ;
                          DUG 2 ;
                          PAIR ;
->>>>>>> 87084396
                          PAIR }
                        { DUP ;
                          SENDER ;
@@ -607,29 +544,10 @@
                      SENDER ;
                      GET ;
                      IF_NONE { PUSH string "MAP FIND" ; FAILWITH } {} ;
-<<<<<<< HEAD
-                     ADD ;
-                     SENDER ;
-                     SWAP ;
-                     SOME ;
-                     SWAP ;
-                     UPDATE ;
-                     PAIR ;
-                     PAIR ;
-                     DIG 3 ;
-                     CAR ;
-                     PAIR ;
-                     EMPTY_SET address ;
-                     SENDER ;
-                     PUSH bool True ;
-                     SWAP ;
-                     UPDATE ;
-=======
                      DUP 3 ;
                      CAR ;
                      CDR ;
                      CAR ;
->>>>>>> 87084396
                      SWAP ;
                      COMPARE ;
                      GT ;
@@ -706,13 +624,6 @@
                           CDR ;
                           CAR ;
                           CAR ;
-<<<<<<< HEAD
-                          SENDER ;
-                          GET ;
-                          IF_NONE { PUSH string "MAP FIND" ; FAILWITH } {} ;
-                          ADD ;
-                          SENDER ;
-=======
                           ITER { SWAP ;
                                  CAR ;
                                  UNPAIR ;
@@ -767,7 +678,6 @@
                           CDR ;
                           DIG 3 ;
                           DIG 5 ;
->>>>>>> 87084396
                           SWAP ;
                           SOME ;
                           SWAP ;
@@ -902,125 +812,8 @@
                           PAIR ;
                           PAIR } } ;
                  CAR ;
-<<<<<<< HEAD
-                 SWAP ;
-                 CDR ;
-                 PAIR } }
-           { PACK ;
-             SWAP ;
-             DUP ;
-             DUG 2 ;
-             CAR ;
-             CDR ;
-             CDR ;
-             SWAP ;
-             DUP ;
-             DUG 2 ;
-             GET ;
-             IF_NONE
-               { DROP }
-               { DUP ;
-                 SENDER ;
-                 PUSH bool False ;
-                 SWAP ;
-                 UPDATE ;
-                 DUP ;
-                 SIZE ;
-                 DIG 2 ;
-                 SIZE ;
-                 COMPARE ;
-                 NEQ ;
-                 IF { DUP 3 ;
-                      CDR ;
-                      CDR ;
-                      DUP 4 ;
-                      CDR ;
-                      CAR ;
-                      CDR ;
-                      DUP 5 ;
-                      CDR ;
-                      CAR ;
-                      CAR ;
-                      PUSH nat 1 ;
-                      DUP 7 ;
-                      CDR ;
-                      CAR ;
-                      CAR ;
-                      SENDER ;
-                      GET ;
-                      IF_NONE { PUSH string "MAP FIND" ; FAILWITH } {} ;
-                      SUB ;
-                      ABS ;
-                      SENDER ;
-                      SWAP ;
-                      SOME ;
-                      SWAP ;
-                      UPDATE ;
-                      PAIR ;
-                      PAIR ;
-                      DIG 3 ;
-                      CAR ;
-                      PAIR }
-                    { DIG 2 } ;
-                 PUSH nat 0 ;
-                 DUP 3 ;
-                 SIZE ;
-                 COMPARE ;
-                 EQ ;
-                 IF { SWAP ;
-                      DROP ;
-                      DUP ;
-                      CDR ;
-                      SWAP ;
-                      DUP ;
-                      DUG 2 ;
-                      CAR ;
-                      CDR ;
-                      CDR ;
-                      DIG 3 ;
-                      NONE (set address) ;
-                      SWAP ;
-                      UPDATE ;
-                      DUP 3 ;
-                      CAR ;
-                      CDR ;
-                      CAR ;
-                      PAIR ;
-                      DIG 2 ;
-                      CAR ;
-                      CAR ;
-                      PAIR ;
-                      PAIR }
-                    { DUP ;
-                      CDR ;
-                      SWAP ;
-                      DUP ;
-                      DUG 2 ;
-                      CAR ;
-                      CDR ;
-                      CDR ;
-                      DIG 3 ;
-                      DIG 4 ;
-                      SWAP ;
-                      SOME ;
-                      SWAP ;
-                      UPDATE ;
-                      DUP 3 ;
-                      CAR ;
-                      CDR ;
-                      CAR ;
-                      PAIR ;
-                      DIG 2 ;
-                      CAR ;
-                      CAR ;
-                      PAIR ;
-                      PAIR } } ;
-             NIL operation ;
-             PAIR } } } |} ]
-=======
                  NIL operation ;
                  PAIR } } } |} ]
->>>>>>> 87084396
 
 let%expect_test _ =
   run_ligo_good [ "compile" ; "contract" ; contract "vote.mligo" ] ;
