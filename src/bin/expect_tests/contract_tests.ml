--- conflicted
+++ resolved
@@ -8,9 +8,6 @@
 
 let%expect_test _ =
   run_ligo_good [ "info" ; "measure-contract" ; contract "coase.ligo" ] ;
-<<<<<<< HEAD
-  [%expect {| 1171 bytes |}] ;
-=======
   [%expect {|
     File "../../test/contracts/coase.ligo", line 117, characters 21-27:
     116 |     cards[s.next_id] := record [
@@ -40,8 +37,7 @@
 
     Warning: constant sender is being deprecated soon. Consider using Tezos.sender instead.
 
-    1175 bytes |}] ;
->>>>>>> 7e75f86e
+    1171 bytes |}] ;
 
   run_ligo_good [ "info" ; "measure-contract" ; contract "multisig.ligo" ] ;
   [%expect {|
@@ -49,13 +45,6 @@
 
   run_ligo_good [ "info" ; "measure-contract" ; contract "multisig-v2.ligo" ] ;
   [%expect {|
-<<<<<<< HEAD
-    1531 bytes |}] ;
-
-  run_ligo_good [ "info" ; "measure-contract" ; contract "multisig-v2.ligo" ; "--enable-michelson-typed-opt" ] ;
-  [%expect {|
-    1503 bytes |}] ;
-=======
     File "../../test/contracts/multisig-v2.ligo", line 121, characters 22-67:
     120 |           then s.proposal_counters[Tezos.sender] :=
     121 |                  abs (get_force (Tezos.sender, s.proposal_counters) - 1n)
@@ -98,8 +87,7 @@
 
     Warning: constant map_get is being deprecated soon. Consider using Map.find_opt instead.
 
-    1565 bytes |}] ;
->>>>>>> 7e75f86e
+    1531 bytes |}] ;
 
   run_ligo_good [ "info" ; "measure-contract" ; contract "vote.mligo" ] ;
   [%expect {|
@@ -2788,13 +2776,12 @@
          NIL operation ;
          PAIR } } |}]
 
-<<<<<<< HEAD
 let%expect_test _ =
   run_ligo_good [ "compile" ; "contract" ; contract "michelson_typed_opt.mligo" ; "-e" ; "main2" ; "--enable-michelson-typed-opt" ] ;
   [%expect{|
     { parameter (or (pair %one (nat %x) (int %y)) (pair %two (nat %x) (int %y))) ;
       storage nat ;
-      code { CAR ; IF_LEFT {} {} ; CAR ; NIL operation ; PAIR } }  |}]
+      code { CAR ; IF_LEFT { CAR } { CAR } ; NIL operation ; PAIR } }  |}]
 
 let%expect_test _ =
   run_ligo_good [ "compile" ; "contract" ; contract "michelson_typed_opt.mligo" ; "-e" ; "main3" ; "--enable-michelson-typed-opt" ] ;
@@ -2835,7 +2822,7 @@
       storage nat ;
       code { CAR ; IF_LEFT { CAR } { CAR } ; NIL operation ; PAIR } }
            |}]
-=======
+
 (* check get contract with error typing *)
 let%expect_test _ =
   run_ligo_good [ "compile" ; "expression" ; "pascaligo" ; "cbo" ; "--init-file" ; contract "get_contract_with_error.ligo" ] ;
@@ -2891,5 +2878,4 @@
   view "view_4" unit int { CDR ; PUSH int 4 ; ADD } ;
   view "view_3" unit int { CDR ; PUSH int 3 ; ADD } ;
   view "view_2" unit int { CDR ; PUSH int 2 ; ADD } ;
-  view "view_1" unit int { CDR ; PUSH int 1 ; ADD } } |}]
->>>>>>> 7e75f86e
+  view "view_1" unit int { CDR ; PUSH int 1 ; ADD } } |}]