open Cli_expect

let contract = test
let bad_contract = bad_test

(* avoid pretty printing *)
let () = Unix.putenv ~key:"TERM" ~data:"dumb"

let%expect_test _ =
  run_ligo_good [ "info" ; "measure-contract" ; contract "coase.ligo" ] ;
  [%expect {|
    File "../../test/contracts/coase.ligo", line 117, characters 21-27:
    116 |     cards[s.next_id] := record [
    117 |       card_owner   = sender;
    118 |       card_pattern = action.card_to_buy

    Warning: constant sender is being deprecated soon. Consider using Tezos.sender instead.

    File "../../test/contracts/coase.ligo", line 108, characters 15-21:
    107 |       card_pattern.coefficient * (card_pattern.quantity + 1n);
    108 |     if price > amount then failwith ("Not enough money") else skip;
    109 |     // Increase quantity

    Warning: constant amount is being deprecated soon. Consider using Tezos.amount instead.

    File "../../test/contracts/coase.ligo", line 72, characters 27-33:
     71 |       ];
     72 |     if card.card_owner =/= sender
     73 |     then failwith ("This card doesn't belong to you")

    Warning: constant sender is being deprecated soon. Consider using Tezos.sender instead.

    File "../../test/contracts/coase.ligo", line 56, characters 27-33:
     55 |       ];
     56 |     if card.card_owner =/= sender then
     57 |       failwith ("This card doesn't belong to you")

    Warning: constant sender is being deprecated soon. Consider using Tezos.sender instead.

    1175 bytes |}] ;

  run_ligo_good [ "info" ; "measure-contract" ; contract "multisig.ligo" ] ;
  [%expect {|
    579 bytes |}] ;

  run_ligo_good [ "info" ; "measure-contract" ; contract "multisig-v2.ligo" ] ;
  [%expect {|
    File "../../test/contracts/multisig-v2.ligo", line 121, characters 22-67:
    120 |           then s.proposal_counters[Tezos.sender] :=
    121 |                  abs (get_force (Tezos.sender, s.proposal_counters) - 1n)
    122 |           else skip;

    Warning: constant get_force is being deprecated soon. Consider using Big_map.find instead.

    File "../../test/contracts/multisig-v2.ligo", line 81, characters 6-51:
     80 |     var sender_proposal_counter : nat :=
     81 |       get_force (Tezos.sender, s.proposal_counters);
     82 |

    Warning: constant get_force is being deprecated soon. Consider using Big_map.find instead.

    File "../../test/contracts/multisig-v2.ligo", line 73, characters 13-58:
     72 |           s.proposal_counters[sender] :=
     73 |              get_force (Tezos.sender, s.proposal_counters) + 1n;
     74 |              new_store := set [Tezos.sender]

    Warning: constant get_force is being deprecated soon. Consider using Big_map.find instead.

    File "../../test/contracts/multisig-v2.ligo", line 72, characters 30-36:
     71 |           // the message has never been received before
     72 |           s.proposal_counters[sender] :=
     73 |              get_force (Tezos.sender, s.proposal_counters) + 1n;

    Warning: constant sender is being deprecated soon. Consider using Tezos.sender instead.

    File "../../test/contracts/multisig-v2.ligo", line 66, characters 17-62:
     65 |           else s.proposal_counters[Tezos.sender] :=
     66 |                  get_force (Tezos.sender, s.proposal_counters) + 1n;
     67 |                  new_store := Set.add (Tezos.sender,voters)

    Warning: constant get_force is being deprecated soon. Consider using Big_map.find instead.

    File "../../test/contracts/multisig-v2.ligo", line 57, characters 9-46:
     56 |
     57 |     case map_get (packed_msg, s.message_store) of [
     58 |       Some (voters) ->

    Warning: constant map_get is being deprecated soon. Consider using Map.find_opt instead.

    1565 bytes |}] ;

  run_ligo_good [ "info" ; "measure-contract" ; contract "vote.mligo" ] ;
  [%expect {|
    430 bytes |}] ;

  run_ligo_good [ "compile" ; "parameter" ; contract "coase.ligo" ; "Buy_single (record [ card_to_buy = 1n ])" ] ;
  [%expect {|
    File "../../test/contracts/coase.ligo", line 117, characters 21-27:
    116 |     cards[s.next_id] := record [
    117 |       card_owner   = sender;
    118 |       card_pattern = action.card_to_buy

    Warning: constant sender is being deprecated soon. Consider using Tezos.sender instead.

    File "../../test/contracts/coase.ligo", line 108, characters 15-21:
    107 |       card_pattern.coefficient * (card_pattern.quantity + 1n);
    108 |     if price > amount then failwith ("Not enough money") else skip;
    109 |     // Increase quantity

    Warning: constant amount is being deprecated soon. Consider using Tezos.amount instead.

    File "../../test/contracts/coase.ligo", line 72, characters 27-33:
     71 |       ];
     72 |     if card.card_owner =/= sender
     73 |     then failwith ("This card doesn't belong to you")

    Warning: constant sender is being deprecated soon. Consider using Tezos.sender instead.

    File "../../test/contracts/coase.ligo", line 56, characters 27-33:
     55 |       ];
     56 |     if card.card_owner =/= sender then
     57 |       failwith ("This card doesn't belong to you")

    Warning: constant sender is being deprecated soon. Consider using Tezos.sender instead.

    (Left (Left 1)) |}] ;

  run_ligo_good [ "compile" ; "storage" ; contract "coase.ligo" ; "record [ cards = (map [] : cards) ; card_patterns = (map [] : card_patterns) ; next_id = 3n ]" ] ;
  [%expect {|
    File "../../test/contracts/coase.ligo", line 117, characters 21-27:
    116 |     cards[s.next_id] := record [
    117 |       card_owner   = sender;
    118 |       card_pattern = action.card_to_buy

    Warning: constant sender is being deprecated soon. Consider using Tezos.sender instead.

    File "../../test/contracts/coase.ligo", line 108, characters 15-21:
    107 |       card_pattern.coefficient * (card_pattern.quantity + 1n);
    108 |     if price > amount then failwith ("Not enough money") else skip;
    109 |     // Increase quantity

    Warning: constant amount is being deprecated soon. Consider using Tezos.amount instead.

    File "../../test/contracts/coase.ligo", line 72, characters 27-33:
     71 |       ];
     72 |     if card.card_owner =/= sender
     73 |     then failwith ("This card doesn't belong to you")

    Warning: constant sender is being deprecated soon. Consider using Tezos.sender instead.

    File "../../test/contracts/coase.ligo", line 56, characters 27-33:
     55 |       ];
     56 |     if card.card_owner =/= sender then
     57 |       failwith ("This card doesn't belong to you")

    Warning: constant sender is being deprecated soon. Consider using Tezos.sender instead.

    (Pair (Pair {} {}) 3) |}] ;

  run_ligo_bad [ "compile" ; "storage" ; contract "coase.ligo" ; "Buy_single (record [ card_to_buy = 1n ])" ] ;
  [%expect {|
File "../../test/contracts/coase.ligo", line 117, characters 21-27:
116 |     cards[s.next_id] := record [
117 |       card_owner   = sender;
118 |       card_pattern = action.card_to_buy

Warning: constant sender is being deprecated soon. Consider using Tezos.sender instead.

File "../../test/contracts/coase.ligo", line 108, characters 15-21:
107 |       card_pattern.coefficient * (card_pattern.quantity + 1n);
108 |     if price > amount then failwith ("Not enough money") else skip;
109 |     // Increase quantity

Warning: constant amount is being deprecated soon. Consider using Tezos.amount instead.

File "../../test/contracts/coase.ligo", line 72, characters 27-33:
 71 |       ];
 72 |     if card.card_owner =/= sender
 73 |     then failwith ("This card doesn't belong to you")

Warning: constant sender is being deprecated soon. Consider using Tezos.sender instead.

File "../../test/contracts/coase.ligo", line 56, characters 27-33:
 55 |       ];
 56 |     if card.card_owner =/= sender then
 57 |       failwith ("This card doesn't belong to you")

Warning: constant sender is being deprecated soon. Consider using Tezos.sender instead.

Invalid command line argument.
The provided storage does not have the correct type for the contract.
File "../../test/contracts/coase.ligo", line 124, character 0 to line 129, character 3:
123 |
124 | function main (const action : parameter; const s : storage) : return is
125 |   case action of [
126 |     Buy_single (bs)      -> buy_single (bs, s)
127 |   | Sell_single (as)     -> sell_single (as, s)
128 |   | Transfer_single (at) -> transfer_single (at, s)
129 |   ]

Invalid type(s).
Expected: "storage", but got: "parameter". |}] ;

  run_ligo_bad [ "compile" ; "parameter" ; contract "coase.ligo" ; "record [ cards = (map [] : cards) ; card_patterns = (map [] : card_patterns) ; next_id = 3n ]" ] ;
  [%expect {|
File "../../test/contracts/coase.ligo", line 117, characters 21-27:
116 |     cards[s.next_id] := record [
117 |       card_owner   = sender;
118 |       card_pattern = action.card_to_buy

Warning: constant sender is being deprecated soon. Consider using Tezos.sender instead.

File "../../test/contracts/coase.ligo", line 108, characters 15-21:
107 |       card_pattern.coefficient * (card_pattern.quantity + 1n);
108 |     if price > amount then failwith ("Not enough money") else skip;
109 |     // Increase quantity

Warning: constant amount is being deprecated soon. Consider using Tezos.amount instead.

File "../../test/contracts/coase.ligo", line 72, characters 27-33:
 71 |       ];
 72 |     if card.card_owner =/= sender
 73 |     then failwith ("This card doesn't belong to you")

Warning: constant sender is being deprecated soon. Consider using Tezos.sender instead.

File "../../test/contracts/coase.ligo", line 56, characters 27-33:
 55 |       ];
 56 |     if card.card_owner =/= sender then
 57 |       failwith ("This card doesn't belong to you")

Warning: constant sender is being deprecated soon. Consider using Tezos.sender instead.

Invalid command line argument.
The provided parameter does not have the correct type for the given entrypoint.
File "../../test/contracts/coase.ligo", line 124, character 0 to line 129, character 3:
123 |
124 | function main (const action : parameter; const s : storage) : return is
125 |   case action of [
126 |     Buy_single (bs)      -> buy_single (bs, s)
127 |   | Sell_single (as)     -> sell_single (as, s)
128 |   | Transfer_single (at) -> transfer_single (at, s)
129 |   ]

Invalid type(s).
Expected: "parameter", but got: "storage". |}] ;

  ()

let%expect_test _  =
  run_ligo_good [ "compile" ; "storage" ; contract "timestamp.ligo" ; "now" ; "--now" ; "2042-01-01T00:00:00Z" ] ;
  [%expect {|
    File "../../test/contracts/timestamp.ligo", line 3, characters 21-22:
      2 |
      3 | function main (const p : unit; const s : storage_) :
      4 |   list (operation) * storage_ is ((nil: list (operation)), now)
    :
    Warning: unused variable "p".
    Hint: replace it by "_p" to prevent this warning.

    File "../../test/contracts/timestamp.ligo", line 3, characters 37-38:
      2 |
      3 | function main (const p : unit; const s : storage_) :
      4 |   list (operation) * storage_ is ((nil: list (operation)), now)
    :
    Warning: unused variable "s".
    Hint: replace it by "_s" to prevent this warning.

    File "../../test/contracts/timestamp.ligo", line 4, characters 59-62:
      3 | function main (const p : unit; const s : storage_) :
      4 |   list (operation) * storage_ is ((nil: list (operation)), now)

    Warning: constant now is being deprecated soon. Consider using Tezos.now instead.

    "2042-01-01T00:00:29Z" |}]

let%expect_test _ =
  run_ligo_good [ "compile" ; "contract" ; contract "coase.ligo" ] ;
  [%expect {|
File "../../test/contracts/coase.ligo", line 117, characters 21-27:
116 |     cards[s.next_id] := record [
117 |       card_owner   = sender;
118 |       card_pattern = action.card_to_buy

Warning: constant sender is being deprecated soon. Consider using Tezos.sender instead.

File "../../test/contracts/coase.ligo", line 108, characters 15-21:
107 |       card_pattern.coefficient * (card_pattern.quantity + 1n);
108 |     if price > amount then failwith ("Not enough money") else skip;
109 |     // Increase quantity

Warning: constant amount is being deprecated soon. Consider using Tezos.amount instead.

File "../../test/contracts/coase.ligo", line 72, characters 27-33:
 71 |       ];
 72 |     if card.card_owner =/= sender
 73 |     then failwith ("This card doesn't belong to you")

Warning: constant sender is being deprecated soon. Consider using Tezos.sender instead.

File "../../test/contracts/coase.ligo", line 56, characters 27-33:
 55 |       ];
 56 |     if card.card_owner =/= sender then
 57 |       failwith ("This card doesn't belong to you")

Warning: constant sender is being deprecated soon. Consider using Tezos.sender instead.

{ parameter
    (or (or (nat %buy_single) (nat %sell_single))
        (pair %transfer_single (nat %card_to_transfer) (address %destination))) ;
  storage
    (pair (pair (map %card_patterns nat (pair (mutez %coefficient) (nat %quantity)))
                (map %cards nat (pair (address %card_owner) (nat %card_pattern))))
          (nat %next_id)) ;
  code { UNPAIR ;
         IF_LEFT
           { IF_LEFT
               { SWAP ;
                 DUP ;
                 DUG 2 ;
                 CAR ;
                 CAR ;
                 SWAP ;
                 DUP ;
                 DUG 2 ;
                 GET ;
                 IF_NONE { PUSH string "buy_single: No card pattern." ; FAILWITH } {} ;
                 PUSH nat 1 ;
                 SWAP ;
                 DUP ;
                 DUG 2 ;
                 CDR ;
                 ADD ;
                 SWAP ;
                 DUP ;
                 DUG 2 ;
                 CAR ;
                 MUL ;
                 AMOUNT ;
                 SWAP ;
                 COMPARE ;
                 GT ;
                 IF { PUSH string "Not enough money" ; FAILWITH } {} ;
                 PUSH nat 1 ;
                 SWAP ;
                 DUP ;
                 DUG 2 ;
                 CDR ;
                 ADD ;
                 SWAP ;
                 CAR ;
                 PAIR ;
                 DUP 3 ;
                 CDR ;
                 DUP 4 ;
                 CAR ;
                 CDR ;
                 DIG 4 ;
                 CAR ;
                 CAR ;
                 DIG 3 ;
                 DUP 5 ;
                 SWAP ;
                 SOME ;
                 SWAP ;
                 UPDATE ;
                 PAIR ;
                 PAIR ;
                 DUP ;
                 CAR ;
                 CDR ;
                 DIG 2 ;
                 SENDER ;
                 PAIR ;
                 DUP 3 ;
                 CDR ;
                 SWAP ;
                 SOME ;
                 SWAP ;
                 UPDATE ;
                 SWAP ;
                 DUP ;
                 DUG 2 ;
                 CDR ;
                 SWAP ;
                 DIG 2 ;
                 CAR ;
                 CAR ;
                 PAIR ;
                 PAIR ;
                 PUSH nat 1 ;
                 SWAP ;
                 DUP ;
                 DUG 2 ;
                 CDR ;
                 ADD ;
                 SWAP ;
                 CAR ;
                 PAIR ;
                 NIL operation ;
                 PAIR }
               { SWAP ;
                 DUP ;
                 DUG 2 ;
                 CAR ;
                 CDR ;
                 SWAP ;
                 DUP ;
                 DUG 2 ;
                 GET ;
                 IF_NONE { PUSH string "sell_single: No card." ; FAILWITH } {} ;
                 SENDER ;
                 SWAP ;
                 DUP ;
                 DUG 2 ;
                 CAR ;
                 COMPARE ;
                 NEQ ;
                 IF { PUSH string "This card doesn't belong to you" ; FAILWITH } {} ;
                 DUP 3 ;
                 CAR ;
                 CAR ;
                 SWAP ;
                 DUP ;
                 DUG 2 ;
                 CDR ;
                 GET ;
                 IF_NONE { PUSH string "sell_single: No card pattern." ; FAILWITH } {} ;
                 PUSH nat 1 ;
                 SWAP ;
                 DUP ;
                 DUG 2 ;
                 CDR ;
                 SUB ;
                 ABS ;
                 SWAP ;
                 CAR ;
                 PAIR ;
                 DUP 4 ;
                 CDR ;
                 DUP 5 ;
                 CAR ;
                 CDR ;
                 DIG 5 ;
                 CAR ;
                 CAR ;
                 DUP 4 ;
                 DIG 5 ;
                 CDR ;
                 SWAP ;
                 SOME ;
                 SWAP ;
                 UPDATE ;
                 PAIR ;
                 PAIR ;
                 SWAP ;
                 DUP ;
                 DUG 2 ;
                 CDR ;
                 DIG 2 ;
                 CAR ;
                 MUL ;
                 SENDER ;
                 CONTRACT unit ;
                 IF_NONE { PUSH string "sell_single: No contract." ; FAILWITH } {} ;
                 SWAP ;
                 UNIT ;
                 TRANSFER_TOKENS ;
                 SWAP ;
                 DUP ;
                 DUG 2 ;
                 CDR ;
                 DUP 3 ;
                 CAR ;
                 CDR ;
                 DIG 4 ;
                 NONE (pair address nat) ;
                 SWAP ;
                 UPDATE ;
                 DIG 3 ;
                 CAR ;
                 CAR ;
                 PAIR ;
                 PAIR ;
                 NIL operation ;
                 DIG 2 ;
                 CONS ;
                 PAIR } }
           { SWAP ;
             DUP ;
             DUG 2 ;
             CAR ;
             CDR ;
             DUP ;
             DUP 3 ;
             CAR ;
             GET ;
             IF_NONE { PUSH string "transfer_single: No card." ; FAILWITH } {} ;
             SENDER ;
             SWAP ;
             DUP ;
             DUG 2 ;
             CAR ;
             COMPARE ;
             NEQ ;
             IF { PUSH string "This card doesn't belong to you" ; FAILWITH } {} ;
             DUP 4 ;
             CDR ;
             DUG 2 ;
             CDR ;
             DUP 4 ;
             CDR ;
             PAIR ;
             DIG 3 ;
             CAR ;
             SWAP ;
             SOME ;
             SWAP ;
             UPDATE ;
             DIG 2 ;
             CAR ;
             CAR ;
             PAIR ;
             PAIR ;
             NIL operation ;
             PAIR } } } |} ]

let%expect_test _ =
  run_ligo_good [ "compile" ; "contract" ; contract "multisig.ligo" ] ;
  [%expect {|
{ parameter
    (pair (pair (nat %counter) (lambda %message unit (list operation)))
          (list %signatures (pair key_hash signature))) ;
  storage
    (pair (pair (list %auth key) (nat %counter)) (pair (string %id) (nat %threshold))) ;
  code { UNPAIR ;
         DUP ;
         CAR ;
         CDR ;
         DUP 3 ;
         CAR ;
         CDR ;
         DUP 3 ;
         CAR ;
         CAR ;
         COMPARE ;
         NEQ ;
         IF { SWAP ; DROP ; PUSH string "Counters does not match" ; FAILWITH }
            { CHAIN_ID ;
              DUP 4 ;
              CDR ;
              CAR ;
              PAIR ;
              DUP 3 ;
              CAR ;
              CAR ;
              DUP 3 ;
              PAIR ;
              PAIR ;
              PACK ;
              DUP 4 ;
              CAR ;
              CAR ;
              PUSH nat 0 ;
              PAIR ;
              DIG 3 ;
              CDR ;
              ITER { SWAP ;
                     PAIR ;
                     DUP ;
                     CAR ;
                     CAR ;
                     SWAP ;
                     DUP ;
                     DUG 2 ;
                     CAR ;
                     CDR ;
                     DIG 2 ;
                     CDR ;
                     SWAP ;
                     DUP ;
                     DUG 2 ;
                     IF_CONS
                       { DIG 3 ;
                         DROP ;
                         DUP ;
                         HASH_KEY ;
                         DUP 4 ;
                         CAR ;
                         COMPARE ;
                         EQ ;
                         IF { DUP 5 ;
                              DIG 3 ;
                              CDR ;
                              DIG 2 ;
                              CHECK_SIGNATURE ;
                              IF { PUSH nat 1 ; DIG 2 ; ADD }
                                 { PUSH string "Invalid signature" ; FAILWITH } }
                            { DIG 2 ; DROP 2 ; SWAP } ;
                         SWAP ;
                         PAIR }
                       { DROP ; PAIR } ;
                     DUP ;
                     CAR ;
                     SWAP ;
                     CDR ;
                     PAIR } ;
              SWAP ;
              DROP ;
              DUP 3 ;
              CDR ;
              CDR ;
              SWAP ;
              CAR ;
              COMPARE ;
              LT ;
              IF { PUSH string "Not enough signatures passed the check" ; FAILWITH }
                 { SWAP ;
                   DUP ;
                   DUG 2 ;
                   CDR ;
                   PUSH nat 1 ;
                   DUP 4 ;
                   CAR ;
                   CDR ;
                   ADD ;
                   DIG 3 ;
                   CAR ;
                   CAR ;
                   PAIR ;
                   PAIR } } ;
         UNIT ;
         DIG 2 ;
         SWAP ;
         EXEC ;
         PAIR } } |} ]

let%expect_test _ =
  run_ligo_good [ "compile" ; "contract" ; contract "multisig-v2.ligo" ] ;
  [%expect {|
File "../../test/contracts/multisig-v2.ligo", line 121, characters 22-67:
120 |           then s.proposal_counters[Tezos.sender] :=
121 |                  abs (get_force (Tezos.sender, s.proposal_counters) - 1n)
122 |           else skip;

Warning: constant get_force is being deprecated soon. Consider using Big_map.find instead.

File "../../test/contracts/multisig-v2.ligo", line 81, characters 6-51:
 80 |     var sender_proposal_counter : nat :=
 81 |       get_force (Tezos.sender, s.proposal_counters);
 82 |

Warning: constant get_force is being deprecated soon. Consider using Big_map.find instead.

File "../../test/contracts/multisig-v2.ligo", line 73, characters 13-58:
 72 |           s.proposal_counters[sender] :=
 73 |              get_force (Tezos.sender, s.proposal_counters) + 1n;
 74 |              new_store := set [Tezos.sender]

Warning: constant get_force is being deprecated soon. Consider using Big_map.find instead.

File "../../test/contracts/multisig-v2.ligo", line 72, characters 30-36:
 71 |           // the message has never been received before
 72 |           s.proposal_counters[sender] :=
 73 |              get_force (Tezos.sender, s.proposal_counters) + 1n;

Warning: constant sender is being deprecated soon. Consider using Tezos.sender instead.

File "../../test/contracts/multisig-v2.ligo", line 66, characters 17-62:
 65 |           else s.proposal_counters[Tezos.sender] :=
 66 |                  get_force (Tezos.sender, s.proposal_counters) + 1n;
 67 |                  new_store := Set.add (Tezos.sender,voters)

Warning: constant get_force is being deprecated soon. Consider using Big_map.find instead.

File "../../test/contracts/multisig-v2.ligo", line 57, characters 9-46:
 56 |
 57 |     case map_get (packed_msg, s.message_store) of [
 58 |       Some (voters) ->

Warning: constant map_get is being deprecated soon. Consider using Map.find_opt instead.

{ parameter
    (or (or (unit %default) (lambda %send bytes (list operation)))
        (lambda %withdraw bytes (list operation))) ;
  storage
    (pair (pair (pair (set %authorized_addresses address) (nat %max_message_size))
                (pair (nat %max_proposal) (map %message_store bytes (set address))))
          (pair (pair (map %proposal_counters address nat) (bytes %state_hash))
                (nat %threshold))) ;
  code { UNPAIR ;
         IF_LEFT
           { IF_LEFT
               { DROP ; NIL operation ; PAIR }
               { SWAP ;
                 DUP ;
                 DUG 2 ;
                 CAR ;
                 CAR ;
                 CAR ;
                 SENDER ;
                 MEM ;
                 NOT ;
                 IF { PUSH string "Unauthorized address" ; FAILWITH } {} ;
                 DUP ;
                 PACK ;
                 DUP 3 ;
                 CAR ;
                 CAR ;
                 CDR ;
                 SWAP ;
                 DUP ;
                 DUG 2 ;
                 SIZE ;
                 COMPARE ;
                 GT ;
                 IF { PUSH string "Message size exceed maximum limit" ; FAILWITH } {} ;
                 DUP 3 ;
                 CAR ;
                 CDR ;
                 CDR ;
                 SWAP ;
                 DUP ;
                 DUG 2 ;
                 GET ;
                 IF_NONE
                   { DUP 3 ;
                     CDR ;
                     CDR ;
                     DUP 4 ;
                     CDR ;
                     CAR ;
                     CDR ;
                     DUP 5 ;
                     CDR ;
                     CAR ;
                     CAR ;
                     PUSH nat 1 ;
                     DUP 7 ;
                     CDR ;
                     CAR ;
                     CAR ;
                     SENDER ;
                     GET ;
                     IF_NONE { PUSH string "MAP FIND" ; FAILWITH } {} ;
                     ADD ;
                     SOME ;
                     SENDER ;
                     UPDATE ;
                     PAIR ;
                     PAIR ;
                     DIG 3 ;
                     CAR ;
                     PAIR ;
                     EMPTY_SET address ;
                     PUSH bool True ;
                     SENDER ;
                     UPDATE ;
                     SWAP ;
                     PAIR }
                   { DUP ;
                     SENDER ;
                     MEM ;
                     IF { DIG 3 }
                        { DUP 4 ;
                          CDR ;
                          CDR ;
                          DUP 5 ;
                          CDR ;
                          CAR ;
                          CDR ;
                          DUP 6 ;
                          CDR ;
                          CAR ;
                          CAR ;
                          PUSH nat 1 ;
                          DUP 8 ;
                          CDR ;
                          CAR ;
                          CAR ;
                          SENDER ;
                          GET ;
                          IF_NONE { PUSH string "MAP FIND" ; FAILWITH } {} ;
                          ADD ;
                          SOME ;
                          SENDER ;
                          UPDATE ;
                          PAIR ;
                          PAIR ;
                          DIG 4 ;
                          CAR ;
                          PAIR } ;
                     SWAP ;
                     PUSH bool True ;
                     SENDER ;
                     UPDATE ;
                     SWAP ;
                     PAIR } ;
                 DUP ;
                 CAR ;
                 SWAP ;
                 CDR ;
                 SWAP ;
                 DUP ;
                 DUG 2 ;
                 CDR ;
                 CAR ;
                 CAR ;
                 SENDER ;
                 GET ;
                 IF_NONE { PUSH string "MAP FIND" ; FAILWITH } {} ;
                 DUP 3 ;
                 CAR ;
                 CDR ;
                 CAR ;
                 SWAP ;
                 COMPARE ;
                 GT ;
                 IF { PUSH string "Maximum number of proposal reached" ; FAILWITH } {} ;
                 SWAP ;
                 DUP ;
                 DUG 2 ;
                 CDR ;
                 CDR ;
                 SWAP ;
                 DUP ;
                 DUG 2 ;
                 SIZE ;
                 COMPARE ;
                 GE ;
                 IF { SWAP ;
                      DUP ;
                      DUG 2 ;
                      CDR ;
                      DUP 3 ;
                      CAR ;
                      CDR ;
                      CDR ;
                      DUP 5 ;
                      NONE (set address) ;
                      SWAP ;
                      UPDATE ;
                      DUP 4 ;
                      CAR ;
                      CDR ;
                      CAR ;
                      PAIR ;
                      DIG 3 ;
                      CAR ;
                      CAR ;
                      PAIR ;
                      PAIR ;
                      DUP ;
                      CDR ;
                      CAR ;
                      CDR ;
                      DIG 4 ;
                      SWAP ;
                      EXEC ;
                      SWAP ;
                      DUP ;
                      DUG 2 ;
                      CDR ;
                      CDR ;
                      DIG 4 ;
                      DUP 4 ;
                      CDR ;
                      CAR ;
                      CDR ;
                      CONCAT ;
                      SHA256 ;
                      DUP 4 ;
                      CDR ;
                      CAR ;
                      CAR ;
                      PAIR ;
                      PAIR ;
                      DIG 2 ;
                      CAR ;
                      PAIR ;
                      DUP ;
                      CDR ;
                      CAR ;
                      CAR ;
                      ITER { SWAP ;
                             PAIR ;
                             DUP ;
                             CAR ;
                             SWAP ;
                             DUP ;
                             DUG 2 ;
                             CDR ;
                             CAR ;
                             DUP 5 ;
                             SWAP ;
                             DUP ;
                             DUG 2 ;
                             MEM ;
                             IF { SWAP ;
                                  DUP ;
                                  DUG 2 ;
                                  CDR ;
                                  CDR ;
                                  DUP 3 ;
                                  CDR ;
                                  CAR ;
                                  CDR ;
                                  DUP 4 ;
                                  CDR ;
                                  CAR ;
                                  CAR ;
                                  PUSH nat 1 ;
                                  DIG 6 ;
                                  CDR ;
                                  CDR ;
                                  SUB ;
                                  ABS ;
                                  DIG 4 ;
                                  SWAP ;
                                  SOME ;
                                  SWAP ;
                                  UPDATE ;
                                  PAIR ;
                                  PAIR ;
                                  SWAP ;
                                  CAR ;
                                  PAIR }
                                { DIG 2 ; DROP 2 } } ;
                      DIG 2 ;
                      DROP ;
                      PAIR }
                    { DIG 3 ;
                      DROP ;
                      NIL operation ;
                      DUP 3 ;
                      CDR ;
                      DUP 4 ;
                      CAR ;
                      CDR ;
                      CDR ;
                      DIG 3 ;
                      DIG 5 ;
                      SWAP ;
                      SOME ;
                      SWAP ;
                      UPDATE ;
                      DUP 4 ;
                      CAR ;
                      CDR ;
                      CAR ;
                      PAIR ;
                      DIG 3 ;
                      CAR ;
                      CAR ;
                      PAIR ;
                      PAIR ;
                      PAIR } ;
                 DUP ;
                 CAR ;
                 SWAP ;
                 CDR ;
                 PAIR } }
           { PACK ;
             SWAP ;
             DUP ;
             DUG 2 ;
             CAR ;
             CDR ;
             CDR ;
             SWAP ;
             DUP ;
             DUG 2 ;
             GET ;
             IF_NONE
               { DROP }
               { DUP ;
                 PUSH bool False ;
                 SENDER ;
                 UPDATE ;
                 DUP ;
                 SIZE ;
                 DIG 2 ;
                 SIZE ;
                 COMPARE ;
                 NEQ ;
                 IF { DUP 3 ;
                      CDR ;
                      CDR ;
                      DUP 4 ;
                      CDR ;
                      CAR ;
                      CDR ;
                      DUP 5 ;
                      CDR ;
                      CAR ;
                      CAR ;
                      PUSH nat 1 ;
                      DUP 7 ;
                      CDR ;
                      CAR ;
                      CAR ;
                      SENDER ;
                      GET ;
                      IF_NONE { PUSH string "MAP FIND" ; FAILWITH } {} ;
                      SUB ;
                      ABS ;
                      SOME ;
                      SENDER ;
                      UPDATE ;
                      PAIR ;
                      PAIR ;
                      DIG 3 ;
                      CAR ;
                      PAIR }
                    { DIG 2 } ;
                 PUSH nat 0 ;
                 DUP 3 ;
                 SIZE ;
                 COMPARE ;
                 EQ ;
                 IF { SWAP ;
                      DROP ;
                      DUP ;
                      CDR ;
                      SWAP ;
                      DUP ;
                      DUG 2 ;
                      CAR ;
                      CDR ;
                      CDR ;
                      DIG 3 ;
                      NONE (set address) ;
                      SWAP ;
                      UPDATE ;
                      DUP 3 ;
                      CAR ;
                      CDR ;
                      CAR ;
                      PAIR ;
                      DIG 2 ;
                      CAR ;
                      CAR ;
                      PAIR ;
                      PAIR }
                    { DUP ;
                      CDR ;
                      SWAP ;
                      DUP ;
                      DUG 2 ;
                      CAR ;
                      CDR ;
                      CDR ;
                      DIG 3 ;
                      DIG 4 ;
                      SWAP ;
                      SOME ;
                      SWAP ;
                      UPDATE ;
                      DUP 3 ;
                      CAR ;
                      CDR ;
                      CAR ;
                      PAIR ;
                      DIG 2 ;
                      CAR ;
                      CAR ;
                      PAIR ;
                      PAIR } } ;
             NIL operation ;
             PAIR } } } |} ]

let%expect_test _ =
  run_ligo_good [ "compile" ; "contract" ; contract "vote.mligo" ] ;
  [%expect {|
{ parameter
    (or (pair %reset (pair (timestamp %finish_time) (timestamp %start_time)) (string %title))
        (or %vote (unit %nay) (unit %yea))) ;
  storage
    (pair (pair (pair (timestamp %finish_time) (nat %nay))
                (pair (timestamp %start_time) (string %title)))
          (pair (set %voters address) (nat %yea))) ;
  code { UNPAIR ;
         IF_LEFT
           { SWAP ;
             DROP ;
             PUSH nat 0 ;
             EMPTY_SET address ;
             PAIR ;
             SWAP ;
             DUP ;
             DUG 2 ;
             CDR ;
             DUP 3 ;
             CAR ;
             CDR ;
             PAIR ;
             PUSH nat 0 ;
             DIG 3 ;
             CAR ;
             CAR ;
             PAIR ;
             PAIR ;
             PAIR ;
             NIL operation ;
             PAIR }
           { SENDER ;
             SWAP ;
             IF_LEFT
               { DROP ;
                 SWAP ;
                 DUP ;
                 DUG 2 ;
                 CDR ;
                 DUP 3 ;
                 CAR ;
                 CDR ;
                 PUSH nat 1 ;
                 DUP 5 ;
                 CAR ;
                 CAR ;
                 CDR ;
                 ADD ;
                 DIG 4 ;
                 CAR ;
                 CAR ;
                 CAR ;
                 PAIR ;
                 PAIR ;
                 PAIR }
               { DROP ;
                 PUSH nat 1 ;
                 DUP 3 ;
                 CDR ;
                 CDR ;
                 ADD ;
                 DUP 3 ;
                 CDR ;
                 CAR ;
                 PAIR ;
                 DIG 2 ;
                 CAR ;
                 PAIR } ;
             DUP ;
             CDR ;
             CDR ;
             SWAP ;
             DUP ;
             DUG 2 ;
             CDR ;
             CAR ;
             DIG 3 ;
             PUSH bool True ;
             SWAP ;
             UPDATE ;
             PAIR ;
             SWAP ;
             CAR ;
             PAIR ;
             NIL operation ;
             PAIR } } } |}]

let%expect_test _ =
  run_ligo_good [ "compile" ; "contract" ; contract "ticket_wallet.mligo" ] ;
  [%expect {|
{ parameter
    (or (ticket %receive unit)
        (pair %send (contract %destination (ticket unit)) (nat %amount) (address %ticketer))) ;
  storage (pair (address %manager) (big_map %tickets address (ticket unit))) ;
  code { PUSH mutez 0 ;
         AMOUNT ;
         COMPARE ;
         EQ ;
         IF {} { PUSH string "failed assertion" ; FAILWITH } ;
         UNPAIR ;
         SWAP ;
         UNPAIR ;
         DIG 2 ;
         IF_LEFT
           { READ_TICKET ;
             CAR ;
             DIG 3 ;
             NONE (ticket unit) ;
             DUP 3 ;
             GET_AND_UPDATE ;
             IF_NONE
               { DIG 2 }
               { DIG 3 ;
                 PAIR ;
                 JOIN_TICKETS ;
                 IF_NONE { PUSH string "impossible?" ; FAILWITH } {} } ;
             SOME ;
             DIG 2 ;
             GET_AND_UPDATE ;
             DROP ;
             SWAP ;
             PAIR ;
             NIL operation ;
             PAIR }
           { SWAP ;
             DUP ;
             DUG 2 ;
             SENDER ;
             COMPARE ;
             EQ ;
             IF {} { PUSH string "failed assertion" ; FAILWITH } ;
             DIG 2 ;
             NONE (ticket unit) ;
             DUP 3 ;
             GET 4 ;
             GET_AND_UPDATE ;
             IF_NONE
               { DROP 3 ; PUSH string "no tickets" ; FAILWITH }
               { READ_TICKET ;
                 CDR ;
                 CDR ;
                 DUP 4 ;
                 GET 3 ;
                 DUP ;
                 DIG 2 ;
                 SUB ;
                 ISNAT ;
                 IF_NONE { PUSH string "not enough tickets" ; FAILWITH } {} ;
                 SWAP ;
                 PAIR ;
                 SWAP ;
                 SPLIT_TICKET ;
                 IF_NONE
                   { DROP 3 ; PUSH string "impossible?" ; FAILWITH }
                   { UNPAIR ;
                     DUG 2 ;
                     SOME ;
                     DUP 4 ;
                     GET 4 ;
                     GET_AND_UPDATE ;
                     DROP ;
                     DIG 2 ;
                     CAR ;
                     PUSH mutez 0 ;
                     DIG 3 ;
                     TRANSFER_TOKENS ;
                     SWAP ;
                     DIG 2 ;
                     PAIR ;
                     NIL operation ;
                     DIG 2 ;
                     CONS ;
                     PAIR } } } } } |} ]

let%expect_test _ =
  run_ligo_good [ "compile" ; "contract" ; contract "ticket_builder.mligo" ] ;
  [%expect {|
File "../../test/contracts/ticket_builder.mligo", line 29, characters 28-34:
 28 |       begin
 29 |         let ((ticketer, _), ticket) = (Tezos.read_ticket ticket : (address * (unit * nat)) * unit ticket) in
 30 |         assert (ticketer = Tezos.self_address);
:
Warning: unused variable "ticket".
Hint: replace it by "_ticket" to prevent this warning.

{ parameter
    (or (ticket %burn unit)
        (pair %mint (contract %destination (ticket unit)) (nat %amount))) ;
  storage address ;
  code { PUSH mutez 0 ;
         AMOUNT ;
         COMPARE ;
         EQ ;
         IF {} { PUSH string "failed assertion" ; FAILWITH } ;
         UNPAIR ;
         IF_LEFT
           { READ_TICKET ;
             SWAP ;
             DROP ;
             CAR ;
             SELF_ADDRESS ;
             SWAP ;
             COMPARE ;
             EQ ;
             IF {} { PUSH string "failed assertion" ; FAILWITH } ;
             NIL operation ;
             PAIR }
           { SWAP ;
             DUP ;
             DUG 2 ;
             SENDER ;
             COMPARE ;
             EQ ;
             IF {} { PUSH string "failed assertion" ; FAILWITH } ;
             DUP ;
             CAR ;
             PUSH mutez 0 ;
             DIG 2 ;
             CDR ;
             UNIT ;
             TICKET ;
             TRANSFER_TOKENS ;
             SWAP ;
             NIL operation ;
             DIG 2 ;
             CONS ;
             PAIR } } } |} ]

let%expect_test _ =
    run_ligo_good [ "compile" ; "contract" ; contract "implicit.mligo" ] ;
    [%expect {|
      File "../../test/contracts/implicit.mligo", line 2, characters 6-7:
        1 | let main2 (p : key_hash) (s : unit) =
        2 |   let c : unit contract = Tezos.implicit_account p
        3 |   in ([] : operation list), unit
      :
      Warning: unused variable "c".
      Hint: replace it by "_c" to prevent this warning.

      File "../../test/contracts/implicit.mligo", line 1, characters 26-27:
        1 | let main2 (p : key_hash) (s : unit) =
        2 |   let c : unit contract = Tezos.implicit_account p
      :
      Warning: unused variable "s".
      Hint: replace it by "_s" to prevent this warning.

      { parameter key_hash ;
        storage unit ;
        code { DROP ; UNIT ; NIL operation ; PAIR } } |}]

let%expect_test _ =
  run_ligo_good [ "compile" ; "contract" ; contract "amount_lambda.mligo" ] ;
  (* AMOUNT should occur inside the second lambda, but not the first lambda *)
  [%expect {|
    File "../../test/contracts/amount_lambda.mligo", line 10, characters 12-13:
      9 |
     10 | let main (b,s : bool * (unit -> tez)) : operation list * (unit -> tez) =
     11 |   (([] : operation list), (if b then f1 () else f2 ()))
    :
    Warning: unused variable "s".
    Hint: replace it by "_s" to prevent this warning.

    File "../../test/contracts/amount_lambda.mligo", line 8, characters 7-8:
      7 | let f2 (x : unit) : unit -> tez =
      8 |   fun (x : unit) -> Current.amount
      9 |
    :
    Warning: unused variable "x".
    Hint: replace it by "_x" to prevent this warning.

    File "../../test/contracts/amount_lambda.mligo", line 7, characters 8-9:
      6 | (* should return an impure function *)
      7 | let f2 (x : unit) : unit -> tez =
      8 |   fun (x : unit) -> Current.amount
    :
    Warning: unused variable "x".
    Hint: replace it by "_x" to prevent this warning.

    File "../../test/contracts/amount_lambda.mligo", line 4, characters 7-8:
      3 |   let amt : tez = Current.amount in
      4 |   fun (x : unit) -> amt
      5 |
    :
    Warning: unused variable "x".
    Hint: replace it by "_x" to prevent this warning.

    File "../../test/contracts/amount_lambda.mligo", line 2, characters 8-9:
      1 | (* should return a constant function *)
      2 | let f1 (x : unit) : unit -> tez =
      3 |   let amt : tez = Current.amount in
    :
    Warning: unused variable "x".
    Hint: replace it by "_x" to prevent this warning.

    File "../../test/contracts/amount_lambda.mligo", line 8, characters 20-34:
      7 | let f2 (x : unit) : unit -> tez =
      8 |   fun (x : unit) -> Current.amount
      9 |

    Warning: constant Current.amount is being deprecated soon. Consider using Tezos.amount instead.

    File "../../test/contracts/amount_lambda.mligo", line 3, characters 18-32:
      2 | let f1 (x : unit) : unit -> tez =
      3 |   let amt : tez = Current.amount in
      4 |   fun (x : unit) -> amt

    Warning: constant Current.amount is being deprecated soon. Consider using Tezos.amount instead.

    { parameter bool ;
      storage (lambda unit mutez) ;
      code { CAR ;
             IF { AMOUNT ; LAMBDA (pair mutez unit) mutez { CAR } ; SWAP ; APPLY }
                { LAMBDA unit mutez { DROP ; AMOUNT } } ;
             NIL operation ;
             PAIR } } |}]

let%expect_test _ =
  run_ligo_good [ "print" ; "ast-typed" ; contract "sequence.mligo" ; ];
<<<<<<< HEAD
  [%expect {| const y = lambda (_#2) return let _x = +1 in let ()#5 = let _x = +2 in UNIT() in let ()#4 = let _x = +23 in UNIT() in let ()#3 = let _x = +42 in UNIT() in _x |}]
=======
  [%expect {|
    const y =
      lambda (_#2) return let _x = +1 in let ()#5 = let _x = +2 in UNIT() in let ()#4 = let _x = +23 in UNIT() in let ()#3 = let _x = +42 in UNIT() in _x |}]
>>>>>>> ea133acd

let%expect_test _ =
  run_ligo_bad [ "compile" ; "contract" ; contract "bad_type_operator.ligo" ] ;
  [%expect {|
    File "../../test/contracts/bad_type_operator.ligo", line 4, characters 16-29:
      3 | type binding is nat * nat
      4 | type storage is map (binding)
      5 |

    Type map is applied to a wrong number of arguments, expected: 2 got: 1 |}]

let%expect_test _ =
  run_ligo_bad [ "compile" ; "contract" ; contract "bad_address_format.religo" ] ;
  [%expect {|
    File "../../test/contracts/bad_address_format.religo", line 1, characters 12-21:
      1 | let main = (parameter : int, storage : address) =>
      2 |   ([] : list (operation), "KT1badaddr" : address);
    :
    Warning: unused variable "parameter".
    Hint: replace it by "_parameter" to prevent this warning.

    File "../../test/contracts/bad_address_format.religo", line 1, characters 29-36:
      1 | let main = (parameter : int, storage : address) =>
      2 |   ([] : list (operation), "KT1badaddr" : address);
    :
    Warning: unused variable "storage".
    Hint: replace it by "_storage" to prevent this warning.

    Error(s) occurred while type checking the contract:
    Ill typed contract:
      1: { parameter int ;
      2:   storage address ;
      3:   code { DROP /* [] */ ; PUSH address "KT1badaddr" ; NIL operation ; PAIR } }
    At line 3 characters 38 to 50, value "KT1badaddr"
    is invalid for type address.
    Invalid contract notation "KT1badaddr" |}]

let%expect_test _ =
  run_ligo_bad [ "compile" ; "contract" ; contract "bad_timestamp.ligo" ] ;
  [%expect {|
    File "../../test/contracts/bad_timestamp.ligo", line 7, characters 30-44:
      6 |   block {
      7 |     var stamp : timestamp := ("badtimestamp" : timestamp)
      8 |   }

    Ill-formed timestamp "badtimestamp".
    At this point, a string with a RFC3339 notation or the number of seconds since Epoch is expected. |}]

let%expect_test _ =
    run_ligo_good [ "run" ; "dry-run" ; contract "redeclaration.ligo" ; "unit" ; "0" ] ;
    [%expect {|
      File "../../test/contracts/redeclaration.ligo", line 6, characters 20-21:
        5 |
        6 | function foo (const p : unit) : int is 1
      :
      Warning: unused variable "p".
      Hint: replace it by "_p" to prevent this warning.

      File "../../test/contracts/redeclaration.ligo", line 3, characters 21-22:
        2 |
        3 | function main (const p : unit; const s : int) : list (operation) * int is
        4 |   ((nil : list (operation)), foo (unit))
      :
      Warning: unused variable "p".
      Hint: replace it by "_p" to prevent this warning.

      File "../../test/contracts/redeclaration.ligo", line 3, characters 37-38:
        2 |
        3 | function main (const p : unit; const s : int) : list (operation) * int is
        4 |   ((nil : list (operation)), foo (unit))
      :
      Warning: unused variable "s".
      Hint: replace it by "_s" to prevent this warning.

      File "../../test/contracts/redeclaration.ligo", line 1, characters 20-21:
        1 | function foo (const p : unit) : int is 0
        2 |
      :
      Warning: unused variable "p".
      Hint: replace it by "_p" to prevent this warning.

      ( LIST_EMPTY() , 0 ) |}]

let%expect_test _ =
    run_ligo_good [ "run" ; "dry-run" ; contract "double_main.ligo" ; "unit" ; "0" ] ;
    [%expect {|
      File "../../test/contracts/double_main.ligo", line 5, characters 20-21:
        4 |
        5 | function main(const p : parameter; const s : storage) : return is
        6 |   ((nil : list(operation)), s+1)
      :
      Warning: unused variable "p".
      Hint: replace it by "_p" to prevent this warning.

      ( LIST_EMPTY() , 2 ) |}]

let%expect_test _ =
  run_ligo_good [ "compile" ; "contract" ; contract "subtle_nontail_fail.mligo" ] ;
  [%expect {|
    File "../../test/contracts/subtle_nontail_fail.mligo", line 1, characters 10-12:
      1 | let main (ps : unit * unit) : operation list * unit =
      2 |   if true
    :
    Warning: unused variable "ps".
    Hint: replace it by "_ps" to prevent this warning.

    { parameter unit ;
      storage unit ;
      code { DROP ;
             PUSH bool True ;
             IF { PUSH string "This contract always fails" ; FAILWITH }
                { PUSH string "This contract still always fails" ; FAILWITH } } } |}]

let%expect_test _ =
  (* TODO should not be bad? *)
  run_ligo_good [ "run" ; "dry-run" ; contract "subtle_nontail_fail.mligo" ; "()" ; "()" ] ;
  [%expect {|
    File "../../test/contracts/subtle_nontail_fail.mligo", line 1, characters 10-12:
      1 | let main (ps : unit * unit) : operation list * unit =
      2 |   if true
    :
    Warning: unused variable "ps".
    Hint: replace it by "_ps" to prevent this warning.

    failwith("This contract always fails") |}]

let%expect_test _ =
  run_ligo_bad [ "compile" ; "contract" ; bad_contract "self_in_lambda.mligo" ] ;
  [%expect{| "Tezos.self" must be used directly and cannot be used via another function. |}]

let%expect_test _ =
  run_ligo_good [ "compile" ; "storage" ; contract "big_map.ligo" ; "(big_map1,unit)" ] ;
  [%expect {|
    File "../../test/contracts/big_map.ligo", line 34, characters 11-30:
     33 |   bar[42] := 0;
     34 |   n[42] := get_force (42, bar)
     35 | } with n

    Warning: constant get_force is being deprecated soon. Consider using Big_map.find instead.

    (Pair { Elt 23 0 ; Elt 42 0 } Unit) |}]

let%expect_test _ =
  run_ligo_good [ "compile" ; "contract" ; contract "key_hash_comparable.ligo" ] ;
  [%expect {|
    File "../../test/contracts/key_hash_comparable.ligo", line 8, characters 21-22:
      7 |
      8 | function main (const a : int; const store : storage) : return is
      9 |   ((nil : list (operation)), store)
    :
    Warning: unused variable "a".
    Hint: replace it by "_a" to prevent this warning.

    { parameter int ;
      storage (pair (map %one key_hash nat) (big_map %two key_hash bool)) ;
      code { CDR ; NIL operation ; PAIR } } |}]

let%expect_test _ =
  run_ligo_bad [ "compile" ; "contract" ; bad_contract "long_sum_type_names.ligo" ] ;
  [%expect {|
    File "../../test/contracts/negative/long_sum_type_names.ligo", line 2, character 2 to line 4, character 18:
      1 | type action is
      2 | | Incrementttttttttttttttttttttttttttttttttttttttttttttttttttttttttttttttttttttttttttttttttttt of int
      3 | // | Increment of int
      4 | | Decrement of int
      5 |

    Ill-formed data constructor "Incrementttttttttttttttttttttttttttttttttttttttttttttttttttttttttttttttttttttttttttttttttttt".
    Data constructors have a maximum length of 32 characters, which is a limitation imposed by annotations in Tezos. |}]

let%expect_test _ =
  run_ligo_good [ "run" ; "dry-run" ; contract "super-counter.mligo" ; "test_param" ; "test_storage" ] ;
  [%expect {|
    ( LIST_EMPTY() , 3 ) |}]

let%expect_test _ =
  run_ligo_good [ "compile" ; "expression" ; "cameligo" ; "x" ; "--init-file" ; contract "redundant_constructors.mligo" ] ;
  [%expect{| (Pair (Left (Left 42)) (Left 42)) |}]

let%expect_test _ =
  run_ligo_good [ "compile" ; "expression" ; "cameligo" ; "x" ; "--init-file" ; contract "redundant_constructors_but_annotated.mligo" ] ;
  [%expect{| (Pair {} (Left 1)) |}]

let%expect_test _ =
  run_ligo_bad [ "compile" ; "contract" ; bad_contract "create_contract_toplevel.mligo" ] ;
  [%expect {|
File "../../test/contracts/negative/create_contract_toplevel.mligo", line 4, character 35 to line 8, character 8:
  3 | let main (action, store : string * string) : return =
  4 |   let toto : operation * address = Tezos.create_contract
  5 |     (fun (p, s : nat * string) -> (([] : operation list), store))
  6 |     (None: key_hash option)
  7 |     300tz
  8 |     "un"
  9 |   in

Free variable 'store' is not allowed in CREATE_CONTRACT lambda |}] ;

  run_ligo_bad [ "compile" ; "contract" ; bad_contract "create_contract_var.mligo" ] ;
  [%expect {|
File "../../test/contracts/negative/create_contract_var.mligo", line 6, character 35 to line 10, character 5:
  5 | let main (action, store : string * string) : return =
  6 |   let toto : operation * address = Tezos.create_contract
  7 |     (fun (p, s : nat * int) -> (([] : operation list), a))
  8 |     (None: key_hash option)
  9 |     300tz
 10 |     1
 11 |   in

Free variable 'a' is not allowed in CREATE_CONTRACT lambda |}] ;

  run_ligo_bad [ "compile" ; "contract" ; bad_contract "create_contract_no_inline.mligo" ] ;
  [%expect {|
    File "../../test/contracts/negative/create_contract_no_inline.mligo", line 3, characters 40-46:
      2 |
      3 | let dummy_contract (p, s : nat * int) : return =
      4 |  (([] : operation list), foo)

    Type "return" not found. |}] ;

  run_ligo_good [ "compile" ; "contract" ; contract "create_contract.mligo" ] ;
  [%expect {|
    File "../../test/contracts/create_contract.mligo", line 5, characters 10-11:
      4 |   let toto : operation * address = Tezos.create_contract
      5 |     (fun (p, s : nat * string) -> (([] : operation list), "one"))
      6 |     (None: key_hash option)
    :
    Warning: unused variable "p".
    Hint: replace it by "_p" to prevent this warning.

    File "../../test/contracts/create_contract.mligo", line 5, characters 13-14:
      4 |   let toto : operation * address = Tezos.create_contract
      5 |     (fun (p, s : nat * string) -> (([] : operation list), "one"))
      6 |     (None: key_hash option)
    :
    Warning: unused variable "s".
    Hint: replace it by "_s" to prevent this warning.

    File "../../test/contracts/create_contract.mligo", line 3, characters 10-16:
      2 |
      3 | let main (action, store : string * string) : return =
      4 |   let toto : operation * address = Tezos.create_contract
    :
    Warning: unused variable "action".
    Hint: replace it by "_action" to prevent this warning.

    { parameter string ;
      storage string ;
      code { CDR ;
             PUSH string "un" ;
             PUSH mutez 300000000 ;
             NONE key_hash ;
             CREATE_CONTRACT
               { parameter nat ;
                 storage string ;
                 code { DROP ; PUSH string "one" ; NIL operation ; PAIR } } ;
             PAIR ;
             SWAP ;
             NIL operation ;
             DIG 2 ;
             CAR ;
             CONS ;
             PAIR } } |}];

  run_ligo_good [ "compile" ; "contract" ; contract "tuples_no_annotation.religo" ] ;
  [%expect {|
    File "../../test/contracts/tuples_no_annotation.religo", line 5, characters 13-14:
      4 |
      5 | let main = ((p,storage): (parameter, storage)) => {
      6 | ([]: list (operation), (2, "2", 2n, false));
    :
    Warning: unused variable "p".
    Hint: replace it by "_p" to prevent this warning.

    File "../../test/contracts/tuples_no_annotation.religo", line 5, characters 15-22:
      4 |
      5 | let main = ((p,storage): (parameter, storage)) => {
      6 | ([]: list (operation), (2, "2", 2n, false));
    :
    Warning: unused variable "storage".
    Hint: replace it by "_storage" to prevent this warning.

    { parameter int ;
      storage (pair (pair int string) (pair nat bool)) ;
      code { DROP ;
             PUSH bool False ;
             PUSH nat 2 ;
             PAIR ;
             PUSH string "2" ;
             PUSH int 2 ;
             PAIR ;
             PAIR ;
             NIL operation ;
             PAIR } } |}]

let%expect_test _ =
  run_ligo_bad [ "compile" ; "contract" ; bad_contract "self_type_annotation.ligo" ] ;
  [%expect {|
    File "../../test/contracts/negative/self_type_annotation.ligo", line 8, characters 10-23:
      7 |   block {
      8 |     const self_contract: contract(int) = Tezos.self ("%default");
      9 |   }
    :
    Warning: unused variable "self_contract".
    Hint: replace it by "_self_contract" to prevent this warning.

    File "../../test/contracts/negative/self_type_annotation.ligo", line 6, characters 21-22:
      5 |
      6 | function main (const p : parameter; const s : storage) : return is
      7 |   block {
    :
    Warning: unused variable "p".
    Hint: replace it by "_p" to prevent this warning.

    File "../../test/contracts/negative/self_type_annotation.ligo", line 8, characters 41-64:
      7 |   block {
      8 |     const self_contract: contract(int) = Tezos.self ("%default");
      9 |   }

    Invalid type annotation.
    "contract (nat)" was given, but "contract (int)" was expected.
    Note that "Tezos.self" refers to this contract, so the parameters should be the same. |}] ;

  run_ligo_good [ "compile" ; "contract" ; contract "self_type_annotation.ligo" ] ;
  [%expect{|
    { parameter nat ;
      storage address ;
      code { DROP ; SELF %default ; ADDRESS ; NIL operation ; PAIR } } |}] ;

  run_ligo_good [ "compile" ; "contract" ; contract "self_default_with_variant_parameter.mligo" ] ;
    [%expect{|
      { parameter (or (address %one) (unit %two)) ;
        storage address ;
        code { DROP ; SELF %default ; ADDRESS ; NIL operation ; PAIR } } |}]

let%expect_test _ =
  run_ligo_bad [ "compile" ; "contract" ; bad_contract "bad_contract.mligo" ] ;
  [%expect {|
File "../../test/contracts/negative/bad_contract.mligo", line 4, characters 10-16:
  3 |
  4 | let main (action, store : parameter * storage) : storage =
  5 |   store + 1
:
Warning: unused variable "action".
Hint: replace it by "_action" to prevent this warning.

File "../../test/contracts/negative/bad_contract.mligo", line 4, characters 10-23:
  3 |
  4 | let main (action, store : parameter * storage) : storage =
  5 |   store + 1

Invalid type for entrypoint "main".
An entrypoint must of type "parameter * storage -> operations list * storage". |}] ;

  run_ligo_bad [ "compile" ; "contract" ; bad_contract "bad_contract2.mligo" ] ;
  [%expect {|
File "../../test/contracts/negative/bad_contract2.mligo", line 5, characters 10-16:
  4 |
  5 | let main (action, store : parameter * storage) : return =
  6 |   ("bad",store + 1)
:
Warning: unused variable "action".
Hint: replace it by "_action" to prevent this warning.

File "../../test/contracts/negative/bad_contract2.mligo", line 5, characters 10-23:
  4 |
  5 | let main (action, store : parameter * storage) : return =
  6 |   ("bad",store + 1)

Invalid type for entrypoint "main".
An entrypoint must of type "parameter * storage -> operations list * storage".
We expected a list of operations but we got string |}] ;

  run_ligo_bad [ "compile" ; "contract" ; bad_contract "bad_contract3.mligo" ] ;
  [%expect {|
File "../../test/contracts/negative/bad_contract3.mligo", line 5, characters 10-16:
  4 |
  5 | let main (action, store : parameter * storage) : return =
  6 |   (([]: operation list),"bad")
:
Warning: unused variable "action".
Hint: replace it by "_action" to prevent this warning.

File "../../test/contracts/negative/bad_contract3.mligo", line 5, characters 18-23:
  4 |
  5 | let main (action, store : parameter * storage) : return =
  6 |   (([]: operation list),"bad")
:
Warning: unused variable "store".
Hint: replace it by "_store" to prevent this warning.

File "../../test/contracts/negative/bad_contract3.mligo", line 5, characters 10-23:
  4 |
  5 | let main (action, store : parameter * storage) : return =
  6 |   (([]: operation list),"bad")

Invalid type for entrypoint "main".
The storage type "int" of the function parameter must be the same as the storage type "string" of the return value. |}]

let%expect_test _ =
  run_ligo_good [ "compile" ; "contract" ; contract "self_with_entrypoint.ligo" ] ;
  [%expect {|
    File "../../test/contracts/self_with_entrypoint.ligo", line 6, characters 21-22:
      5 |
      6 | function main (const p : parameter; const s : storage) : return is
      7 |   block {
    :
    Warning: unused variable "p".
    Hint: replace it by "_p" to prevent this warning.

    { parameter (or (unit %default) (int %toto)) ;
      storage nat ;
      code { CDR ;
             SELF %toto ;
             PUSH mutez 300000000 ;
             PUSH int 2 ;
             TRANSFER_TOKENS ;
             SWAP ;
             NIL operation ;
             DIG 2 ;
             CONS ;
             PAIR } } |}] ;

  run_ligo_good [ "compile" ; "contract" ; contract "self_without_entrypoint.ligo" ] ;
  [%expect {|
    File "../../test/contracts/self_without_entrypoint.ligo", line 6, characters 21-22:
      5 |
      6 | function main (const p : parameter; const s : storage) : return is
      7 |   block {
    :
    Warning: unused variable "p".
    Hint: replace it by "_p" to prevent this warning.

    { parameter int ;
      storage nat ;
      code { CDR ;
             SELF %default ;
             PUSH mutez 300000000 ;
             PUSH int 2 ;
             TRANSFER_TOKENS ;
             SWAP ;
             NIL operation ;
             DIG 2 ;
             CONS ;
             PAIR } } |}] ;

  run_ligo_bad [ "compile" ; "contract" ; bad_contract "self_bad_entrypoint_format.ligo" ] ;
  [%expect {|
File "../../test/contracts/negative/self_bad_entrypoint_format.ligo", line 6, characters 21-22:
  5 |
  6 | function main (const p : parameter; const s : storage) : return is
  7 |   block {
:
Warning: unused variable "p".
Hint: replace it by "_p" to prevent this warning.

File "../../test/contracts/negative/self_bad_entrypoint_format.ligo", line 8, characters 52-58:
  7 |   block {
  8 |     const self_contract: contract(int) = Tezos.self("Toto") ;
  9 |     const op : operation = Tezos.transaction (2, 300tz, self_contract) ;

Invalid entrypoint "Toto". One of the following patterns is expected:
* "%bar" is expected for entrypoint "Bar"
* "%default" when no entrypoint is used. |}];

  run_ligo_bad ["compile" ; "contract"; bad_contract "nested_bigmap_1.religo"];
  [%expect {|
    File "../../test/contracts/negative/nested_bigmap_1.religo", line 1, characters 11-29:
      1 | type bar = big_map (nat, int);
      2 |

    Invalid big map nesting.
    A big map cannot be nested inside another big map. |}];

  run_ligo_bad ["compile" ; "contract"; bad_contract "nested_bigmap_2.religo"];
  [%expect {|
    File "../../test/contracts/negative/nested_bigmap_2.religo", line 2, characters 29-50:
      1 | /* this should result in an error as nested big_maps are not supported: */
      2 | type storage = big_map (nat, big_map (int, string));
      3 |

    Invalid big map nesting.
    A big map cannot be nested inside another big map. |}];

  run_ligo_bad ["compile" ; "contract"; bad_contract "nested_bigmap_3.religo"];
  [%expect {|
    File "../../test/contracts/negative/nested_bigmap_3.religo", line 1, characters 11-29:
      1 | type bar = big_map (nat, int);
      2 |

    Invalid big map nesting.
    A big map cannot be nested inside another big map. |}];

  run_ligo_bad ["compile" ; "contract"; bad_contract "nested_bigmap_4.religo"];
  [%expect {|
    File "../../test/contracts/negative/nested_bigmap_4.religo", line 2, characters 25-61:
      1 | /* this should result in an error as nested big_maps are not supported: */
      2 | type storage = map (int, big_map (nat, big_map (int, string)));
      3 |

    Invalid big map nesting.
    A big map cannot be nested inside another big map. |}];

  run_ligo_good ["print" ; "ast-imperative"; contract "letin.mligo"];
  [%expect {|
type storage = (int , int)
const main : (int , storage) -> (list (operation) , storage) =
  lambda (n : (int , storage)) : (list (operation) , storage) return
  let x : (int , int) = let x : int = 7 in
                        (ADD(x ,n.0) , ADD(n.1.0 ,n.1.1)) in
  (list[] : list (operation) , x)
const f0 = lambda (_a : string) return TRUE()
const f1 = lambda (_a : string) return TRUE()
const f2 = lambda (_a : string) return TRUE()
const letin_nesting =
  lambda (_#2 : unit) return let s = "test" in
                             let p0 = (f0)@(s) in
                             {
                                ASSERTION(p0);
                                let p1 = (f1)@(s) in
                                {
                                   ASSERTION(p1);
                                   let p2 = (f2)@(s) in
                                   {
                                      ASSERTION(p2);
                                      s
                                   }
                                }
                             }
const letin_nesting2 =
  lambda (x : int) return let y = 2 in
                          let z = 3 in
                          ADD(ADD(x ,y) ,z)
const x =  match (+1 , (+2 , +3)) with
            | (_#3,(x,_#4)) -> x
    |}];

  run_ligo_good ["print" ; "ast-imperative"; contract "letin.religo"];
  [%expect {|
type storage = (int , int)
const main =
  lambda (n : (int , storage)) : (list (operation) , storage) return
  let x : (int , int) = let x : int = 7 in
                        (ADD(x ,n.0) , ADD(n.1.0 ,n.1.1)) in
  (list[] : list (operation) , x)
const f0 = lambda (_a : string) return TRUE()
const f1 = lambda (_a : string) return TRUE()
const f2 = lambda (_a : string) return TRUE()
const letin_nesting =
  lambda (_#2 : unit) return let s = "test" in
                             let p0 = (f0)@(s) in
                             {
                                ASSERTION(p0);
                                let p1 = (f1)@(s) in
                                {
                                   ASSERTION(p1);
                                   let p2 = (f2)@(s) in
                                   {
                                      ASSERTION(p2);
                                      s
                                   }
                                }
                             }
const letin_nesting2 =
  lambda (x : int) return let y = 2 in
                          let z = 3 in
                          ADD(ADD(x ,y) ,z)
const x =  match (+1 , (+2 , +3)) with
            | (gen#3,(x,gen#4)) -> x
    |}];

  run_ligo_bad ["print" ; "ast-typed"; contract "existential.mligo"];
  [%expect {|
    File "../../test/contracts/existential.mligo", line 2, characters 21-22:
      1 | let a : 'a = 2
      2 | let b : _ ->'b = fun _ -> 2
      3 | let c : 'a -> 'a = fun x -> 2

    Missing a type annotation for argument "_". |}];
  run_ligo_bad ["print" ; "ast-typed"; bad_contract "missing_funarg_annotation.mligo"];
  [%expect {|
    File "../../test/contracts/negative/missing_funarg_annotation.mligo", line 5, characters 12-13:
      4 | let a ((b)) = b
      5 | let a = fun b -> b
      6 | let a = fun (b,c) -> b

    Missing a type annotation for argument "b". |}];
  run_ligo_bad ["print" ; "ast-typed"; bad_contract "missing_funarg_annotation.religo"];
  [%expect {|
File "../../test/contracts/negative/missing_funarg_annotation.religo", line 2, characters 8-9:
  1 | /* these should give a missing type annotation error */
  2 | let a = b => b
  3 | let a = (b,c) => b

Missing a type annotation for argument "b". |}];
  run_ligo_bad ["print" ; "ast-typed"; bad_contract "funarg_tuple_wrong.mligo"];
  [%expect {|
    File "../../test/contracts/negative/funarg_tuple_wrong.mligo", line 1, characters 7-14:
      1 | let a (b, c, d: int * int) = d
      2 | let a (((b, c, d)): ((((int))) * int)) = d

    Pattern not of the expected type ( int * int ) |}];
  run_ligo_bad ["print" ; "ast-typed"; bad_contract "funarg_tuple_wrong.religo"];
  [%expect {|
    Pattern (b,c,d) not of the expected type ( int * int ) |}];

  run_ligo_bad [ "compile" ; "contract" ; bad_contract "duplicate_record_field.mligo" ] ;
  [%expect {|
    File "../../test/contracts/negative/duplicate_record_field.mligo", line 1, characters 9-34:
      1 | type r = { foo : int ; foo : int }
      2 |

    Duplicated field or variant name.
    Hint: Change the name. |}];

  ()

(* uncurrying example *)
let%expect_test _ =
  run_ligo_good [ "compile" ; "contract" ; contract "uncurry_contract.mligo" ] ;
  let output = [%expect.output] in
  let lines = String.split_lines output in
  let lines = List.take lines 4 in
  let output = String.concat ~sep:"\n" lines in
  print_string output;
  [%expect {|
    { parameter unit ;
      storage unit ;
      code { LAMBDA (pair unit unit unit unit) unit { UNPAIR 4 ; DROP 4 ; UNIT } ;
             LAMBDA (pair nat nat) nat { UNPAIR ; MUL } ; |}]

(* old uncurry bugs: *)
let%expect_test _ =
  run_ligo_good [ "run" ; "interpret"; "let f (y : int) (x : int) (y : int) = (x, y) in f 1 2 3"; "-s"; "cameligo" ] ;
  [%expect {| ( 2 , 3 ) |}]

let%expect_test _ =
  run_ligo_good [ "run" ; "interpret"; "let f (x0 : int) (x1 : int) (x2 : int) (x3 : int) (x4 : int) (x5 : int) (x6 : int) (x7 : int) (x8 : int) (x9 : int) (x10 : int) : int list = [x0; x1; x2; x3; x4; x5; x6; x7; x8; x9; x10] in f 0 1 2 3 4 5 6 7 8 9 10" ; "-s"; "cameligo"] ;
  [%expect {|
    CONS(0 ,
         CONS(1 ,
              CONS(2 ,
                   CONS(3 ,
                        CONS(4 ,
                             CONS(5 ,
                                  CONS(6 ,
                                       CONS(7 ,
                                            CONS(8 ,
                                                 CONS(9 ,
                                                      CONS(10 , LIST_EMPTY()))))))))))) |}]

(* uncurrying w/ interpret (old bug) *)
let%expect_test _ =
  run_ligo_good [ "run" ; "interpret"; "mul 3n 4n" ; "--init-file"; contract "uncurry_contract.mligo"] ;
  [%expect {| +12 |}]

(* Edo combs example *)
let%expect_test _ =
  run_ligo_good [ "compile" ; "contract" ; contract "edo_combs.mligo" ] ;
  [%expect {|
    File "../../test/contracts/edo_combs.mligo", line 10, characters 13-14:
      9 |
     10 | let main (p, s : param * int) : operation list * int =
     11 |   let { x = x; y = y; z = z; w = w } = p in
    :
    Warning: unused variable "s".
    Hint: replace it by "_s" to prevent this warning.

    { parameter (pair (int %x) (int %y) (int %z) (int %w)) ;
      storage int ;
      code { CAR ; UNPAIR 4 ; ADD ; ADD ; ADD ; NIL operation ; PAIR } } |}]

(* warning unused variables example *)
let%expect_test _ =
  run_ligo_good [ "compile" ; "contract" ; contract "warning_unused.mligo" ] ;
  [%expect {|
    File "../../test/contracts/warning_unused.mligo", line 11, characters 6-7:
     10 |   let x = s.x + 3 in
     11 |   let x = foo x in
     12 |   let x = bar s.x in
    :
    Warning: unused variable "x".
    Hint: replace it by "_x" to prevent this warning.

    { parameter int ;
      storage (pair (int %x) (int %y)) ;
      code { CDR ;
             PUSH int 3 ;
             SWAP ;
             DUP ;
             DUG 2 ;
             CAR ;
             ADD ;
             DROP ;
             PUSH int 3 ;
             PUSH int 9 ;
             DUP 3 ;
             CAR ;
             MUL ;
             ADD ;
             SWAP ;
             CDR ;
             SWAP ;
             PAIR ;
             NIL operation ;
             PAIR } } |}]

(* warning non-duplicable variable used examples *)
let%expect_test _ =
  run_ligo_bad [ "compile" ; "expression" ; "cameligo" ; "x" ; "--init-file" ; contract "warning_duplicate.mligo" ] ;
  [%expect{|
    File "../../test/contracts/warning_duplicate.mligo", line 2, characters 2-50:
      1 | module Foo = struct
      2 |   let x : nat ticket = Tezos.create_ticket 42n 42n
      3 | end
    :
    Warning: variable "Foo.x" cannot be used more than once.

    Error(s) occurred while checking the contract:
    At (unshown) location 8, type ticket nat cannot be used here because it is not duplicable. Only duplicable types can be used with the DUP instruction and as view inputs and outputs.
    At (unshown) location 8, Ticket in unauthorized position (type error). |}]


let%expect_test _ =
  run_ligo_bad [ "compile" ; "expression" ; "cameligo" ; "x" ; "--init-file" ; contract "warning_duplicate2.mligo" ] ;
  [%expect{|
    File "../../test/contracts/warning_duplicate2.mligo", line 1, characters 4-5:
      1 | let x = Tezos.create_ticket 42n 42n
      2 | let x = (x, x)
    :
    Warning: variable "x" cannot be used more than once.

    Error(s) occurred while checking the contract:
    At (unshown) location 8, type ticket nat cannot be used here because it is not duplicable. Only duplicable types can be used with the DUP instruction and as view inputs and outputs.
    At (unshown) location 8, Ticket in unauthorized position (type error). |}]

let%expect_test _ =
  run_ligo_good [ "compile" ; "contract" ; contract "warning_duplicate3.mligo" ; "--protocol" ; "hangzhou" ] ;
  [%expect{|
    { parameter (pair (chest %c) (chest_key %ck)) ;
      storage int ;
      code { DROP ; PUSH int 1 ; NIL operation ; PAIR } } |}]

(* warning layout attribute on constructor *)
let%expect_test _ =
  run_ligo_good [ "compile" ; "expression" ; "cameligo" ; "B 42n" ; "--init-file" ; contract "warning_layout.mligo" ] ;
  [%expect {|
    The type of this value is ambiguous: Inferred type is parameter_ok but could be of type parameter_warns.
    Hint: You might want to add a type annotation.

    File "../../test/contracts/warning_layout.mligo", line 3, character 4 to line 6, character 13:
      2 |   [@layout:comb]
      3 |     B of nat
      4 |   | C of int
      5 |   | D of string
      6 |   | A of unit
      7 |

    Warning: layout attribute only applying to B, probably ignored.

    (Left 42)
  |}]

(* never test for PascaLIGO *)
let%expect_test _ =
  run_ligo_good [ "compile" ; "contract" ; contract "never.ligo" ] ;
  [%expect {|
    { parameter (or (never %extend) (int %increment)) ;
      storage int ;
      code { UNPAIR ;
             IF_LEFT { SWAP ; DROP ; NEVER } { ADD } ;
             NIL operation ;
             PAIR } } |}]

(* never test for CameLIGO *)
let%expect_test _ =
  run_ligo_good [ "compile" ; "contract" ; contract "never.mligo" ] ;
  [%expect {|
    { parameter (or (never %extend) (int %increment)) ;
      storage int ;
      code { UNPAIR ;
             IF_LEFT { SWAP ; DROP ; NEVER } { ADD } ;
             NIL operation ;
             PAIR } } |}]

(* never test for ReasonLIGO *)
let%expect_test _ =
  run_ligo_good [ "compile" ; "contract" ; contract "never.religo" ] ;
  [%expect {|
    { parameter (or (never %extend) (int %increment)) ;
      storage int ;
      code { UNPAIR ;
             IF_LEFT { SWAP ; DROP ; NEVER } { ADD } ;
             NIL operation ;
             PAIR } } |}]

(* never test for JsLIGO *)
let%expect_test _ =
  run_ligo_good [ "compile" ; "contract" ; contract "never.jsligo" ] ;
  [%expect {|
    { parameter (or (never %extend) (int %increment)) ;
      storage int ;
      code { DUP ;
             CAR ;
             IF_LEFT { SWAP ; DROP ; NEVER } { SWAP ; CDR ; ADD } ;
             NIL operation ;
             PAIR } } |}]

(* annotations and self *)
let%expect_test _ =
  run_ligo_good [ "compile" ; "contract" ; contract "self_annotations.mligo" ] ;
  [%expect {|
    { parameter (or (unit %foo) (unit %b)) ;
      storage unit ;
      code { DROP ;
             SELF %foo ;
             PUSH mutez 0 ;
             UNIT ;
             TRANSFER_TOKENS ;
             UNIT ;
             NIL operation ;
             DIG 2 ;
             CONS ;
             PAIR } } |}]

let%expect_test _ =
  run_ligo_bad [ "compile" ; "contract" ; bad_contract "error_self_annotations.mligo" ] ;
  [%expect {|
    File "../../test/contracts/negative/error_self_annotations.mligo", line 6, characters 22-26:
      5 | let main (_,_ : param * unit) : operation list * unit =
      6 |   let c = (Tezos.self("%a") : unit contract) in
      7 |   let op = Tezos.transaction () 0mutez c in

    Invalid entrypoint value.
    The entrypoint value does not match a constructor of the contract parameter. |}]

(* entrypoint check *)
let%expect_test _ =
  run_ligo_bad [ "compile" ; "contract" ; bad_contract "bad_get_entrypoint.mligo" ] ;
  [%expect {|
    File "../../test/contracts/negative/bad_get_entrypoint.mligo", line 3, characters 11-16:
      2 |   let v = (Tezos.get_entrypoint_opt
      3 |            "foo"
      4 |            ("tz1fakefakefakefakefakefakefakcphLA5" : address) : unit contract option) in

    Invalid entrypoint "foo". One of the following patterns is expected:
    * "%bar" is expected for entrypoint "Bar"
    * "%default" when no entrypoint is used. |}]

(* using test in compilation *)
let%expect_test _ =
  run_ligo_bad [ "compile" ; "contract" ; bad_contract "compile_test.mligo" ] ;
  [%expect{|
    File "../../test/contracts/negative/compile_test.mligo", line 15, characters 28-42:
     14 |  (match action with
     15 |    Increment (n) -> let _ = Test.log "foo" in add (store, n)
     16 |  | Decrement (n) -> sub (store, n)

    Invalid call to Test primitive. |}]

(* remove unused declarations *)
let%expect_test _ =
  run_ligo_good [ "compile" ; "contract" ; contract "remove_unused_module.mligo" ] ;
  [%expect{|
    { parameter unit ;
      storage unit ;
      code { DROP ; UNIT ; NIL operation ; PAIR } } |}]

let%expect_test _ =
  run_ligo_good [ "compile" ; "contract" ; contract "remove_unused_toptup.mligo" ] ;
  [%expect {|
    { parameter unit ;
      storage int ;
      code { CDR ; PUSH nat 2 ; PUSH nat 1 ; DIG 2 ; ADD ; ADD ; NIL operation ; PAIR } } |}]

(* wrong annotation in Bytes.unpack *)
let%expect_test _ =
  run_ligo_bad [ "compile" ; "expression" ; "cameligo" ; "x" ; "--init-file" ; bad_contract "bad_annotation_unpack.mligo" ] ;
  [%expect {|
    File "../../test/contracts/negative/bad_annotation_unpack.mligo", line 1, characters 9-42:
      1 | let x = (Bytes.unpack (Bytes.pack "hello") : string)

    Invalid type(s).
    Expected: "string", but got: "option ('a)". |}]

(* check annotations' capitalization *)
let%expect_test _ =
  run_ligo_good [ "compile" ; "contract" ; contract "annotation_cases.mligo" ; "-e" ; "main1" ] ;
  [%expect {|
    { parameter (pair (pair (nat %AAA) (nat %fooB)) (nat %cCC)) ;
      storage unit ;
      code { DROP ; UNIT ; NIL operation ; PAIR } } |}]

let%expect_test _ =
  run_ligo_good [ "compile" ; "contract" ; contract "annotation_cases.mligo" ; "-e" ; "main2" ] ;
  [%expect {|
    { parameter (or (or (nat %AAA) (nat %fooB)) (nat %cCC)) ;
      storage unit ;
      code { DROP ; UNIT ; NIL operation ; PAIR } } |}]

(* remove recursion *)
let%expect_test _ =
  run_ligo_good [ "print" ; "ast-typed" ; contract "remove_recursion.mligo" ] ;
  [%expect {|
<<<<<<< HEAD
    const f = lambda (n) return let f = rec (f:int -> int => lambda (n) return let gen#4 = EQ(n ,
    0) in  match gen#4 with
            | False unit_proj#5 ->
              (f)@(SUB(n ,
              1)) | True unit_proj#6 ->
                    1 ) in (f)@(4)
    const g = rec (g:int -> int -> int -> int => lambda (f) return (g)@(let h = rec (h:int -> int => lambda (n) return let gen#7 = EQ(n ,
    0) in  match gen#7 with
            | False unit_proj#8 ->
              (h)@(SUB(n ,
              1)) | True unit_proj#9 ->
                    1 ) in h) ) |}]
=======
    const f =
      lambda (n) return let f = rec (f:int -> int => lambda (n) return let gen#4 = EQ(n ,
      0) in  match gen#4 with
              | False unit_proj#5 ->
                (f)@(SUB(n ,
                1)) | True unit_proj#6 ->
                      1 ) in (f)@(4)
    const g =
      rec (g:int -> int -> int -> int => lambda (f) return (g)@(let h = rec (h:int -> int => lambda (n) return let gen#7 = EQ(n ,
      0) in  match gen#7 with
              | False unit_proj#8 ->
                (h)@(SUB(n ,
                1)) | True unit_proj#9 ->
                      1 ) in h) ) |}]
>>>>>>> ea133acd

let%expect_test _ =
  run_ligo_bad [ "compile" ; "contract" ; bad_contract "reuse_variable_name_top.jsligo" ] ;
  [%expect{|
    File "../../test/contracts/negative/reuse_variable_name_top.jsligo", line 2, characters 10-14:
      1 | let dog = 1;
      2 | let dog = true;

    Cannot redeclare block-scoped variable. |}]

let%expect_test _ =
  run_ligo_bad [ "compile" ; "contract" ; bad_contract "reuse_variable_name_block.jsligo" ] ;
  [%expect{|
    File "../../test/contracts/negative/reuse_variable_name_block.jsligo", line 3, characters 8-13:
      2 |     let x = 2;
      3 |     let x = 2;
      4 |     return x;

    Cannot redeclare block-scoped variable. |}]

let%expect_test _ =
  run_ligo_good [ "run"; "evaluate-call"; contract "assert.mligo"; "(false, ())"; "-e"; "with_error"];
  [%expect {| failwith("my custom error") |}]

let%expect_test _ =
  run_ligo_good [ "run"; "evaluate-call"; contract "assert.mligo"; "(None: unit option)"; "-e"; "some_with_error"];
  [%expect {| failwith("my custom error") |}]

let%expect_test _ =
  run_ligo_good [ "run"; "evaluate-call"; contract "assert.mligo"; "(Some (): unit option)"; "-e"; "none_with_error"];
  [%expect {| failwith("my custom error") |}]

let%expect_test _ =
  run_ligo_good [ "print" ; "ast-typed" ; contract "attributes.jsligo" ] ;
  [%expect {|
    const x = 1[@inline][@private]
    const foo = lambda (a) return let test = ADD(2 ,
      a)[@inline] in test[@inline][@private]
    const y = 1[@private]
    const bar = lambda (b) return let test = lambda (z) return ADD(ADD(2 , b) ,
      z)[@inline] in (test)@(b)[@private]
    const check = 4[@private] |}]

(* literal type "casting" inside modules *)
let%expect_test _ =
  run_ligo_good [ "compile" ; "contract" ; contract "literal_type_cast.mligo" ] ;
  [%expect {|
    { parameter unit ;
      storage timestamp ;
      code { DROP ; PUSH timestamp 0 ; NIL operation ; PAIR } }
  |}]

(* JsLIGO export testing *)
let%expect_test _ =
  run_ligo_bad [ "compile" ; "contract" ; bad_contract "modules_export_type.jsligo" ] ;
    [%expect {|
      File "../../test/contracts/negative/modules_export_type.jsligo", line 5, characters 9-16:
        4 |
        5 | type a = Bar.foo

      Type "foo" not found. |}];
  run_ligo_bad [ "compile" ; "contract" ; bad_contract "modules_export_const.jsligo" ] ;
    [%expect {|
      File "../../test/contracts/negative/modules_export_const.jsligo", line 5, characters 8-15:
        4 |
        5 | let a = Bar.foo;

      Variable "foo" not found. |}];
  run_ligo_bad [ "compile" ; "contract" ; bad_contract "modules_export_namespace.jsligo" ] ;
    [%expect {|
      File "../../test/contracts/negative/modules_export_namespace.jsligo", line 7, characters 17-20:
        6 |
        7 | import Foo = Bar.Foo

      Module "Foo" not found. |}]

(* Test compile contract with Big_map.get_and_update for Hangzhou *)
let%expect_test _ =
  run_ligo_good [ "compile" ; "contract" ; contract "ticket_wallet.mligo" ; "--protocol"; "hangzhou" ] ;
  [%expect {|
{ parameter
    (or (ticket %receive unit)
        (pair %send (contract %destination (ticket unit)) (nat %amount) (address %ticketer))) ;
  storage (pair (address %manager) (big_map %tickets address (ticket unit))) ;
  code { PUSH mutez 0 ;
         AMOUNT ;
         COMPARE ;
         EQ ;
         IF {} { PUSH string "failed assertion" ; FAILWITH } ;
         UNPAIR ;
         SWAP ;
         UNPAIR ;
         DIG 2 ;
         IF_LEFT
           { READ_TICKET ;
             CAR ;
             DIG 3 ;
             NONE (ticket unit) ;
             DUP 3 ;
             GET_AND_UPDATE ;
             IF_NONE
               { DIG 2 }
               { DIG 3 ;
                 PAIR ;
                 JOIN_TICKETS ;
                 IF_NONE { PUSH string "impossible?" ; FAILWITH } {} } ;
             SOME ;
             DIG 2 ;
             GET_AND_UPDATE ;
             DROP ;
             SWAP ;
             PAIR ;
             NIL operation ;
             PAIR }
           { SWAP ;
             DUP ;
             DUG 2 ;
             SENDER ;
             COMPARE ;
             EQ ;
             IF {} { PUSH string "failed assertion" ; FAILWITH } ;
             DIG 2 ;
             NONE (ticket unit) ;
             DUP 3 ;
             GET 4 ;
             GET_AND_UPDATE ;
             IF_NONE
               { DROP 3 ; PUSH string "no tickets" ; FAILWITH }
               { READ_TICKET ;
                 CDR ;
                 CDR ;
                 DUP 4 ;
                 GET 3 ;
                 DUP ;
                 DIG 2 ;
                 SUB ;
                 ISNAT ;
                 IF_NONE { PUSH string "not enough tickets" ; FAILWITH } {} ;
                 SWAP ;
                 PAIR ;
                 SWAP ;
                 SPLIT_TICKET ;
                 IF_NONE
                   { DROP 3 ; PUSH string "impossible?" ; FAILWITH }
                   { UNPAIR ;
                     DUG 2 ;
                     SOME ;
                     DUP 4 ;
                     GET 4 ;
                     GET_AND_UPDATE ;
                     DROP ;
                     DIG 2 ;
                     CAR ;
                     PUSH mutez 0 ;
                     DIG 3 ;
                     TRANSFER_TOKENS ;
                     SWAP ;
                     DIG 2 ;
                     PAIR ;
                     NIL operation ;
                     DIG 2 ;
                     CONS ;
                     PAIR } } } } } |} ]

(* source location comments *)
let%expect_test _ =
  run_ligo_good [ "compile"; "contract"; contract "noop.mligo";
                  "--michelson-comments"; "location";
                  "--michelson-comments"; "env";
                ];
  [%expect {|
    { parameter unit ;
      storage unit ;
      code { { /* _ */ } ;
             CDR ;
             { /* _ */ } ;
             LAMBDA unit unit { { /* x */ } } ;
             { /* f, _ */ } ;
             DUP ;
             DUG 2 ;
             SWAP ;
             EXEC ;
             { /* s2, f */ } ;
             SWAP ;
             DUP ;
             DUG 2 ;
             SWAP ;
             EXEC ;
             { /* s3, f */ } ;
             EXEC ;
             { /* s */ } ;
             NIL operation
<<<<<<< HEAD
                 /* File "../../test/contracts/noop.mligo", line 6, characters 4-6 */
             /* File "../../test/contracts/noop.mligo", line 6, characters 4-6 */ ;
=======
                 /* File "../../test/contracts/noop.mligo", line 6, characters 3-24 */
             /* File "../../test/contracts/noop.mligo", line 6, characters 3-24 */ ;
>>>>>>> ea133acd
             PAIR
             /* File "../../test/contracts/noop.mligo", line 6, characters 3-27 */ } } |}]

(* JSON source location comments *)
let%expect_test _ =
  run_ligo_good [ "compile"; "contract"; contract "noop.mligo";
                  "--michelson-format"; "json";
                  "--michelson-comments"; "location";
                  "--michelson-comments"; "env" ];
  [%expect{|
    { "types":
        [ { "type_content":
              [ "t_constant",
                { "language": "Michelson", "injection": "unit",
                  "parameters": [] } ], "type_meta": [ "None", null ],
            "location": [ "Virtual", "generated" ],
            "orig_var": [ "None", null ] },
          { "type_content":
              [ "t_arrow",
                { "type1":
                    { "type_content":
                        [ "t_constant",
                          { "language": "Michelson", "injection": "unit",
                            "parameters": [] } ], "type_meta": [ "None", null ],
                      "location": [ "Virtual", "generated" ],
                      "orig_var": [ "None", null ] },
                  "type2":
                    { "type_content":
                        [ "t_constant",
                          { "language": "Michelson", "injection": "unit",
                            "parameters": [] } ], "type_meta": [ "None", null ],
                      "location": [ "Virtual", "generated" ],
                      "orig_var": [ "None", null ] } } ],
            "type_meta": [ "None", null ],
            "location": [ "Virtual", "generated" ],
            "orig_var": [ "None", null ] } ],
      "michelson":
        { "expression":
            [ { "prim": "parameter", "args": [ { "prim": "unit" } ] },
              { "prim": "storage", "args": [ { "prim": "unit" } ] },
              { "prim": "code",
                "args":
                  [ [ [], { "prim": "CDR" }, [],
                      { "prim": "LAMBDA",
                        "args":
                          [ { "prim": "unit" }, { "prim": "unit" }, [ [] ] ] },
                      [], { "prim": "DUP" },
                      { "prim": "DUG", "args": [ { "int": "2" } ] },
                      { "prim": "SWAP" }, { "prim": "EXEC" }, [],
                      { "prim": "SWAP" }, { "prim": "DUP" },
                      { "prim": "DUG", "args": [ { "int": "2" } ] },
                      { "prim": "SWAP" }, { "prim": "EXEC" }, [],
                      { "prim": "EXEC" }, [],
                      { "prim": "NIL", "args": [ { "prim": "operation" } ] },
                      { "prim": "PAIR" } ] ] } ],
          "locations":
            [ {}, {}, {}, {}, {}, {}, {}, { "environment": [ null ] }, {},
              { "environment": [ { "source_type": "0" } ] }, {}, {}, {}, {},
              { "environment": [ { "name": "x", "source_type": "0" } ] },
              { "environment":
                  [ { "name": "f", "source_type": "1" }, { "source_type": "0" } ] },
              {}, {}, {}, {}, {},
              { "environment":
                  [ { "name": "s2", "source_type": "0" },
                    { "name": "f", "source_type": "1" } ] }, {}, {}, {}, {}, {},
              {},
              { "environment":
                  [ { "name": "s3", "source_type": "0" },
                    { "name": "f", "source_type": "1" } ] }, {},
              { "environment": [ { "name": "s", "source_type": "0" } ] },
              { "location":
                  { "start":
                      { "file": "../../test/contracts/noop.mligo", "line": "6",
<<<<<<< HEAD
                        "col": "4" },
                    "stop":
                      { "file": "../../test/contracts/noop.mligo", "line": "6",
                        "col": "6" } } },
              { "location":
                  { "start":
                      { "file": "../../test/contracts/noop.mligo", "line": "6",
                        "col": "4" },
                    "stop":
                      { "file": "../../test/contracts/noop.mligo", "line": "6",
                        "col": "6" } } },
=======
                        "col": "3" },
                    "stop":
                      { "file": "../../test/contracts/noop.mligo", "line": "6",
                        "col": "24" } } },
              { "location":
                  { "start":
                      { "file": "../../test/contracts/noop.mligo", "line": "6",
                        "col": "3" },
                    "stop":
                      { "file": "../../test/contracts/noop.mligo", "line": "6",
                        "col": "24" } } },
>>>>>>> ea133acd
              { "location":
                  { "start":
                      { "file": "../../test/contracts/noop.mligo", "line": "6",
                        "col": "3" },
                    "stop":
                      { "file": "../../test/contracts/noop.mligo", "line": "6",
                        "col": "27" } } } ] } } |}]

(* Check that decl_pos is not taken into account when "inferring" about tuples (including long tuples) *)
let%expect_test _ =
  run_ligo_good [ "print" ; "ast-typed" ; contract "tuple_decl_pos.mligo" ] ;
  [%expect {|
<<<<<<< HEAD
                     const c = lambda (gen#5) return CREATE_CONTRACT(lambda (gen#2) return
                      match gen#2 with
                       | ( _#4 , _#3 ) ->
                       ( LIST_EMPTY() , unit ) ,
                     NONE() ,
                     0mutez ,
                     unit)
                     const foo = let gen#11 = (c)@(unit) in  match gen#11 with
                                                              | ( _a , _b ) ->
                                                              unit
                     const c = lambda (gen#6) return ( 1 , "1" , +1 , 2 , "2" , +2 , 3 , "3" , +3 , 4 , "4" )
                     const foo = let gen#13 = (c)@(unit) in  match gen#13 with
                                                              | ( _i1 , _s1 , _n1 , _i2 , _s2 , _n2 , _i3 , _s3 , _n3 , _i4 , _s4 ) ->
                                                              unit |} ]
=======
                     const c =
                       lambda (gen#5) return CREATE_CONTRACT(lambda (gen#2) return  match
                                                                                     gen#2 with
                                                                                     | ( _#4 , _#3 ) ->
                                                                                     ( LIST_EMPTY() , unit ) ,
                       NONE() , 0mutez , unit)
                     const foo =
                       let gen#11 = (c)@(unit) in  match gen#11 with
                                                    | ( _a , _b ) ->
                                                    unit
                     const c =
                       lambda (gen#6) return ( 1 , "1" , +1 , 2 , "2" , +2 , 3 , "3" , +3 , 4 , "4" )
                     const foo =
                       let gen#13 = (c)@(unit) in  match gen#13 with
                                                    | ( _i1 , _s1 , _n1 , _i2 , _s2 , _n2 , _i3 , _s3 , _n3 , _i4 , _s4 ) ->
                                                    unit |} ]
>>>>>>> ea133acd

(* Module being defined does not type with its own type *)
let%expect_test _ =
  run_ligo_good [ "print" ; "mini-c" ; contract "modules_env.mligo" ] ;
  [%expect {|
    let #Foo#x#2 = L(54) in let #Foo#y#3 = #Foo#x#2 in L(unit) |}]

let%expect_test _ =
  run_ligo_good [ "compile" ; "storage" ; contract "module_contract_simple.mligo" ; "999" ] ;
  [%expect{| 999 |}]

let%expect_test _ =
  run_ligo_good [ "compile" ; "parameter" ; contract "module_contract_simple.mligo" ; "Add 999" ] ;
  [%expect{| (Left (Left 999)) |}]

let%expect_test _ =
  run_ligo_good [ "compile" ; "storage" ; contract "module_contract_complex.mligo" ; "{ number = 999 ; previous_action = Reset }" ] ;
  [%expect{| (Pair 999 (Left (Right Unit))) |}]

let%expect_test _ =
  run_ligo_good [ "compile" ; "parameter" ; contract "module_contract_complex.mligo" ; "Add 999" ] ;
  [%expect{| (Left (Left 999)) |}]

(* Global constants *)

let%expect_test _ =
  run_ligo_good [ "compile" ; "contract" ; contract "global_constant.mligo" ; "--disable-michelson-typechecking" ] ;
  [%expect {|
    { parameter unit ;
      storage int ;
      code { CDR ;
             constant "expruCKsgmUZjC7k8NRcwbcGbFSuLHv5rUyApNd972MwArLuxEZQm2" ;
<<<<<<< HEAD
=======
             NIL operation ;
             PAIR } } |}]

let%expect_test _ =
  run_ligo_good [ "compile" ; "contract" ; contract "global_constant.mligo" ; "--protocol" ; "hangzhou" ; "--constants" ; "{ PUSH int 2 ; PUSH int 3 ; DIG 2 ; MUL ; ADD }" ] ;
  [%expect {|
    { parameter unit ;
      storage int ;
      code { CDR ;
             constant "expruCKsgmUZjC7k8NRcwbcGbFSuLHv5rUyApNd972MwArLuxEZQm2" ;
>>>>>>> ea133acd
             NIL operation ;
             PAIR } } |}]

let%expect_test _ =
<<<<<<< HEAD
  run_ligo_good [ "compile" ; "contract" ; contract "global_constant.mligo" ; "--protocol" ; "hangzhou" ; "--constants" ; "{ PUSH int 2 ; PUSH int 3 ; DIG 2 ; MUL ; ADD }" ] ;
  [%expect {|
    { parameter unit ;
      storage int ;
      code { CDR ;
             constant "expruCKsgmUZjC7k8NRcwbcGbFSuLHv5rUyApNd972MwArLuxEZQm2" ;
             NIL operation ;
             PAIR } } |}]
=======
  run_ligo_good [ "compile" ; "parameter" ; contract "global_constant.mligo" ; "()" ; "--protocol" ; "hangzhou" ; "--constants" ; "{ PUSH int 2 ; PUSH int 3 ; DIG 2 ; MUL ; ADD }" ] ;
  [%expect {|
    Unit |}]

let%expect_test _ =
  run_ligo_good [ "compile" ; "storage" ; contract "global_constant.mligo" ; "42" ; "--protocol" ; "hangzhou" ; "--constants" ; "{ PUSH int 2 ; PUSH int 3 ; DIG 2 ; MUL ; ADD }" ] ;
  [%expect {|
    42 |}]
>>>>>>> ea133acd

let%expect_test _ =
  run_ligo_good [ "compile" ; "constant" ; "cameligo" ; "fun (x : int) -> if x > 3 then x * 2 else x * String.length \"fja\" + 1" ; "--protocol" ; "hangzhou" ] ;
  [%expect {|
    Michelson consant as JSON string:
    "{ PUSH int 3 ;\n  SWAP ;\n  DUP ;\n  DUG 2 ;\n  COMPARE ;\n  GT ;\n  IF { PUSH int 2 ; SWAP ; MUL }\n     { PUSH int 1 ; PUSH string \"fja\" ; SIZE ; DIG 2 ; MUL ; ADD } }"
    This string can be passed in `--constants` argument when compiling a contract.

    Remember to register it in the network, e.g.:
    > tezos-client register global constant "{ PUSH int 3 ;
      SWAP ;
      DUP ;
      DUG 2 ;
      COMPARE ;
      GT ;
      IF { PUSH int 2 ; SWAP ; MUL }
         { PUSH int 1 ; PUSH string \"fja\" ; SIZE ; DIG 2 ; MUL ; ADD } }" from bootstrap1

    Constant hash:
    expruVivewmRtHKQn7h986tVPUzB65Z8w7QM1WP1X6DxcVWNs85USK |}]

(* Test pairing_check and bls12_381_g1/g2/fr literals *)
let%expect_test _ =
  run_ligo_good [ "compile" ; "expression" ; "cameligo" ; "test" ; "--init-file" ; contract "pairing_check.mligo" ] ;
  [%expect{| Unit |}]

(* Test decompilation of bls12_381_g1/g2/fr literals *)
let%expect_test _ =
  run_ligo_good [ "run" ; "interpret" ; "(alpha, beta, input_x)" ; "--init-file" ; contract "pairing_check.mligo" ] ;
  [%expect{|
    ( bls12_381_g1 0x024142bc89bf29017a38d0ee97711098639aa0bbc5b54b5104cc88b1c0fd09330fb8341e3da91e7a50f0da5c988517db0f52df51f745392ecdd3ffbb50f8a25fcdec6f48886b650de26821e244cb8ab69d49722d290a420ce1284b909d3e15a0 ,
      bls12_381_g2 0x0050b3ab4877c99ce7f180e879d91eb4df24b1e20ed88f1fdde42f91dfe0e7e451aa35d1457dd15ab507fc8f2b3180550ca7b4ea9b67810e346456c35060c8d542f37ee5fe2b1461e2f02fefac55a9863e94cab5c16befad3b866a42ee20835b1351f3f9c20a05586c1d647d756efb5c575d7ab23fbf5b3e1a6ffe024633a63a668a01fcab440866035ea2c0d4bfe30a1242f67119650e2aa605289ade2684287192382d6a01d7865fcd9e1507264a80f387b6441e37438c888159827a4efa67 ,
      bls12_381_fr 0xe406000000000000000000000000000000000000000000000000000000000000 ) |}]

(* Example contracts from getting-started *)
let%expect_test _ =
  run_ligo_good [ "compile" ; "contract" ; contract "increment.mligo" ] ;
  [%expect{|
    { parameter (or (or (int %decrement) (int %increment)) (unit %reset)) ;
      storage int ;
      code { UNPAIR ;
             IF_LEFT { IF_LEFT { SWAP ; SUB } { ADD } } { DROP 2 ; PUSH int 0 } ;
             NIL operation ;
             PAIR } } |}]

let%expect_test _ =
  run_ligo_good [ "compile" ; "contract" ; contract "increment.ligo" ] ;
  [%expect{|
    { parameter (or (or (int %decrement) (int %increment)) (unit %reset)) ;
      storage int ;
      code { UNPAIR ;
             IF_LEFT { IF_LEFT { SWAP ; SUB } { ADD } } { DROP 2 ; PUSH int 0 } ;
             NIL operation ;
             PAIR } } |}]

let%expect_test _ =
  run_ligo_good [ "compile" ; "contract" ; contract "increment.religo" ] ;
  [%expect{|
    { parameter (or (or (int %decrement) (int %increment)) (unit %reset)) ;
      storage int ;
      code { UNPAIR ;
             IF_LEFT { IF_LEFT { SWAP ; SUB } { ADD } } { DROP 2 ; PUSH int 0 } ;
             NIL operation ;
             PAIR } } |}]

let%expect_test _ =
  run_ligo_good [ "compile" ; "contract" ; contract "increment.jsligo" ] ;
  [%expect{|
    { parameter (or (or (int %decrement) (int %increment)) (unit %reset)) ;
      storage int ;
      code { UNPAIR ;
             IF_LEFT { IF_LEFT { SWAP ; SUB } { ADD } } { DROP 2 ; PUSH int 0 } ;
             NIL operation ;
             PAIR } } |}]

(* Test compiling parameter in a file which uses test primitives *)
let%expect_test _ =
  run_ligo_good [ "compile" ; "parameter" ; contract "increment_with_test.mligo" ; "z.1" ] ;
  [%expect{|
    (Left (Right 32)) |}]

(* Test compiling storage in a file which uses test primitives *)
let%expect_test _ =
  run_ligo_good [ "compile" ; "storage" ; contract "increment_with_test.mligo" ; "z.0 + 10" ] ;
  [%expect{|
    42 |}]

(* Test compiling expression with curried recursive function *)
let%expect_test _ =
  run_ligo_good [ "compile" ; "expression" ; "cameligo" ; "foo 2 \"titi\"" ; "--init-file" ; contract "recursion_uncurry.mligo" ] ;
  [%expect{|
    "tititotototo" |}]

(* Test compiling contract with curried recursive function *)
let%expect_test _ =
  run_ligo_good [ "compile" ; "contract" ; contract "recursion_uncurry.mligo" ] ;
  [%expect{|
    { parameter int ;
      storage string ;
      code { LEFT string ;
             LOOP_LEFT
               { UNPAIR ;
                 PUSH int 0 ;
                 SWAP ;
                 DUP ;
                 DUG 2 ;
                 COMPARE ;
                 EQ ;
                 IF { DROP ; RIGHT (pair int string) }
                    { PUSH string "toto" ;
                      DIG 2 ;
                      CONCAT ;
                      PUSH int 1 ;
                      DIG 2 ;
                      SUB ;
                      PAIR ;
                      LEFT string } } ;
             NIL operation ;
             PAIR } } |}]

(* voting power *)
let%expect_test _ =
  run_ligo_good [ "compile" ; "contract" ; contract "voting.mligo" ] ;
  [%expect{|
{ parameter key ;
  storage (pair nat nat) ;
  code { CAR ;
         HASH_KEY ;
         VOTING_POWER ;
         TOTAL_VOTING_POWER ;
         SWAP ;
         PAIR ;
         NIL operation ;
         PAIR } } |}]

(* check get contract with error typing *)
let%expect_test _ =
  run_ligo_good [ "compile" ; "expression" ; "pascaligo" ; "cbo" ; "--init-file" ; contract "get_contract_with_error.ligo" ] ;
  [%expect{|
{ PUSH string "contract not found" ;
  SENDER ;
  CONTRACT unit ;
  IF_NONE { FAILWITH } { SWAP ; DROP } ;
  SWAP ;
  NIL operation ;
  DIG 2 ;
  PUSH mutez 0 ;
  UNIT ;
  TRANSFER_TOKENS ;
  CONS ;
  PAIR } |}]

(* some check about the warnings of the E_constructor cases *)
let%expect_test _ =
  run_ligo_good [ "compile" ; "contract" ; contract "warning_ambiguous_ctor.mligo" ] ;
  [%expect{|
File "../../test/contracts/warning_ambiguous_ctor.mligo", line 9, characters 61-64:
  8 | (* here we expect a warning because both A constructor have the same parameter type *)
  9 | let main = fun (() , (_: union_b)) -> ([]: operation list) , A 1

The type of this value is ambiguous: Inferred type is union_b but could be of type union_a.
Hint: You might want to add a type annotation.

{ parameter unit ;
  storage (or (int %a) (nat %b)) ;
  code { DROP ; PUSH int 1 ; LEFT nat ; NIL operation ; PAIR } } |}];
  
  run_ligo_good [ "compile" ; "contract" ; contract "not_ambiguous_ctor.mligo" ] ;
  [%expect{|
{ parameter unit ;
  storage (or (nat %a) (nat %b)) ;
  code { DROP ; PUSH nat 1 ; LEFT nat ; NIL operation ; PAIR } } |}]<|MERGE_RESOLUTION|>--- conflicted
+++ resolved
@@ -1390,13 +1390,9 @@
 
 let%expect_test _ =
   run_ligo_good [ "print" ; "ast-typed" ; contract "sequence.mligo" ; ];
-<<<<<<< HEAD
-  [%expect {| const y = lambda (_#2) return let _x = +1 in let ()#5 = let _x = +2 in UNIT() in let ()#4 = let _x = +23 in UNIT() in let ()#3 = let _x = +42 in UNIT() in _x |}]
-=======
   [%expect {|
     const y =
       lambda (_#2) return let _x = +1 in let ()#5 = let _x = +2 in UNIT() in let ()#4 = let _x = +23 in UNIT() in let ()#3 = let _x = +42 in UNIT() in _x |}]
->>>>>>> ea133acd
 
 let%expect_test _ =
   run_ligo_bad [ "compile" ; "contract" ; contract "bad_type_operator.ligo" ] ;
@@ -2300,20 +2296,6 @@
 let%expect_test _ =
   run_ligo_good [ "print" ; "ast-typed" ; contract "remove_recursion.mligo" ] ;
   [%expect {|
-<<<<<<< HEAD
-    const f = lambda (n) return let f = rec (f:int -> int => lambda (n) return let gen#4 = EQ(n ,
-    0) in  match gen#4 with
-            | False unit_proj#5 ->
-              (f)@(SUB(n ,
-              1)) | True unit_proj#6 ->
-                    1 ) in (f)@(4)
-    const g = rec (g:int -> int -> int -> int => lambda (f) return (g)@(let h = rec (h:int -> int => lambda (n) return let gen#7 = EQ(n ,
-    0) in  match gen#7 with
-            | False unit_proj#8 ->
-              (h)@(SUB(n ,
-              1)) | True unit_proj#9 ->
-                    1 ) in h) ) |}]
-=======
     const f =
       lambda (n) return let f = rec (f:int -> int => lambda (n) return let gen#4 = EQ(n ,
       0) in  match gen#4 with
@@ -2328,7 +2310,6 @@
                 (h)@(SUB(n ,
                 1)) | True unit_proj#9 ->
                       1 ) in h) ) |}]
->>>>>>> ea133acd
 
 let%expect_test _ =
   run_ligo_bad [ "compile" ; "contract" ; bad_contract "reuse_variable_name_top.jsligo" ] ;
@@ -2521,13 +2502,8 @@
              EXEC ;
              { /* s */ } ;
              NIL operation
-<<<<<<< HEAD
-                 /* File "../../test/contracts/noop.mligo", line 6, characters 4-6 */
-             /* File "../../test/contracts/noop.mligo", line 6, characters 4-6 */ ;
-=======
                  /* File "../../test/contracts/noop.mligo", line 6, characters 3-24 */
              /* File "../../test/contracts/noop.mligo", line 6, characters 3-24 */ ;
->>>>>>> ea133acd
              PAIR
              /* File "../../test/contracts/noop.mligo", line 6, characters 3-27 */ } } |}]
 
@@ -2601,19 +2577,6 @@
               { "location":
                   { "start":
                       { "file": "../../test/contracts/noop.mligo", "line": "6",
-<<<<<<< HEAD
-                        "col": "4" },
-                    "stop":
-                      { "file": "../../test/contracts/noop.mligo", "line": "6",
-                        "col": "6" } } },
-              { "location":
-                  { "start":
-                      { "file": "../../test/contracts/noop.mligo", "line": "6",
-                        "col": "4" },
-                    "stop":
-                      { "file": "../../test/contracts/noop.mligo", "line": "6",
-                        "col": "6" } } },
-=======
                         "col": "3" },
                     "stop":
                       { "file": "../../test/contracts/noop.mligo", "line": "6",
@@ -2625,7 +2588,6 @@
                     "stop":
                       { "file": "../../test/contracts/noop.mligo", "line": "6",
                         "col": "24" } } },
->>>>>>> ea133acd
               { "location":
                   { "start":
                       { "file": "../../test/contracts/noop.mligo", "line": "6",
@@ -2638,22 +2600,6 @@
 let%expect_test _ =
   run_ligo_good [ "print" ; "ast-typed" ; contract "tuple_decl_pos.mligo" ] ;
   [%expect {|
-<<<<<<< HEAD
-                     const c = lambda (gen#5) return CREATE_CONTRACT(lambda (gen#2) return
-                      match gen#2 with
-                       | ( _#4 , _#3 ) ->
-                       ( LIST_EMPTY() , unit ) ,
-                     NONE() ,
-                     0mutez ,
-                     unit)
-                     const foo = let gen#11 = (c)@(unit) in  match gen#11 with
-                                                              | ( _a , _b ) ->
-                                                              unit
-                     const c = lambda (gen#6) return ( 1 , "1" , +1 , 2 , "2" , +2 , 3 , "3" , +3 , 4 , "4" )
-                     const foo = let gen#13 = (c)@(unit) in  match gen#13 with
-                                                              | ( _i1 , _s1 , _n1 , _i2 , _s2 , _n2 , _i3 , _s3 , _n3 , _i4 , _s4 ) ->
-                                                              unit |} ]
-=======
                      const c =
                        lambda (gen#5) return CREATE_CONTRACT(lambda (gen#2) return  match
                                                                                      gen#2 with
@@ -2670,7 +2616,6 @@
                        let gen#13 = (c)@(unit) in  match gen#13 with
                                                     | ( _i1 , _s1 , _n1 , _i2 , _s2 , _n2 , _i3 , _s3 , _n3 , _i4 , _s4 ) ->
                                                     unit |} ]
->>>>>>> ea133acd
 
 (* Module being defined does not type with its own type *)
 let%expect_test _ =
@@ -2698,30 +2643,6 @@
 
 let%expect_test _ =
   run_ligo_good [ "compile" ; "contract" ; contract "global_constant.mligo" ; "--disable-michelson-typechecking" ] ;
-  [%expect {|
-    { parameter unit ;
-      storage int ;
-      code { CDR ;
-             constant "expruCKsgmUZjC7k8NRcwbcGbFSuLHv5rUyApNd972MwArLuxEZQm2" ;
-<<<<<<< HEAD
-=======
-             NIL operation ;
-             PAIR } } |}]
-
-let%expect_test _ =
-  run_ligo_good [ "compile" ; "contract" ; contract "global_constant.mligo" ; "--protocol" ; "hangzhou" ; "--constants" ; "{ PUSH int 2 ; PUSH int 3 ; DIG 2 ; MUL ; ADD }" ] ;
-  [%expect {|
-    { parameter unit ;
-      storage int ;
-      code { CDR ;
-             constant "expruCKsgmUZjC7k8NRcwbcGbFSuLHv5rUyApNd972MwArLuxEZQm2" ;
->>>>>>> ea133acd
-             NIL operation ;
-             PAIR } } |}]
-
-let%expect_test _ =
-<<<<<<< HEAD
-  run_ligo_good [ "compile" ; "contract" ; contract "global_constant.mligo" ; "--protocol" ; "hangzhou" ; "--constants" ; "{ PUSH int 2 ; PUSH int 3 ; DIG 2 ; MUL ; ADD }" ] ;
   [%expect {|
     { parameter unit ;
       storage int ;
@@ -2729,7 +2650,18 @@
              constant "expruCKsgmUZjC7k8NRcwbcGbFSuLHv5rUyApNd972MwArLuxEZQm2" ;
              NIL operation ;
              PAIR } } |}]
-=======
+
+let%expect_test _ =
+  run_ligo_good [ "compile" ; "contract" ; contract "global_constant.mligo" ; "--protocol" ; "hangzhou" ; "--constants" ; "{ PUSH int 2 ; PUSH int 3 ; DIG 2 ; MUL ; ADD }" ] ;
+  [%expect {|
+    { parameter unit ;
+      storage int ;
+      code { CDR ;
+             constant "expruCKsgmUZjC7k8NRcwbcGbFSuLHv5rUyApNd972MwArLuxEZQm2" ;
+             NIL operation ;
+             PAIR } } |}]
+
+let%expect_test _ =
   run_ligo_good [ "compile" ; "parameter" ; contract "global_constant.mligo" ; "()" ; "--protocol" ; "hangzhou" ; "--constants" ; "{ PUSH int 2 ; PUSH int 3 ; DIG 2 ; MUL ; ADD }" ] ;
   [%expect {|
     Unit |}]
@@ -2738,7 +2670,6 @@
   run_ligo_good [ "compile" ; "storage" ; contract "global_constant.mligo" ; "42" ; "--protocol" ; "hangzhou" ; "--constants" ; "{ PUSH int 2 ; PUSH int 3 ; DIG 2 ; MUL ; ADD }" ] ;
   [%expect {|
     42 |}]
->>>>>>> ea133acd
 
 let%expect_test _ =
   run_ligo_good [ "compile" ; "constant" ; "cameligo" ; "fun (x : int) -> if x > 3 then x * 2 else x * String.length \"fja\" + 1" ; "--protocol" ; "hangzhou" ] ;
