open Cli_expect

let contract = test
let contract_resource name = test ("res/" ^ name)
let bad_contract = bad_test

(* avoid pretty printing *)
let () = Unix.putenv ~key:"TERM" ~data:"dumb"

let%expect_test _ =
  run_ligo_good [ "info" ; "measure-contract" ; contract "coase.ligo" ] ;
  [%expect{|
    1107 bytes |}] ;

  run_ligo_good [ "info" ; "measure-contract" ; contract "multisig.ligo" ] ;
  [%expect{|
    577 bytes |}] ;

  run_ligo_good [ "info" ; "measure-contract" ; contract "multisig-v2.ligo" ] ;
  [%expect{|
    1589 bytes |}] ;

  run_ligo_good [ "info" ; "measure-contract" ; contract "vote.mligo" ] ;
  [%expect{|
    420 bytes |}] ;

  run_ligo_good [ "compile" ; "parameter" ; contract "coase.ligo" ; "Buy_single (record [ card_to_buy = 1n ])" ] ;
  [%expect{|
    (Left (Left 1)) |}] ;

  run_ligo_good [ "compile" ; "storage" ; contract "coase.ligo" ; "record [ cards = (map [] : cards) ; card_patterns = (map [] : card_patterns) ; next_id = 3n ]" ] ;
  [%expect{|
    (Pair (Pair {} {}) 3) |}] ;

  run_ligo_bad [ "compile" ; "storage" ; contract "coase.ligo" ; "Buy_single (record [ card_to_buy = 1n ])" ] ;
  [%expect{|
    Invalid command line argument.
    The provided storage does not have the correct type for the contract.
    File "../../test/contracts/coase.ligo", line 122, character 0 to line 127, character 3:
    121 |
    122 | function main (const action : parameter; const s : storage) : return is
    123 |   case action of [
    124 |     Buy_single (bs)      -> buy_single (bs, s)
    125 |   | Sell_single (as)     -> sell_single (as, s)
    126 |   | Transfer_single (at) -> transfer_single (at, s)
    127 |   ]

    Invalid type(s).
    Expected: "storage", but got: "parameter". |}] ;

  run_ligo_bad [ "compile" ; "parameter" ; contract "coase.ligo" ; "record [ cards = (map [] : cards) ; card_patterns = (map [] : card_patterns) ; next_id = 3n ]" ] ;
  [%expect{|
    Invalid command line argument.
    The provided parameter does not have the correct type for the given entrypoint.
    File "../../test/contracts/coase.ligo", line 122, character 0 to line 127, character 3:
    121 |
    122 | function main (const action : parameter; const s : storage) : return is
    123 |   case action of [
    124 |     Buy_single (bs)      -> buy_single (bs, s)
    125 |   | Sell_single (as)     -> sell_single (as, s)
    126 |   | Transfer_single (at) -> transfer_single (at, s)
    127 |   ]

    Invalid type(s).
    Expected: "parameter", but got: "storage". |}] ;

  ()

let%expect_test _  =
  run_ligo_good [ "compile" ; "storage" ; contract "timestamp.ligo" ; "Tezos.now" ; "--now" ; "2042-01-01T00:00:00Z" ] ;
  [%expect {|
    Warning: the constant Tezos.now is soon to be deprecated. Use instead Tezos.get_now : unit -> timestamp.
    File "../../test/contracts/timestamp.ligo", line 3, characters 21-22:
      2 |
      3 | function main (const p : unit; const s : storage_) :
      4 |   list (operation) * storage_ is ((nil: list (operation)), Tezos.get_now())
    :
    Warning: unused variable "p".
    Hint: replace it by "_p" to prevent this warning.

    File "../../test/contracts/timestamp.ligo", line 3, characters 37-38:
      2 |
      3 | function main (const p : unit; const s : storage_) :
      4 |   list (operation) * storage_ is ((nil: list (operation)), Tezos.get_now())
    :
    Warning: unused variable "s".
    Hint: replace it by "_s" to prevent this warning.

    "2042-01-01T00:00:29Z" |}]

let%expect_test _ =
  run_ligo_good [ "compile" ; "contract" ; contract "coase.ligo" ] ;
  [%expect{|
    { parameter
        (or (or (nat %buy_single) (nat %sell_single))
            (pair %transfer_single (nat %card_to_transfer) (address %destination))) ;
      storage
        (pair (pair (map %card_patterns nat (pair (mutez %coefficient) (nat %quantity)))
                    (map %cards nat (pair (address %card_owner) (nat %card_pattern))))
              (nat %next_id)) ;
      code { UNPAIR ;
             IF_LEFT
               { IF_LEFT
                   { DUP 2 ;
                     CAR ;
                     CAR ;
                     DUP 2 ;
                     GET ;
                     IF_NONE { PUSH string "buy_single: No card pattern." ; FAILWITH } {} ;
                     PUSH nat 1 ;
                     DUP 2 ;
                     CDR ;
                     ADD ;
                     DUP 2 ;
                     CAR ;
                     MUL ;
                     AMOUNT ;
                     SWAP ;
                     COMPARE ;
                     GT ;
                     IF { PUSH string "Not enough money" ; FAILWITH } {} ;
                     PUSH nat 1 ;
                     DUP 2 ;
                     CDR ;
                     ADD ;
                     SWAP ;
                     CAR ;
                     PAIR ;
                     DUP 3 ;
                     CDR ;
                     DUP 4 ;
                     CAR ;
                     CDR ;
                     DIG 4 ;
                     CAR ;
                     CAR ;
                     DIG 3 ;
                     DUP 5 ;
                     SWAP ;
                     SOME ;
                     SWAP ;
                     UPDATE ;
                     PAIR ;
                     PAIR ;
                     DUP ;
                     CAR ;
                     CDR ;
                     DIG 2 ;
                     SENDER ;
                     PAIR ;
                     DUP 3 ;
                     CDR ;
                     SWAP ;
                     SOME ;
                     SWAP ;
                     UPDATE ;
                     DUP 2 ;
                     CDR ;
                     SWAP ;
                     DIG 2 ;
                     CAR ;
                     CAR ;
                     PAIR ;
                     PAIR ;
                     PUSH nat 1 ;
                     DUP 2 ;
                     CDR ;
                     ADD ;
                     SWAP ;
                     CAR ;
                     PAIR ;
                     NIL operation }
                   { DUP 2 ;
                     CAR ;
                     CDR ;
                     DUP 2 ;
                     GET ;
                     IF_NONE { PUSH string "sell_single: No card." ; FAILWITH } {} ;
                     SENDER ;
                     DUP 2 ;
                     CAR ;
                     COMPARE ;
                     NEQ ;
                     IF { PUSH string "This card doesn't belong to you" ; FAILWITH } {} ;
                     DUP 3 ;
                     CAR ;
                     CAR ;
                     DUP 2 ;
                     CDR ;
                     GET ;
                     IF_NONE { PUSH string "sell_single: No card pattern." ; FAILWITH } {} ;
                     PUSH nat 1 ;
                     DUP 2 ;
                     CDR ;
                     SUB ;
                     ABS ;
                     SWAP ;
                     CAR ;
                     PAIR ;
                     DUP 4 ;
                     CDR ;
                     DUP 5 ;
                     CAR ;
                     CDR ;
                     DIG 5 ;
                     CAR ;
                     CAR ;
                     DUP 4 ;
                     DIG 5 ;
                     CDR ;
                     SWAP ;
                     SOME ;
                     SWAP ;
                     UPDATE ;
                     PAIR ;
                     PAIR ;
                     DUP 2 ;
                     CDR ;
                     DIG 2 ;
                     CAR ;
                     MUL ;
                     SENDER ;
                     CONTRACT unit ;
                     IF_NONE { PUSH string "sell_single: No contract." ; FAILWITH } {} ;
                     SWAP ;
                     UNIT ;
                     TRANSFER_TOKENS ;
                     DUP 2 ;
                     CDR ;
                     DUP 3 ;
                     CAR ;
                     CDR ;
                     DIG 4 ;
                     NONE (pair address nat) ;
                     SWAP ;
                     UPDATE ;
                     DIG 3 ;
                     CAR ;
                     CAR ;
                     PAIR ;
                     PAIR ;
                     NIL operation ;
                     DIG 2 ;
                     CONS } }
               { DUP 2 ;
                 CAR ;
                 CDR ;
                 DUP ;
                 DUP 3 ;
                 CAR ;
                 GET ;
                 IF_NONE { PUSH string "transfer_single: No card." ; FAILWITH } {} ;
                 SENDER ;
                 DUP 2 ;
                 CAR ;
                 COMPARE ;
                 NEQ ;
                 IF { PUSH string "This card doesn't belong to you" ; FAILWITH } {} ;
                 DUP 4 ;
                 CDR ;
                 DUG 2 ;
                 CDR ;
                 DUP 4 ;
                 CDR ;
                 PAIR ;
                 DIG 3 ;
                 CAR ;
                 SWAP ;
                 SOME ;
                 SWAP ;
                 UPDATE ;
                 DIG 2 ;
                 CAR ;
                 CAR ;
                 PAIR ;
                 PAIR ;
                 NIL operation } ;
             PAIR } } |} ]

let%expect_test _ =
  run_ligo_good [ "compile" ; "contract" ; contract "multisig.ligo" ] ;
  [%expect{|
    { parameter
        (pair (pair (nat %counter) (lambda %message unit (list operation)))
              (list %signatures (pair key_hash signature))) ;
      storage (pair (pair (list %auth key) (nat %counter)) (string %id) (nat %threshold)) ;
      code { UNPAIR ;
             DUP ;
             CAR ;
             CDR ;
             DUP 3 ;
             CAR ;
             CDR ;
             DUP 3 ;
             CAR ;
             CAR ;
             COMPARE ;
             NEQ ;
             IF { SWAP ; DROP ; PUSH string "Counters does not match" ; FAILWITH }
                { CHAIN_ID ;
                  DUP 4 ;
                  CDR ;
                  CAR ;
                  PAIR ;
                  DUP 3 ;
                  CAR ;
                  CAR ;
                  DUP 3 ;
                  PAIR ;
                  PAIR ;
                  PACK ;
                  UNIT ;
                  PUSH nat 0 ;
                  DUP 6 ;
                  CAR ;
                  CAR ;
                  PAIR ;
                  PAIR ;
                  DIG 3 ;
                  CDR ;
                  ITER { SWAP ;
                         CAR ;
                         UNPAIR ;
                         DUP ;
                         IF_CONS
                           { DIG 2 ;
                             DROP ;
                             DUP ;
                             HASH_KEY ;
                             DUP 5 ;
                             CAR ;
                             COMPARE ;
                             EQ ;
                             IF { DUP 5 ;
                                  DIG 4 ;
                                  CDR ;
                                  DIG 2 ;
                                  CHECK_SIGNATURE ;
                                  IF { PUSH nat 1 ; DIG 2 ; ADD ; UNIT ; SWAP }
                                     { PUSH string "Invalid signature" ; FAILWITH } }
                                { DIG 3 ; DROP 2 ; UNIT ; DIG 2 } }
                           { DIG 2 ; DROP ; UNIT ; DIG 2 } ;
                         DIG 2 ;
                         PAIR ;
                         PAIR } ;
                  SWAP ;
                  DROP ;
                  CAR ;
                  CDR ;
                  DUP 3 ;
                  CDR ;
                  CDR ;
                  SWAP ;
                  COMPARE ;
                  LT ;
                  IF { PUSH string "Not enough signatures passed the check" ; FAILWITH }
                     { DUP 2 ;
                       CDR ;
                       PUSH nat 1 ;
                       DUP 4 ;
                       CAR ;
                       CDR ;
                       ADD ;
                       DIG 3 ;
                       CAR ;
                       CAR ;
                       PAIR ;
                       PAIR ;
                       UNIT ;
                       SWAP } } ;
             SWAP ;
             DROP ;
             UNIT ;
             DIG 2 ;
             SWAP ;
             EXEC ;
             PAIR } } |} ]

let%expect_test _ =
  run_ligo_good [ "compile" ; "contract" ; contract "multisig-v2.ligo" ] ;
  [%expect{|
    { parameter
        (or (or (unit %default) (lambda %send bytes (list operation)))
            (lambda %withdraw bytes (list operation))) ;
      storage
        (pair (pair (pair (set %authorized_addresses address) (nat %max_message_size))
                    (nat %max_proposal)
                    (map %message_store bytes (set address)))
              (pair (map %proposal_counters address nat) (bytes %state_hash))
              (nat %threshold)) ;
      code { UNPAIR ;
             IF_LEFT
               { IF_LEFT
                   { DROP ; NIL operation }
                   { DUP 2 ;
                     CAR ;
                     CAR ;
                     CAR ;
                     SENDER ;
                     MEM ;
                     NOT ;
                     IF { PUSH string "Unauthorized address" ; FAILWITH } {} ;
                     DUP ;
                     PACK ;
                     DUP 3 ;
                     CAR ;
                     CAR ;
                     CDR ;
                     DUP 2 ;
                     SIZE ;
                     COMPARE ;
                     GT ;
                     IF { PUSH string "Message size exceed maximum limit" ; FAILWITH } {} ;
                     DUP 3 ;
                     CAR ;
                     CDR ;
                     CDR ;
                     DUP 2 ;
                     GET ;
                     IF_NONE
                       { DUP 3 ;
                         CDR ;
                         CDR ;
                         DUP 4 ;
                         CDR ;
                         CAR ;
                         CDR ;
                         DUP 5 ;
                         CDR ;
                         CAR ;
                         CAR ;
                         PUSH nat 1 ;
                         DUP 7 ;
                         CDR ;
                         CAR ;
                         CAR ;
                         SENDER ;
                         GET ;
                         IF_NONE { PUSH string "MAP FIND" ; FAILWITH } {} ;
                         ADD ;
                         SENDER ;
                         SWAP ;
                         SOME ;
                         SWAP ;
                         UPDATE ;
                         PAIR ;
                         PAIR ;
                         DIG 3 ;
                         CAR ;
                         PAIR ;
                         EMPTY_SET address ;
                         SENDER ;
                         PUSH bool True ;
                         SWAP ;
                         UPDATE ;
                         UNIT ;
                         DUG 2 }
                       { DUP ;
                         SENDER ;
                         MEM ;
                         IF { UNIT ; DIG 4 }
                            { DUP 4 ;
                              CDR ;
                              CDR ;
                              DUP 5 ;
                              CDR ;
                              CAR ;
                              CDR ;
                              DUP 6 ;
                              CDR ;
                              CAR ;
                              CAR ;
                              PUSH nat 1 ;
                              DUP 8 ;
                              CDR ;
                              CAR ;
                              CAR ;
                              SENDER ;
                              GET ;
                              IF_NONE { PUSH string "MAP FIND" ; FAILWITH } {} ;
                              ADD ;
                              SENDER ;
                              SWAP ;
                              SOME ;
                              SWAP ;
                              UPDATE ;
                              PAIR ;
                              PAIR ;
                              DIG 4 ;
                              CAR ;
                              PAIR ;
                              UNIT ;
                              SWAP } ;
                         SWAP ;
                         DROP ;
                         SWAP ;
                         SENDER ;
                         PAIR ;
                         UNIT ;
                         DUG 2 ;
                         UNPAIR ;
                         PUSH bool True ;
                         SWAP ;
                         UPDATE } ;
                     PAIR ;
                     SWAP ;
                     DROP ;
                     UNPAIR ;
                     DUP 2 ;
                     CDR ;
                     CAR ;
                     CAR ;
                     SENDER ;
                     GET ;
                     IF_NONE { PUSH string "MAP FIND" ; FAILWITH } {} ;
                     DUP 3 ;
                     CAR ;
                     CDR ;
                     CAR ;
                     SWAP ;
                     COMPARE ;
                     GT ;
                     IF { PUSH string "Maximum number of proposal reached" ; FAILWITH } {} ;
                     DUP 2 ;
                     CDR ;
                     CDR ;
                     DUP 2 ;
                     SIZE ;
                     COMPARE ;
                     GE ;
                     IF { DUP 2 ;
                          CDR ;
                          DUP 3 ;
                          CAR ;
                          CDR ;
                          CDR ;
                          DUP 5 ;
                          NONE (set address) ;
                          SWAP ;
                          UPDATE ;
                          DUP 4 ;
                          CAR ;
                          CDR ;
                          CAR ;
                          PAIR ;
                          DIG 3 ;
                          CAR ;
                          CAR ;
                          PAIR ;
                          PAIR ;
                          DUP ;
                          CDR ;
                          CAR ;
                          CDR ;
                          DIG 4 ;
                          SWAP ;
                          EXEC ;
                          DUP 2 ;
                          CDR ;
                          CDR ;
                          DIG 4 ;
                          DUP 4 ;
                          CDR ;
                          CAR ;
                          CDR ;
                          CONCAT ;
                          SHA256 ;
                          DUP 4 ;
                          CDR ;
                          CAR ;
                          CAR ;
                          PAIR ;
                          PAIR ;
                          DIG 2 ;
                          CAR ;
                          PAIR ;
                          UNIT ;
                          DUP 2 ;
                          DIG 3 ;
                          PAIR ;
                          PAIR ;
                          SWAP ;
                          CDR ;
                          CAR ;
                          CAR ;
                          ITER { SWAP ;
                                 CAR ;
                                 UNPAIR ;
                                 DIG 2 ;
                                 UNPAIR ;
                                 DUP 5 ;
                                 DUP 2 ;
                                 MEM ;
                                 IF { DUP 4 ;
                                      CDR ;
                                      CDR ;
                                      DUP 5 ;
                                      CDR ;
                                      CAR ;
                                      CDR ;
                                      DUP 6 ;
                                      CDR ;
                                      CAR ;
                                      CAR ;
                                      PUSH nat 1 ;
                                      DIG 5 ;
                                      SUB ;
                                      ABS ;
                                      DIG 4 ;
                                      SWAP ;
                                      SOME ;
                                      SWAP ;
                                      UPDATE ;
                                      PAIR ;
                                      PAIR ;
                                      DIG 2 ;
                                      CAR ;
                                      PAIR ;
                                      UNIT ;
                                      SWAP }
                                    { DROP 2 ; UNIT ; DIG 2 } ;
                                 DIG 2 ;
                                 PAIR ;
                                 PAIR } ;
                          SWAP ;
                          DROP }
                        { DIG 3 ;
                          DROP ;
                          UNIT ;
                          DUP 3 ;
                          CDR ;
                          DUP 4 ;
                          CAR ;
                          CDR ;
                          CDR ;
                          DIG 3 ;
                          DIG 5 ;
                          SWAP ;
                          SOME ;
                          SWAP ;
                          UPDATE ;
                          DUP 4 ;
                          CAR ;
                          CDR ;
                          CAR ;
                          PAIR ;
                          DIG 3 ;
                          CAR ;
                          CAR ;
                          PAIR ;
                          PAIR ;
                          NIL operation ;
                          PAIR ;
                          PAIR } ;
                     CAR ;
                     UNPAIR } }
               { PACK ;
                 DUP 2 ;
                 CAR ;
                 CDR ;
                 CDR ;
                 DUP 2 ;
                 GET ;
                 IF_NONE
                   { DROP ; UNIT ; SWAP }
                   { DUP ;
                     SENDER ;
                     PUSH bool False ;
                     SWAP ;
                     UPDATE ;
                     DUP ;
                     SIZE ;
                     DIG 2 ;
                     SIZE ;
                     COMPARE ;
                     NEQ ;
                     IF { DUP 3 ;
                          CDR ;
                          CDR ;
                          DUP 4 ;
                          CDR ;
                          CAR ;
                          CDR ;
                          DUP 5 ;
                          CDR ;
                          CAR ;
                          CAR ;
                          PUSH nat 1 ;
                          DUP 7 ;
                          CDR ;
                          CAR ;
                          CAR ;
                          SENDER ;
                          GET ;
                          IF_NONE { PUSH string "MAP FIND" ; FAILWITH } {} ;
                          SUB ;
                          ABS ;
                          SENDER ;
                          SWAP ;
                          SOME ;
                          SWAP ;
                          UPDATE ;
                          PAIR ;
                          PAIR ;
                          DIG 3 ;
                          CAR ;
                          PAIR ;
                          UNIT ;
                          SWAP }
                        { UNIT ; DIG 3 } ;
                     SWAP ;
                     DROP ;
                     PUSH nat 0 ;
                     DUP 3 ;
                     SIZE ;
                     COMPARE ;
                     EQ ;
                     IF { SWAP ;
                          DROP ;
                          UNIT ;
                          DUP 2 ;
                          CDR ;
                          DUP 3 ;
                          CAR ;
                          CDR ;
                          CDR ;
                          DIG 4 ;
                          NONE (set address) ;
                          SWAP ;
                          UPDATE ;
                          DUP 4 ;
                          CAR ;
                          CDR ;
                          CAR ;
                          PAIR ;
                          DIG 3 ;
                          CAR ;
                          CAR }
                        { UNIT ;
                          DUP 2 ;
                          CDR ;
                          DUP 3 ;
                          CAR ;
                          CDR ;
                          CDR ;
                          DIG 4 ;
                          DIG 5 ;
                          SWAP ;
                          SOME ;
                          SWAP ;
                          UPDATE ;
                          DUP 4 ;
                          CAR ;
                          CDR ;
                          CAR ;
                          PAIR ;
                          DIG 3 ;
                          CAR ;
                          CAR } ;
                     PAIR ;
                     PAIR } ;
                 SWAP ;
                 DROP ;
                 NIL operation } ;
             PAIR } } |} ]

let%expect_test _ =
  run_ligo_good [ "compile" ; "contract" ; contract "vote.mligo" ] ;
  [%expect {|
{ parameter
    (or (pair %reset (pair (timestamp %finish_time) (timestamp %start_time)) (string %title))
        (or %vote (unit %nay) (unit %yea))) ;
  storage
    (pair (pair (pair (timestamp %finish_time) (nat %nay))
                (timestamp %start_time)
                (string %title))
          (set %voters address)
          (nat %yea)) ;
  code { UNPAIR ;
         IF_LEFT
           { SWAP ;
             DROP ;
             PUSH nat 0 ;
             EMPTY_SET address ;
             PAIR ;
             DUP 2 ;
             CDR ;
             DUP 3 ;
             CAR ;
             CDR ;
             PAIR ;
             PUSH nat 0 ;
             DIG 3 ;
             CAR ;
             CAR ;
             PAIR ;
             PAIR }
           { SENDER ;
             SWAP ;
             IF_LEFT
               { DROP ;
                 DUP 2 ;
                 CDR ;
                 DUP 3 ;
                 CAR ;
                 CDR ;
                 PUSH nat 1 ;
                 DUP 5 ;
                 CAR ;
                 CAR ;
                 CDR ;
                 ADD ;
                 DIG 4 ;
                 CAR ;
                 CAR ;
                 CAR ;
                 PAIR ;
                 PAIR }
               { DROP ;
                 PUSH nat 1 ;
                 DUP 3 ;
                 CDR ;
                 CDR ;
                 ADD ;
                 DUP 3 ;
                 CDR ;
                 CAR ;
                 PAIR ;
                 DIG 2 ;
                 CAR } ;
             PAIR ;
             DUP ;
             CDR ;
             CDR ;
             DUP 2 ;
             CDR ;
             CAR ;
             DIG 3 ;
             PUSH bool True ;
             SWAP ;
             UPDATE ;
             PAIR ;
             SWAP ;
             CAR } ;
         PAIR ;
         NIL operation ;
         PAIR } } |}]

let%expect_test _ =
  run_ligo_good [ "compile" ; "contract" ; contract "ticket_wallet.mligo" ] ;
  [%expect {|
{ parameter
    (or (ticket %receive unit)
        (pair %send (contract %destination (ticket unit)) (nat %amount) (address %ticketer))) ;
  storage (pair (address %manager) (big_map %tickets address (ticket unit))) ;
  code { PUSH mutez 0 ;
         AMOUNT ;
         COMPARE ;
         EQ ;
         IF {} { PUSH string "failed assertion" ; FAILWITH } ;
         UNPAIR ;
         SWAP ;
         UNPAIR ;
         DIG 2 ;
         IF_LEFT
           { READ_TICKET ;
             CAR ;
             DIG 3 ;
             NONE (ticket unit) ;
             DUP 3 ;
             GET_AND_UPDATE ;
             IF_NONE
               { DIG 2 }
               { DIG 3 ;
                 PAIR ;
                 JOIN_TICKETS ;
                 IF_NONE { PUSH string "impossible?" ; FAILWITH } {} } ;
             SOME ;
             DIG 2 ;
             GET_AND_UPDATE ;
             DROP ;
             SWAP ;
             PAIR ;
             NIL operation ;
             PAIR }
           { DUP 2 ;
             SENDER ;
             COMPARE ;
             EQ ;
             IF {} { PUSH string "failed assertion" ; FAILWITH } ;
             DIG 2 ;
             NONE (ticket unit) ;
             DUP 3 ;
             GET 4 ;
             GET_AND_UPDATE ;
             IF_NONE
               { DROP 3 ; PUSH string "no tickets" ; FAILWITH }
               { READ_TICKET ;
                 CDR ;
                 CDR ;
                 DUP 4 ;
                 GET 3 ;
                 DUP ;
                 DIG 2 ;
                 SUB ;
                 ISNAT ;
                 IF_NONE { PUSH string "not enough tickets" ; FAILWITH } {} ;
                 SWAP ;
                 PAIR ;
                 SWAP ;
                 SPLIT_TICKET ;
                 IF_NONE
                   { DROP 3 ; PUSH string "impossible?" ; FAILWITH }
                   { UNPAIR ;
                     DUG 2 ;
                     SOME ;
                     DUP 4 ;
                     GET 4 ;
                     GET_AND_UPDATE ;
                     DROP ;
                     DIG 2 ;
                     CAR ;
                     PUSH mutez 0 ;
                     DIG 3 ;
                     TRANSFER_TOKENS ;
                     SWAP ;
                     DIG 2 ;
                     PAIR ;
                     NIL operation ;
                     DIG 2 ;
                     CONS ;
                     PAIR } } } } } |} ]

let%expect_test _ =
  run_ligo_good [ "compile" ; "contract" ; contract "ticket_builder.mligo" ] ;
  [%expect {|
File "../../test/contracts/ticket_builder.mligo", line 29, characters 28-34:
 28 |       begin
 29 |         let ((ticketer, _), ticket) = (Tezos.read_ticket ticket : (address * (unit * nat)) * unit ticket) in
 30 |         assert (ticketer = Tezos.get_self_address ());
:
Warning: unused variable "ticket".
Hint: replace it by "_ticket" to prevent this warning.

{ parameter
    (or (ticket %burn unit)
        (pair %mint (contract %destination (ticket unit)) (nat %amount))) ;
  storage address ;
  code { PUSH mutez 0 ;
         AMOUNT ;
         COMPARE ;
         EQ ;
         IF {} { PUSH string "failed assertion" ; FAILWITH } ;
         UNPAIR ;
         IF_LEFT
           { READ_TICKET ;
             SWAP ;
             DROP ;
             CAR ;
             SELF_ADDRESS ;
             SWAP ;
             COMPARE ;
             EQ ;
             IF {} { PUSH string "failed assertion" ; FAILWITH } ;
             NIL operation }
           { DUP 2 ;
             SENDER ;
             COMPARE ;
             EQ ;
             IF {} { PUSH string "failed assertion" ; FAILWITH } ;
             DUP ;
             CDR ;
             UNIT ;
             TICKET ;
             SWAP ;
             CAR ;
             PUSH mutez 0 ;
             DIG 2 ;
             TRANSFER_TOKENS ;
             SWAP ;
             NIL operation ;
             DIG 2 ;
             CONS } ;
         PAIR } } |} ]

let%expect_test _ =
    run_ligo_good [ "compile" ; "contract" ; contract "implicit.mligo" ] ;
    [%expect {|
      File "../../test/contracts/implicit.mligo", line 2, characters 6-7:
        1 | let main2 (p : key_hash) (s : unit) =
        2 |   let c : unit contract = Tezos.implicit_account p
        3 |   in ([] : operation list), unit
      :
      Warning: unused variable "c".
      Hint: replace it by "_c" to prevent this warning.

      File "../../test/contracts/implicit.mligo", line 1, characters 26-27:
        1 | let main2 (p : key_hash) (s : unit) =
        2 |   let c : unit contract = Tezos.implicit_account p
      :
      Warning: unused variable "s".
      Hint: replace it by "_s" to prevent this warning.

      { parameter key_hash ;
        storage unit ;
        code { DROP ; UNIT ; NIL operation ; PAIR } } |}]

let%expect_test _ =
  run_ligo_good [ "compile" ; "contract" ; contract "amount_lambda.mligo" ] ;
  (* AMOUNT should occur inside the second lambda, but not the first lambda *)
  [%expect {|
    File "../../test/contracts/amount_lambda.mligo", line 10, characters 12-13:
      9 |
     10 | let main (b,s : bool * (unit -> tez)) : operation list * (unit -> tez) =
     11 |   (([] : operation list), (if b then f1 () else f2 ()))
    :
    Warning: unused variable "s".
    Hint: replace it by "_s" to prevent this warning.

    File "../../test/contracts/amount_lambda.mligo", line 8, characters 7-8:
      7 | let f2 (x : unit) : unit -> tez =
      8 |   fun (x : unit) -> Tezos.get_amount ()
      9 |
    :
    Warning: unused variable "x".
    Hint: replace it by "_x" to prevent this warning.

    File "../../test/contracts/amount_lambda.mligo", line 7, characters 8-9:
      6 | (* should return an impure function *)
      7 | let f2 (x : unit) : unit -> tez =
      8 |   fun (x : unit) -> Tezos.get_amount ()
    :
    Warning: unused variable "x".
    Hint: replace it by "_x" to prevent this warning.

    File "../../test/contracts/amount_lambda.mligo", line 4, characters 7-8:
      3 |   let amt : tez = Tezos.get_amount () in
      4 |   fun (x : unit) -> amt
      5 |
    :
    Warning: unused variable "x".
    Hint: replace it by "_x" to prevent this warning.

    File "../../test/contracts/amount_lambda.mligo", line 2, characters 8-9:
      1 | (* should return a constant function *)
      2 | let f1 (x : unit) : unit -> tez =
      3 |   let amt : tez = Tezos.get_amount () in
    :
    Warning: unused variable "x".
    Hint: replace it by "_x" to prevent this warning.

    { parameter bool ;
      storage (lambda unit mutez) ;
      code { CAR ;
             IF { AMOUNT ;
                  LAMBDA (pair mutez unit) mutez { CAR } ;
                  DUP 2 ;
                  APPLY ;
                  SWAP ;
                  DROP }
                { LAMBDA unit mutez { DROP ; AMOUNT } } ;
             NIL operation ;
             PAIR } } |}]

let%expect_test _ =
  run_ligo_good [ "print" ; "ast-typed" ; contract "sequence.mligo" ; ];
  [%expect {|
    const y =
      lambda (_#2 : unit) return let _x : nat = +1 in let ()#5 : unit = let _x : nat = +2 in unit in let ()#4 : unit = let _x : nat = +23 in unit in let ()#3 : unit = let _x : nat = +42 in unit in _x |}]

let%expect_test _ =
  run_ligo_bad [ "compile" ; "contract" ; contract "bad_address_format.religo" ; "--werror" ] ;
  [%expect{|
    Error(s) occurred while type checking the contract:
    Ill typed contract:
      1: { parameter int ;
      2:   storage address ;
      3:   code { DROP /* [] */ ; PUSH address "KT1badaddr" ; NIL operation ; PAIR } }
    At line 3 characters 38 to 50, value "KT1badaddr"
    is invalid for type address.
    { "id": "proto.013-PtJakart.destination_repr.invalid_b58check",
      "description":
        "Failed to read a valid destination from a b58check_encoding data",
      "data": { "input": "KT1badaddr" } } |}]

let%expect_test _ =
  run_ligo_bad [ "compile" ; "contract" ; contract "bad_timestamp.ligo" ] ;
  [%expect {|
    File "../../test/contracts/bad_timestamp.ligo", line 7, characters 30-44:
      6 |   {
      7 |     var stamp : timestamp := ("badtimestamp" : timestamp)
      8 |   }

    Ill-formed timestamp "badtimestamp".
    At this point, a string with a RFC3339 notation or the number of seconds since Epoch is expected. |}]

let%expect_test _ =
    run_ligo_good [ "run" ; "dry-run" ; contract "redeclaration.ligo" ; "unit" ; "0" ] ;
    [%expect {|
      File "../../test/contracts/redeclaration.ligo", line 6, characters 20-21:
        5 |
        6 | function foo (const p : unit) : int is 1
      :
      Warning: unused variable "p".
      Hint: replace it by "_p" to prevent this warning.

      File "../../test/contracts/redeclaration.ligo", line 3, characters 21-22:
        2 |
        3 | function main (const p : unit; const s : int) : list (operation) * int is
        4 |   ((nil : list (operation)), foo (unit))
      :
      Warning: unused variable "p".
      Hint: replace it by "_p" to prevent this warning.

      File "../../test/contracts/redeclaration.ligo", line 3, characters 37-38:
        2 |
        3 | function main (const p : unit; const s : int) : list (operation) * int is
        4 |   ((nil : list (operation)), foo (unit))
      :
      Warning: unused variable "s".
      Hint: replace it by "_s" to prevent this warning.

      File "../../test/contracts/redeclaration.ligo", line 1, characters 20-21:
        1 | function foo (const p : unit) : int is 0
        2 |
      :
      Warning: unused variable "p".
      Hint: replace it by "_p" to prevent this warning.

      ( LIST_EMPTY() , 0 ) |}]

let%expect_test _ =
    run_ligo_good [ "run" ; "dry-run" ; contract "double_main.ligo" ; "unit" ; "0" ] ;
    [%expect {|
      File "../../test/contracts/double_main.ligo", line 5, characters 20-21:
        4 |
        5 | function main(const p : parameter; const s : storage) : return is
        6 |   ((nil : list(operation)), s+1)
      :
      Warning: unused variable "p".
      Hint: replace it by "_p" to prevent this warning.

      ( LIST_EMPTY() , 2 ) |}]

let%expect_test _ =
  run_ligo_good [ "compile" ; "contract" ; contract "subtle_nontail_fail.mligo" ] ;
  [%expect {|
    File "../../test/contracts/subtle_nontail_fail.mligo", line 1, characters 10-12:
      1 | let main (ps : unit * unit) : operation list * unit =
      2 |   if true
    :
    Warning: unused variable "ps".
    Hint: replace it by "_ps" to prevent this warning.

    { parameter unit ;
      storage unit ;
      code { DROP ;
             PUSH bool True ;
             IF { PUSH string "This contract always fails" ; FAILWITH }
                { PUSH string "This contract still always fails" ; FAILWITH } } } |}]

let%expect_test _ =
  (* TODO should not be bad? *)
  run_ligo_good [ "run" ; "dry-run" ; contract "subtle_nontail_fail.mligo" ; "()" ; "()" ] ;
  [%expect {|
    File "../../test/contracts/subtle_nontail_fail.mligo", line 1, characters 10-12:
      1 | let main (ps : unit * unit) : operation list * unit =
      2 |   if true
    :
    Warning: unused variable "ps".
    Hint: replace it by "_ps" to prevent this warning.

    failed with: "This contract always fails" |}]

let%expect_test _ =
  run_ligo_bad [ "compile" ; "contract" ; bad_contract "self_in_lambda.mligo" ] ;
  [%expect{| "Tezos.self" must be used directly and cannot be used via another function. |}]

let%expect_test _ =
  run_ligo_good [ "compile" ; "storage" ; contract "big_map.ligo" ; "(big_map1,unit)" ] ;
  [%expect {|
    (Pair { Elt 23 0 ; Elt 42 0 } Unit) |}]

let%expect_test _ =
  run_ligo_good [ "compile" ; "contract" ; contract "key_hash_comparable.ligo" ] ;
  [%expect {|
    File "../../test/contracts/key_hash_comparable.ligo", line 8, characters 21-22:
      7 |
      8 | function main (const a : int; const store : storage) : return is
      9 |   ((nil : list (operation)), store)
    :
    Warning: unused variable "a".
    Hint: replace it by "_a" to prevent this warning.

    { parameter int ;
      storage (pair (map %one key_hash nat) (big_map %two key_hash bool)) ;
      code { CDR ; NIL operation ; PAIR } } |}]

let%expect_test _ =
  run_ligo_bad [ "compile" ; "contract" ; bad_contract "long_sum_type_names.ligo" ] ;
  [%expect {|
    File "../../test/contracts/negative/long_sum_type_names.ligo", line 2, character 2 to line 4, character 18:
      1 | type action is
      2 | | Incrementttttttttttttttttttttttttttttttttttttttttttttttttttttttttttttttttttttttttttttttttttt of int
      3 | // | Increment of int
      4 | | Decrement of int
      5 |

    Ill-formed data constructor "Incrementttttttttttttttttttttttttttttttttttttttttttttttttttttttttttttttttttttttttttttttttttt".
    Data constructors have a maximum length of 32 characters, which is a limitation imposed by annotations in Tezos. |}]

let%expect_test _ =
  run_ligo_good [ "run" ; "dry-run" ; contract "super-counter.mligo" ; "test_param" ; "test_storage" ] ;
  [%expect {|
    ( LIST_EMPTY() , 3 ) |}]

let%expect_test _ =
  run_ligo_good [ "compile" ; "expression" ; "cameligo" ; "x" ; "--init-file" ; contract "redundant_constructors.mligo" ] ;
  [%expect{| (Pair (Left (Left 42)) (Left 42)) |}]

let%expect_test _ =
  run_ligo_good [ "compile" ; "expression" ; "cameligo" ; "x" ; "--init-file" ; contract "redundant_constructors_but_annotated.mligo" ] ;
  [%expect{| (Pair {} (Left 1)) |}]

let%expect_test _ =
  run_ligo_bad [ "compile" ; "contract" ; bad_contract "create_contract_toplevel.mligo" ] ;
  [%expect {|
File "../../test/contracts/negative/create_contract_toplevel.mligo", line 5, characters 10-11:
  4 |   let toto : operation * address = Tezos.create_contract
  5 |     (fun (p, s : nat * string) -> (([] : operation list), store))
  6 |     (None: key_hash option)
:
Warning: unused variable "p".
Hint: replace it by "_p" to prevent this warning.

File "../../test/contracts/negative/create_contract_toplevel.mligo", line 5, characters 13-14:
  4 |   let toto : operation * address = Tezos.create_contract
  5 |     (fun (p, s : nat * string) -> (([] : operation list), store))
  6 |     (None: key_hash option)
:
Warning: unused variable "s".
Hint: replace it by "_s" to prevent this warning.

File "../../test/contracts/negative/create_contract_toplevel.mligo", line 3, characters 10-16:
  2 |
  3 | let main (action, store : string * string) : return =
  4 |   let toto : operation * address = Tezos.create_contract
:
Warning: unused variable "action".
Hint: replace it by "_action" to prevent this warning.

File "../../test/contracts/negative/create_contract_toplevel.mligo", line 4, character 35 to line 8, character 8:
  3 | let main (action, store : string * string) : return =
  4 |   let toto : operation * address = Tezos.create_contract
  5 |     (fun (p, s : nat * string) -> (([] : operation list), store))
  6 |     (None: key_hash option)
  7 |     300tz
  8 |     "un"
  9 |   in

Not all free variables could be inlined in Tezos.create_contract usage: gen#25. |}] ;

  run_ligo_good [ "compile" ; "contract" ; contract "create_contract_var.mligo" ] ;
  [%expect{|
    File "../../test/contracts/create_contract_var.mligo", line 7, characters 10-11:
      6 |   let toto : operation * address = Tezos.create_contract
      7 |     (fun (p, s : nat * int) -> (([] : operation list), a))
      8 |     (None: key_hash option)
    :
    Warning: unused variable "p".
    Hint: replace it by "_p" to prevent this warning.

    File "../../test/contracts/create_contract_var.mligo", line 7, characters 13-14:
      6 |   let toto : operation * address = Tezos.create_contract
      7 |     (fun (p, s : nat * int) -> (([] : operation list), a))
      8 |     (None: key_hash option)
    :
    Warning: unused variable "s".
    Hint: replace it by "_s" to prevent this warning.

    File "../../test/contracts/create_contract_var.mligo", line 5, characters 10-16:
      4 |
      5 | let main (action, store : string * string) : return =
      6 |   let toto : operation * address = Tezos.create_contract
    :
    Warning: unused variable "action".
    Hint: replace it by "_action" to prevent this warning.

    { parameter string ;
      storage string ;
      code { CDR ;
             PUSH int 1 ;
             PUSH mutez 300000000 ;
             NONE key_hash ;
             CREATE_CONTRACT
               { parameter nat ;
                 storage int ;
                 code { DROP ; PUSH int 2 ; NIL operation ; PAIR } } ;
             PAIR ;
             SWAP ;
             NIL operation ;
             DIG 2 ;
             CAR ;
             CONS ;
             PAIR } } |}] ;

  run_ligo_bad [ "compile" ; "contract" ; bad_contract "create_contract_modfv.mligo" ] ;
  [%expect{|
    File "../../test/contracts/negative/create_contract_modfv.mligo", line 8, characters 10-11:
      7 |   let toto : operation * address = Tezos.create_contract
      8 |     (fun (p, s : nat * string) -> (([] : operation list), Foo.store))
      9 |     (None: key_hash option)
    :
    Warning: unused variable "p".
    Hint: replace it by "_p" to prevent this warning.

    File "../../test/contracts/negative/create_contract_modfv.mligo", line 8, characters 13-14:
      7 |   let toto : operation * address = Tezos.create_contract
      8 |     (fun (p, s : nat * string) -> (([] : operation list), Foo.store))
      9 |     (None: key_hash option)
    :
    Warning: unused variable "s".
    Hint: replace it by "_s" to prevent this warning.

    File "../../test/contracts/negative/create_contract_modfv.mligo", line 3, characters 10-16:
      2 |
      3 | let main (action, store : string * string) : return =
      4 |   module Foo = struct
    :
    Warning: unused variable "action".
    Hint: replace it by "_action" to prevent this warning.

    File "../../test/contracts/negative/create_contract_modfv.mligo", line 7, character 35 to line 11, character 8:
      6 |   end in
      7 |   let toto : operation * address = Tezos.create_contract
      8 |     (fun (p, s : nat * string) -> (([] : operation list), Foo.store))
      9 |     (None: key_hash option)
     10 |     300tz
     11 |     "un"
     12 |   in

    Not all free variables could be inlined in Tezos.create_contract usage: gen#27. |}] ;

  run_ligo_bad [ "compile" ; "contract" ; bad_contract "create_contract_no_inline.mligo" ] ;
  [%expect{|
    File "../../test/contracts/negative/create_contract_no_inline.mligo", line 9, characters 11-15:
      8 | let main (action, store : int * int) : return =
      9 |   let (op, addr) = Tezos.create_contract dummy_contract ((None: key_hash option)) 300tz 1 in
     10 |   let toto : operation list = [ op ] in
    :
    Warning: unused variable "addr".
    Hint: replace it by "_addr" to prevent this warning.

    File "../../test/contracts/negative/create_contract_no_inline.mligo", line 8, characters 10-16:
      7 |
      8 | let main (action, store : int * int) : return =
      9 |   let (op, addr) = Tezos.create_contract dummy_contract ((None: key_hash option)) 300tz 1 in
    :
    Warning: unused variable "action".
    Hint: replace it by "_action" to prevent this warning.

    File "../../test/contracts/negative/create_contract_no_inline.mligo", line 8, characters 18-23:
      7 |
      8 | let main (action, store : int * int) : return =
      9 |   let (op, addr) = Tezos.create_contract dummy_contract ((None: key_hash option)) 300tz 1 in
    :
    Warning: unused variable "store".
    Hint: replace it by "_store" to prevent this warning.

    File "../../test/contracts/negative/create_contract_no_inline.mligo", line 5, characters 20-21:
      4 |
      5 | let dummy_contract (p, s : nat * int) : return =
      6 |  (([] : operation list), foo)
    :
    Warning: unused variable "p".
    Hint: replace it by "_p" to prevent this warning.

    File "../../test/contracts/negative/create_contract_no_inline.mligo", line 5, characters 23-24:
      4 |
      5 | let dummy_contract (p, s : nat * int) : return =
      6 |  (([] : operation list), foo)
    :
    Warning: unused variable "s".
    Hint: replace it by "_s" to prevent this warning.

    File "../../test/contracts/negative/create_contract_no_inline.mligo", line 9, characters 19-89:
      8 | let main (action, store : int * int) : return =
      9 |   let (op, addr) = Tezos.create_contract dummy_contract ((None: key_hash option)) 300tz 1 in
     10 |   let toto : operation list = [ op ] in

    Not all free variables could be inlined in Tezos.create_contract usage: foo#36. |}] ;

  run_ligo_good [ "compile" ; "contract" ; contract "create_contract.mligo" ] ;
  [%expect{|
    File "../../test/contracts/create_contract.mligo", line 5, characters 10-11:
      4 |   let toto : operation * address = Tezos.create_contract
      5 |     (fun (p, s : nat * string) -> (([] : operation list), "one"))
      6 |     (None: key_hash option)
    :
    Warning: unused variable "p".
    Hint: replace it by "_p" to prevent this warning.

    File "../../test/contracts/create_contract.mligo", line 5, characters 13-14:
      4 |   let toto : operation * address = Tezos.create_contract
      5 |     (fun (p, s : nat * string) -> (([] : operation list), "one"))
      6 |     (None: key_hash option)
    :
    Warning: unused variable "s".
    Hint: replace it by "_s" to prevent this warning.

    File "../../test/contracts/create_contract.mligo", line 3, characters 10-16:
      2 |
      3 | let main (action, store : string * string) : return =
      4 |   let toto : operation * address = Tezos.create_contract
    :
    Warning: unused variable "action".
    Hint: replace it by "_action" to prevent this warning.

    { parameter string ;
      storage string ;
      code { CDR ;
             PUSH string "un" ;
             PUSH mutez 300000000 ;
             NONE key_hash ;
             CREATE_CONTRACT
               { parameter nat ;
                 storage string ;
                 code { DROP ; PUSH string "one" ; NIL operation ; PAIR } } ;
             PAIR ;
             SWAP ;
             NIL operation ;
             DIG 2 ;
             CAR ;
             CONS ;
             PAIR } } |}];

  run_ligo_good [ "compile" ; "contract" ; contract "tuples_no_annotation.religo" ] ;
  [%expect{|
    File "../../test/contracts/tuples_no_annotation.religo", line 5, characters 13-14:
      4 |
      5 | let main = ((p,storage): (parameter, storage)) => {
      6 | ([]: list (operation), (2, "2", 2n, false));
    :
    Warning: unused variable "p".
    Hint: replace it by "_p" to prevent this warning.

    File "../../test/contracts/tuples_no_annotation.religo", line 5, characters 15-22:
      4 |
      5 | let main = ((p,storage): (parameter, storage)) => {
      6 | ([]: list (operation), (2, "2", 2n, false));
    :
    Warning: unused variable "storage".
    Hint: replace it by "_storage" to prevent this warning.

    { parameter int ;
      storage (pair (pair int string) nat bool) ;
      code { DROP ;
             PUSH bool False ;
             PUSH nat 2 ;
             PAIR ;
             PUSH string "2" ;
             PUSH int 2 ;
             PAIR ;
             PAIR ;
             NIL operation ;
             PAIR } } |}]

let%expect_test _ =
  run_ligo_bad [ "compile" ; "contract" ; bad_contract "self_type_annotation.ligo" ] ;
  [%expect {|
    File "../../test/contracts/negative/self_type_annotation.ligo", line 8, characters 10-23:
      7 |   {
      8 |     const self_contract: contract(int) = Tezos.self ("%default");
      9 |   }
    :
    Warning: unused variable "self_contract".
    Hint: replace it by "_self_contract" to prevent this warning.

    File "../../test/contracts/negative/self_type_annotation.ligo", line 6, characters 21-22:
      5 |
      6 | function main (const p : parameter; const s : storage) : return is
      7 |   {
    :
    Warning: unused variable "p".
    Hint: replace it by "_p" to prevent this warning.

    File "../../test/contracts/negative/self_type_annotation.ligo", line 8, characters 41-64:
      7 |   {
      8 |     const self_contract: contract(int) = Tezos.self ("%default");
      9 |   }

    Invalid type annotation.
    "contract (nat)" was given, but "contract (int)" was expected.
    Note that "Tezos.self" refers to this contract, so the parameters should be the same. |}] ;

  run_ligo_good [ "compile" ; "contract" ; contract "self_type_annotation.ligo" ] ;
  [%expect{|
    { parameter nat ;
      storage address ;
      code { DROP ; SELF %default ; ADDRESS ; NIL operation ; PAIR } } |}] ;

  run_ligo_good [ "compile" ; "contract" ; contract "self_default_with_variant_parameter.mligo" ] ;
    [%expect{|
      { parameter (or (address %one) (unit %two)) ;
        storage address ;
        code { DROP ; SELF %default ; ADDRESS ; NIL operation ; PAIR } } |}]

let%expect_test _ =
  run_ligo_bad [ "compile" ; "contract" ; bad_contract "bad_contract.mligo" ] ;
  [%expect {|
File "../../test/contracts/negative/bad_contract.mligo", line 4, characters 10-16:
  3 |
  4 | let main (action, store : parameter * storage) : storage =
  5 |   store + 1
:
Warning: unused variable "action".
Hint: replace it by "_action" to prevent this warning.

File "../../test/contracts/negative/bad_contract.mligo", line 4, characters 10-23:
  3 |
  4 | let main (action, store : parameter * storage) : storage =
  5 |   store + 1

Invalid type for entrypoint "main".
An entrypoint must of type "parameter * storage -> operation list * storage". |}] ;

  run_ligo_bad [ "compile" ; "contract" ; bad_contract "bad_contract2.mligo" ] ;
  [%expect {|
File "../../test/contracts/negative/bad_contract2.mligo", line 5, characters 10-16:
  4 |
  5 | let main (action, store : parameter * storage) : return =
  6 |   ("bad",store + 1)
:
Warning: unused variable "action".
Hint: replace it by "_action" to prevent this warning.

File "../../test/contracts/negative/bad_contract2.mligo", line 5, characters 10-23:
  4 |
  5 | let main (action, store : parameter * storage) : return =
  6 |   ("bad",store + 1)

Invalid type for entrypoint "main".
An entrypoint must of type "parameter * storage -> operation list * storage".
We expected a list of operations but we got string |}] ;

  run_ligo_bad [ "compile" ; "contract" ; bad_contract "bad_contract3.mligo" ] ;
  [%expect {|
File "../../test/contracts/negative/bad_contract3.mligo", line 5, characters 10-16:
  4 |
  5 | let main (action, store : parameter * storage) : return =
  6 |   (([]: operation list),"bad")
:
Warning: unused variable "action".
Hint: replace it by "_action" to prevent this warning.

File "../../test/contracts/negative/bad_contract3.mligo", line 5, characters 18-23:
  4 |
  5 | let main (action, store : parameter * storage) : return =
  6 |   (([]: operation list),"bad")
:
Warning: unused variable "store".
Hint: replace it by "_store" to prevent this warning.

File "../../test/contracts/negative/bad_contract3.mligo", line 5, characters 10-23:
  4 |
  5 | let main (action, store : parameter * storage) : return =
  6 |   (([]: operation list),"bad")

Invalid type for entrypoint "main".
The storage type "int" of the function parameter must be the same as the storage type "string" of the return value. |}]

let%expect_test _ =
  run_ligo_good [ "compile" ; "contract" ; contract "self_with_entrypoint.ligo" ] ;
  [%expect {|
    File "../../test/contracts/self_with_entrypoint.ligo", line 6, characters 21-22:
      5 |
      6 | function main (const p : parameter; const s : storage) : return is
      7 |   {
    :
    Warning: unused variable "p".
    Hint: replace it by "_p" to prevent this warning.

    { parameter (or (unit %default) (int %toto)) ;
      storage nat ;
      code { CDR ;
             SELF %toto ;
             PUSH mutez 300000000 ;
             PUSH int 2 ;
             TRANSFER_TOKENS ;
             SWAP ;
             NIL operation ;
             DIG 2 ;
             CONS ;
             PAIR } } |}] ;

  run_ligo_good [ "compile" ; "contract" ; contract "self_without_entrypoint.ligo" ] ;
  [%expect {|
    File "../../test/contracts/self_without_entrypoint.ligo", line 6, characters 21-22:
      5 |
      6 | function main (const p : parameter; const s : storage) : return is
      7 |   {
    :
    Warning: unused variable "p".
    Hint: replace it by "_p" to prevent this warning.

    { parameter int ;
      storage nat ;
      code { CDR ;
             SELF %default ;
             PUSH mutez 300000000 ;
             PUSH int 2 ;
             TRANSFER_TOKENS ;
             SWAP ;
             NIL operation ;
             DIG 2 ;
             CONS ;
             PAIR } } |}] ;

  run_ligo_bad [ "compile" ; "contract" ; bad_contract "self_bad_entrypoint_format.ligo" ] ;
  [%expect {|
File "../../test/contracts/negative/self_bad_entrypoint_format.ligo", line 6, characters 21-22:
  5 |
  6 | function main (const p : parameter; const s : storage) : return is
  7 |   {
:
Warning: unused variable "p".
Hint: replace it by "_p" to prevent this warning.

File "../../test/contracts/negative/self_bad_entrypoint_format.ligo", line 8, characters 52-58:
  7 |   {
  8 |     const self_contract: contract(int) = Tezos.self("Toto") ;
  9 |     const op : operation = Tezos.transaction (2, 300tz, self_contract) ;

Invalid entrypoint "Toto". One of the following patterns is expected:
* "%bar" is expected for entrypoint "Bar"
* "%default" when no entrypoint is used. |}];

  run_ligo_bad ["compile" ; "contract"; bad_contract "nested_bigmap_1.religo"];
  [%expect {|
    File "../../test/contracts/negative/nested_bigmap_1.religo", line 1, characters 11-29:
      1 | type bar = big_map (nat, int);
      2 |

    Invalid big map nesting.
    A big map cannot be nested inside another big map. |}];

  run_ligo_bad ["compile" ; "contract"; bad_contract "nested_bigmap_2.religo"];
  [%expect {|
    File "../../test/contracts/negative/nested_bigmap_2.religo", line 2, characters 29-50:
      1 | /* this should result in an error as nested big_maps are not supported: */
      2 | type storage = big_map (nat, big_map (int, string));
      3 |

    Invalid big map nesting.
    A big map cannot be nested inside another big map. |}];

  run_ligo_bad ["compile" ; "contract"; bad_contract "nested_bigmap_3.religo"];
  [%expect {|
    File "../../test/contracts/negative/nested_bigmap_3.religo", line 1, characters 11-29:
      1 | type bar = big_map (nat, int);
      2 |

    Invalid big map nesting.
    A big map cannot be nested inside another big map. |}];

  run_ligo_bad ["compile" ; "contract"; bad_contract "nested_bigmap_4.religo"];
  [%expect {|
    File "../../test/contracts/negative/nested_bigmap_4.religo", line 2, characters 25-61:
      1 | /* this should result in an error as nested big_maps are not supported: */
      2 | type storage = map (int, big_map (nat, big_map (int, string)));
      3 |

    Invalid big map nesting.
    A big map cannot be nested inside another big map. |}];

  run_ligo_good ["print" ; "ast-imperative"; contract "letin.mligo"];
  [%expect {|
type storage = (int , int)
const main : (int , storage) -> (list (operation) , storage) =
  lambda (n : (int , storage)) : (list (operation) , storage) return
  let x : (int , int) = let x : int = 7 in
                        (ADD(x ,n.0) , ADD(n.1.0 ,n.1.1)) in
  (list[] : list (operation) , x)
const f0 = lambda (_a : string) return true
const f1 = lambda (_a : string) return true
const f2 = lambda (_a : string) return true
const letin_nesting =
  lambda (_#2 : unit) return let s = "test" in
                             let p0 = (f0)@(s) in
                             {
                                (assert)@(p0);
                                let p1 = (f1)@(s) in
                                {
                                   (assert)@(p1);
                                   let p2 = (f2)@(s) in
                                   {
                                      (assert)@(p2);
                                      s
                                   }
                                }
                             }
const letin_nesting2 =
  lambda (x : int) return let y = 2 in
                          let z = 3 in
                          ADD(ADD(x ,y) ,z)
const x =  match (+1 , (+2 , +3)) with
            | (_#3,(x,_#4)) -> x
    |}];

  run_ligo_good ["print" ; "ast-imperative"; contract "letin.religo"];
  [%expect {|
type storage = (int , int)
const main =
  lambda (n : (int , storage)) : (list (operation) , storage) return
  let x : (int , int) = let x : int = 7 in
                        (ADD(x ,n.0) , ADD(n.1.0 ,n.1.1)) in
  (list[] : list (operation) , x)
const f0 = lambda (_a : string) return true
const f1 = lambda (_a : string) return true
const f2 = lambda (_a : string) return true
const letin_nesting =
  lambda (_#2 : unit) return let s = "test" in
                             let p0 = (f0)@(s) in
                             {
                                (assert)@(p0);
                                let p1 = (f1)@(s) in
                                {
                                   (assert)@(p1);
                                   let p2 = (f2)@(s) in
                                   {
                                      (assert)@(p2);
                                      s
                                   }
                                }
                             }
const letin_nesting2 =
  lambda (x : int) return let y = 2 in
                          let z = 3 in
                          ADD(ADD(x ,y) ,z)
const x =  match (+1 , (+2 , +3)) with
            | (gen#3,(x,gen#4)) -> x
    |}];

  run_ligo_bad ["print" ; "ast-typed"; contract "existential.mligo"];
  [%expect {|
    File "../../test/contracts/existential.mligo", line 2, characters 21-22:
      1 | let a : 'a = 2
      2 | let b : _ ->'b = fun _ -> 2
      3 | let c : 'a -> 'a = fun x -> 2

    Missing a type annotation for argument "_". |}];
  run_ligo_bad ["print" ; "ast-typed"; bad_contract "missing_funarg_annotation.mligo"];
  [%expect {|
    File "../../test/contracts/negative/missing_funarg_annotation.mligo", line 5, characters 12-13:
      4 | let a ((b)) = b
      5 | let a = fun b -> b
      6 | let a = fun (b,c) -> b

    Missing a type annotation for argument "b". |}];
  run_ligo_bad ["print" ; "ast-typed"; bad_contract "missing_funarg_annotation.religo"];
  [%expect {|
File "../../test/contracts/negative/missing_funarg_annotation.religo", line 2, characters 8-9:
  1 | /* these should give a missing type annotation error */
  2 | let a = b => b
  3 | let a = (b,c) => b

Missing a type annotation for argument "b". |}];
  run_ligo_bad ["print" ; "ast-typed"; bad_contract "funarg_tuple_wrong.mligo"];
  [%expect {|
    File "../../test/contracts/negative/funarg_tuple_wrong.mligo", line 1, characters 7-14:
      1 | let a (b, c, d: int * int) = d
      2 | let a (((b, c, d)): ((((int))) * int)) = d

    Pattern not of the expected type ( int * int ) |}];
  run_ligo_bad ["print" ; "ast-typed"; bad_contract "funarg_tuple_wrong.religo"];
  [%expect {|
    Pattern (b,c,d) not of the expected type ( int * int ) |}];

  run_ligo_bad [ "compile" ; "contract" ; bad_contract "duplicate_record_field.mligo" ] ;
  [%expect {|
    File "../../test/contracts/negative/duplicate_record_field.mligo", line 1, characters 9-34:
      1 | type r = { foo : int ; foo : int }
      2 |

    Duplicated field or variant name.
    Hint: Change the name. |}];

  ()

(* uncurrying example *)
let%expect_test _ =
  run_ligo_good [ "compile" ; "contract" ; contract "uncurry_contract.mligo" ] ;
  let output = [%expect.output] in
  let lines = String.split_lines output in
  let lines = List.take lines 4 in
  let output = String.concat ~sep:"\n" lines in
  print_string output;
  [%expect {|
    { parameter unit ;
      storage unit ;
      code { LAMBDA (pair unit unit unit unit) unit { DROP ; UNIT } ;
             LAMBDA (pair nat nat) nat { UNPAIR ; MUL } ; |}]

(* old uncurry bugs: *)
let%expect_test _ =
  run_ligo_good [ "run" ; "interpret"; "let f (y : int) (x : int) (y : int) = (x, y) in f 1 2 3"; "-s"; "cameligo" ] ;
  [%expect {| ( 2 , 3 ) |}]

let%expect_test _ =
  run_ligo_good [ "run" ; "interpret"; "let f (x0 : int) (x1 : int) (x2 : int) (x3 : int) (x4 : int) (x5 : int) (x6 : int) (x7 : int) (x8 : int) (x9 : int) (x10 : int) : int list = [x0; x1; x2; x3; x4; x5; x6; x7; x8; x9; x10] in f 0 1 2 3 4 5 6 7 8 9 10" ; "-s"; "cameligo"] ;
  [%expect {|
    CONS(0 ,
         CONS(1 ,
              CONS(2 ,
                   CONS(3 ,
                        CONS(4 ,
                             CONS(5 ,
                                  CONS(6 ,
                                       CONS(7 ,
                                            CONS(8 ,
                                                 CONS(9 ,
                                                      CONS(10 , LIST_EMPTY()))))))))))) |}]

(* uncurrying w/ interpret (old bug) *)
let%expect_test _ =
  run_ligo_good [ "run" ; "interpret"; "mul 3n 4n" ; "--init-file"; contract "uncurry_contract.mligo"] ;
  [%expect {| +12 |}]

(* Edo combs example *)
let%expect_test _ =
  run_ligo_good [ "compile" ; "contract" ; contract "edo_combs.mligo" ] ;
  [%expect {|
    File "../../test/contracts/edo_combs.mligo", line 10, characters 13-14:
      9 |
     10 | let main (p, s : param * int) : operation list * int =
     11 |   let { x = x; y = y; z = z; w = w } = p in
    :
    Warning: unused variable "s".
    Hint: replace it by "_s" to prevent this warning.

    { parameter (pair (int %x) (int %y) (int %z) (int %w)) ;
      storage int ;
      code { CAR ; UNPAIR 4 ; ADD ; ADD ; ADD ; NIL operation ; PAIR } } |}]


let%expect_test _ =
  run_ligo_good [ "compile" ; "contract" ; contract "warning_duplicate3.mligo" ] ;
  [%expect{|
    { parameter (pair (chest %c) (chest_key %ck)) ;
      storage int ;
      code { DROP ; PUSH int 1 ; NIL operation ; PAIR } } |}]

(* warning layout attribute on constructor *)
let%expect_test _ =
  run_ligo_good [ "compile" ; "expression" ; "cameligo" ; "B 42n" ; "--init-file" ; contract "warning_layout.mligo" ] ;
  [%expect {|
    Warning: The type of this value is ambiguous: Inferred type is parameter_ok but could be of type parameter_warns.
    Hint: You might want to add a type annotation.

    File "../../test/contracts/warning_layout.mligo", line 3, character 4 to line 6, character 13:
      2 |   [@layout:comb]
      3 |     B of nat
      4 |   | C of int
      5 |   | D of string
      6 |   | A of unit
      7 |

    Warning: layout attribute only applying to B, probably ignored.

    (Left 42)
  |}]


(* never test for PascaLIGO *)
let%expect_test _ =
  run_ligo_good [ "compile" ; "contract" ; contract "never.ligo" ] ;
  [%expect {|
    { parameter (or (never %extend) (int %increment)) ;
      storage int ;
      code { UNPAIR ;
             IF_LEFT { SWAP ; DROP ; NEVER } { ADD } ;
             NIL operation ;
             PAIR } } |}]

(* never test for CameLIGO *)
let%expect_test _ =
  run_ligo_good [ "compile" ; "contract" ; contract "never.mligo" ] ;
  [%expect {|
    { parameter (or (never %extend) (int %increment)) ;
      storage int ;
      code { UNPAIR ;
             IF_LEFT { SWAP ; DROP ; NEVER } { ADD } ;
             NIL operation ;
             PAIR } } |}]

(* never test for ReasonLIGO *)
let%expect_test _ =
  run_ligo_good [ "compile" ; "contract" ; contract "never.religo" ] ;
  [%expect {|
    { parameter (or (never %extend) (int %increment)) ;
      storage int ;
      code { UNPAIR ;
             IF_LEFT { SWAP ; DROP ; NEVER } { ADD } ;
             NIL operation ;
             PAIR } } |}]

(* never test for JsLIGO *)
let%expect_test _ =
  run_ligo_good [ "compile" ; "contract" ; contract "never.jsligo" ] ;
  [%expect {|
    File "../../test/contracts/never.jsligo", line 8, characters 4-8:
      7 |
      8 | let main = ([action, store] : [parameter, storage]) : [list<operation>, storage] => {
      9 |   return [

    Toplevel let declaration are silently change to const declaration.

    { parameter (or (never %extend) (int %increment)) ;
      storage int ;
      code { UNPAIR ;
             IF_LEFT { SWAP ; DROP ; NEVER } { ADD } ;
             NIL operation ;
             PAIR } } |}]

(* annotations and self *)
let%expect_test _ =
  run_ligo_good [ "compile" ; "contract" ; contract "self_annotations.mligo" ] ;
  [%expect {|
    { parameter (or (unit %foo) (unit %b)) ;
      storage unit ;
      code { DROP ;
             SELF %foo ;
             PUSH mutez 0 ;
             UNIT ;
             TRANSFER_TOKENS ;
             UNIT ;
             NIL operation ;
             DIG 2 ;
             CONS ;
             PAIR } } |}]

let%expect_test _ =
  run_ligo_bad [ "compile" ; "contract" ; bad_contract "error_self_annotations.mligo" ] ;
  [%expect {|
    File "../../test/contracts/negative/error_self_annotations.mligo", line 6, characters 22-26:
      5 | let main (_,_ : param * unit) : operation list * unit =
      6 |   let c = (Tezos.self("%a") : unit contract) in
      7 |   let op = Tezos.transaction () 0mutez c in

    Invalid entrypoint value.
    The entrypoint value does not match a constructor of the contract parameter. |}]

(* entrypoint check *)
let%expect_test _ =
  run_ligo_bad [ "compile" ; "contract" ; bad_contract "bad_get_entrypoint.mligo" ] ;
  [%expect {|
    File "../../test/contracts/negative/bad_get_entrypoint.mligo", line 3, characters 11-16:
      2 |   let v = (Tezos.get_entrypoint_opt
      3 |            "foo"
      4 |            ("tz1fakefakefakefakefakefakefakcphLA5" : address) : unit contract option) in

    Invalid entrypoint "foo". One of the following patterns is expected:
    * "%bar" is expected for entrypoint "Bar"
    * "%default" when no entrypoint is used. |}]

(* using test in compilation *)
let%expect_test _ =
  run_ligo_bad [ "compile" ; "contract" ; bad_contract "compile_test.mligo" ] ;
  [%expect{|
    File "../../test/contracts/negative/compile_test.mligo", line 21, characters 14-30:
     20 |   let (taddr, _, _) = Test.originate main  initial_storage 0tez in
     21 |   let contr = Test.to_contract(taddr) in
     22 |   let _r = Test.transfer_to_contract_exn contr (Increment (32)) 1tez  in

    Can't infer the type of this value, please add a type annotation. |}]

(* remove unused declarations *)
let%expect_test _ =
  run_ligo_good [ "compile" ; "contract" ; contract "remove_unused_module.mligo" ] ;
  [%expect{|
    { parameter unit ;
      storage unit ;
      code { DROP ; UNIT ; NIL operation ; PAIR } } |}]

let%expect_test _ =
  run_ligo_good [ "compile" ; "contract" ; contract "remove_unused_toptup.mligo" ] ;
  [%expect {|
    { parameter unit ;
      storage int ;
      code { CDR ; PUSH nat 2 ; PUSH nat 1 ; DIG 2 ; ADD ; ADD ; NIL operation ; PAIR } } |}]

(* wrong annotation in Bytes.unpack *)
let%expect_test _ =
  run_ligo_bad [ "compile" ; "expression" ; "cameligo" ; "x" ; "--init-file" ; bad_contract "bad_annotation_unpack.mligo" ] ;
  [%expect {|
    File "../../test/contracts/negative/bad_annotation_unpack.mligo", line 1, characters 9-21:
      1 | let x = (Bytes.unpack (Bytes.pack "hello") : string)

    Invalid type(s).
    Expected: "string", but got: "option (a)". |}]

(* check annotations' capitalization *)
let%expect_test _ =
  run_ligo_good [ "compile" ; "contract" ; contract "annotation_cases.mligo" ; "-e" ; "main1" ] ;
  [%expect {|
    { parameter (pair (pair (nat %AAA) (nat %fooB)) (nat %cCC)) ;
      storage unit ;
      code { DROP ; UNIT ; NIL operation ; PAIR } } |}]

let%expect_test _ =
  run_ligo_good [ "compile" ; "contract" ; contract "annotation_cases.mligo" ; "-e" ; "main2" ] ;
  [%expect {|
    { parameter (or (or (nat %AAA) (nat %fooB)) (nat %cCC)) ;
      storage unit ;
      code { DROP ; UNIT ; NIL operation ; PAIR } } |}]

(* remove recursion *)
let%expect_test _ =
  run_ligo_good [ "print" ; "ast-typed" ; contract "remove_recursion.mligo" ] ;
  [%expect {|
    const f =
      lambda (n : int) return let f : int -> int = rec (f:int -> int => lambda (n : int) return let gen#2[@var] = EQ(n ,
      0) in  match gen#2 with
              | False unit_proj#3 ->
                (f)@(C_POLYMORPHIC_SUB(n ,
                1))
              | True unit_proj#4 ->
                1 ) in (f)@(4)
    const g =
      rec (g:int -> int -> int -> int => lambda (f : int -> int) return (g)@(let h : int -> int = rec (h:int -> int => lambda (n : int) return let gen#5[@var] = EQ(n ,
      0) in  match gen#5 with
              | False unit_proj#6 ->
                (h)@(C_POLYMORPHIC_SUB(n ,
                1))
              | True unit_proj#7 ->
                1 ) in h) ) |}]

let%expect_test _ =
  run_ligo_bad [ "compile" ; "contract" ; bad_contract "reuse_variable_name_top.jsligo" ] ;
  [%expect{|
    File "../../test/contracts/negative/reuse_variable_name_top.jsligo", line 2, characters 10-14:
      1 | let dog = 1;
      2 | let dog = true;

    Cannot redeclare block-scoped variable. |}]

let%expect_test _ =
  run_ligo_bad [ "compile" ; "contract" ; bad_contract "reuse_variable_name_block.jsligo" ] ;
  [%expect{|
    File "../../test/contracts/negative/reuse_variable_name_block.jsligo", line 3, characters 8-13:
      2 |     let x = 2;
      3 |     let x = 2;
      4 |     return x;

    Cannot redeclare block-scoped variable. |}]

let%expect_test _ =
  run_ligo_good [ "run"; "evaluate-call"; contract "assert.mligo"; "(false, ())"; "-e"; "with_error"];
  [%expect {| failed with: "my custom error" |}]

let%expect_test _ =
  run_ligo_good [ "run"; "evaluate-call"; contract "assert.mligo"; "(None: unit option)"; "-e"; "some_with_error"];
  [%expect {| failed with: "my custom error" |}]

let%expect_test _ =
  run_ligo_good [ "run"; "evaluate-call"; contract "assert.mligo"; "(Some (): unit option)"; "-e"; "none_with_error"];
  [%expect {| failed with: "my custom error" |}]

let%expect_test _ =
  run_ligo_good [ "print" ; "ast-typed" ; contract "attributes.jsligo" ] ;
  [%expect {|
    const x = 1[@inline][@private]
    const foo = lambda (a : int) return let test[@var] = C_POLYMORPHIC_ADD(2 ,
      a)[@inline] in test[@inline][@private]
    const y = 1[@private]
    const bar =
      lambda (b : int) return let test[@var] = lambda (z : int) return C_POLYMORPHIC_ADD(C_POLYMORPHIC_ADD(2 ,
      b) , z)[@inline] in (test)@(b)[@private]
    const check = 4[@private] |}]

(* literal type "casting" inside modules *)
let%expect_test _ =
  run_ligo_good [ "compile" ; "contract" ; contract "literal_type_cast.mligo" ] ;
  [%expect {|
    { parameter unit ;
      storage timestamp ;
      code { DROP ; PUSH timestamp 0 ; NIL operation ; PAIR } }
  |}]

(* JsLIGO export testing *)
let%expect_test _ =
  run_ligo_bad [ "compile" ; "contract" ; bad_contract "modules_export_type.jsligo" ] ;
    [%expect {|
      File "../../test/contracts/negative/modules_export_type.jsligo", line 5, characters 9-16:
        4 |
        5 | type a = Bar.foo

      Type "foo" not found. |}];
  run_ligo_bad [ "compile" ; "contract" ; bad_contract "modules_export_const.jsligo" ] ;
    [%expect {|
      File "../../test/contracts/negative/modules_export_const.jsligo", line 5, characters 8-15:
        4 |
        5 | let a = Bar.foo;

      Variable "foo" not found. |}];
  run_ligo_bad [ "compile" ; "contract" ; bad_contract "modules_export_namespace.jsligo" ] ;
    [%expect {|
      File "../../test/contracts/negative/modules_export_namespace.jsligo", line 7, characters 17-20:
        6 |
        7 | import Foo = Bar.Foo

      Module "Foo" not found. |}]

(* Test compile contract with Big_map.get_and_update for Hangzhou *)
let%expect_test _ =
  run_ligo_good [ "compile" ; "contract" ; contract "ticket_wallet.mligo" ] ;
  [%expect{|
    { parameter
        (or (ticket %receive unit)
            (pair %send (contract %destination (ticket unit)) (nat %amount) (address %ticketer))) ;
      storage (pair (address %manager) (big_map %tickets address (ticket unit))) ;
      code { PUSH mutez 0 ;
             AMOUNT ;
             COMPARE ;
             EQ ;
             IF {} { PUSH string "failed assertion" ; FAILWITH } ;
             UNPAIR ;
             SWAP ;
             UNPAIR ;
             DIG 2 ;
             IF_LEFT
               { READ_TICKET ;
                 CAR ;
                 DIG 3 ;
                 NONE (ticket unit) ;
                 DUP 3 ;
                 GET_AND_UPDATE ;
                 IF_NONE
                   { DIG 2 }
                   { DIG 3 ;
                     PAIR ;
                     JOIN_TICKETS ;
                     IF_NONE { PUSH string "impossible?" ; FAILWITH } {} } ;
                 SOME ;
                 DIG 2 ;
                 GET_AND_UPDATE ;
                 DROP ;
                 SWAP ;
                 PAIR ;
                 NIL operation ;
                 PAIR }
               { DUP 2 ;
                 SENDER ;
                 COMPARE ;
                 EQ ;
                 IF {} { PUSH string "failed assertion" ; FAILWITH } ;
                 DIG 2 ;
                 NONE (ticket unit) ;
                 DUP 3 ;
                 GET 4 ;
                 GET_AND_UPDATE ;
                 IF_NONE
                   { DROP 3 ; PUSH string "no tickets" ; FAILWITH }
                   { READ_TICKET ;
                     CDR ;
                     CDR ;
                     DUP 4 ;
                     GET 3 ;
                     DUP ;
                     DIG 2 ;
                     SUB ;
                     ISNAT ;
                     IF_NONE { PUSH string "not enough tickets" ; FAILWITH } {} ;
                     SWAP ;
                     PAIR ;
                     SWAP ;
                     SPLIT_TICKET ;
                     IF_NONE
                       { DROP 3 ; PUSH string "impossible?" ; FAILWITH }
                       { UNPAIR ;
                         DUG 2 ;
                         SOME ;
                         DUP 4 ;
                         GET 4 ;
                         GET_AND_UPDATE ;
                         DROP ;
                         DIG 2 ;
                         CAR ;
                         PUSH mutez 0 ;
                         DIG 3 ;
                         TRANSFER_TOKENS ;
                         SWAP ;
                         DIG 2 ;
                         PAIR ;
                         NIL operation ;
                         DIG 2 ;
                         CONS ;
                         PAIR } } } } } |} ]

(* source location comments *)
let%expect_test _ =
  run_ligo_good [ "compile"; "contract"; contract "noop.mligo";
                  "--michelson-comments"; "location";
                  "--michelson-comments"; "env";
                ];
  [%expect {|
    { parameter unit ;
      storage unit ;
      code { { /* _ */ } ;
             CDR ;
             { /* _ */ } ;
             LAMBDA
               unit
               unit
               { { /* x#16 */ } }
             /* File "../../test/contracts/noop.mligo", line 2, characters 28-29 */ ;
             { /* f#15, _ */ } ;
             SWAP ;
             DUP 2 ;
             SWAP ;
             EXEC ;
             { /* s2#17, f#15 */ } ;
             DUP 2 ;
             SWAP ;
             EXEC ;
             { /* s3#18, f#15 */ } ;
             EXEC ;
             { /* s#19 */ } ;
             NIL operation
                 /* File "../../test/contracts/noop.mligo", line 6, characters 3-24 */
             /* File "../../test/contracts/noop.mligo", line 6, characters 3-24 */ ;
             PAIR
             /* File "../../test/contracts/noop.mligo", line 6, characters 3-27 */ } } |}]

(* JSON source location comments *)
let%expect_test _ =
  run_ligo_good [ "compile"; "contract"; contract "noop.mligo";
                  "--michelson-format"; "json";
                  "--michelson-comments"; "location";
                  "--michelson-comments"; "env" ];
  [%expect{|
    { "types":
        [ { "type_content":
              [ "t_constant",
                { "language": "Michelson", "injection": "unit",
                  "parameters": [] } ], "type_meta": [ "None", null ],
            "location": [ "Virtual", "generated" ],
            "orig_var": [ "None", null ] },
          { "type_content":
              [ "t_arrow",
                { "type1":
                    { "type_content":
                        [ "t_constant",
                          { "language": "Michelson", "injection": "unit",
                            "parameters": [] } ], "type_meta": [ "None", null ],
                      "location": [ "Virtual", "generated" ],
                      "orig_var": [ "None", null ] },
                  "type2":
                    { "type_content":
                        [ "t_constant",
                          { "language": "Michelson", "injection": "unit",
                            "parameters": [] } ], "type_meta": [ "None", null ],
                      "location": [ "Virtual", "generated" ],
                      "orig_var": [ "None", null ] } } ],
            "type_meta": [ "None", null ],
            "location": [ "Virtual", "generated" ],
            "orig_var": [ "None", null ] } ],
      "michelson":
        { "expression":
            [ { "prim": "parameter", "args": [ { "prim": "unit" } ] },
              { "prim": "storage", "args": [ { "prim": "unit" } ] },
              { "prim": "code",
                "args":
                  [ [ [], { "prim": "CDR" }, [],
                      { "prim": "LAMBDA",
                        "args":
                          [ { "prim": "unit" }, { "prim": "unit" }, [ [] ] ] },
                      [], { "prim": "SWAP" },
                      { "prim": "DUP", "args": [ { "int": "2" } ] },
                      { "prim": "SWAP" }, { "prim": "EXEC" }, [],
                      { "prim": "DUP", "args": [ { "int": "2" } ] },
                      { "prim": "SWAP" }, { "prim": "EXEC" }, [],
                      { "prim": "EXEC" }, [],
                      { "prim": "NIL", "args": [ { "prim": "operation" } ] },
                      { "prim": "PAIR" } ] ] } ],
          "locations":
            [ {}, {}, {}, {}, {}, {}, {}, { "environment": [ null ] }, {},
              { "environment": [ { "source_type": "0" } ] },
              { "location":
                  { "start":
                      { "file": "../../test/contracts/noop.mligo", "line": "2",
                        "col": "28" },
                    "stop":
                      { "file": "../../test/contracts/noop.mligo", "line": "2",
                        "col": "29" } } }, {}, {}, {},
              { "environment": [ { "name": "x#16", "source_type": "0" } ] },
              { "environment":
                  [ { "name": "f#15", "source_type": "1" },
                    { "source_type": "0" } ] }, {}, {}, {}, {}, {},
              { "environment":
                  [ { "name": "s2#17", "source_type": "0" },
                    { "name": "f#15", "source_type": "1" } ] }, {}, {}, {}, {},
              { "environment":
                  [ { "name": "s3#18", "source_type": "0" },
                    { "name": "f#15", "source_type": "1" } ] }, {},
              { "environment": [ { "name": "s#19", "source_type": "0" } ] },
              { "location":
                  { "start":
                      { "file": "../../test/contracts/noop.mligo", "line": "6",
                        "col": "3" },
                    "stop":
                      { "file": "../../test/contracts/noop.mligo", "line": "6",
                        "col": "24" } } },
              { "location":
                  { "start":
                      { "file": "../../test/contracts/noop.mligo", "line": "6",
                        "col": "3" },
                    "stop":
                      { "file": "../../test/contracts/noop.mligo", "line": "6",
                        "col": "24" } } },
              { "location":
                  { "start":
                      { "file": "../../test/contracts/noop.mligo", "line": "6",
                        "col": "3" },
                    "stop":
                      { "file": "../../test/contracts/noop.mligo", "line": "6",
                        "col": "27" } } } ] } } |}]

(* Check that decl_pos is not taken into account when "inferring" about tuples (including long tuples) *)
let%expect_test _ =
  run_ligo_good [ "print" ; "ast-typed" ; contract "tuple_decl_pos.mligo" ] ;
  [%expect {|
const c =
  lambda (gen#5 : unit) return CREATE_CONTRACT(lambda (gen#2 : ( unit * unit )) return
   match gen#2 with
    | ( _#4 , _#3 ) ->
    ( LIST_EMPTY() , unit ) ,
  None(unit) , 0mutez , unit)
const foo =
  let gen#8[@var] = (c)@(unit) in  match gen#8 with
                                    | ( _a , _b ) ->
                                    unit
const c =
  lambda (gen#6 : unit) return ( 1 , "1" , +1 , 2 , "2" , +2 , 3 , "3" , +3 , 4 , "4" )
const foo =
  let gen#10[@var] = (c)@(unit) in  match gen#10 with
                                     | ( _i1 , _s1 , _n1 , _i2 , _s2 , _n2 , _i3 , _s3 , _n3 , _i4 , _s4 ) ->
                                     unit |} ]

(* Module being defined does not type with its own type *)
let%expect_test _ =
  run_ligo_good [ "print" ; "mini-c" ; contract "modules_env.mligo" ] ;
  [%expect {|
    let balance#12 = ({ DROP ; BALANCE })@(L(unit))[@inline] in
    let amount#13 = ({ DROP ; AMOUNT })@(L(unit))[@inline] in
    let now#14 = ({ DROP ; NOW })@(L(unit))[@inline] in
    let sender#15 = ({ DROP ; SENDER })@(L(unit))[@inline] in
    let source#16 = ({ DROP ; SOURCE })@(L(unit))[@inline] in
    let level#17 = ({ DROP ; LEVEL })@(L(unit))[@inline] in
    let self_address#18 = SELF_ADDRESS()[@inline] in
    let chain_id#19 = ({ DROP ; CHAIN_ID })@(L(unit))[@inline] in
    let total_voting_power#20 =
      ({ DROP ; TOTAL_VOTING_POWER })@(L(unit))[@inline] in
<<<<<<< HEAD
    let <Tezos#0>get_balance =
      fun _u -> (({ DROP ; BALANCE })@(L(unit)))[@inline] in
    let <Tezos#0>get_amount =
      fun _u -> (({ DROP ; AMOUNT })@(L(unit)))[@inline] in
    let <Tezos#0>get_now = fun _u -> (({ DROP ; NOW })@(L(unit)))[@inline] in
    let <Tezos#0>get_sender =
      fun _u -> (({ DROP ; SENDER })@(L(unit)))[@inline] in
    let <Tezos#0>get_source =
      fun _u -> (({ DROP ; SOURCE })@(L(unit)))[@inline] in
    let <Tezos#0>get_level = fun _u -> (({ DROP ; LEVEL })@(L(unit)))[@inline] in
    let <Tezos#0>get_self_address = fun _u -> (SELF_ADDRESS())[@inline] in
    let <Tezos#0>get_chain_id =
      fun _u -> (({ DROP ; CHAIN_ID })@(L(unit)))[@inline] in
    let <Tezos#0>get_total_voting_power =
      fun _u -> (({ DROP ; TOTAL_VOTING_POWER })@(L(unit)))[@inline] in
    let <Tezos#0>min_block_time = { DROP ; MIN_BLOCK_TIME }[@inline] in
    let <Tezos#0>get_min_block_time = { DROP ; MIN_BLOCK_TIME }[@inline] in
    let <Tezos#0>voting_power = fun kh -> (({ VOTING_POWER })@(kh))[@inline] in
    let <Tezos#0>implicit_account = fun kh -> (IMPLICIT_ACCOUNT(kh))[@inline] in
    let <Tezos#0>pairing_check = fun l -> (({ PAIRING_CHECK })@(l))[@inline] in
    let <Tezos#0>set_delegate = fun o -> (SET_DELEGATE(o))[@inline] in
    let <Tezos#0>open_chest =
      fun ck -> (fun c -> (fun n -> (OPEN_CHEST(ck , c , n))))[@inline] in
    let <Bitwise#0>xor = fun l -> (fun r -> (XOR(l , r)))[@inline] in
    let <Bitwise#0>shift_left = fun l -> (fun r -> (LSL(l , r)))[@inline] in
    let <Bitwise#0>shift_right = fun l -> (fun r -> (LSR(l , r)))[@inline] in
    let <String#0>length = fun b -> (({ SIZE })@(b))[@inline] in
    let <String#0>concat =
      fun b1 -> (fun b2 -> (({ UNPAIR ; CONCAT })@(PAIR(b1 , b2))))[@inline] in
    let <String#0>sub =
      fun s ->
      (fun l ->
       (fun b ->
        (({ UNPAIR ;
           UNPAIR ;
           SLICE ;
           IF_NONE { PUSH string "SLICE" ; FAILWITH } {} })@(PAIR(PAIR(s , l) ,
                                                                  b)))))[@inline] in
    let <Bytes#0>length = fun b -> (({ SIZE })@(b))[@inline] in
    let <Bytes#0>concat =
      fun b1 -> (fun b2 -> (({ UNPAIR ; CONCAT })@(PAIR(b1 , b2))))[@inline] in
    let <Bytes#0>sub =
      fun s ->
      (fun l ->
       (fun b ->
        (({ UNPAIR ;
           UNPAIR ;
           SLICE ;
           IF_NONE { PUSH string "SLICE" ; FAILWITH } {} })@(PAIR(PAIR(s , l) ,
                                                                  b)))))[@inline] in
    let <Crypto#0>blake2b = fun b -> (({ BLAKE2B })@(b))[@inline] in
    let <Crypto#0>sha256 = fun b -> (({ SHA256 })@(b))[@inline] in
    let <Crypto#0>sha512 = fun b -> (({ SHA512 })@(b))[@inline] in
    let <Crypto#0>sha3 = fun b -> (({ SHA3 })@(b))[@inline] in
    let <Crypto#0>keccak = fun b -> (({ KECCAK })@(b))[@inline] in
    let <Crypto#0>hash_key = fun k -> (({ HASH_KEY })@(k))[@inline] in
    let <Crypto#0>check =
      fun k ->
      (fun s ->
       (fun b ->
        (({ UNPAIR ; UNPAIR ; CHECK_SIGNATURE })@(PAIR(PAIR(k , s) , b)))))[@inline] in
    let assert =
      fun b ->
      (({ IF { UNIT } { PUSH string "failed assertion" ; FAILWITH } })@(b))[@inline] in
    let abs = fun i -> (({ ABS })@(i))[@inline] in
    let is_nat = fun i -> (({ ISNAT })@(i))[@inline] in
    let true = TRUE()[@inline] in
    let false = FALSE()[@inline] in
    let unit = UNIT()[@inline] in
    let assert_with_error =
      fun b ->
      (fun s -> (({ UNPAIR ; IF { DROP ; UNIT } { FAILWITH } })@(PAIR(b , s))))[@inline] in
    let poly_stub_15 = fun x -> (({ FAILWITH })@(x))[@inline] in
    let poly_stub_14 = fun x -> (({ FAILWITH })@(x))[@inline] in
    let poly_stub_13 = fun x -> (({ FAILWITH })@(x))[@inline] in
    let poly_stub_12 = fun x -> (({ FAILWITH })@(x))[@inline] in
    let poly_stub_11 = fun x -> (({ FAILWITH })@(x))[@inline] in
    let poly_stub_10 = fun x -> (({ FAILWITH })@(x))[@inline] in
    let poly_stub_9 = fun x -> (({ FAILWITH })@(x))[@inline] in
    let poly_stub_8 = fun x -> (({ FAILWITH })@(x))[@inline] in
    let poly_stub_7 = fun x -> (({ FAILWITH })@(x))[@inline] in
    let poly_stub_6 = fun x -> (({ FAILWITH })@(x))[@inline] in
    let poly_stub_5 = fun x -> (({ FAILWITH })@(x))[@inline] in
    let poly_stub_4 = fun x -> (({ FAILWITH })@(x))[@inline] in
    let poly_stub_3 = fun x -> (({ FAILWITH })@(x))[@inline] in
    let poly_stub_2 = fun x -> (({ FAILWITH })@(x))[@inline] in
    let poly_stub_1 = fun x -> (({ FAILWITH })@(x))[@inline] in
    let <Test#0>get_total_voting_power = (poly_stub_9)@(L(unit))[@inline] in
    let <Test#0>set_source = fun _a -> ((poly_stub_2)@(L(unit)))[@inline] in
    let <Test#0>get_storage_of_address =
      fun _a -> ((poly_stub_2)@(L(unit)))[@inline] in
    let <Test#0>get_balance = fun _a -> ((poly_stub_15)@(L(unit)))[@inline] in
    let <Test#0>print = fun _v -> ((poly_stub_2)@(L(unit)))[@inline] in
    let <Test#0>eprint = fun _v -> ((poly_stub_2)@(L(unit)))[@inline] in
    let <Test#0>get_voting_power =
      fun _kh -> ((poly_stub_9)@(L(unit)))[@inline] in
    let <Test#0>nth_bootstrap_contract =
      fun _i -> ((poly_stub_3)@(L(unit)))[@inline] in
    let <Test#0>nth_bootstrap_account =
      fun _i -> ((poly_stub_3)@(L(unit)))[@inline] in
    let <Test#0>get_bootstrap_account =
      fun _n -> ((poly_stub_14)@(L(unit)))[@inline] in
    let <Test#0>last_originations =
      fun _u -> ((poly_stub_13)@(L(unit)))[@inline] in
    let <Test#0>new_account = fun _u -> ((poly_stub_12)@(L(unit)))[@inline] in
    let <Test#0>bake_until_n_cycle_end =
      fun _n -> ((poly_stub_2)@(L(unit)))[@inline] in
    let <Test#0>register_delegate =
      fun _kh -> ((poly_stub_2)@(L(unit)))[@inline] in
    let <Test#0>register_constant =
      fun _m -> ((poly_stub_11)@(L(unit)))[@inline] in
    let <Test#0>constant_to_michelson_program =
      fun _s -> ((poly_stub_2)@(L(unit)))[@inline] in
    let <Test#0>restore_context = fun _u -> ((poly_stub_2)@(L(unit)))[@inline] in
    let <Test#0>save_context = fun _u -> ((poly_stub_2)@(L(unit)))[@inline] in
    let <Test#0>drop_context = fun _u -> ((poly_stub_2)@(L(unit)))[@inline] in
    let <Test#0>set_baker_policy =
      fun _bp -> ((poly_stub_2)@(L(unit)))[@inline] in
    let <Test#0>set_baker = fun _a -> ((poly_stub_2)@(L(unit)))[@inline] in
    let <Test#0>size = fun _c -> ((poly_stub_10)@(L(unit)))[@inline] in
    let <Test#0>read_contract_from_file =
      fun _fn -> ((poly_stub_2)@(L(unit)))[@inline] in
    let <Test#0>chr = fun _n -> ((poly_stub_8)@(L(unit)))[@inline] in
    let <Test#0>nl = L("NEWLINE")[@inline] in
    let <Test#0>println = fun _v -> ((poly_stub_2)@(L(unit)))[@inline] in
    let <Test#0>transfer =
      fun _a -> (fun _s -> (fun _t -> ((poly_stub_2)@(L(unit)))))[@inline] in
    let <Test#0>transfer_exn =
      fun _a -> (fun _s -> (fun _t -> ((poly_stub_9)@(L(unit)))))[@inline] in
    let <Test#0>reset_state =
      fun _n -> (fun _l -> ((poly_stub_2)@(L(unit))))[@inline] in
    let <Test#0>reset_state_at =
      fun _t -> (fun _n -> (fun _l -> ((poly_stub_2)@(L(unit)))))[@inline] in
    let <Test#0>save_mutation =
      fun _s -> (fun _m -> ((poly_stub_8)@(L(unit))))[@inline] in
    let <Test#0>sign =
      fun _sk -> (fun _d -> ((poly_stub_7)@(L(unit))))[@inline] in
    let <Test#0>add_account =
      fun _s -> (fun _k -> ((poly_stub_2)@(L(unit))))[@inline] in
    let <Test#0>baker_account =
      fun _p -> (fun _o -> ((poly_stub_2)@(L(unit))))[@inline] in
    let <Test#0>create_chest =
      fun _b -> (fun _n -> ((poly_stub_6)@(L(unit))))[@inline] in
    let <Test#0>create_chest_key =
      fun _c -> (fun _n -> ((poly_stub_5)@(L(unit))))[@inline] in
    let <Test#0>michelson_equal =
      fun _m1 -> (fun _m2 -> ((poly_stub_4)@(L(unit))))[@inline] in
    let <Test#0>originate_contract =
      fun _c -> (fun _s -> (fun _t -> ((poly_stub_3)@(L(unit)))))[@inline] in
    let <Test#0>compile_contract_from_file =
      fun _fn -> (fun _e -> (fun _v -> ((poly_stub_2)@(L(unit)))))[@inline] in
    let <Test#0>originate_from_file =
      fun _fn ->
      (fun _e -> (fun _v -> (fun _s -> (fun _t -> ((poly_stub_1)@(L(unit)))))))[@inline] in
    let <Foo#0>x = L(54) in let <Foo#2>y = <Foo#0>x in L(unit) |}]
=======
    let get_balance#21 =
      fun _u#27 -> (({ DROP ; BALANCE })@(L(unit)))[@inline] in
    let get_amount#22 = fun _u#29 -> (({ DROP ; AMOUNT })@(L(unit)))[@inline] in
    let get_now#23 = fun _u#31 -> (({ DROP ; NOW })@(L(unit)))[@inline] in
    let get_sender#24 = fun _u#33 -> (({ DROP ; SENDER })@(L(unit)))[@inline] in
    let get_source#25 = fun _u#35 -> (({ DROP ; SOURCE })@(L(unit)))[@inline] in
    let get_level#26 = fun _u#37 -> (({ DROP ; LEVEL })@(L(unit)))[@inline] in
    let get_self_address#27 = fun _u#39 -> (SELF_ADDRESS())[@inline] in
    let get_chain_id#28 =
      fun _u#41 -> (({ DROP ; CHAIN_ID })@(L(unit)))[@inline] in
    let get_total_voting_power#29 =
      fun _u#43 -> (({ DROP ; TOTAL_VOTING_POWER })@(L(unit)))[@inline] in
    let voting_power#30 = fun kh#45 -> (({ VOTING_POWER })@(kh#45))[@inline] in
    let implicit_account#32 = fun kh#49 -> (IMPLICIT_ACCOUNT(kh#49))[@inline] in
    let pairing_check#38 = fun l#63 -> (({ PAIRING_CHECK })@(l#63))[@inline] in
    let open_chest#39 =
      fun ck#65 -> (fun c#66 -> (fun n#67 -> (OPEN_CHEST(ck#65 , c#66 , n#67))))[@inline] in
    let set_delegate#43 = fun o#79 -> (SET_DELEGATE(o#79))[@inline] in
    let xor#44 = fun l#81 -> (fun r#82 -> (XOR(l#81 , r#82)))[@inline] in
    let shift_left#45 = fun l#84 -> (fun r#85 -> (LSL(l#84 , r#85)))[@inline] in
    let shift_right#46 = fun l#87 -> (fun r#88 -> (LSR(l#87 , r#88)))[@inline] in
    let concat#87 =
      fun b1#218 ->
      (fun b2#219 -> (({ UNPAIR ; CONCAT })@(PAIR(b1#218 , b2#219))))[@inline] in
    let sub#88 =
      fun s#221 ->
      (fun l#222 ->
       (fun b#223 ->
        (({ UNPAIR ;
           UNPAIR ;
           SLICE ;
           IF_NONE { PUSH string "SLICE" ; FAILWITH } {} })@(PAIR(PAIR(s#221 ,
                                                                       l#222) ,
                                                                  b#223)))))[@inline] in
    let length#89 = fun b#225 -> (({ SIZE })@(b#225))[@inline] in
    let concat#92 =
      fun b1#232 ->
      (fun b2#233 -> (({ UNPAIR ; CONCAT })@(PAIR(b1#232 , b2#233))))[@inline] in
    let sub#93 =
      fun s#235 ->
      (fun l#236 ->
       (fun b#237 ->
        (({ UNPAIR ;
           UNPAIR ;
           SLICE ;
           IF_NONE { PUSH string "SLICE" ; FAILWITH } {} })@(PAIR(PAIR(s#235 ,
                                                                       l#236) ,
                                                                  b#237)))))[@inline] in
    let length#96 = fun b#243 -> (({ SIZE })@(b#243))[@inline] in
    let blake2b#97 = fun b#245 -> (({ BLAKE2B })@(b#245))[@inline] in
    let sha256#98 = fun b#247 -> (({ SHA256 })@(b#247))[@inline] in
    let sha512#99 = fun b#249 -> (({ SHA512 })@(b#249))[@inline] in
    let sha3#100 = fun b#251 -> (({ SHA3 })@(b#251))[@inline] in
    let keccak#101 = fun b#253 -> (({ KECCAK })@(b#253))[@inline] in
    let hash_key#102 = fun k#255 -> (({ HASH_KEY })@(k#255))[@inline] in
    let check#103 =
      fun k#257 ->
      (fun s#258 ->
       (fun b#259 ->
        (({ UNPAIR ; UNPAIR ; CHECK_SIGNATURE })@(PAIR(PAIR(k#257 , s#258) ,
                                                       b#259)))))[@inline] in
    let assert =
      fun b#261 ->
      (({ IF { UNIT } { PUSH string "failed assertion" ; FAILWITH } })@(b#261))[@inline] in
    let assert_with_error =
      fun b#263 ->
      (fun s#264 ->
       (({ UNPAIR ; IF { DROP ; UNIT } { FAILWITH } })@(PAIR(b#263 , s#264))))[@inline] in
    let abs = fun i#276 -> (({ ABS })@(i#276))[@inline] in
    let is_nat = fun i#278 -> (({ ISNAT })@(i#278))[@inline] in
    let true = TRUE()[@inline] in
    let false = FALSE()[@inline] in
    let unit = UNIT()[@inline] in
    let poly_failwith_15 = { FAILWITH }[@inline] in
    let poly_failwith_14 = { FAILWITH }[@inline] in
    let poly_failwith_13 = { FAILWITH }[@inline] in
    let poly_failwith_12 = { FAILWITH }[@inline] in
    let poly_failwith_11 = { FAILWITH }[@inline] in
    let poly_failwith_10 = { FAILWITH }[@inline] in
    let poly_failwith_9 = { FAILWITH }[@inline] in
    let poly_failwith_8 = { FAILWITH }[@inline] in
    let poly_failwith_7 = { FAILWITH }[@inline] in
    let poly_failwith_6 = { FAILWITH }[@inline] in
    let poly_failwith_5 = { FAILWITH }[@inline] in
    let poly_failwith_4 = { FAILWITH }[@inline] in
    let poly_failwith_3 = { FAILWITH }[@inline] in
    let poly_failwith_2 = { FAILWITH }[@inline] in
    let poly_failwith_1 = { FAILWITH }[@inline] in
    let originate_from_file#105 =
      fun _fn#292 ->
      (fun _e#293 ->
       (fun _v#294 ->
        (fun _s#295 -> (fun _t#296 -> ((poly_failwith_15)@(L("TEST MODE")))))))[@inline] in
    let set_source#107 =
      fun _a#302 -> ((poly_failwith_1)@(L("TEST MODE")))[@inline] in
    let set_baker#108 =
      fun _a#304 -> ((poly_failwith_1)@(L("TEST MODE")))[@inline] in
    let set_baker_policy#109 =
      fun _bp#306 -> ((poly_failwith_1)@(L("TEST MODE")))[@inline] in
    let transfer#110 =
      fun _a#308 ->
      (fun _s#309 -> (fun _t#310 -> ((poly_failwith_1)@(L("TEST MODE")))))[@inline] in
    let transfer_exn#111 =
      fun _a#312 ->
      (fun _s#313 -> (fun _t#314 -> ((poly_failwith_12)@(L("TEST MODE")))))[@inline] in
    let get_storage_of_address#115 =
      fun _a#326 -> ((poly_failwith_1)@(L("TEST MODE")))[@inline] in
    let get_balance#116 =
      fun _a#328 -> ((poly_failwith_14)@(L("TEST MODE")))[@inline] in
    let michelson_equal#117 =
      fun _m1#330 -> (fun _m2#331 -> ((poly_failwith_13)@(L("TEST MODE"))))[@inline] in
    let reset_state#119 =
      fun _n#335 -> (fun _l#336 -> ((poly_failwith_1)@(L("TEST MODE"))))[@inline] in
    let reset_state_at#120 =
      fun _t#338 ->
      (fun _n#339 -> (fun _l#340 -> ((poly_failwith_1)@(L("TEST MODE")))))[@inline] in
    let get_voting_power#121 =
      fun _kh#342 -> ((poly_failwith_12)@(L("TEST MODE")))[@inline] in
    let get_total_voting_power#122 =
      (poly_failwith_12)@(L("TEST MODE"))[@inline] in
    let nth_bootstrap_contract#124 =
      fun _i#349 -> ((poly_failwith_6)@(L("TEST MODE")))[@inline] in
    let nth_bootstrap_account#125 =
      fun _i#351 -> ((poly_failwith_6)@(L("TEST MODE")))[@inline] in
    let last_originations#127 =
      fun _u#355 -> ((poly_failwith_11)@(L("TEST MODE")))[@inline] in
    let save_mutation#130 =
      fun _s#362 -> (fun _m#363 -> ((poly_failwith_2)@(L("TEST MODE"))))[@inline] in
    let add_account#137 =
      fun _s#380 -> (fun _k#381 -> ((poly_failwith_1)@(L("TEST MODE"))))[@inline] in
    let new_account#138 =
      fun _u#383 -> ((poly_failwith_10)@(L("TEST MODE")))[@inline] in
    let baker_account#139 =
      fun _p#385 -> (fun _o#386 -> ((poly_failwith_1)@(L("TEST MODE"))))[@inline] in
    let bake_until_n_cycle_end#140 =
      fun _n#388 -> ((poly_failwith_1)@(L("TEST MODE")))[@inline] in
    let register_delegate#141 =
      fun _kh#390 -> ((poly_failwith_1)@(L("TEST MODE")))[@inline] in
    let register_constant#142 =
      fun _m#392 -> ((poly_failwith_9)@(L("TEST MODE")))[@inline] in
    let create_chest#147 =
      fun _b#404 -> (fun _n#405 -> ((poly_failwith_8)@(L("TEST MODE"))))[@inline] in
    let create_chest_key#148 =
      fun _c#407 -> (fun _n#408 -> ((poly_failwith_7)@(L("TEST MODE"))))[@inline] in
    let constant_to_michelson_program#149 =
      fun _s#410 -> ((poly_failwith_1)@(L("TEST MODE")))[@inline] in
    let restore_context#150 =
      fun _u#412 -> ((poly_failwith_1)@(L("TEST_POP_CONTEXT")))[@inline] in
    let save_context#151 =
      fun _u#414 -> ((poly_failwith_1)@(L("TEST_PUSH_CONTEXT")))[@inline] in
    let drop_context#152 =
      fun _u#416 -> ((poly_failwith_1)@(L("TEST_DROP_CONTEXT")))[@inline] in
    let read_contract_from_file#153 =
      fun _fn#418 -> ((poly_failwith_1)@(L("TEST_READ_CONTRACT_FROM_FILE")))[@inline] in
    let compile_contract_from_file#154 =
      fun _fn#420 ->
      (fun _e#421 ->
       (fun _v#422 -> ((poly_failwith_1)@(L("TEST_COMPILE_CONTRACT_FROM_FILE")))))[@inline] in
    let originate_contract#156 =
      fun _c#426 ->
      (fun _s#427 -> (fun _t#428 -> ((poly_failwith_6)@(L("TEST_ORIGINATE")))))[@inline] in
    let size#157 = fun _c#430 -> ((poly_failwith_5)@(L("TEST_SIZE")))[@inline] in
    let get_bootstrap_account#158 =
      fun _n#432 -> ((poly_failwith_4)@(L("TEST_GET_BOOTSTRAP_ACCOUNT")))[@inline] in
    let sign#159 =
      fun _sk#434 -> (fun _d#435 -> ((poly_failwith_3)@(L("TEST_SIGN"))))[@inline] in
    let chr#160 = fun _n#437 -> ((poly_failwith_2)@(L("TEST_CHR")))[@inline] in
    let nl#161 = L("NEWLINE")[@inline] in
    let println#162 =
      fun _v#440 -> ((poly_failwith_1)@(L("TEST_PRINTLN")))[@inline] in
    let print#163 =
      fun _v#442 -> ((poly_failwith_1)@(L("TEST_PRINT")))[@inline] in
    let eprint#164 =
      fun _v#444 -> ((poly_failwith_1)@(L("TEST_EPRINTL")))[@inline] in
    let x#170 = L(54) in let y#9 = x#170 in L(unit) |}]
>>>>>>> 246c17d0

let%expect_test _ =
  run_ligo_good [ "compile" ; "storage" ; contract "module_contract_simple.mligo" ; "999" ] ;
  [%expect{| 999 |}]

let%expect_test _ =
  run_ligo_good [ "compile" ; "parameter" ; contract "module_contract_simple.mligo" ; "Add 999" ] ;
  [%expect{| (Left (Left 999)) |}]

let%expect_test _ =
  run_ligo_good [ "compile" ; "storage" ; contract "module_contract_complex.mligo" ; "{ number = 999 ; previous_action = Reset }" ] ;
  [%expect{| (Pair 999 (Left (Right Unit))) |}]

let%expect_test _ =
  run_ligo_good [ "compile" ; "parameter" ; contract "module_contract_complex.mligo" ; "Add 999" ] ;
  [%expect{| (Left (Left 999)) |}]

(* Global constants *)

let%expect_test _ =
  run_ligo_good [ "compile" ; "contract" ; contract "global_constant.mligo" ; "--disable-michelson-typechecking" ] ;
  [%expect {|
    { parameter unit ;
      storage int ;
      code { CDR ;
             constant "expruCKsgmUZjC7k8NRcwbcGbFSuLHv5rUyApNd972MwArLuxEZQm2" ;
             NIL operation ;
             PAIR } } |}]

let%expect_test _ =
  run_ligo_good [ "compile" ; "contract" ; contract "global_constant.mligo" ; "--constants" ; "{ PUSH int 2 ; PUSH int 3 ; DIG 2 ; MUL ; ADD }" ] ;
  [%expect{|
    { parameter unit ;
      storage int ;
      code { CDR ;
             constant "expruCKsgmUZjC7k8NRcwbcGbFSuLHv5rUyApNd972MwArLuxEZQm2" ;
             NIL operation ;
             PAIR } } |}]

let%expect_test _ =
  run_ligo_good [ "compile" ; "parameter" ; contract "global_constant.mligo" ; "()" ; "--constants" ; "{ PUSH int 2 ; PUSH int 3 ; DIG 2 ; MUL ; ADD }" ] ;
  [%expect{| Unit |}]

let%expect_test _ =
  run_ligo_good [ "compile" ; "storage" ; contract "global_constant.mligo" ; "v" ; "--constants" ; "{ PUSH int 2 ; PUSH int 3 ; DIG 2 ; MUL ; ADD }" ] ;
  [%expect{| 128 |}]

let%expect_test _ =
  run_ligo_good [ "compile" ; "storage" ; contract "global_constant.mligo" ; "42" ; "--constants" ; "{ PUSH int 2 ; PUSH int 3 ; DIG 2 ; MUL ; ADD }" ] ;
  [%expect{| 42 |}]

let%expect_test _ =
  run_ligo_good [ "compile" ; "storage" ; contract "global_constant.mligo" ; "42" ; "--file-constants" ; contract_resource "const.json" ] ;
  [%expect{| 42 |}]

let%expect_test _ =
  run_ligo_good [ "compile" ; "expression" ; "cameligo" ; "v" ; "--init-file" ; contract "global_constant.mligo" ; "--constants" ; "{ PUSH int 2 ; PUSH int 3 ; DIG 2 ; MUL ; ADD }" ] ;
  [%expect{| 128 |}]

let%expect_test _ =
  run_ligo_good [ "compile" ; "expression" ; "cameligo" ; "v" ; "--init-file" ; contract "global_constant.mligo" ; "--file-constants" ; contract_resource "const.json" ] ;
  [%expect {|
    128 |}]

let%expect_test _ =
  run_ligo_good [ "compile" ; "storage" ; contract "global_constant_lambda.mligo" ; "s" ; "--constants" ; "{ PUSH int 2 ; PUSH int 3 ; DIG 2 ; MUL ; ADD }" ] ;
  [%expect {|
    (Pair 1 { PUSH int 2 ; PUSH int 3 ; DIG 2 ; MUL ; ADD }) |}]

let%expect_test _ =
  run_ligo_good [ "compile" ; "storage" ; contract "global_constant_lambda.mligo" ; "s" ; "--file-constants" ; contract_resource "const.json" ] ;
  [%expect {|
    (Pair 1 { PUSH int 2 ; PUSH int 3 ; DIG 2 ; MUL ; ADD }) |}]

let%expect_test _ =
  run_ligo_good [ "compile" ; "constant" ; "cameligo" ; "fun (x : int) -> if x > 3 then x * 2 else x * String.length \"fja\" + 1" ] ;
  [%expect{|
    Michelson constant as JSON string:
    "{ PUSH int 3 ;\n  DUP 2 ;\n  COMPARE ;\n  GT ;\n  IF { PUSH int 2 ; SWAP ; MUL }\n     { PUSH int 1 ; PUSH string \"fja\" ; SIZE ; DIG 2 ; MUL ; ADD } }"
    This string can be passed in `--constants` argument when compiling a contract.

    Remember to register it in the network, e.g.:
    > tezos-client register global constant "{ PUSH int 3 ;
      DUP 2 ;
      COMPARE ;
      GT ;
      IF { PUSH int 2 ; SWAP ; MUL }
         { PUSH int 1 ; PUSH string \"fja\" ; SIZE ; DIG 2 ; MUL ; ADD } }" from bootstrap1

    Constant hash:
    exprtr7GE1A1cR39zNGRGF44aGfAX23tC7szWrnLzs9fkUhasLEcQT |}]

(* Test pairing_check and bls12_381_g1/g2/fr literals *)
let%expect_test _ =
  run_ligo_good [ "compile" ; "expression" ; "cameligo" ; "test" ; "--init-file" ; contract "pairing_check.mligo" ] ;
  [%expect{| Unit |}]

(* Test decompilation of bls12_381_g1/g2/fr literals *)
let%expect_test _ =
  run_ligo_good [ "run" ; "interpret" ; "(alpha, beta, input_x)" ; "--init-file" ; contract "pairing_check.mligo" ] ;
  [%expect{|
    ( bls12_381_g1 0x024142bc89bf29017a38d0ee97711098639aa0bbc5b54b5104cc88b1c0fd09330fb8341e3da91e7a50f0da5c988517db0f52df51f745392ecdd3ffbb50f8a25fcdec6f48886b650de26821e244cb8ab69d49722d290a420ce1284b909d3e15a0 ,
      bls12_381_g2 0x0050b3ab4877c99ce7f180e879d91eb4df24b1e20ed88f1fdde42f91dfe0e7e451aa35d1457dd15ab507fc8f2b3180550ca7b4ea9b67810e346456c35060c8d542f37ee5fe2b1461e2f02fefac55a9863e94cab5c16befad3b866a42ee20835b1351f3f9c20a05586c1d647d756efb5c575d7ab23fbf5b3e1a6ffe024633a63a668a01fcab440866035ea2c0d4bfe30a1242f67119650e2aa605289ade2684287192382d6a01d7865fcd9e1507264a80f387b6441e37438c888159827a4efa67 ,
      bls12_381_fr 0xe406000000000000000000000000000000000000000000000000000000000000 ) |}]

(* Example contracts from getting-started *)
let%expect_test _ =
  run_ligo_good [ "compile" ; "contract" ; contract "increment.mligo" ] ;
  [%expect{|
    { parameter (or (or (int %decrement) (int %increment)) (unit %reset)) ;
      storage int ;
      code { UNPAIR ;
             IF_LEFT { IF_LEFT { SWAP ; SUB } { ADD } } { DROP 2 ; PUSH int 0 } ;
             NIL operation ;
             PAIR } } |}]

let%expect_test _ =
  run_ligo_good [ "compile" ; "contract" ; contract "increment.ligo" ] ;
  [%expect{|
    { parameter (or (or (int %decrement) (int %increment)) (unit %reset)) ;
      storage int ;
      code { UNPAIR ;
             IF_LEFT { IF_LEFT { SWAP ; SUB } { ADD } } { DROP 2 ; PUSH int 0 } ;
             NIL operation ;
             PAIR } } |}]

let%expect_test _ =
  run_ligo_good [ "compile" ; "contract" ; contract "increment.religo" ] ;
  [%expect{|
    { parameter (or (or (int %decrement) (int %increment)) (unit %reset)) ;
      storage int ;
      code { UNPAIR ;
             IF_LEFT { IF_LEFT { SWAP ; SUB } { ADD } } { DROP 2 ; PUSH int 0 } ;
             NIL operation ;
             PAIR } } |}]

let%expect_test _ =
  run_ligo_good [ "compile" ; "contract" ; contract "increment.jsligo" ] ;
  [%expect{|
    { parameter (or (or (int %decrement) (int %increment)) (unit %reset)) ;
      storage int ;
      code { UNPAIR ;
             IF_LEFT { IF_LEFT { SWAP ; SUB } { ADD } } { DROP 2 ; PUSH int 0 } ;
             NIL operation ;
             PAIR } } |}]

(* Test compiling parameter in a file which uses test primitives *)
let%expect_test _ =
  run_ligo_good [ "compile" ; "parameter" ; contract "increment_with_test.mligo" ; "z.1" ] ;
  [%expect{| (Left (Right 32)) |}]

(* Test compiling storage in a file which uses test primitives *)
let%expect_test _ =
  run_ligo_good [ "compile" ; "storage" ; contract "increment_with_test.mligo" ; "z.0 + 10" ] ;
  [%expect{| 42 |}]

(* Test compiling expression with curried recursive function *)
let%expect_test _ =
  run_ligo_good [ "compile" ; "expression" ; "cameligo" ; "foo 2 \"titi\"" ; "--init-file" ; contract "recursion_uncurry.mligo" ] ;
  [%expect{|
    "tititotototo" |}]

(* Test compiling contract with curried recursive function *)
let%expect_test _ =
  run_ligo_good [ "compile" ; "contract" ; contract "recursion_uncurry.mligo" ] ;
  [%expect{|
    { parameter int ;
      storage string ;
      code { LEFT string ;
             LOOP_LEFT
               { UNPAIR ;
                 PUSH int 0 ;
                 DUP 2 ;
                 COMPARE ;
                 EQ ;
                 IF { DROP ; RIGHT (pair int string) }
                    { PUSH string "toto" ;
                      DIG 2 ;
                      CONCAT ;
                      PUSH int 1 ;
                      DIG 2 ;
                      SUB ;
                      PAIR ;
                      LEFT string } } ;
             NIL operation ;
             PAIR } } |}]

(* voting power *)
let%expect_test _ =
  run_ligo_good [ "compile" ; "contract" ; contract "voting.mligo" ] ;
  [%expect{|
{ parameter key ;
  storage (pair nat nat) ;
  code { CAR ;
         HASH_KEY ;
         VOTING_POWER ;
         TOTAL_VOTING_POWER ;
         SWAP ;
         PAIR ;
         NIL operation ;
         PAIR } } |}]

let%expect_test _ =
  run_ligo_good [ "compile" ; "contract" ; contract "michelson_typed_opt.mligo" ; "-e" ; "main2" ; "--enable-michelson-typed-opt" ] ;
  [%expect{|
    { parameter (or (pair %one (nat %x) (int %y)) (pair %two (nat %x) (int %y))) ;
      storage nat ;
      code { CAR ; IF_LEFT {} {} ; CAR ; NIL operation ; PAIR } }  |}]

let%expect_test _ =
  run_ligo_good [ "compile" ; "contract" ; contract "michelson_typed_opt.mligo" ; "-e" ; "main3" ; "--enable-michelson-typed-opt" ] ;
  [%expect{|
    { parameter (or (pair %onee (nat %x) (int %y)) (pair %three (nat %x) (int %z))) ;
      storage nat ;
      code { CAR ; IF_LEFT {} {} ; CAR ; NIL operation ; PAIR } }
           |}]

let%expect_test _ =
  run_ligo_good [ "compile" ; "contract" ; contract "michelson_typed_opt.mligo" ; "-e" ; "main4" ; "--enable-michelson-typed-opt" ] ;
  [%expect{|
    { parameter (or (pair %four (nat %x) (timestamp %y)) (pair %oneee (nat %x) (int %y))) ;
      storage nat ;
      code { CAR ; IF_LEFT { CAR } { CAR } ; NIL operation ; PAIR } }
           |}]

let%expect_test _ =
  run_ligo_good [ "compile" ; "contract" ; contract "michelson_typed_opt.mligo" ; "-e" ; "main2" ] ;
  [%expect{|
    { parameter (or (pair %one (nat %x) (int %y)) (pair %two (nat %x) (int %y))) ;
      storage nat ;
      code { CAR ; IF_LEFT { CAR } { CAR } ; NIL operation ; PAIR } }
           |}]

let%expect_test _ =
  run_ligo_good [ "compile" ; "contract" ; contract "michelson_typed_opt.mligo" ; "-e" ; "main3" ] ;
  [%expect{|
    { parameter (or (pair %onee (nat %x) (int %y)) (pair %three (nat %x) (int %z))) ;
      storage nat ;
      code { CAR ; IF_LEFT { CAR } { CAR } ; NIL operation ; PAIR } }
           |}]

let%expect_test _ =
  run_ligo_good [ "compile" ; "contract" ; contract "michelson_typed_opt.mligo" ; "-e" ; "main4" ] ;
  [%expect{|
    { parameter (or (pair %four (nat %x) (timestamp %y)) (pair %oneee (nat %x) (int %y))) ;
      storage nat ;
      code { CAR ; IF_LEFT { CAR } { CAR } ; NIL operation ; PAIR } }
           |}]

(* check get contract with error typing *)
let%expect_test _ =
  run_ligo_good [ "compile" ; "expression" ; "pascaligo" ; "cbo" ; "--init-file" ; contract "get_contract_with_error.ligo" ] ;
  [%expect{|
{ PUSH string "contract not found" ;
  SENDER ;
  CONTRACT unit ;
  IF_NONE { FAILWITH } { SWAP ; DROP } ;
  SWAP ;
  NIL operation ;
  DIG 2 ;
  PUSH mutez 0 ;
  UNIT ;
  TRANSFER_TOKENS ;
  CONS ;
  PAIR } |}]



(* extend built-in modules *)
let%expect_test _ =
  run_ligo_good [ "compile" ; "expression" ; "pascaligo" ; "y" ; "--init-file" ; contract "extend_builtin.ligo" ] ;
  [%expect{|
44 |}]

let%expect_test _ =
  run_ligo_good [ "compile" ; "expression" ; "cameligo" ; "y" ; "--init-file" ; contract "extend_builtin.mligo" ] ;
  [%expect{|
44 |}]

let%expect_test _ =
  run_ligo_good [ "compile" ; "expression" ; "jsligo" ; "y" ; "--init-file" ; contract "extend_builtin.jsligo" ] ;
  [%expect{|
File "../../test/contracts/extend_builtin.ligo", line 2, characters 8-9:
  1 | module Tezos is {
  2 |   const x = 42
  3 |   function f (const x  : int) : int is x + 2

Toplevel let declaration are silently change to const declaration.

File "../../test/contracts/extend_builtin.ligo", line 3, characters 11-12:
  2 |   const x = 42
  3 |   function f (const x  : int) : int is x + 2
  4 | }

Toplevel let declaration are silently change to const declaration.

File "../../test/contracts/extend_builtin.jsligo", line 6, characters 4-5:
  5 |
  6 | let y = Tezos.f(Tezos.x);

Toplevel let declaration are silently change to const declaration.

44 |}]

let%expect_test _ =
  run_ligo_good [ "compile" ; "expression" ; "reasonligo" ; "y" ; "--init-file" ; contract "extend_builtin.religo" ] ;
  [%expect{|
44 |}]

(* check compiling many (more than 10) views *)
let%expect_test _ =
  run_ligo_good [ "compile" ; "contract" ; contract "views_many.ligo" ] ;
  [%expect{|
{ parameter unit ;
  storage nat ;
  code { CDR ; NIL operation ; PAIR } ;
  view "view_11" unit int { CDR ; PUSH int 11 ; ADD } ;
  view "view_10" unit int { CDR ; PUSH int 10 ; ADD } ;
  view "view_9" unit int { CDR ; PUSH int 9 ; ADD } ;
  view "view_8" unit int { CDR ; PUSH int 8 ; ADD } ;
  view "view_7" unit int { CDR ; PUSH int 7 ; ADD } ;
  view "view_6" unit int { CDR ; PUSH int 6 ; ADD } ;
  view "view_5" unit int { CDR ; PUSH int 5 ; ADD } ;
  view "view_4" unit int { CDR ; PUSH int 4 ; ADD } ;
  view "view_3" unit int { CDR ; PUSH int 3 ; ADD } ;
  view "view_2" unit int { CDR ; PUSH int 2 ; ADD } ;
  view "view_1" unit int { CDR ; PUSH int 1 ; ADD } } |}]

let%expect_test _ =
  run_ligo_good [ "compile" ; "contract" ; contract "call_view_impure.mligo" ] ;
  [%expect{|
    { parameter unit ;
      storage unit ;
      code { DROP ;
             PUSH address "tz1fakefakefakefakefakefakefakcphLA5" ;
             SENDER ;
             VIEW "foo" unit ;
             IF_NONE { UNIT } {} ;
             NIL operation ;
             PAIR } } |}]

let%expect_test _ =
  run_ligo_bad [ "compile" ; "contract" ; bad_contract "shadowed_sum_type.mligo" ] ;
  [%expect{|
    File "../../test/contracts/negative/shadowed_sum_type.mligo", line 13, characters 8-12:
     12 |
     13 | let x = A 42
     14 |

    Constructor "A" not found.
  |}]<|MERGE_RESOLUTION|>--- conflicted
+++ resolved
@@ -1258,7 +1258,7 @@
   8 |     "un"
   9 |   in
 
-Not all free variables could be inlined in Tezos.create_contract usage: gen#25. |}] ;
+Not all free variables could be inlined in Tezos.create_contract usage: gen#24. |}] ;
 
   run_ligo_good [ "compile" ; "contract" ; contract "create_contract_var.mligo" ] ;
   [%expect{|
@@ -1339,7 +1339,7 @@
      11 |     "un"
      12 |   in
 
-    Not all free variables could be inlined in Tezos.create_contract usage: gen#27. |}] ;
+    Not all free variables could be inlined in Tezos.create_contract usage: gen#26. |}] ;
 
   run_ligo_bad [ "compile" ; "contract" ; bad_contract "create_contract_no_inline.mligo" ] ;
   [%expect{|
@@ -1388,7 +1388,7 @@
       9 |   let (op, addr) = Tezos.create_contract dummy_contract ((None: key_hash option)) 300tz 1 in
      10 |   let toto : operation list = [ op ] in
 
-    Not all free variables could be inlined in Tezos.create_contract usage: foo#36. |}] ;
+    Not all free variables could be inlined in Tezos.create_contract usage: foo#35. |}] ;
 
   run_ligo_good [ "compile" ; "contract" ; contract "create_contract.mligo" ] ;
   [%expect{|
@@ -2212,20 +2212,20 @@
              LAMBDA
                unit
                unit
-               { { /* x#16 */ } }
+               { { /* x#15 */ } }
              /* File "../../test/contracts/noop.mligo", line 2, characters 28-29 */ ;
-             { /* f#15, _ */ } ;
+             { /* f#14, _ */ } ;
              SWAP ;
              DUP 2 ;
              SWAP ;
              EXEC ;
-             { /* s2#17, f#15 */ } ;
+             { /* s2#16, f#14 */ } ;
              DUP 2 ;
              SWAP ;
              EXEC ;
-             { /* s3#18, f#15 */ } ;
+             { /* s3#17, f#14 */ } ;
              EXEC ;
-             { /* s#19 */ } ;
+             { /* s#18 */ } ;
              NIL operation
                  /* File "../../test/contracts/noop.mligo", line 6, characters 3-24 */
              /* File "../../test/contracts/noop.mligo", line 6, characters 3-24 */ ;
@@ -2293,17 +2293,17 @@
                     "stop":
                       { "file": "../../test/contracts/noop.mligo", "line": "2",
                         "col": "29" } } }, {}, {}, {},
-              { "environment": [ { "name": "x#16", "source_type": "0" } ] },
+              { "environment": [ { "name": "x#15", "source_type": "0" } ] },
               { "environment":
-                  [ { "name": "f#15", "source_type": "1" },
+                  [ { "name": "f#14", "source_type": "1" },
                     { "source_type": "0" } ] }, {}, {}, {}, {}, {},
               { "environment":
-                  [ { "name": "s2#17", "source_type": "0" },
-                    { "name": "f#15", "source_type": "1" } ] }, {}, {}, {}, {},
+                  [ { "name": "s2#16", "source_type": "0" },
+                    { "name": "f#14", "source_type": "1" } ] }, {}, {}, {}, {},
               { "environment":
-                  [ { "name": "s3#18", "source_type": "0" },
-                    { "name": "f#15", "source_type": "1" } ] }, {},
-              { "environment": [ { "name": "s#19", "source_type": "0" } ] },
+                  [ { "name": "s3#17", "source_type": "0" },
+                    { "name": "f#14", "source_type": "1" } ] }, {},
+              { "environment": [ { "name": "s#18", "source_type": "0" } ] },
               { "location":
                   { "start":
                       { "file": "../../test/contracts/noop.mligo", "line": "6",
@@ -2351,349 +2351,175 @@
 let%expect_test _ =
   run_ligo_good [ "print" ; "mini-c" ; contract "modules_env.mligo" ] ;
   [%expect {|
-    let balance#12 = ({ DROP ; BALANCE })@(L(unit))[@inline] in
-    let amount#13 = ({ DROP ; AMOUNT })@(L(unit))[@inline] in
-    let now#14 = ({ DROP ; NOW })@(L(unit))[@inline] in
-    let sender#15 = ({ DROP ; SENDER })@(L(unit))[@inline] in
-    let source#16 = ({ DROP ; SOURCE })@(L(unit))[@inline] in
-    let level#17 = ({ DROP ; LEVEL })@(L(unit))[@inline] in
-    let self_address#18 = SELF_ADDRESS()[@inline] in
-    let chain_id#19 = ({ DROP ; CHAIN_ID })@(L(unit))[@inline] in
-    let total_voting_power#20 =
+    let balance#8 = ({ DROP ; BALANCE })@(L(unit))[@inline] in
+    let amount#9 = ({ DROP ; AMOUNT })@(L(unit))[@inline] in
+    let now#10 = ({ DROP ; NOW })@(L(unit))[@inline] in
+    let sender#11 = ({ DROP ; SENDER })@(L(unit))[@inline] in
+    let source#12 = ({ DROP ; SOURCE })@(L(unit))[@inline] in
+    let level#13 = ({ DROP ; LEVEL })@(L(unit))[@inline] in
+    let self_address#14 = SELF_ADDRESS()[@inline] in
+    let chain_id#15 = ({ DROP ; CHAIN_ID })@(L(unit))[@inline] in
+    let total_voting_power#16 =
       ({ DROP ; TOTAL_VOTING_POWER })@(L(unit))[@inline] in
-<<<<<<< HEAD
-    let <Tezos#0>get_balance =
-      fun _u -> (({ DROP ; BALANCE })@(L(unit)))[@inline] in
-    let <Tezos#0>get_amount =
-      fun _u -> (({ DROP ; AMOUNT })@(L(unit)))[@inline] in
-    let <Tezos#0>get_now = fun _u -> (({ DROP ; NOW })@(L(unit)))[@inline] in
-    let <Tezos#0>get_sender =
-      fun _u -> (({ DROP ; SENDER })@(L(unit)))[@inline] in
-    let <Tezos#0>get_source =
-      fun _u -> (({ DROP ; SOURCE })@(L(unit)))[@inline] in
-    let <Tezos#0>get_level = fun _u -> (({ DROP ; LEVEL })@(L(unit)))[@inline] in
-    let <Tezos#0>get_self_address = fun _u -> (SELF_ADDRESS())[@inline] in
-    let <Tezos#0>get_chain_id =
-      fun _u -> (({ DROP ; CHAIN_ID })@(L(unit)))[@inline] in
-    let <Tezos#0>get_total_voting_power =
-      fun _u -> (({ DROP ; TOTAL_VOTING_POWER })@(L(unit)))[@inline] in
-    let <Tezos#0>min_block_time = { DROP ; MIN_BLOCK_TIME }[@inline] in
-    let <Tezos#0>get_min_block_time = { DROP ; MIN_BLOCK_TIME }[@inline] in
-    let <Tezos#0>voting_power = fun kh -> (({ VOTING_POWER })@(kh))[@inline] in
-    let <Tezos#0>implicit_account = fun kh -> (IMPLICIT_ACCOUNT(kh))[@inline] in
-    let <Tezos#0>pairing_check = fun l -> (({ PAIRING_CHECK })@(l))[@inline] in
-    let <Tezos#0>set_delegate = fun o -> (SET_DELEGATE(o))[@inline] in
-    let <Tezos#0>open_chest =
-      fun ck -> (fun c -> (fun n -> (OPEN_CHEST(ck , c , n))))[@inline] in
-    let <Bitwise#0>xor = fun l -> (fun r -> (XOR(l , r)))[@inline] in
-    let <Bitwise#0>shift_left = fun l -> (fun r -> (LSL(l , r)))[@inline] in
-    let <Bitwise#0>shift_right = fun l -> (fun r -> (LSR(l , r)))[@inline] in
-    let <String#0>length = fun b -> (({ SIZE })@(b))[@inline] in
-    let <String#0>concat =
-      fun b1 -> (fun b2 -> (({ UNPAIR ; CONCAT })@(PAIR(b1 , b2))))[@inline] in
-    let <String#0>sub =
-      fun s ->
-      (fun l ->
-       (fun b ->
+    let get_balance#17 =
+      fun _u#19 -> (({ DROP ; BALANCE })@(L(unit)))[@inline] in
+    let get_amount#18 = fun _u#21 -> (({ DROP ; AMOUNT })@(L(unit)))[@inline] in
+    let get_now#19 = fun _u#23 -> (({ DROP ; NOW })@(L(unit)))[@inline] in
+    let get_sender#20 = fun _u#25 -> (({ DROP ; SENDER })@(L(unit)))[@inline] in
+    let get_source#21 = fun _u#27 -> (({ DROP ; SOURCE })@(L(unit)))[@inline] in
+    let get_level#22 = fun _u#29 -> (({ DROP ; LEVEL })@(L(unit)))[@inline] in
+    let get_self_address#23 = fun _u#31 -> (SELF_ADDRESS())[@inline] in
+    let get_chain_id#24 =
+      fun _u#33 -> (({ DROP ; CHAIN_ID })@(L(unit)))[@inline] in
+    let get_total_voting_power#25 =
+      fun _u#35 -> (({ DROP ; TOTAL_VOTING_POWER })@(L(unit)))[@inline] in
+    let min_block_time#26 = { DROP ; MIN_BLOCK_TIME }[@inline] in
+    let get_min_block_time#27 = { DROP ; MIN_BLOCK_TIME }[@inline] in
+    let voting_power#28 = fun kh#39 -> (({ VOTING_POWER })@(kh#39))[@inline] in
+    let implicit_account#30 = fun kh#43 -> (IMPLICIT_ACCOUNT(kh#43))[@inline] in
+    let pairing_check#34 = fun l#51 -> (({ PAIRING_CHECK })@(l#51))[@inline] in
+    let set_delegate#36 = fun o#55 -> (SET_DELEGATE(o#55))[@inline] in
+    let open_chest#42 =
+      fun ck#71 -> (fun c#72 -> (fun n#73 -> (OPEN_CHEST(ck#71 , c#72 , n#73))))[@inline] in
+    let xor#45 = fun l#82 -> (fun r#83 -> (XOR(l#82 , r#83)))[@inline] in
+    let shift_left#46 = fun l#85 -> (fun r#86 -> (LSL(l#85 , r#86)))[@inline] in
+    let shift_right#47 = fun l#88 -> (fun r#89 -> (LSR(l#88 , r#89)))[@inline] in
+    let length#88 = fun b#219 -> (({ SIZE })@(b#219))[@inline] in
+    let concat#89 =
+      fun b1#221 ->
+      (fun b2#222 -> (({ UNPAIR ; CONCAT })@(PAIR(b1#221 , b2#222))))[@inline] in
+    let sub#90 =
+      fun s#224 ->
+      (fun l#225 ->
+       (fun b#226 ->
         (({ UNPAIR ;
            UNPAIR ;
            SLICE ;
-           IF_NONE { PUSH string "SLICE" ; FAILWITH } {} })@(PAIR(PAIR(s , l) ,
-                                                                  b)))))[@inline] in
-    let <Bytes#0>length = fun b -> (({ SIZE })@(b))[@inline] in
-    let <Bytes#0>concat =
-      fun b1 -> (fun b2 -> (({ UNPAIR ; CONCAT })@(PAIR(b1 , b2))))[@inline] in
-    let <Bytes#0>sub =
-      fun s ->
-      (fun l ->
-       (fun b ->
+           IF_NONE { PUSH string "SLICE" ; FAILWITH } {} })@(PAIR(PAIR(s#224 ,
+                                                                       l#225) ,
+                                                                  b#226)))))[@inline] in
+    let length#95 = fun b#237 -> (({ SIZE })@(b#237))[@inline] in
+    let concat#96 =
+      fun b1#239 ->
+      (fun b2#240 -> (({ UNPAIR ; CONCAT })@(PAIR(b1#239 , b2#240))))[@inline] in
+    let sub#97 =
+      fun s#242 ->
+      (fun l#243 ->
+       (fun b#244 ->
         (({ UNPAIR ;
            UNPAIR ;
            SLICE ;
-           IF_NONE { PUSH string "SLICE" ; FAILWITH } {} })@(PAIR(PAIR(s , l) ,
-                                                                  b)))))[@inline] in
-    let <Crypto#0>blake2b = fun b -> (({ BLAKE2B })@(b))[@inline] in
-    let <Crypto#0>sha256 = fun b -> (({ SHA256 })@(b))[@inline] in
-    let <Crypto#0>sha512 = fun b -> (({ SHA512 })@(b))[@inline] in
-    let <Crypto#0>sha3 = fun b -> (({ SHA3 })@(b))[@inline] in
-    let <Crypto#0>keccak = fun b -> (({ KECCAK })@(b))[@inline] in
-    let <Crypto#0>hash_key = fun k -> (({ HASH_KEY })@(k))[@inline] in
-    let <Crypto#0>check =
-      fun k ->
-      (fun s ->
-       (fun b ->
-        (({ UNPAIR ; UNPAIR ; CHECK_SIGNATURE })@(PAIR(PAIR(k , s) , b)))))[@inline] in
+           IF_NONE { PUSH string "SLICE" ; FAILWITH } {} })@(PAIR(PAIR(s#242 ,
+                                                                       l#243) ,
+                                                                  b#244)))))[@inline] in
+    let blake2b#98 = fun b#246 -> (({ BLAKE2B })@(b#246))[@inline] in
+    let sha256#99 = fun b#248 -> (({ SHA256 })@(b#248))[@inline] in
+    let sha512#100 = fun b#250 -> (({ SHA512 })@(b#250))[@inline] in
+    let sha3#101 = fun b#252 -> (({ SHA3 })@(b#252))[@inline] in
+    let keccak#102 = fun b#254 -> (({ KECCAK })@(b#254))[@inline] in
+    let hash_key#103 = fun k#256 -> (({ HASH_KEY })@(k#256))[@inline] in
+    let check#104 =
+      fun k#258 ->
+      (fun s#259 ->
+       (fun b#260 ->
+        (({ UNPAIR ; UNPAIR ; CHECK_SIGNATURE })@(PAIR(PAIR(k#258 , s#259) ,
+                                                       b#260)))))[@inline] in
     let assert =
-      fun b ->
-      (({ IF { UNIT } { PUSH string "failed assertion" ; FAILWITH } })@(b))[@inline] in
-    let abs = fun i -> (({ ABS })@(i))[@inline] in
-    let is_nat = fun i -> (({ ISNAT })@(i))[@inline] in
+      fun b#262 ->
+      (({ IF { UNIT } { PUSH string "failed assertion" ; FAILWITH } })@(b#262))[@inline] in
+    let abs = fun i#268 -> (({ ABS })@(i#268))[@inline] in
+    let is_nat = fun i#270 -> (({ ISNAT })@(i#270))[@inline] in
     let true = TRUE()[@inline] in
     let false = FALSE()[@inline] in
     let unit = UNIT()[@inline] in
     let assert_with_error =
-      fun b ->
-      (fun s -> (({ UNPAIR ; IF { DROP ; UNIT } { FAILWITH } })@(PAIR(b , s))))[@inline] in
-    let poly_stub_15 = fun x -> (({ FAILWITH })@(x))[@inline] in
-    let poly_stub_14 = fun x -> (({ FAILWITH })@(x))[@inline] in
-    let poly_stub_13 = fun x -> (({ FAILWITH })@(x))[@inline] in
-    let poly_stub_12 = fun x -> (({ FAILWITH })@(x))[@inline] in
-    let poly_stub_11 = fun x -> (({ FAILWITH })@(x))[@inline] in
-    let poly_stub_10 = fun x -> (({ FAILWITH })@(x))[@inline] in
-    let poly_stub_9 = fun x -> (({ FAILWITH })@(x))[@inline] in
-    let poly_stub_8 = fun x -> (({ FAILWITH })@(x))[@inline] in
-    let poly_stub_7 = fun x -> (({ FAILWITH })@(x))[@inline] in
-    let poly_stub_6 = fun x -> (({ FAILWITH })@(x))[@inline] in
-    let poly_stub_5 = fun x -> (({ FAILWITH })@(x))[@inline] in
-    let poly_stub_4 = fun x -> (({ FAILWITH })@(x))[@inline] in
-    let poly_stub_3 = fun x -> (({ FAILWITH })@(x))[@inline] in
-    let poly_stub_2 = fun x -> (({ FAILWITH })@(x))[@inline] in
-    let poly_stub_1 = fun x -> (({ FAILWITH })@(x))[@inline] in
-    let <Test#0>get_total_voting_power = (poly_stub_9)@(L(unit))[@inline] in
-    let <Test#0>set_source = fun _a -> ((poly_stub_2)@(L(unit)))[@inline] in
-    let <Test#0>get_storage_of_address =
-      fun _a -> ((poly_stub_2)@(L(unit)))[@inline] in
-    let <Test#0>get_balance = fun _a -> ((poly_stub_15)@(L(unit)))[@inline] in
-    let <Test#0>print = fun _v -> ((poly_stub_2)@(L(unit)))[@inline] in
-    let <Test#0>eprint = fun _v -> ((poly_stub_2)@(L(unit)))[@inline] in
-    let <Test#0>get_voting_power =
-      fun _kh -> ((poly_stub_9)@(L(unit)))[@inline] in
-    let <Test#0>nth_bootstrap_contract =
-      fun _i -> ((poly_stub_3)@(L(unit)))[@inline] in
-    let <Test#0>nth_bootstrap_account =
-      fun _i -> ((poly_stub_3)@(L(unit)))[@inline] in
-    let <Test#0>get_bootstrap_account =
-      fun _n -> ((poly_stub_14)@(L(unit)))[@inline] in
-    let <Test#0>last_originations =
-      fun _u -> ((poly_stub_13)@(L(unit)))[@inline] in
-    let <Test#0>new_account = fun _u -> ((poly_stub_12)@(L(unit)))[@inline] in
-    let <Test#0>bake_until_n_cycle_end =
-      fun _n -> ((poly_stub_2)@(L(unit)))[@inline] in
-    let <Test#0>register_delegate =
-      fun _kh -> ((poly_stub_2)@(L(unit)))[@inline] in
-    let <Test#0>register_constant =
-      fun _m -> ((poly_stub_11)@(L(unit)))[@inline] in
-    let <Test#0>constant_to_michelson_program =
-      fun _s -> ((poly_stub_2)@(L(unit)))[@inline] in
-    let <Test#0>restore_context = fun _u -> ((poly_stub_2)@(L(unit)))[@inline] in
-    let <Test#0>save_context = fun _u -> ((poly_stub_2)@(L(unit)))[@inline] in
-    let <Test#0>drop_context = fun _u -> ((poly_stub_2)@(L(unit)))[@inline] in
-    let <Test#0>set_baker_policy =
-      fun _bp -> ((poly_stub_2)@(L(unit)))[@inline] in
-    let <Test#0>set_baker = fun _a -> ((poly_stub_2)@(L(unit)))[@inline] in
-    let <Test#0>size = fun _c -> ((poly_stub_10)@(L(unit)))[@inline] in
-    let <Test#0>read_contract_from_file =
-      fun _fn -> ((poly_stub_2)@(L(unit)))[@inline] in
-    let <Test#0>chr = fun _n -> ((poly_stub_8)@(L(unit)))[@inline] in
-    let <Test#0>nl = L("NEWLINE")[@inline] in
-    let <Test#0>println = fun _v -> ((poly_stub_2)@(L(unit)))[@inline] in
-    let <Test#0>transfer =
-      fun _a -> (fun _s -> (fun _t -> ((poly_stub_2)@(L(unit)))))[@inline] in
-    let <Test#0>transfer_exn =
-      fun _a -> (fun _s -> (fun _t -> ((poly_stub_9)@(L(unit)))))[@inline] in
-    let <Test#0>reset_state =
-      fun _n -> (fun _l -> ((poly_stub_2)@(L(unit))))[@inline] in
-    let <Test#0>reset_state_at =
-      fun _t -> (fun _n -> (fun _l -> ((poly_stub_2)@(L(unit)))))[@inline] in
-    let <Test#0>save_mutation =
-      fun _s -> (fun _m -> ((poly_stub_8)@(L(unit))))[@inline] in
-    let <Test#0>sign =
-      fun _sk -> (fun _d -> ((poly_stub_7)@(L(unit))))[@inline] in
-    let <Test#0>add_account =
-      fun _s -> (fun _k -> ((poly_stub_2)@(L(unit))))[@inline] in
-    let <Test#0>baker_account =
-      fun _p -> (fun _o -> ((poly_stub_2)@(L(unit))))[@inline] in
-    let <Test#0>create_chest =
-      fun _b -> (fun _n -> ((poly_stub_6)@(L(unit))))[@inline] in
-    let <Test#0>create_chest_key =
-      fun _c -> (fun _n -> ((poly_stub_5)@(L(unit))))[@inline] in
-    let <Test#0>michelson_equal =
-      fun _m1 -> (fun _m2 -> ((poly_stub_4)@(L(unit))))[@inline] in
-    let <Test#0>originate_contract =
-      fun _c -> (fun _s -> (fun _t -> ((poly_stub_3)@(L(unit)))))[@inline] in
-    let <Test#0>compile_contract_from_file =
-      fun _fn -> (fun _e -> (fun _v -> ((poly_stub_2)@(L(unit)))))[@inline] in
-    let <Test#0>originate_from_file =
-      fun _fn ->
-      (fun _e -> (fun _v -> (fun _s -> (fun _t -> ((poly_stub_1)@(L(unit)))))))[@inline] in
-    let <Foo#0>x = L(54) in let <Foo#2>y = <Foo#0>x in L(unit) |}]
-=======
-    let get_balance#21 =
-      fun _u#27 -> (({ DROP ; BALANCE })@(L(unit)))[@inline] in
-    let get_amount#22 = fun _u#29 -> (({ DROP ; AMOUNT })@(L(unit)))[@inline] in
-    let get_now#23 = fun _u#31 -> (({ DROP ; NOW })@(L(unit)))[@inline] in
-    let get_sender#24 = fun _u#33 -> (({ DROP ; SENDER })@(L(unit)))[@inline] in
-    let get_source#25 = fun _u#35 -> (({ DROP ; SOURCE })@(L(unit)))[@inline] in
-    let get_level#26 = fun _u#37 -> (({ DROP ; LEVEL })@(L(unit)))[@inline] in
-    let get_self_address#27 = fun _u#39 -> (SELF_ADDRESS())[@inline] in
-    let get_chain_id#28 =
-      fun _u#41 -> (({ DROP ; CHAIN_ID })@(L(unit)))[@inline] in
-    let get_total_voting_power#29 =
-      fun _u#43 -> (({ DROP ; TOTAL_VOTING_POWER })@(L(unit)))[@inline] in
-    let voting_power#30 = fun kh#45 -> (({ VOTING_POWER })@(kh#45))[@inline] in
-    let implicit_account#32 = fun kh#49 -> (IMPLICIT_ACCOUNT(kh#49))[@inline] in
-    let pairing_check#38 = fun l#63 -> (({ PAIRING_CHECK })@(l#63))[@inline] in
-    let open_chest#39 =
-      fun ck#65 -> (fun c#66 -> (fun n#67 -> (OPEN_CHEST(ck#65 , c#66 , n#67))))[@inline] in
-    let set_delegate#43 = fun o#79 -> (SET_DELEGATE(o#79))[@inline] in
-    let xor#44 = fun l#81 -> (fun r#82 -> (XOR(l#81 , r#82)))[@inline] in
-    let shift_left#45 = fun l#84 -> (fun r#85 -> (LSL(l#84 , r#85)))[@inline] in
-    let shift_right#46 = fun l#87 -> (fun r#88 -> (LSR(l#87 , r#88)))[@inline] in
-    let concat#87 =
-      fun b1#218 ->
-      (fun b2#219 -> (({ UNPAIR ; CONCAT })@(PAIR(b1#218 , b2#219))))[@inline] in
-    let sub#88 =
-      fun s#221 ->
-      (fun l#222 ->
-       (fun b#223 ->
-        (({ UNPAIR ;
-           UNPAIR ;
-           SLICE ;
-           IF_NONE { PUSH string "SLICE" ; FAILWITH } {} })@(PAIR(PAIR(s#221 ,
-                                                                       l#222) ,
-                                                                  b#223)))))[@inline] in
-    let length#89 = fun b#225 -> (({ SIZE })@(b#225))[@inline] in
-    let concat#92 =
-      fun b1#232 ->
-      (fun b2#233 -> (({ UNPAIR ; CONCAT })@(PAIR(b1#232 , b2#233))))[@inline] in
-    let sub#93 =
-      fun s#235 ->
-      (fun l#236 ->
-       (fun b#237 ->
-        (({ UNPAIR ;
-           UNPAIR ;
-           SLICE ;
-           IF_NONE { PUSH string "SLICE" ; FAILWITH } {} })@(PAIR(PAIR(s#235 ,
-                                                                       l#236) ,
-                                                                  b#237)))))[@inline] in
-    let length#96 = fun b#243 -> (({ SIZE })@(b#243))[@inline] in
-    let blake2b#97 = fun b#245 -> (({ BLAKE2B })@(b#245))[@inline] in
-    let sha256#98 = fun b#247 -> (({ SHA256 })@(b#247))[@inline] in
-    let sha512#99 = fun b#249 -> (({ SHA512 })@(b#249))[@inline] in
-    let sha3#100 = fun b#251 -> (({ SHA3 })@(b#251))[@inline] in
-    let keccak#101 = fun b#253 -> (({ KECCAK })@(b#253))[@inline] in
-    let hash_key#102 = fun k#255 -> (({ HASH_KEY })@(k#255))[@inline] in
-    let check#103 =
-      fun k#257 ->
-      (fun s#258 ->
-       (fun b#259 ->
-        (({ UNPAIR ; UNPAIR ; CHECK_SIGNATURE })@(PAIR(PAIR(k#257 , s#258) ,
-                                                       b#259)))))[@inline] in
-    let assert =
-      fun b#261 ->
-      (({ IF { UNIT } { PUSH string "failed assertion" ; FAILWITH } })@(b#261))[@inline] in
-    let assert_with_error =
-      fun b#263 ->
-      (fun s#264 ->
-       (({ UNPAIR ; IF { DROP ; UNIT } { FAILWITH } })@(PAIR(b#263 , s#264))))[@inline] in
-    let abs = fun i#276 -> (({ ABS })@(i#276))[@inline] in
-    let is_nat = fun i#278 -> (({ ISNAT })@(i#278))[@inline] in
-    let true = TRUE()[@inline] in
-    let false = FALSE()[@inline] in
-    let unit = UNIT()[@inline] in
-    let poly_failwith_15 = { FAILWITH }[@inline] in
-    let poly_failwith_14 = { FAILWITH }[@inline] in
-    let poly_failwith_13 = { FAILWITH }[@inline] in
-    let poly_failwith_12 = { FAILWITH }[@inline] in
-    let poly_failwith_11 = { FAILWITH }[@inline] in
-    let poly_failwith_10 = { FAILWITH }[@inline] in
-    let poly_failwith_9 = { FAILWITH }[@inline] in
-    let poly_failwith_8 = { FAILWITH }[@inline] in
-    let poly_failwith_7 = { FAILWITH }[@inline] in
-    let poly_failwith_6 = { FAILWITH }[@inline] in
-    let poly_failwith_5 = { FAILWITH }[@inline] in
-    let poly_failwith_4 = { FAILWITH }[@inline] in
-    let poly_failwith_3 = { FAILWITH }[@inline] in
-    let poly_failwith_2 = { FAILWITH }[@inline] in
-    let poly_failwith_1 = { FAILWITH }[@inline] in
-    let originate_from_file#105 =
-      fun _fn#292 ->
-      (fun _e#293 ->
-       (fun _v#294 ->
-        (fun _s#295 -> (fun _t#296 -> ((poly_failwith_15)@(L("TEST MODE")))))))[@inline] in
-    let set_source#107 =
-      fun _a#302 -> ((poly_failwith_1)@(L("TEST MODE")))[@inline] in
-    let set_baker#108 =
-      fun _a#304 -> ((poly_failwith_1)@(L("TEST MODE")))[@inline] in
-    let set_baker_policy#109 =
-      fun _bp#306 -> ((poly_failwith_1)@(L("TEST MODE")))[@inline] in
-    let transfer#110 =
-      fun _a#308 ->
-      (fun _s#309 -> (fun _t#310 -> ((poly_failwith_1)@(L("TEST MODE")))))[@inline] in
-    let transfer_exn#111 =
-      fun _a#312 ->
-      (fun _s#313 -> (fun _t#314 -> ((poly_failwith_12)@(L("TEST MODE")))))[@inline] in
-    let get_storage_of_address#115 =
-      fun _a#326 -> ((poly_failwith_1)@(L("TEST MODE")))[@inline] in
-    let get_balance#116 =
-      fun _a#328 -> ((poly_failwith_14)@(L("TEST MODE")))[@inline] in
-    let michelson_equal#117 =
-      fun _m1#330 -> (fun _m2#331 -> ((poly_failwith_13)@(L("TEST MODE"))))[@inline] in
-    let reset_state#119 =
-      fun _n#335 -> (fun _l#336 -> ((poly_failwith_1)@(L("TEST MODE"))))[@inline] in
-    let reset_state_at#120 =
-      fun _t#338 ->
-      (fun _n#339 -> (fun _l#340 -> ((poly_failwith_1)@(L("TEST MODE")))))[@inline] in
-    let get_voting_power#121 =
-      fun _kh#342 -> ((poly_failwith_12)@(L("TEST MODE")))[@inline] in
-    let get_total_voting_power#122 =
-      (poly_failwith_12)@(L("TEST MODE"))[@inline] in
-    let nth_bootstrap_contract#124 =
-      fun _i#349 -> ((poly_failwith_6)@(L("TEST MODE")))[@inline] in
-    let nth_bootstrap_account#125 =
-      fun _i#351 -> ((poly_failwith_6)@(L("TEST MODE")))[@inline] in
-    let last_originations#127 =
-      fun _u#355 -> ((poly_failwith_11)@(L("TEST MODE")))[@inline] in
-    let save_mutation#130 =
-      fun _s#362 -> (fun _m#363 -> ((poly_failwith_2)@(L("TEST MODE"))))[@inline] in
-    let add_account#137 =
-      fun _s#380 -> (fun _k#381 -> ((poly_failwith_1)@(L("TEST MODE"))))[@inline] in
-    let new_account#138 =
-      fun _u#383 -> ((poly_failwith_10)@(L("TEST MODE")))[@inline] in
-    let baker_account#139 =
-      fun _p#385 -> (fun _o#386 -> ((poly_failwith_1)@(L("TEST MODE"))))[@inline] in
-    let bake_until_n_cycle_end#140 =
-      fun _n#388 -> ((poly_failwith_1)@(L("TEST MODE")))[@inline] in
-    let register_delegate#141 =
-      fun _kh#390 -> ((poly_failwith_1)@(L("TEST MODE")))[@inline] in
-    let register_constant#142 =
-      fun _m#392 -> ((poly_failwith_9)@(L("TEST MODE")))[@inline] in
-    let create_chest#147 =
-      fun _b#404 -> (fun _n#405 -> ((poly_failwith_8)@(L("TEST MODE"))))[@inline] in
-    let create_chest_key#148 =
-      fun _c#407 -> (fun _n#408 -> ((poly_failwith_7)@(L("TEST MODE"))))[@inline] in
-    let constant_to_michelson_program#149 =
-      fun _s#410 -> ((poly_failwith_1)@(L("TEST MODE")))[@inline] in
-    let restore_context#150 =
-      fun _u#412 -> ((poly_failwith_1)@(L("TEST_POP_CONTEXT")))[@inline] in
-    let save_context#151 =
-      fun _u#414 -> ((poly_failwith_1)@(L("TEST_PUSH_CONTEXT")))[@inline] in
-    let drop_context#152 =
-      fun _u#416 -> ((poly_failwith_1)@(L("TEST_DROP_CONTEXT")))[@inline] in
-    let read_contract_from_file#153 =
-      fun _fn#418 -> ((poly_failwith_1)@(L("TEST_READ_CONTRACT_FROM_FILE")))[@inline] in
-    let compile_contract_from_file#154 =
-      fun _fn#420 ->
-      (fun _e#421 ->
-       (fun _v#422 -> ((poly_failwith_1)@(L("TEST_COMPILE_CONTRACT_FROM_FILE")))))[@inline] in
-    let originate_contract#156 =
-      fun _c#426 ->
-      (fun _s#427 -> (fun _t#428 -> ((poly_failwith_6)@(L("TEST_ORIGINATE")))))[@inline] in
-    let size#157 = fun _c#430 -> ((poly_failwith_5)@(L("TEST_SIZE")))[@inline] in
-    let get_bootstrap_account#158 =
-      fun _n#432 -> ((poly_failwith_4)@(L("TEST_GET_BOOTSTRAP_ACCOUNT")))[@inline] in
-    let sign#159 =
-      fun _sk#434 -> (fun _d#435 -> ((poly_failwith_3)@(L("TEST_SIGN"))))[@inline] in
-    let chr#160 = fun _n#437 -> ((poly_failwith_2)@(L("TEST_CHR")))[@inline] in
-    let nl#161 = L("NEWLINE")[@inline] in
-    let println#162 =
-      fun _v#440 -> ((poly_failwith_1)@(L("TEST_PRINTLN")))[@inline] in
-    let print#163 =
-      fun _v#442 -> ((poly_failwith_1)@(L("TEST_PRINT")))[@inline] in
-    let eprint#164 =
-      fun _v#444 -> ((poly_failwith_1)@(L("TEST_EPRINTL")))[@inline] in
-    let x#170 = L(54) in let y#9 = x#170 in L(unit) |}]
->>>>>>> 246c17d0
+      fun b#278 ->
+      (fun s#279 ->
+       (({ UNPAIR ; IF { DROP ; UNIT } { FAILWITH } })@(PAIR(b#278 , s#279))))[@inline] in
+    let poly_stub_15 = fun x#290 -> (({ FAILWITH })@(x#290))[@inline] in
+    let poly_stub_14 = fun x#290 -> (({ FAILWITH })@(x#290))[@inline] in
+    let poly_stub_13 = fun x#290 -> (({ FAILWITH })@(x#290))[@inline] in
+    let poly_stub_12 = fun x#290 -> (({ FAILWITH })@(x#290))[@inline] in
+    let poly_stub_11 = fun x#290 -> (({ FAILWITH })@(x#290))[@inline] in
+    let poly_stub_10 = fun x#290 -> (({ FAILWITH })@(x#290))[@inline] in
+    let poly_stub_9 = fun x#290 -> (({ FAILWITH })@(x#290))[@inline] in
+    let poly_stub_8 = fun x#290 -> (({ FAILWITH })@(x#290))[@inline] in
+    let poly_stub_7 = fun x#290 -> (({ FAILWITH })@(x#290))[@inline] in
+    let poly_stub_6 = fun x#290 -> (({ FAILWITH })@(x#290))[@inline] in
+    let poly_stub_5 = fun x#290 -> (({ FAILWITH })@(x#290))[@inline] in
+    let poly_stub_4 = fun x#290 -> (({ FAILWITH })@(x#290))[@inline] in
+    let poly_stub_3 = fun x#290 -> (({ FAILWITH })@(x#290))[@inline] in
+    let poly_stub_2 = fun x#290 -> (({ FAILWITH })@(x#290))[@inline] in
+    let poly_stub_1 = fun x#290 -> (({ FAILWITH })@(x#290))[@inline] in
+    let get_total_voting_power#109 = (poly_stub_9)@(L(unit))[@inline] in
+    let set_source#112 = fun _a#304 -> ((poly_stub_2)@(L(unit)))[@inline] in
+    let get_storage_of_address#113 =
+      fun _a#306 -> ((poly_stub_2)@(L(unit)))[@inline] in
+    let get_balance#114 = fun _a#308 -> ((poly_stub_15)@(L(unit)))[@inline] in
+    let print#115 = fun _v#310 -> ((poly_stub_2)@(L(unit)))[@inline] in
+    let eprint#116 = fun _v#312 -> ((poly_stub_2)@(L(unit)))[@inline] in
+    let get_voting_power#117 =
+      fun _kh#314 -> ((poly_stub_9)@(L(unit)))[@inline] in
+    let nth_bootstrap_contract#118 =
+      fun _i#316 -> ((poly_stub_3)@(L(unit)))[@inline] in
+    let nth_bootstrap_account#119 =
+      fun _i#318 -> ((poly_stub_3)@(L(unit)))[@inline] in
+    let get_bootstrap_account#120 =
+      fun _n#320 -> ((poly_stub_14)@(L(unit)))[@inline] in
+    let last_originations#122 =
+      fun _u#324 -> ((poly_stub_13)@(L(unit)))[@inline] in
+    let new_account#124 = fun _u#328 -> ((poly_stub_12)@(L(unit)))[@inline] in
+    let bake_until_n_cycle_end#126 =
+      fun _n#332 -> ((poly_stub_2)@(L(unit)))[@inline] in
+    let register_delegate#128 =
+      fun _kh#336 -> ((poly_stub_2)@(L(unit)))[@inline] in
+    let register_constant#129 =
+      fun _m#338 -> ((poly_stub_11)@(L(unit)))[@inline] in
+    let constant_to_michelson_program#131 =
+      fun _s#342 -> ((poly_stub_2)@(L(unit)))[@inline] in
+    let restore_context#132 = fun _u#344 -> ((poly_stub_2)@(L(unit)))[@inline] in
+    let save_context#133 = fun _u#346 -> ((poly_stub_2)@(L(unit)))[@inline] in
+    let drop_context#134 = fun _u#348 -> ((poly_stub_2)@(L(unit)))[@inline] in
+    let set_baker_policy#137 =
+      fun _bp#354 -> ((poly_stub_2)@(L(unit)))[@inline] in
+    let set_baker#138 = fun _a#356 -> ((poly_stub_2)@(L(unit)))[@inline] in
+    let size#139 = fun _c#358 -> ((poly_stub_10)@(L(unit)))[@inline] in
+    let read_contract_from_file#141 =
+      fun _fn#362 -> ((poly_stub_2)@(L(unit)))[@inline] in
+    let chr#142 = fun _n#364 -> ((poly_stub_8)@(L(unit)))[@inline] in
+    let nl#143 = L("NEWLINE")[@inline] in
+    let println#144 = fun _v#367 -> ((poly_stub_2)@(L(unit)))[@inline] in
+    let transfer#145 =
+      fun _a#369 -> (fun _s#370 -> (fun _t#371 -> ((poly_stub_2)@(L(unit)))))[@inline] in
+    let transfer_exn#146 =
+      fun _a#373 -> (fun _s#374 -> (fun _t#375 -> ((poly_stub_9)@(L(unit)))))[@inline] in
+    let reset_state#148 =
+      fun _n#379 -> (fun _l#380 -> ((poly_stub_2)@(L(unit))))[@inline] in
+    let reset_state_at#149 =
+      fun _t#382 -> (fun _n#383 -> (fun _l#384 -> ((poly_stub_2)@(L(unit)))))[@inline] in
+    let save_mutation#152 =
+      fun _s#393 -> (fun _m#394 -> ((poly_stub_8)@(L(unit))))[@inline] in
+    let sign#155 =
+      fun _sk#402 -> (fun _d#403 -> ((poly_stub_7)@(L(unit))))[@inline] in
+    let add_account#156 =
+      fun _s#405 -> (fun _k#406 -> ((poly_stub_2)@(L(unit))))[@inline] in
+    let baker_account#157 =
+      fun _p#408 -> (fun _o#409 -> ((poly_stub_2)@(L(unit))))[@inline] in
+    let create_chest#159 =
+      fun _b#414 -> (fun _n#415 -> ((poly_stub_6)@(L(unit))))[@inline] in
+    let create_chest_key#160 =
+      fun _c#417 -> (fun _n#418 -> ((poly_stub_5)@(L(unit))))[@inline] in
+    let michelson_equal#163 =
+      fun _m1#428 -> (fun _m2#429 -> ((poly_stub_4)@(L(unit))))[@inline] in
+    let originate_contract#165 =
+      fun _c#434 -> (fun _s#435 -> (fun _t#436 -> ((poly_stub_3)@(L(unit)))))[@inline] in
+    let compile_contract_from_file#167 =
+      fun _fn#442 -> (fun _e#443 -> (fun _v#444 -> ((poly_stub_2)@(L(unit)))))[@inline] in
+    let originate_from_file#168 =
+      fun _fn#446 ->
+      (fun _e#447 ->
+       (fun _v#448 -> (fun _s#449 -> (fun _t#450 -> ((poly_stub_1)@(L(unit)))))))[@inline] in
+    let x#169 = L(54) in let y#8 = x#169 in L(unit) |}]
 
 let%expect_test _ =
   run_ligo_good [ "compile" ; "storage" ; contract "module_contract_simple.mligo" ; "999" ] ;
