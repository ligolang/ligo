open Cli_expect

let contract = test
let bad_contract = bad_test

(* avoid pretty printing *)
let () = Unix.putenv ~key:"TERM" ~data:"dumb"

let%expect_test _ =
  run_ligo_good [ "info" ; "measure-contract" ; contract "coase.ligo" ] ;
  [%expect {| 1175 bytes |}] ;

  run_ligo_good [ "info" ; "measure-contract" ; contract "multisig.ligo" ] ;
  [%expect {|
    579 bytes |}] ;

  run_ligo_good [ "info" ; "measure-contract" ; contract "multisig-v2.ligo" ] ;
  [%expect {|
    1565 bytes |}] ;

  run_ligo_good [ "info" ; "measure-contract" ; contract "vote.mligo" ] ;
  [%expect {|
    430 bytes |}] ;

  run_ligo_good [ "compile" ; "parameter" ; contract "coase.ligo" ; "Buy_single (record [ card_to_buy = 1n ])" ] ;
  [%expect {| (Left (Left 1)) |}] ;

  run_ligo_good [ "compile" ; "storage" ; contract "coase.ligo" ; "record [ cards = (map [] : cards) ; card_patterns = (map [] : card_patterns) ; next_id = 3n ]" ] ;
  [%expect {| (Pair (Pair {} {}) 3) |}] ;

  run_ligo_bad [ "compile" ; "storage" ; contract "coase.ligo" ; "Buy_single (record [ card_to_buy = 1n ])" ] ;
  [%expect {|
Invalid command line argument.
The provided storage does not have the correct type for the contract.
File "../../test/contracts/coase.ligo", line 124, character 0 to line 129, character 3:
123 |
124 | function main (const action : parameter; const s : storage) : return is
125 |   case action of [
126 |     Buy_single (bs)      -> buy_single (bs, s)
127 |   | Sell_single (as)     -> sell_single (as, s)
128 |   | Transfer_single (at) -> transfer_single (at, s)
129 |   ]

Invalid type(s).
Expected: "record[card_patterns -> map (nat , record[coefficient -> tez , quantity -> nat]) , cards -> map (nat , record[card_owner -> address , card_pattern -> nat]) , next_id -> nat]", but got: "
sum[Buy_single -> record[card_to_buy -> nat] , Sell_single -> record[card_to_sell -> nat] , Transfer_single -> record[card_to_transfer -> nat , destination -> address]]". |}] ;

  run_ligo_bad [ "compile" ; "parameter" ; contract "coase.ligo" ; "record [ cards = (map [] : cards) ; card_patterns = (map [] : card_patterns) ; next_id = 3n ]" ] ;
  [%expect {|
Invalid command line argument.
The provided parameter does not have the correct type for the given entrypoint.
File "../../test/contracts/coase.ligo", line 124, character 0 to line 129, character 3:
123 |
124 | function main (const action : parameter; const s : storage) : return is
125 |   case action of [
126 |     Buy_single (bs)      -> buy_single (bs, s)
127 |   | Sell_single (as)     -> sell_single (as, s)
128 |   | Transfer_single (at) -> transfer_single (at, s)
129 |   ]

Invalid type(s).
Expected: "sum[Buy_single -> record[card_to_buy -> nat] , Sell_single -> record[card_to_sell -> nat] , Transfer_single -> record[card_to_transfer -> nat , destination -> address]]", but got: "
record[card_patterns -> map (nat , record[coefficient -> tez , quantity -> nat]) , cards -> map (nat , record[card_owner -> address , card_pattern -> nat]) , next_id -> nat]". |}] ;

  ()

let%expect_test _  =
  run_ligo_good [ "compile" ; "storage" ; contract "timestamp.ligo" ; "now" ; "--now" ; "2042-01-01T00:00:00Z" ] ;
  [%expect {|
    File "../../test/contracts/timestamp.ligo", line 3, characters 21-22:
      2 |
      3 | function main (const p : unit; const s : storage_) :
      4 |   list (operation) * storage_ is ((nil: list (operation)), now)
    :
    Warning: unused variable "p".
    Hint: replace it by "_p" to prevent this warning.

    File "../../test/contracts/timestamp.ligo", line 3, characters 37-38:
      2 |
      3 | function main (const p : unit; const s : storage_) :
      4 |   list (operation) * storage_ is ((nil: list (operation)), now)
    :
    Warning: unused variable "s".
    Hint: replace it by "_s" to prevent this warning.

    "2042-01-01T00:00:29Z" |}]

let%expect_test _ =
  run_ligo_good [ "compile" ; "contract" ; contract "coase.ligo" ] ;
  [%expect {|
{ parameter
    (or (or (nat %buy_single) (nat %sell_single))
        (pair %transfer_single (nat %card_to_transfer) (address %destination))) ;
  storage
    (pair (pair (map %card_patterns nat (pair (mutez %coefficient) (nat %quantity)))
                (map %cards nat (pair (address %card_owner) (nat %card_pattern))))
          (nat %next_id)) ;
  code { UNPAIR ;
         IF_LEFT
           { IF_LEFT
               { SWAP ;
                 DUP ;
                 DUG 2 ;
                 CAR ;
                 CAR ;
                 SWAP ;
                 DUP ;
                 DUG 2 ;
                 GET ;
                 IF_NONE { PUSH string "buy_single: No card pattern." ; FAILWITH } {} ;
                 PUSH nat 1 ;
                 SWAP ;
                 DUP ;
                 DUG 2 ;
                 CDR ;
                 ADD ;
                 SWAP ;
                 DUP ;
                 DUG 2 ;
                 CAR ;
                 MUL ;
                 AMOUNT ;
                 SWAP ;
                 COMPARE ;
                 GT ;
                 IF { PUSH string "Not enough money" ; FAILWITH } {} ;
                 PUSH nat 1 ;
                 SWAP ;
                 DUP ;
                 DUG 2 ;
                 CDR ;
                 ADD ;
                 SWAP ;
                 CAR ;
                 PAIR ;
                 DUP 3 ;
                 CDR ;
                 DUP 4 ;
                 CAR ;
                 CDR ;
                 DIG 4 ;
                 CAR ;
                 CAR ;
                 DIG 3 ;
                 DUP 5 ;
                 SWAP ;
                 SOME ;
                 SWAP ;
                 UPDATE ;
                 PAIR ;
                 PAIR ;
                 DUP ;
                 CAR ;
                 CDR ;
                 DIG 2 ;
                 SENDER ;
                 PAIR ;
                 DUP 3 ;
                 CDR ;
                 SWAP ;
                 SOME ;
                 SWAP ;
                 UPDATE ;
                 SWAP ;
                 DUP ;
                 DUG 2 ;
                 CDR ;
                 SWAP ;
                 DIG 2 ;
                 CAR ;
                 CAR ;
                 PAIR ;
                 PAIR ;
                 PUSH nat 1 ;
                 SWAP ;
                 DUP ;
                 DUG 2 ;
                 CDR ;
                 ADD ;
                 SWAP ;
                 CAR ;
                 PAIR ;
                 NIL operation ;
                 PAIR }
               { SWAP ;
                 DUP ;
                 DUG 2 ;
                 CAR ;
                 CDR ;
                 SWAP ;
                 DUP ;
                 DUG 2 ;
                 GET ;
                 IF_NONE { PUSH string "sell_single: No card." ; FAILWITH } {} ;
                 SENDER ;
                 SWAP ;
                 DUP ;
                 DUG 2 ;
                 CAR ;
                 COMPARE ;
                 NEQ ;
                 IF { PUSH string "This card doesn't belong to you" ; FAILWITH } {} ;
                 DUP 3 ;
                 CAR ;
                 CAR ;
                 SWAP ;
                 DUP ;
                 DUG 2 ;
                 CDR ;
                 GET ;
                 IF_NONE { PUSH string "sell_single: No card pattern." ; FAILWITH } {} ;
                 PUSH nat 1 ;
                 SWAP ;
                 DUP ;
                 DUG 2 ;
                 CDR ;
                 SUB ;
                 ABS ;
                 SWAP ;
                 CAR ;
                 PAIR ;
                 DUP 4 ;
                 CDR ;
                 DUP 5 ;
                 CAR ;
                 CDR ;
                 DIG 5 ;
                 CAR ;
                 CAR ;
                 DUP 4 ;
                 DIG 5 ;
                 CDR ;
                 SWAP ;
                 SOME ;
                 SWAP ;
                 UPDATE ;
                 PAIR ;
                 PAIR ;
                 SWAP ;
                 DUP ;
                 DUG 2 ;
                 CDR ;
                 DIG 2 ;
                 CAR ;
                 MUL ;
                 SENDER ;
                 CONTRACT unit ;
                 IF_NONE { PUSH string "sell_single: No contract." ; FAILWITH } {} ;
                 SWAP ;
                 UNIT ;
                 TRANSFER_TOKENS ;
                 SWAP ;
                 DUP ;
                 DUG 2 ;
                 CDR ;
                 DUP 3 ;
                 CAR ;
                 CDR ;
                 DIG 4 ;
                 NONE (pair address nat) ;
                 SWAP ;
                 UPDATE ;
                 DIG 3 ;
                 CAR ;
                 CAR ;
                 PAIR ;
                 PAIR ;
                 NIL operation ;
                 DIG 2 ;
                 CONS ;
                 PAIR } }
           { SWAP ;
             DUP ;
             DUG 2 ;
             CAR ;
             CDR ;
             DUP ;
             DUP 3 ;
             CAR ;
             GET ;
             IF_NONE { PUSH string "transfer_single: No card." ; FAILWITH } {} ;
             SENDER ;
             SWAP ;
             DUP ;
             DUG 2 ;
             CAR ;
             COMPARE ;
             NEQ ;
             IF { PUSH string "This card doesn't belong to you" ; FAILWITH } {} ;
             DUP 4 ;
             CDR ;
             DUG 2 ;
             CDR ;
             DUP 4 ;
             CDR ;
             PAIR ;
             DIG 3 ;
             CAR ;
             SWAP ;
             SOME ;
             SWAP ;
             UPDATE ;
             DIG 2 ;
             CAR ;
             CAR ;
             PAIR ;
             PAIR ;
             NIL operation ;
             PAIR } } } |} ]

let%expect_test _ =
  run_ligo_good [ "compile" ; "contract" ; contract "multisig.ligo" ] ;
  [%expect {|
{ parameter
    (pair (pair (nat %counter) (lambda %message unit (list operation)))
          (list %signatures (pair key_hash signature))) ;
  storage
    (pair (pair (list %auth key) (nat %counter)) (pair (string %id) (nat %threshold))) ;
  code { UNPAIR ;
         DUP ;
         CAR ;
         CDR ;
         DUP 3 ;
         CAR ;
         CDR ;
         DUP 3 ;
         CAR ;
         CAR ;
         COMPARE ;
         NEQ ;
         IF { SWAP ; DROP ; PUSH string "Counters does not match" ; FAILWITH }
            { CHAIN_ID ;
              DUP 4 ;
              CDR ;
              CAR ;
              PAIR ;
              DUP 3 ;
              CAR ;
              CAR ;
              DUP 3 ;
              PAIR ;
              PAIR ;
              PACK ;
              DUP 4 ;
              CAR ;
              CAR ;
              PUSH nat 0 ;
              PAIR ;
              DIG 3 ;
              CDR ;
              ITER { SWAP ;
                     PAIR ;
                     DUP ;
                     CAR ;
                     CAR ;
                     SWAP ;
                     DUP ;
                     DUG 2 ;
                     CAR ;
                     CDR ;
                     DIG 2 ;
                     CDR ;
                     SWAP ;
                     DUP ;
                     DUG 2 ;
                     IF_CONS
                       { DIG 3 ;
                         DROP ;
                         DUP ;
                         HASH_KEY ;
                         DUP 4 ;
                         CAR ;
                         COMPARE ;
                         EQ ;
                         IF { DUP 5 ;
                              DIG 3 ;
                              CDR ;
                              DIG 2 ;
                              CHECK_SIGNATURE ;
                              IF { PUSH nat 1 ; DIG 2 ; ADD }
                                 { PUSH string "Invalid signature" ; FAILWITH } }
                            { DIG 2 ; DROP 2 ; SWAP } ;
                         SWAP ;
                         PAIR }
                       { DROP ; PAIR } ;
                     DUP ;
                     CAR ;
                     SWAP ;
                     CDR ;
                     PAIR } ;
              SWAP ;
              DROP ;
              DUP 3 ;
              CDR ;
              CDR ;
              SWAP ;
              CAR ;
              COMPARE ;
              LT ;
              IF { PUSH string "Not enough signatures passed the check" ; FAILWITH }
                 { SWAP ;
                   DUP ;
                   DUG 2 ;
                   CDR ;
                   PUSH nat 1 ;
                   DUP 4 ;
                   CAR ;
                   CDR ;
                   ADD ;
                   DIG 3 ;
                   CAR ;
                   CAR ;
                   PAIR ;
                   PAIR } } ;
         UNIT ;
         DIG 2 ;
         SWAP ;
         EXEC ;
         PAIR } } |} ]

let%expect_test _ =
  run_ligo_good [ "compile" ; "contract" ; contract "multisig-v2.ligo" ] ;
  [%expect {|
{ parameter
    (or (or (unit %default) (lambda %send bytes (list operation)))
        (lambda %withdraw bytes (list operation))) ;
  storage
    (pair (pair (pair (set %authorized_addresses address) (nat %max_message_size))
                (pair (nat %max_proposal) (map %message_store bytes (set address))))
          (pair (pair (map %proposal_counters address nat) (bytes %state_hash))
                (nat %threshold))) ;
  code { UNPAIR ;
         IF_LEFT
           { IF_LEFT
               { DROP ; NIL operation ; PAIR }
               { SWAP ;
                 DUP ;
                 DUG 2 ;
                 CAR ;
                 CAR ;
                 CAR ;
                 SENDER ;
                 MEM ;
                 NOT ;
                 IF { PUSH string "Unauthorized address" ; FAILWITH } {} ;
                 DUP ;
                 PACK ;
                 DUP 3 ;
                 CAR ;
                 CAR ;
                 CDR ;
                 SWAP ;
                 DUP ;
                 DUG 2 ;
                 SIZE ;
                 COMPARE ;
                 GT ;
                 IF { PUSH string "Message size exceed maximum limit" ; FAILWITH } {} ;
                 DUP 3 ;
                 CAR ;
                 CDR ;
                 CDR ;
                 SWAP ;
                 DUP ;
                 DUG 2 ;
                 GET ;
                 IF_NONE
                   { DUP 3 ;
                     CDR ;
                     CDR ;
                     DUP 4 ;
                     CDR ;
                     CAR ;
                     CDR ;
                     DUP 5 ;
                     CDR ;
                     CAR ;
                     CAR ;
                     PUSH nat 1 ;
                     DUP 7 ;
                     CDR ;
                     CAR ;
                     CAR ;
                     SENDER ;
                     GET ;
                     IF_NONE { PUSH string "MAP FIND" ; FAILWITH } {} ;
                     ADD ;
                     SOME ;
                     SENDER ;
                     UPDATE ;
                     PAIR ;
                     PAIR ;
                     DIG 3 ;
                     CAR ;
                     PAIR ;
                     EMPTY_SET address ;
                     PUSH bool True ;
                     SENDER ;
                     UPDATE ;
                     SWAP ;
                     PAIR }
                   { DUP ;
                     SENDER ;
                     MEM ;
                     IF { DIG 3 }
                        { DUP 4 ;
                          CDR ;
                          CDR ;
                          DUP 5 ;
                          CDR ;
                          CAR ;
                          CDR ;
                          DUP 6 ;
                          CDR ;
                          CAR ;
                          CAR ;
                          PUSH nat 1 ;
                          DUP 8 ;
                          CDR ;
                          CAR ;
                          CAR ;
                          SENDER ;
                          GET ;
                          IF_NONE { PUSH string "MAP FIND" ; FAILWITH } {} ;
                          ADD ;
                          SOME ;
                          SENDER ;
                          UPDATE ;
                          PAIR ;
                          PAIR ;
                          DIG 4 ;
                          CAR ;
                          PAIR } ;
                     SWAP ;
                     PUSH bool True ;
                     SENDER ;
                     UPDATE ;
                     SWAP ;
                     PAIR } ;
                 DUP ;
                 CAR ;
                 SWAP ;
                 CDR ;
                 SWAP ;
                 DUP ;
                 DUG 2 ;
                 CDR ;
                 CAR ;
                 CAR ;
                 SENDER ;
                 GET ;
                 IF_NONE { PUSH string "MAP FIND" ; FAILWITH } {} ;
                 DUP 3 ;
                 CAR ;
                 CDR ;
                 CAR ;
                 SWAP ;
                 COMPARE ;
                 GT ;
                 IF { PUSH string "Maximum number of proposal reached" ; FAILWITH } {} ;
                 SWAP ;
                 DUP ;
                 DUG 2 ;
                 CDR ;
                 CDR ;
                 SWAP ;
                 DUP ;
                 DUG 2 ;
                 SIZE ;
                 COMPARE ;
                 GE ;
                 IF { SWAP ;
                      DUP ;
                      DUG 2 ;
                      CDR ;
                      DUP 3 ;
                      CAR ;
                      CDR ;
                      CDR ;
                      DUP 5 ;
                      NONE (set address) ;
                      SWAP ;
                      UPDATE ;
                      DUP 4 ;
                      CAR ;
                      CDR ;
                      CAR ;
                      PAIR ;
                      DIG 3 ;
                      CAR ;
                      CAR ;
                      PAIR ;
                      PAIR ;
                      DUP ;
                      CDR ;
                      CAR ;
                      CDR ;
                      DIG 4 ;
                      SWAP ;
                      EXEC ;
                      SWAP ;
                      DUP ;
                      DUG 2 ;
                      CDR ;
                      CDR ;
                      DIG 4 ;
                      DUP 4 ;
                      CDR ;
                      CAR ;
                      CDR ;
                      CONCAT ;
                      SHA256 ;
                      DUP 4 ;
                      CDR ;
                      CAR ;
                      CAR ;
                      PAIR ;
                      PAIR ;
                      DIG 2 ;
                      CAR ;
                      PAIR ;
                      DUP ;
                      CDR ;
                      CAR ;
                      CAR ;
                      ITER { SWAP ;
                             PAIR ;
                             DUP ;
                             CAR ;
                             SWAP ;
                             DUP ;
                             DUG 2 ;
                             CDR ;
                             CAR ;
                             DUP 5 ;
                             SWAP ;
                             DUP ;
                             DUG 2 ;
                             MEM ;
                             IF { SWAP ;
                                  DUP ;
                                  DUG 2 ;
                                  CDR ;
                                  CDR ;
                                  DUP 3 ;
                                  CDR ;
                                  CAR ;
                                  CDR ;
                                  DUP 4 ;
                                  CDR ;
                                  CAR ;
                                  CAR ;
                                  PUSH nat 1 ;
                                  DIG 6 ;
                                  CDR ;
                                  CDR ;
                                  SUB ;
                                  ABS ;
                                  DIG 4 ;
                                  SWAP ;
                                  SOME ;
                                  SWAP ;
                                  UPDATE ;
                                  PAIR ;
                                  PAIR ;
                                  SWAP ;
                                  CAR ;
                                  PAIR }
                                { DIG 2 ; DROP 2 } } ;
                      DIG 2 ;
                      DROP ;
                      PAIR }
                    { DIG 3 ;
                      DROP ;
                      NIL operation ;
                      DUP 3 ;
                      CDR ;
                      DUP 4 ;
                      CAR ;
                      CDR ;
                      CDR ;
                      DIG 3 ;
                      DIG 5 ;
                      SWAP ;
                      SOME ;
                      SWAP ;
                      UPDATE ;
                      DUP 4 ;
                      CAR ;
                      CDR ;
                      CAR ;
                      PAIR ;
                      DIG 3 ;
                      CAR ;
                      CAR ;
                      PAIR ;
                      PAIR ;
                      PAIR } ;
                 DUP ;
                 CAR ;
                 SWAP ;
                 CDR ;
                 PAIR } }
           { PACK ;
             SWAP ;
             DUP ;
             DUG 2 ;
             CAR ;
             CDR ;
             CDR ;
             SWAP ;
             DUP ;
             DUG 2 ;
             GET ;
             IF_NONE
               { DROP }
               { DUP ;
                 PUSH bool False ;
                 SENDER ;
                 UPDATE ;
                 DUP ;
                 SIZE ;
                 DIG 2 ;
                 SIZE ;
                 COMPARE ;
                 NEQ ;
                 IF { DUP 3 ;
                      CDR ;
                      CDR ;
                      DUP 4 ;
                      CDR ;
                      CAR ;
                      CDR ;
                      DUP 5 ;
                      CDR ;
                      CAR ;
                      CAR ;
                      PUSH nat 1 ;
                      DUP 7 ;
                      CDR ;
                      CAR ;
                      CAR ;
                      SENDER ;
                      GET ;
                      IF_NONE { PUSH string "MAP FIND" ; FAILWITH } {} ;
                      SUB ;
                      ABS ;
                      SOME ;
                      SENDER ;
                      UPDATE ;
                      PAIR ;
                      PAIR ;
                      DIG 3 ;
                      CAR ;
                      PAIR }
                    { DIG 2 } ;
                 PUSH nat 0 ;
                 DUP 3 ;
                 SIZE ;
                 COMPARE ;
                 EQ ;
                 IF { SWAP ;
                      DROP ;
                      DUP ;
                      CDR ;
                      SWAP ;
                      DUP ;
                      DUG 2 ;
                      CAR ;
                      CDR ;
                      CDR ;
                      DIG 3 ;
                      NONE (set address) ;
                      SWAP ;
                      UPDATE ;
                      DUP 3 ;
                      CAR ;
                      CDR ;
                      CAR ;
                      PAIR ;
                      DIG 2 ;
                      CAR ;
                      CAR ;
                      PAIR ;
                      PAIR }
                    { DUP ;
                      CDR ;
                      SWAP ;
                      DUP ;
                      DUG 2 ;
                      CAR ;
                      CDR ;
                      CDR ;
                      DIG 3 ;
                      DIG 4 ;
                      SWAP ;
                      SOME ;
                      SWAP ;
                      UPDATE ;
                      DUP 3 ;
                      CAR ;
                      CDR ;
                      CAR ;
                      PAIR ;
                      DIG 2 ;
                      CAR ;
                      CAR ;
                      PAIR ;
                      PAIR } } ;
             NIL operation ;
             PAIR } } } |} ]

let%expect_test _ =
  run_ligo_good [ "compile" ; "contract" ; contract "vote.mligo" ] ;
  [%expect {|
{ parameter
    (or (pair %reset (pair (timestamp %finish_time) (timestamp %start_time)) (string %title))
        (or %vote (unit %nay) (unit %yea))) ;
  storage
    (pair (pair (pair (timestamp %finish_time) (nat %nay))
                (pair (timestamp %start_time) (string %title)))
          (pair (set %voters address) (nat %yea))) ;
  code { UNPAIR ;
         IF_LEFT
           { SWAP ;
             DROP ;
             PUSH nat 0 ;
             EMPTY_SET address ;
             PAIR ;
             SWAP ;
             DUP ;
             DUG 2 ;
             CDR ;
             DUP 3 ;
             CAR ;
             CDR ;
             PAIR ;
             PUSH nat 0 ;
             DIG 3 ;
             CAR ;
             CAR ;
             PAIR ;
             PAIR ;
             PAIR ;
             NIL operation ;
             PAIR }
           { SENDER ;
             SWAP ;
             IF_LEFT
               { DROP ;
                 SWAP ;
                 DUP ;
                 DUG 2 ;
                 CDR ;
                 DUP 3 ;
                 CAR ;
                 CDR ;
                 PUSH nat 1 ;
                 DUP 5 ;
                 CAR ;
                 CAR ;
                 CDR ;
                 ADD ;
                 DIG 4 ;
                 CAR ;
                 CAR ;
                 CAR ;
                 PAIR ;
                 PAIR ;
                 PAIR }
               { DROP ;
                 PUSH nat 1 ;
                 DUP 3 ;
                 CDR ;
                 CDR ;
                 ADD ;
                 DUP 3 ;
                 CDR ;
                 CAR ;
                 PAIR ;
                 DIG 2 ;
                 CAR ;
                 PAIR } ;
             DUP ;
             CDR ;
             CDR ;
             SWAP ;
             DUP ;
             DUG 2 ;
             CDR ;
             CAR ;
             DIG 3 ;
             PUSH bool True ;
             SWAP ;
             UPDATE ;
             PAIR ;
             SWAP ;
             CAR ;
             PAIR ;
             NIL operation ;
             PAIR } } } |}]

let%expect_test _ =
  run_ligo_good [ "compile" ; "contract" ; contract "ticket_wallet.mligo" ] ;
  [%expect {|
{ parameter
    (or (ticket %receive unit)
        (pair %send (contract %destination (ticket unit)) (nat %amount) (address %ticketer))) ;
  storage (pair (address %manager) (big_map %tickets address (ticket unit))) ;
  code { PUSH mutez 0 ;
         AMOUNT ;
         COMPARE ;
         EQ ;
         IF {} { PUSH string "failed assertion" ; FAILWITH } ;
         UNPAIR ;
         SWAP ;
         UNPAIR ;
         DIG 2 ;
         IF_LEFT
           { READ_TICKET ;
             CAR ;
             DIG 3 ;
             NONE (ticket unit) ;
             DUP 3 ;
             GET_AND_UPDATE ;
             IF_NONE
               { DIG 2 }
               { DIG 3 ;
                 PAIR ;
                 JOIN_TICKETS ;
                 IF_NONE { PUSH string "impossible?" ; FAILWITH } {} } ;
             SOME ;
             DIG 2 ;
             GET_AND_UPDATE ;
             DROP ;
             SWAP ;
             PAIR ;
             NIL operation ;
             PAIR }
           { SWAP ;
             DUP ;
             DUG 2 ;
             SENDER ;
             COMPARE ;
             EQ ;
             IF {} { PUSH string "failed assertion" ; FAILWITH } ;
             DIG 2 ;
             NONE (ticket unit) ;
             DUP 3 ;
             GET 4 ;
             GET_AND_UPDATE ;
             IF_NONE
               { DROP 3 ; PUSH string "no tickets" ; FAILWITH }
               { READ_TICKET ;
                 CDR ;
                 CDR ;
                 DUP 4 ;
                 GET 3 ;
                 DUP ;
                 DIG 2 ;
                 SUB ;
                 ISNAT ;
                 IF_NONE { PUSH string "not enough tickets" ; FAILWITH } {} ;
                 SWAP ;
                 PAIR ;
                 SWAP ;
                 SPLIT_TICKET ;
                 IF_NONE
                   { DROP 3 ; PUSH string "impossible?" ; FAILWITH }
                   { UNPAIR ;
                     DUG 2 ;
                     SOME ;
                     DUP 4 ;
                     GET 4 ;
                     GET_AND_UPDATE ;
                     DROP ;
                     DIG 2 ;
                     CAR ;
                     PUSH mutez 0 ;
                     DIG 3 ;
                     TRANSFER_TOKENS ;
                     SWAP ;
                     DIG 2 ;
                     PAIR ;
                     NIL operation ;
                     DIG 2 ;
                     CONS ;
                     PAIR } } } } } |} ]

let%expect_test _ =
  run_ligo_good [ "compile" ; "contract" ; contract "ticket_builder.mligo" ] ;
  [%expect {|
File "../../test/contracts/ticket_builder.mligo", line 29, characters 28-34:
 28 |       begin
 29 |         let ((ticketer, _), ticket) = (Tezos.read_ticket ticket : (address * (unit * nat)) * unit ticket) in
 30 |         assert (ticketer = Tezos.self_address);
:
Warning: unused variable "ticket".
Hint: replace it by "_ticket" to prevent this warning.

{ parameter
    (or (ticket %burn unit)
        (pair %mint (contract %destination (ticket unit)) (nat %amount))) ;
  storage address ;
  code { PUSH mutez 0 ;
         AMOUNT ;
         COMPARE ;
         EQ ;
         IF {} { PUSH string "failed assertion" ; FAILWITH } ;
         UNPAIR ;
         IF_LEFT
           { READ_TICKET ;
             SWAP ;
             DROP ;
             CAR ;
             SELF_ADDRESS ;
             SWAP ;
             COMPARE ;
             EQ ;
             IF {} { PUSH string "failed assertion" ; FAILWITH } ;
             NIL operation ;
             PAIR }
           { SWAP ;
             DUP ;
             DUG 2 ;
             SENDER ;
             COMPARE ;
             EQ ;
             IF {} { PUSH string "failed assertion" ; FAILWITH } ;
             DUP ;
             CAR ;
             PUSH mutez 0 ;
             DIG 2 ;
             CDR ;
             UNIT ;
             TICKET ;
             TRANSFER_TOKENS ;
             SWAP ;
             NIL operation ;
             DIG 2 ;
             CONS ;
             PAIR } } } |} ]

let%expect_test _ =
    run_ligo_good [ "compile" ; "contract" ; contract "implicit.mligo" ] ;
    [%expect {|
      File "../../test/contracts/implicit.mligo", line 2, characters 6-7:
        1 | let main2 (p : key_hash) (s : unit) =
        2 |   let c : unit contract = Tezos.implicit_account p
        3 |   in ([] : operation list), unit
      :
      Warning: unused variable "c".
      Hint: replace it by "_c" to prevent this warning.

      File "../../test/contracts/implicit.mligo", line 1, characters 26-27:
        1 | let main2 (p : key_hash) (s : unit) =
        2 |   let c : unit contract = Tezos.implicit_account p
      :
      Warning: unused variable "s".
      Hint: replace it by "_s" to prevent this warning.

      { parameter key_hash ;
        storage unit ;
        code { DROP ; UNIT ; NIL operation ; PAIR } } |}]

let%expect_test _ =
  run_ligo_good [ "compile" ; "contract" ; contract "amount_lambda.mligo" ] ;
  (* AMOUNT should occur inside the second lambda, but not the first lambda *)
  [%expect {|
    File "../../test/contracts/amount_lambda.mligo", line 10, characters 12-13:
      9 |
     10 | let main (b,s : bool * (unit -> tez)) : operation list * (unit -> tez) =
     11 |   (([] : operation list), (if b then f1 () else f2 ()))
    :
    Warning: unused variable "s".
    Hint: replace it by "_s" to prevent this warning.

    File "../../test/contracts/amount_lambda.mligo", line 8, characters 7-8:
      7 | let f2 (x : unit) : unit -> tez =
      8 |   fun (x : unit) -> Current.amount
      9 |
    :
    Warning: unused variable "x".
    Hint: replace it by "_x" to prevent this warning.

    File "../../test/contracts/amount_lambda.mligo", line 7, characters 8-9:
      6 | (* should return an impure function *)
      7 | let f2 (x : unit) : unit -> tez =
      8 |   fun (x : unit) -> Current.amount
    :
    Warning: unused variable "x".
    Hint: replace it by "_x" to prevent this warning.

    File "../../test/contracts/amount_lambda.mligo", line 4, characters 7-8:
      3 |   let amt : tez = Current.amount in
      4 |   fun (x : unit) -> amt
      5 |
    :
    Warning: unused variable "x".
    Hint: replace it by "_x" to prevent this warning.

    File "../../test/contracts/amount_lambda.mligo", line 2, characters 8-9:
      1 | (* should return a constant function *)
      2 | let f1 (x : unit) : unit -> tez =
      3 |   let amt : tez = Current.amount in
    :
    Warning: unused variable "x".
    Hint: replace it by "_x" to prevent this warning.

    { parameter bool ;
      storage (lambda unit mutez) ;
      code { CAR ;
             IF { AMOUNT ; LAMBDA (pair mutez unit) mutez { CAR } ; SWAP ; APPLY }
                { LAMBDA unit mutez { DROP ; AMOUNT } } ;
             NIL operation ;
             PAIR } } |}]

let%expect_test _ =
  run_ligo_good [ "print" ; "ast-typed" ; contract "sequence.mligo" ; ];
  [%expect {| const y = lambda (_#2) return let _x = +1 in let ()#5 = let _x = +2 in UNIT() in let ()#4 = let _x = +23 in UNIT() in let ()#3 = let _x = +42 in UNIT() in _x |}]

let%expect_test _ =
  run_ligo_bad [ "compile" ; "contract" ; contract "bad_type_operator.ligo" ] ;
  [%expect {|
    File "../../test/contracts/bad_type_operator.ligo", line 4, characters 16-29:
      3 | type binding is nat * nat
      4 | type storage is map (binding)
      5 |

    Type map takes the wrong number of arguments, expected: 2 got: 1 |}]

let%expect_test _ =
  run_ligo_bad [ "compile" ; "contract" ; contract "bad_address_format.religo" ] ;
  [%expect {|
    File "../../test/contracts/bad_address_format.religo", line 1, characters 12-21:
      1 | let main = (parameter : int, storage : address) =>
      2 |   ([] : list (operation), "KT1badaddr" : address);
    :
    Warning: unused variable "parameter".
    Hint: replace it by "_parameter" to prevent this warning.

    File "../../test/contracts/bad_address_format.religo", line 1, characters 29-36:
      1 | let main = (parameter : int, storage : address) =>
      2 |   ([] : list (operation), "KT1badaddr" : address);
    :
    Warning: unused variable "storage".
    Hint: replace it by "_storage" to prevent this warning.

    Error(s) occurred while type checking the contract:
    Ill typed contract:
      1: { parameter int ;
      2:   storage address ;
      3:   code { DROP /* [] */ ; PUSH address "KT1badaddr" ; NIL operation ; PAIR } }
    At line 3 characters 38 to 50, value "KT1badaddr"
    is invalid for type address.
    Invalid contract notation "KT1badaddr" |}]

let%expect_test _ =
  run_ligo_bad [ "compile" ; "contract" ; contract "bad_timestamp.ligo" ] ;
  [%expect {|
    File "../../test/contracts/bad_timestamp.ligo", line 7, characters 30-44:
      6 |   block {
      7 |     var stamp : timestamp := ("badtimestamp" : timestamp)
      8 |   }

    Ill-formed timestamp "badtimestamp".
    At this point, a string with a RFC3339 notation or the number of seconds since Epoch is expected. |}]

let%expect_test _ =
    run_ligo_good [ "run" ; "dry-run" ; contract "redeclaration.ligo" ; "unit" ; "0" ] ;
    [%expect {|
      File "../../test/contracts/redeclaration.ligo", line 6, characters 20-21:
        5 |
        6 | function foo (const p : unit) : int is 1
      :
      Warning: unused variable "p".
      Hint: replace it by "_p" to prevent this warning.

      File "../../test/contracts/redeclaration.ligo", line 3, characters 21-22:
        2 |
        3 | function main (const p : unit; const s : int) : list (operation) * int is
        4 |   ((nil : list (operation)), foo (unit))
      :
      Warning: unused variable "p".
      Hint: replace it by "_p" to prevent this warning.

      File "../../test/contracts/redeclaration.ligo", line 3, characters 37-38:
        2 |
        3 | function main (const p : unit; const s : int) : list (operation) * int is
        4 |   ((nil : list (operation)), foo (unit))
      :
      Warning: unused variable "s".
      Hint: replace it by "_s" to prevent this warning.

      File "../../test/contracts/redeclaration.ligo", line 1, characters 20-21:
        1 | function foo (const p : unit) : int is 0
        2 |
      :
      Warning: unused variable "p".
      Hint: replace it by "_p" to prevent this warning.

      ( LIST_EMPTY() , 0 ) |}]

let%expect_test _ =
    run_ligo_good [ "run" ; "dry-run" ; contract "double_main.ligo" ; "unit" ; "0" ] ;
    [%expect {|
      File "../../test/contracts/double_main.ligo", line 5, characters 20-21:
        4 |
        5 | function main(const p : parameter; const s : storage) : return is
        6 |   ((nil : list(operation)), s+1)
      :
      Warning: unused variable "p".
      Hint: replace it by "_p" to prevent this warning.

      ( LIST_EMPTY() , 2 ) |}]

let%expect_test _ =
  run_ligo_good [ "compile" ; "contract" ; contract "subtle_nontail_fail.mligo" ] ;
  [%expect {|
    File "../../test/contracts/subtle_nontail_fail.mligo", line 1, characters 10-12:
      1 | let main (ps : unit * unit) : operation list * unit =
      2 |   if true
    :
    Warning: unused variable "ps".
    Hint: replace it by "_ps" to prevent this warning.

    { parameter unit ;
      storage unit ;
      code { DROP ;
             PUSH bool True ;
             IF { PUSH string "This contract always fails" ; FAILWITH }
                { PUSH string "This contract still always fails" ; FAILWITH } } } |}]

let%expect_test _ =
  (* TODO should not be bad? *)
  run_ligo_good [ "run" ; "dry-run" ; contract "subtle_nontail_fail.mligo" ; "()" ; "()" ] ;
  [%expect {|
    File "../../test/contracts/subtle_nontail_fail.mligo", line 1, characters 10-12:
      1 | let main (ps : unit * unit) : operation list * unit =
      2 |   if true
    :
    Warning: unused variable "ps".
    Hint: replace it by "_ps" to prevent this warning.

    failwith("This contract always fails") |}]

let%expect_test _ =
  run_ligo_bad [ "compile" ; "contract" ; bad_contract "self_in_lambda.mligo" ] ;
  [%expect{| "Tezos.self" must be used directly and cannot be used via another function. |}]

let%expect_test _ =
  run_ligo_good [ "compile" ; "storage" ; contract "big_map.ligo" ; "(big_map1,unit)" ] ;
  [%expect {|
    (Pair { Elt 23 0 ; Elt 42 0 } Unit) |}]

let%expect_test _ =
  run_ligo_good [ "compile" ; "contract" ; contract "key_hash_comparable.ligo" ] ;
  [%expect {|
    File "../../test/contracts/key_hash_comparable.ligo", line 8, characters 21-22:
      7 |
      8 | function main (const a : int; const store : storage) : return is
      9 |   ((nil : list (operation)), store)
    :
    Warning: unused variable "a".
    Hint: replace it by "_a" to prevent this warning.

    { parameter int ;
      storage (pair (map %one key_hash nat) (big_map %two key_hash bool)) ;
      code { CDR ; NIL operation ; PAIR } } |}]

let%expect_test _ =
  run_ligo_bad [ "compile" ; "contract" ; bad_contract "long_sum_type_names.ligo" ] ;
  [%expect {|
    File "../../test/contracts/negative/long_sum_type_names.ligo", line 2, character 2 to line 4, character 18:
      1 | type action is
      2 | | Incrementttttttttttttttttttttttttttttttttttttttttttttttttttttttttttttttttttttttttttttttttttt of int
      3 | // | Increment of int
      4 | | Decrement of int
      5 |

    Ill-formed data constructor "Incrementttttttttttttttttttttttttttttttttttttttttttttttttttttttttttttttttttttttttttttttttttt".
    Data constructors have a maximum length of 32 characters, which is a limitation imposed by annotations in Tezos. |}]

let%expect_test _ =
  run_ligo_good [ "run" ; "dry-run" ; contract "super-counter.mligo" ; "test_param" ; "test_storage" ] ;
  [%expect {|
    ( LIST_EMPTY() , 3 ) |}]

let%expect_test _ =
  run_ligo_bad [ "compile" ; "contract" ; bad_contract "redundant_constructors.mligo" ] ;
  [%expect{|
    File "../../test/contracts/negative/redundant_constructors.mligo", line 7, character 2 to line 9, character 15:
      6 | type union_b =
      7 | | Add of nat
      8 | | Remove of nat
      9 | | Config of nat
     10 |

    Invalid variant.
    Constructor "Add" already exists as part of another variant. |}]

let%expect_test _ =
  run_ligo_bad [ "compile" ; "contract" ; bad_contract "create_contract_toplevel.mligo" ] ;
  [%expect {|
File "../../test/contracts/negative/create_contract_toplevel.mligo", line 4, character 35 to line 8, character 8:
  3 | let main (action, store : string * string) : return =
  4 |   let toto : operation * address = Tezos.create_contract
  5 |     (fun (p, s : nat * string) -> (([] : operation list), store))
  6 |     (None: key_hash option)
  7 |     300tz
  8 |     "un"
  9 |   in

Free variable 'store' is not allowed in CREATE_CONTRACT lambda |}] ;

  run_ligo_bad [ "compile" ; "contract" ; bad_contract "create_contract_var.mligo" ] ;
  [%expect {|
File "../../test/contracts/negative/create_contract_var.mligo", line 6, character 35 to line 10, character 5:
  5 | let main (action, store : string * string) : return =
  6 |   let toto : operation * address = Tezos.create_contract
  7 |     (fun (p, s : nat * int) -> (([] : operation list), a))
  8 |     (None: key_hash option)
  9 |     300tz
 10 |     1
 11 |   in

Free variable 'a' is not allowed in CREATE_CONTRACT lambda |}] ;

  run_ligo_bad [ "compile" ; "contract" ; bad_contract "create_contract_no_inline.mligo" ] ;
  [%expect {|
    File "../../test/contracts/negative/create_contract_no_inline.mligo", line 3, characters 40-46:
      2 |
      3 | let dummy_contract (p, s : nat * int) : return =
      4 |  (([] : operation list), foo)

    Type "return" not found. |}] ;

  run_ligo_good [ "compile" ; "contract" ; contract "create_contract.mligo" ] ;
  [%expect {|
    File "../../test/contracts/create_contract.mligo", line 5, characters 10-11:
      4 |   let toto : operation * address = Tezos.create_contract
      5 |     (fun (p, s : nat * string) -> (([] : operation list), "one"))
      6 |     (None: key_hash option)
    :
    Warning: unused variable "p".
    Hint: replace it by "_p" to prevent this warning.

    File "../../test/contracts/create_contract.mligo", line 5, characters 13-14:
      4 |   let toto : operation * address = Tezos.create_contract
      5 |     (fun (p, s : nat * string) -> (([] : operation list), "one"))
      6 |     (None: key_hash option)
    :
    Warning: unused variable "s".
    Hint: replace it by "_s" to prevent this warning.

    File "../../test/contracts/create_contract.mligo", line 3, characters 10-16:
      2 |
      3 | let main (action, store : string * string) : return =
      4 |   let toto : operation * address = Tezos.create_contract
    :
    Warning: unused variable "action".
    Hint: replace it by "_action" to prevent this warning.

    { parameter string ;
      storage string ;
      code { CDR ;
             PUSH string "un" ;
             PUSH mutez 300000000 ;
             NONE key_hash ;
             CREATE_CONTRACT
               { parameter nat ;
                 storage string ;
                 code { DROP ; PUSH string "one" ; NIL operation ; PAIR } } ;
             PAIR ;
             SWAP ;
             NIL operation ;
             DIG 2 ;
             CAR ;
             CONS ;
             PAIR } } |}];

  run_ligo_good [ "compile" ; "contract" ; contract "tuples_no_annotation.religo" ] ;
  [%expect {|
    File "../../test/contracts/tuples_no_annotation.religo", line 5, characters 13-14:
      4 |
      5 | let main = ((p,storage): (parameter, storage)) => {
      6 | ([]: list (operation), (2, "2", 2n, false));
    :
    Warning: unused variable "p".
    Hint: replace it by "_p" to prevent this warning.

    File "../../test/contracts/tuples_no_annotation.religo", line 5, characters 15-22:
      4 |
      5 | let main = ((p,storage): (parameter, storage)) => {
      6 | ([]: list (operation), (2, "2", 2n, false));
    :
    Warning: unused variable "storage".
    Hint: replace it by "_storage" to prevent this warning.

    { parameter int ;
      storage (pair (pair int string) (pair nat bool)) ;
      code { DROP ;
             PUSH bool False ;
             PUSH nat 2 ;
             PAIR ;
             PUSH string "2" ;
             PUSH int 2 ;
             PAIR ;
             PAIR ;
             NIL operation ;
             PAIR } } |}]

let%expect_test _ =
  run_ligo_bad [ "compile" ; "contract" ; bad_contract "self_type_annotation.ligo" ] ;
  [%expect {|
    File "../../test/contracts/negative/self_type_annotation.ligo", line 8, characters 10-23:
      7 |   block {
      8 |     const self_contract: contract(int) = Tezos.self ("%default");
      9 |   }
    :
    Warning: unused variable "self_contract".
    Hint: replace it by "_self_contract" to prevent this warning.

    File "../../test/contracts/negative/self_type_annotation.ligo", line 6, characters 21-22:
      5 |
      6 | function main (const p : parameter; const s : storage) : return is
      7 |   block {
    :
    Warning: unused variable "p".
    Hint: replace it by "_p" to prevent this warning.

    File "../../test/contracts/negative/self_type_annotation.ligo", line 8, characters 41-64:
      7 |   block {
      8 |     const self_contract: contract(int) = Tezos.self ("%default");
      9 |   }

    Invalid type annotation.
    "contract (nat)" was given, but "contract (int)" was expected.
    Note that "Tezos.self" refers to this contract, so the parameters should be the same. |}] ;

  run_ligo_good [ "compile" ; "contract" ; contract "self_type_annotation.ligo" ] ;
  [%expect{|
    { parameter nat ;
      storage address ;
      code { DROP ; SELF %default ; ADDRESS ; NIL operation ; PAIR } } |}] ;

  run_ligo_good [ "compile" ; "contract" ; contract "self_default_with_variant_parameter.mligo" ] ;
    [%expect{|
      { parameter (or (address %one) (unit %two)) ;
        storage address ;
        code { DROP ; SELF %default ; ADDRESS ; NIL operation ; PAIR } } |}]

let%expect_test _ =
  run_ligo_bad [ "compile" ; "contract" ; bad_contract "bad_contract.mligo" ] ;
  [%expect {|
File "../../test/contracts/negative/bad_contract.mligo", line 4, characters 10-16:
  3 |
  4 | let main (action, store : parameter * storage) : storage =
  5 |   store + 1
:
Warning: unused variable "action".
Hint: replace it by "_action" to prevent this warning.

File "../../test/contracts/negative/bad_contract.mligo", line 4, characters 10-23:
  3 |
  4 | let main (action, store : parameter * storage) : storage =
  5 |   store + 1

Invalid type for entrypoint "main".
An entrypoint must of type "parameter * storage -> operations list * storage". |}] ;

  run_ligo_bad [ "compile" ; "contract" ; bad_contract "bad_contract2.mligo" ] ;
  [%expect {|
File "../../test/contracts/negative/bad_contract2.mligo", line 5, characters 10-16:
  4 |
  5 | let main (action, store : parameter * storage) : return =
  6 |   ("bad",store + 1)
:
Warning: unused variable "action".
Hint: replace it by "_action" to prevent this warning.

File "../../test/contracts/negative/bad_contract2.mligo", line 5, characters 10-23:
  4 |
  5 | let main (action, store : parameter * storage) : return =
  6 |   ("bad",store + 1)

Invalid type for entrypoint "main".
An entrypoint must of type "parameter * storage -> operations list * storage".
We expected a list of operations but we got string |}] ;

  run_ligo_bad [ "compile" ; "contract" ; bad_contract "bad_contract3.mligo" ] ;
  [%expect {|
File "../../test/contracts/negative/bad_contract3.mligo", line 5, characters 10-16:
  4 |
  5 | let main (action, store : parameter * storage) : return =
  6 |   (([]: operation list),"bad")
:
Warning: unused variable "action".
Hint: replace it by "_action" to prevent this warning.

File "../../test/contracts/negative/bad_contract3.mligo", line 5, characters 18-23:
  4 |
  5 | let main (action, store : parameter * storage) : return =
  6 |   (([]: operation list),"bad")
:
Warning: unused variable "store".
Hint: replace it by "_store" to prevent this warning.

File "../../test/contracts/negative/bad_contract3.mligo", line 5, characters 10-23:
  4 |
  5 | let main (action, store : parameter * storage) : return =
  6 |   (([]: operation list),"bad")

Invalid type for entrypoint "main".
The storage type "int" of the function parameter must be the same as the storage type "string" of the return value. |}]

let%expect_test _ =
  run_ligo_good [ "compile" ; "contract" ; contract "self_with_entrypoint.ligo" ] ;
  [%expect {|
    File "../../test/contracts/self_with_entrypoint.ligo", line 6, characters 21-22:
      5 |
      6 | function main (const p : parameter; const s : storage) : return is
      7 |   block {
    :
    Warning: unused variable "p".
    Hint: replace it by "_p" to prevent this warning.

    { parameter (or (unit %default) (int %toto)) ;
      storage nat ;
      code { CDR ;
             SELF %toto ;
             PUSH mutez 300000000 ;
             PUSH int 2 ;
             TRANSFER_TOKENS ;
             SWAP ;
             NIL operation ;
             DIG 2 ;
             CONS ;
             PAIR } } |}] ;

  run_ligo_good [ "compile" ; "contract" ; contract "self_without_entrypoint.ligo" ] ;
  [%expect {|
    File "../../test/contracts/self_without_entrypoint.ligo", line 6, characters 21-22:
      5 |
      6 | function main (const p : parameter; const s : storage) : return is
      7 |   block {
    :
    Warning: unused variable "p".
    Hint: replace it by "_p" to prevent this warning.

    { parameter int ;
      storage nat ;
      code { CDR ;
             SELF %default ;
             PUSH mutez 300000000 ;
             PUSH int 2 ;
             TRANSFER_TOKENS ;
             SWAP ;
             NIL operation ;
             DIG 2 ;
             CONS ;
             PAIR } } |}] ;

  run_ligo_bad [ "compile" ; "contract" ; bad_contract "self_bad_entrypoint_format.ligo" ] ;
  [%expect {|
File "../../test/contracts/negative/self_bad_entrypoint_format.ligo", line 6, characters 21-22:
  5 |
  6 | function main (const p : parameter; const s : storage) : return is
  7 |   block {
:
Warning: unused variable "p".
Hint: replace it by "_p" to prevent this warning.

File "../../test/contracts/negative/self_bad_entrypoint_format.ligo", line 8, characters 52-58:
  7 |   block {
  8 |     const self_contract: contract(int) = Tezos.self("Toto") ;
  9 |     const op : operation = Tezos.transaction (2, 300tz, self_contract) ;

Invalid entrypoint "Toto". One of the following patterns is expected:
* "%bar" is expected for entrypoint "Bar"
* "%default" when no entrypoint is used. |}];

  run_ligo_bad ["compile" ; "contract"; bad_contract "nested_bigmap_1.religo"];
  [%expect {|
    File "../../test/contracts/negative/nested_bigmap_1.religo", line 1, characters 11-29:
      1 | type bar = big_map (nat, int);
      2 |

    Invalid big map nesting.
    A big map cannot be nested inside another big map. |}];

  run_ligo_bad ["compile" ; "contract"; bad_contract "nested_bigmap_2.religo"];
  [%expect {|
    File "../../test/contracts/negative/nested_bigmap_2.religo", line 2, characters 29-50:
      1 | /* this should result in an error as nested big_maps are not supported: */
      2 | type storage = big_map (nat, big_map (int, string));
      3 |

    Invalid big map nesting.
    A big map cannot be nested inside another big map. |}];

  run_ligo_bad ["compile" ; "contract"; bad_contract "nested_bigmap_3.religo"];
  [%expect {|
    File "../../test/contracts/negative/nested_bigmap_3.religo", line 1, characters 11-29:
      1 | type bar = big_map (nat, int);
      2 |

    Invalid big map nesting.
    A big map cannot be nested inside another big map. |}];

  run_ligo_bad ["compile" ; "contract"; bad_contract "nested_bigmap_4.religo"];
  [%expect {|
    File "../../test/contracts/negative/nested_bigmap_4.religo", line 2, characters 25-61:
      1 | /* this should result in an error as nested big_maps are not supported: */
      2 | type storage = map (int, big_map (nat, big_map (int, string)));
      3 |

    Invalid big map nesting.
    A big map cannot be nested inside another big map. |}];

  run_ligo_good ["print" ; "ast-imperative"; contract "letin.mligo"];
  [%expect {|
type storage = (int , int)
const main : (int , storage) -> (list (operation) , storage) =
  lambda (n : (int , storage)) : (list (operation) , storage) return
  let x : (int , int) = let x : int = 7 in
                        (ADD(x ,n.0) , ADD(n.1.0 ,n.1.1)) in
  (list[] : list (operation) , x)
const f0 = lambda (_a : string) return TRUE()
const f1 = lambda (_a : string) return TRUE()
const f2 = lambda (_a : string) return TRUE()
const letin_nesting =
  lambda (_#2 : unit) return let s = "test" in
                             let p0 = (f0)@(s) in
                             {
                                ASSERTION(p0);
                                let p1 = (f1)@(s) in
                                {
                                   ASSERTION(p1);
                                   let p2 = (f2)@(s) in
                                   {
                                      ASSERTION(p2);
                                      s
                                   }
                                }
                             }
const letin_nesting2 =
  lambda (x : int) return let y = 2 in
                          let z = 3 in
                          ADD(ADD(x ,y) ,z)
const x =  match (+1 , (+2 , +3)) with
            | (_#3,(x,_#4)) -> x
    |}];

  run_ligo_good ["print" ; "ast-imperative"; contract "letin.religo"];
  [%expect {|
type storage = (int , int)
const main =
  lambda (n : (int , storage)) : (list (operation) , storage) return
  let x : (int , int) = let x : int = 7 in
                        (ADD(x ,n.0) , ADD(n.1.0 ,n.1.1)) in
  (list[] : list (operation) , x)
const f0 = lambda (_a : string) return TRUE()
const f1 = lambda (_a : string) return TRUE()
const f2 = lambda (_a : string) return TRUE()
const letin_nesting =
  lambda (_#2 : unit) return let s = "test" in
                             let p0 = (f0)@(s) in
                             {
                                ASSERTION(p0);
                                let p1 = (f1)@(s) in
                                {
                                   ASSERTION(p1);
                                   let p2 = (f2)@(s) in
                                   {
                                      ASSERTION(p2);
                                      s
                                   }
                                }
                             }
const letin_nesting2 =
  lambda (x : int) return let y = 2 in
                          let z = 3 in
                          ADD(ADD(x ,y) ,z)
const x =  match (+1 , (+2 , +3)) with
            | (gen#3,(x,gen#4)) -> x
    |}];

  run_ligo_bad ["print" ; "ast-typed"; contract "existential.mligo"];
  [%expect {|
    File "../../test/contracts/existential.mligo", line 2, characters 21-22:
      1 | let a : 'a = 2
      2 | let b : _ ->'b = fun _ -> 2
      3 | let c : 'a -> 'a = fun x -> 2

    Missing a type annotation for argument "_". |}];
  run_ligo_bad ["print" ; "ast-typed"; bad_contract "missing_funarg_annotation.mligo"];
  [%expect {|
    File "../../test/contracts/negative/missing_funarg_annotation.mligo", line 5, characters 12-13:
      4 | let a ((b)) = b
      5 | let a = fun b -> b
      6 | let a = fun (b,c) -> b

    Missing a type annotation for argument "b". |}];
  run_ligo_bad ["print" ; "ast-typed"; bad_contract "missing_funarg_annotation.religo"];
  [%expect {|
File "../../test/contracts/negative/missing_funarg_annotation.religo", line 2, characters 8-9:
  1 | /* these should give a missing type annotation error */
  2 | let a = b => b
  3 | let a = (b,c) => b

Missing a type annotation for argument "b". |}];
  run_ligo_bad ["print" ; "ast-typed"; bad_contract "funarg_tuple_wrong.mligo"];
  [%expect {|
    File "../../test/contracts/negative/funarg_tuple_wrong.mligo", line 1, characters 7-14:
      1 | let a (b, c, d: int * int) = d
      2 | let a (((b, c, d)): ((((int))) * int)) = d

    Pattern not of the expected type ( int * int ) |}];
  run_ligo_bad ["print" ; "ast-typed"; bad_contract "funarg_tuple_wrong.religo"];
  [%expect {|
    Pattern (b,c,d) not of the expected type ( int * int ) |}];

  run_ligo_bad [ "compile" ; "contract" ; bad_contract "duplicate_record_field.mligo" ] ;
  [%expect {|
    File "../../test/contracts/negative/duplicate_record_field.mligo", line 1, characters 9-34:
      1 | type r = { foo : int ; foo : int }
      2 |

    Duplicated field or variant name.
    Hint: Change the name. |}];

  ()

(* uncurrying example *)
let%expect_test _ =
  run_ligo_good [ "compile" ; "contract" ; contract "uncurry_contract.mligo" ] ;
  let output = [%expect.output] in
  let lines = String.split_lines output in
  let lines = List.take lines 4 in
  let output = String.concat ~sep:"\n" lines in
  print_string output;
  [%expect {|
    { parameter unit ;
      storage unit ;
      code { LAMBDA (pair unit unit unit unit) unit { UNPAIR 4 ; DROP 4 ; UNIT } ;
             LAMBDA (pair nat nat) nat { UNPAIR ; MUL } ; |}]

(* old uncurry bugs: *)
let%expect_test _ =
  run_ligo_good [ "run" ; "interpret"; "let f (y : int) (x : int) (y : int) = (x, y) in f 1 2 3"; "-s"; "cameligo" ] ;
  [%expect {| ( 2 , 3 ) |}]

let%expect_test _ =
  run_ligo_good [ "run" ; "interpret"; "let f (x0 : int) (x1 : int) (x2 : int) (x3 : int) (x4 : int) (x5 : int) (x6 : int) (x7 : int) (x8 : int) (x9 : int) (x10 : int) : int list = [x0; x1; x2; x3; x4; x5; x6; x7; x8; x9; x10] in f 0 1 2 3 4 5 6 7 8 9 10" ; "-s"; "cameligo"] ;
  [%expect {|
    CONS(0 ,
         CONS(1 ,
              CONS(2 ,
                   CONS(3 ,
                        CONS(4 ,
                             CONS(5 ,
                                  CONS(6 ,
                                       CONS(7 ,
                                            CONS(8 ,
                                                 CONS(9 ,
                                                      CONS(10 , LIST_EMPTY()))))))))))) |}]

(* uncurrying w/ interpret (old bug) *)
let%expect_test _ =
  run_ligo_good [ "run" ; "interpret"; "mul 3n 4n" ; "--init-file"; contract "uncurry_contract.mligo"] ;
  [%expect {| +12 |}]

(* Edo combs example *)
let%expect_test _ =
  run_ligo_good [ "compile" ; "contract" ; contract "edo_combs.mligo" ] ;
  [%expect {|
    File "../../test/contracts/edo_combs.mligo", line 10, characters 13-14:
      9 |
     10 | let main (p, s : param * int) : operation list * int =
     11 |   let { x = x; y = y; z = z; w = w } = p in
    :
    Warning: unused variable "s".
    Hint: replace it by "_s" to prevent this warning.

    { parameter (pair (int %x) (int %y) (int %z) (int %w)) ;
      storage int ;
      code { CAR ; UNPAIR 4 ; ADD ; ADD ; ADD ; NIL operation ; PAIR } } |}]

(* warning unused variables example *)
let%expect_test _ =
  run_ligo_good [ "compile" ; "contract" ; contract "warning_unused.mligo" ] ;
  [%expect {|
    File "../../test/contracts/warning_unused.mligo", line 11, characters 6-7:
     10 |   let x = s.x + 3 in
     11 |   let x = foo x in
     12 |   let x = bar s.x in
    :
    Warning: unused variable "x".
    Hint: replace it by "_x" to prevent this warning.

    { parameter int ;
      storage (pair (int %x) (int %y)) ;
      code { CDR ;
             PUSH int 3 ;
             SWAP ;
             DUP ;
             DUG 2 ;
             CAR ;
             ADD ;
             DROP ;
             PUSH int 3 ;
             PUSH int 9 ;
             DUP 3 ;
             CAR ;
             MUL ;
             ADD ;
             SWAP ;
             CDR ;
             SWAP ;
             PAIR ;
             NIL operation ;
             PAIR } } |}]

(* warning non-duplicable variable used examples *)
let%expect_test _ =
  run_ligo_bad [ "compile" ; "expression" ; "cameligo" ; "x" ; "--init-file" ; contract "warning_duplicate.mligo" ] ;
  [%expect{|
    File "../../test/contracts/warning_duplicate.mligo", line 2, characters 2-50:
      1 | module Foo = struct
      2 |   let x : nat ticket = Tezos.create_ticket 42n 42n
      3 | end
    :
    Warning: variable "Foo.x" cannot be used more than once.

    Error(s) occurred while checking the contract:
    At (unshown) location 8, type ticket nat cannot be used here because it is not duplicable. Only duplicable types can be used with the DUP instruction and as view inputs and outputs.
    At (unshown) location 8, Ticket in unauthorized position (type error). |}]


let%expect_test _ =
  run_ligo_bad [ "compile" ; "expression" ; "cameligo" ; "x" ; "--init-file" ; contract "warning_duplicate2.mligo" ] ;
  [%expect{|
    File "../../test/contracts/warning_duplicate2.mligo", line 1, characters 4-5:
      1 | let x = Tezos.create_ticket 42n 42n
      2 | let x = (x, x)
    :
    Warning: variable "x" cannot be used more than once.

    Error(s) occurred while checking the contract:
    At (unshown) location 8, type ticket nat cannot be used here because it is not duplicable. Only duplicable types can be used with the DUP instruction and as view inputs and outputs.
    At (unshown) location 8, Ticket in unauthorized position (type error). |}]

let%expect_test _ =
  run_ligo_good [ "compile" ; "contract" ; contract "warning_duplicate3.mligo" ; "--protocol" ; "hangzhou" ] ;
  [%expect{|
    { parameter (pair (chest %c) (chest_key %ck)) ;
      storage int ;
      code { DROP ; PUSH int 1 ; NIL operation ; PAIR } } |}]

(* warning layout attribute on constructor *)
let%expect_test _ =
  run_ligo_good [ "compile" ; "expression" ; "cameligo" ; "B 42n" ; "--init-file" ; contract "warning_layout.mligo" ] ;
  [%expect {|
    File "../../test/contracts/warning_layout.mligo", line 3, character 4 to line 6, character 13:
      2 |   [@layout:comb]
      3 |     B of nat
      4 |   | C of int
      5 |   | D of string
      6 |   | A of unit
      7 |

    Warning: layout attribute only applying to B, probably ignored.

    (Left (Right 42))
  |}]

(* never test for PascaLIGO *)
let%expect_test _ =
  run_ligo_good [ "compile" ; "contract" ; contract "never.ligo" ] ;
  [%expect {|
    { parameter (or (never %extend) (int %increment)) ;
      storage int ;
      code { UNPAIR ;
             IF_LEFT { SWAP ; DROP ; NEVER } { ADD } ;
             NIL operation ;
             PAIR } } |}]

(* never test for CameLIGO *)
let%expect_test _ =
  run_ligo_good [ "compile" ; "contract" ; contract "never.mligo" ] ;
  [%expect {|
    { parameter (or (never %extend) (int %increment)) ;
      storage int ;
      code { UNPAIR ;
             IF_LEFT { SWAP ; DROP ; NEVER } { ADD } ;
             NIL operation ;
             PAIR } } |}]

(* never test for ReasonLIGO *)
let%expect_test _ =
  run_ligo_good [ "compile" ; "contract" ; contract "never.religo" ] ;
  [%expect {|
    { parameter (or (never %extend) (int %increment)) ;
      storage int ;
      code { UNPAIR ;
             IF_LEFT { SWAP ; DROP ; NEVER } { ADD } ;
             NIL operation ;
             PAIR } } |}]

(* never test for JsLIGO *)
let%expect_test _ =
  run_ligo_good [ "compile" ; "contract" ; contract "never.jsligo" ] ;
  [%expect {|
    { parameter (or (never %extend) (int %increment)) ;
      storage int ;
      code { DUP ;
             CAR ;
             IF_LEFT { SWAP ; DROP ; NEVER } { SWAP ; CDR ; ADD } ;
             NIL operation ;
             PAIR } } |}]

(* annotations and self *)
let%expect_test _ =
  run_ligo_good [ "compile" ; "contract" ; contract "self_annotations.mligo" ] ;
  [%expect {|
    { parameter (or (unit %foo) (unit %b)) ;
      storage unit ;
      code { DROP ;
             SELF %foo ;
             PUSH mutez 0 ;
             UNIT ;
             TRANSFER_TOKENS ;
             UNIT ;
             NIL operation ;
             DIG 2 ;
             CONS ;
             PAIR } } |}]

let%expect_test _ =
  run_ligo_bad [ "compile" ; "contract" ; bad_contract "error_self_annotations.mligo" ] ;
  [%expect {|
    File "../../test/contracts/negative/error_self_annotations.mligo", line 6, characters 22-26:
      5 | let main (_,_ : param * unit) : operation list * unit =
      6 |   let c = (Tezos.self("%a") : unit contract) in
      7 |   let op = Tezos.transaction () 0mutez c in

    Invalid entrypoint value.
    The entrypoint value does not match a constructor of the contract parameter. |}]

(* entrypoint check *)
let%expect_test _ =
  run_ligo_bad [ "compile" ; "contract" ; bad_contract "bad_get_entrypoint.mligo" ] ;
  [%expect {|
    File "../../test/contracts/negative/bad_get_entrypoint.mligo", line 3, characters 11-16:
      2 |   let v = (Tezos.get_entrypoint_opt
      3 |            "foo"
      4 |            ("tz1fakefakefakefakefakefakefakcphLA5" : address) : unit contract option) in

    Invalid entrypoint "foo". One of the following patterns is expected:
    * "%bar" is expected for entrypoint "Bar"
    * "%default" when no entrypoint is used. |}]

(* using test in compilation *)
let%expect_test _ =
  run_ligo_bad [ "compile" ; "contract" ; bad_contract "compile_test.mligo" ] ;
  [%expect{|
    File "../../test/contracts/negative/compile_test.mligo", line 15, characters 28-42:
     14 |  (match action with
     15 |    Increment (n) -> let _ = Test.log "foo" in add (store, n)
     16 |  | Decrement (n) -> sub (store, n)

    Invalid call to Test primitive. |}]

(* remove unused declarations *)
let%expect_test _ =
  run_ligo_good [ "compile" ; "contract" ; contract "remove_unused_module.mligo" ] ;
  [%expect{|
    { parameter unit ;
      storage unit ;
      code { DROP ; UNIT ; NIL operation ; PAIR } } |}]

let%expect_test _ =
  run_ligo_good [ "compile" ; "contract" ; contract "remove_unused_toptup.mligo" ] ;
  [%expect {|
    { parameter unit ;
      storage int ;
      code { CDR ; PUSH nat 2 ; PUSH nat 1 ; DIG 2 ; ADD ; ADD ; NIL operation ; PAIR } } |}]

(* wrong annotation in Bytes.unpack *)
let%expect_test _ =
  run_ligo_bad [ "compile" ; "expression" ; "cameligo" ; "x" ; "--init-file" ; bad_contract "bad_annotation_unpack.mligo" ] ;
  [%expect {|
    File "../../test/contracts/negative/bad_annotation_unpack.mligo", line 1, characters 9-42:
      1 | let x = (Bytes.unpack (Bytes.pack "hello") : string)

    Incorrect argument.
    Expected an option, but got an argument of type "string". |}]

(* check annotations' capitalization *)
let%expect_test _ =
  run_ligo_good [ "compile" ; "contract" ; contract "annotation_cases.mligo" ; "-e" ; "main1" ] ;
  [%expect {|
    { parameter (pair (pair (nat %AAA) (nat %fooB)) (nat %cCC)) ;
      storage unit ;
      code { DROP ; UNIT ; NIL operation ; PAIR } } |}]

let%expect_test _ =
  run_ligo_good [ "compile" ; "contract" ; contract "annotation_cases.mligo" ; "-e" ; "main2" ] ;
  [%expect {|
    { parameter (or (or (nat %AAA) (nat %fooB)) (nat %cCC)) ;
      storage unit ;
      code { DROP ; UNIT ; NIL operation ; PAIR } } |}]

(* remove recursion *)
let%expect_test _ =
  run_ligo_good [ "print" ; "ast-typed" ; contract "remove_recursion.mligo" ] ;
  [%expect {|
    const f = lambda (n) return let f = rec (f:int -> int => lambda (n) return let gen#4 = EQ(n ,
    0) in  match gen#4 with
            | False unit_proj#5 ->
              (f)@(SUB(n ,
              1)) | True unit_proj#6 ->
                    1 ) in (f)@(4)
    const g = rec (g:int -> int -> int -> int => lambda (f) return (g)@(let h = rec (h:int -> int => lambda (n) return let gen#7 = EQ(n ,
    0) in  match gen#7 with
            | False unit_proj#8 ->
              (h)@(SUB(n ,
              1)) | True unit_proj#9 ->
                    1 ) in h) ) |}]

let%expect_test _ =
  run_ligo_bad [ "compile" ; "contract" ; bad_contract "reuse_variable_name_top.jsligo" ] ;
  [%expect{|
    File "../../test/contracts/negative/reuse_variable_name_top.jsligo", line 2, characters 0-14:
      1 | let dog = 1;
      2 | let dog = true;

    Cannot redeclare block-scoped variable. |}]

let%expect_test _ =
  run_ligo_bad [ "compile" ; "contract" ; bad_contract "reuse_variable_name_block.jsligo" ] ;
  [%expect{|
    File "../../test/contracts/negative/reuse_variable_name_block.jsligo", line 3, characters 8-13:
      2 |     let x = 2;
      3 |     let x = 2;
      4 |     return x;

    Cannot redeclare block-scoped variable. |}]

let%expect_test _ =
  run_ligo_good [ "run"; "evaluate-call"; contract "assert.mligo"; "(false, ())"; "-e"; "with_error"];
  [%expect {| failwith("my custom error") |}]

let%expect_test _ =
  run_ligo_good [ "run"; "evaluate-call"; contract "assert.mligo"; "(None: unit option)"; "-e"; "some_with_error"];
  [%expect {| failwith("my custom error") |}]

let%expect_test _ =
  run_ligo_good [ "run"; "evaluate-call"; contract "assert.mligo"; "(Some (): unit option)"; "-e"; "none_with_error"];
  [%expect {| failwith("my custom error") |}]

let%expect_test _ =
  run_ligo_good [ "print" ; "ast-typed" ; contract "attributes.jsligo" ] ;
  [%expect {|
    const x = 1[@inline][@private]
    const foo = lambda (a) return let test = ADD(2 ,
    a)[@inline] in test[@inline][@private]
    const y = 1[@private]
    const bar = lambda (b) return let test = lambda (z) return ADD(ADD(2 ,
    b) ,
    z)[@inline] in (test)@(b)[@private]
    const check = 4[@private] |}]

(* literal type "casting" inside modules *)
let%expect_test _ =
  run_ligo_good [ "compile" ; "contract" ; contract "literal_type_cast.mligo" ] ;
  [%expect {|
    { parameter unit ;
      storage timestamp ;
      code { DROP ; PUSH timestamp 0 ; NIL operation ; PAIR } }
  |}]

(* JsLIGO export testing *)
let%expect_test _ =
  run_ligo_bad [ "compile" ; "contract" ; bad_contract "modules_export_type.jsligo" ] ;
    [%expect {|
      File "../../test/contracts/negative/modules_export_type.jsligo", line 5, characters 13-16:
        4 |
        5 | type a = Bar.foo

      Type "foo" not found. |}];
  run_ligo_bad [ "compile" ; "contract" ; bad_contract "modules_export_const.jsligo" ] ;
    [%expect {|
      File "../../test/contracts/negative/modules_export_const.jsligo", line 5, characters 12-15:
        4 |
        5 | let a = Bar.foo;

      Variable "foo" not found. |}];
  run_ligo_bad [ "compile" ; "contract" ; bad_contract "modules_export_namespace.jsligo" ] ;
    [%expect {|
      File "../../test/contracts/negative/modules_export_namespace.jsligo", line 7, characters 0-20:
        6 |
        7 | import Foo = Bar.Foo

      Module "Foo" not found. |}]

(* Test compile contract with Big_map.get_and_update for Hangzhou *)
let%expect_test _ =
  run_ligo_good [ "compile" ; "contract" ; contract "ticket_wallet.mligo" ; "--protocol"; "hangzhou" ] ;
  [%expect {|
{ parameter
    (or (ticket %receive unit)
        (pair %send (contract %destination (ticket unit)) (nat %amount) (address %ticketer))) ;
  storage (pair (address %manager) (big_map %tickets address (ticket unit))) ;
  code { PUSH mutez 0 ;
         AMOUNT ;
         COMPARE ;
         EQ ;
         IF {} { PUSH string "failed assertion" ; FAILWITH } ;
         UNPAIR ;
         SWAP ;
         UNPAIR ;
         DIG 2 ;
         IF_LEFT
           { READ_TICKET ;
             CAR ;
             DIG 3 ;
             NONE (ticket unit) ;
             DUP 3 ;
             GET_AND_UPDATE ;
             IF_NONE
               { DIG 2 }
               { DIG 3 ;
                 PAIR ;
                 JOIN_TICKETS ;
                 IF_NONE { PUSH string "impossible?" ; FAILWITH } {} } ;
             SOME ;
             DIG 2 ;
             GET_AND_UPDATE ;
             DROP ;
             SWAP ;
             PAIR ;
             NIL operation ;
             PAIR }
           { SWAP ;
             DUP ;
             DUG 2 ;
             SENDER ;
             COMPARE ;
             EQ ;
             IF {} { PUSH string "failed assertion" ; FAILWITH } ;
             DIG 2 ;
             NONE (ticket unit) ;
             DUP 3 ;
             GET 4 ;
             GET_AND_UPDATE ;
             IF_NONE
               { DROP 3 ; PUSH string "no tickets" ; FAILWITH }
               { READ_TICKET ;
                 CDR ;
                 CDR ;
                 DUP 4 ;
                 GET 3 ;
                 DUP ;
                 DIG 2 ;
                 SUB ;
                 ISNAT ;
                 IF_NONE { PUSH string "not enough tickets" ; FAILWITH } {} ;
                 SWAP ;
                 PAIR ;
                 SWAP ;
                 SPLIT_TICKET ;
                 IF_NONE
                   { DROP 3 ; PUSH string "impossible?" ; FAILWITH }
                   { UNPAIR ;
                     DUG 2 ;
                     SOME ;
                     DUP 4 ;
                     GET 4 ;
                     GET_AND_UPDATE ;
                     DROP ;
                     DIG 2 ;
                     CAR ;
                     PUSH mutez 0 ;
                     DIG 3 ;
                     TRANSFER_TOKENS ;
                     SWAP ;
                     DIG 2 ;
                     PAIR ;
                     NIL operation ;
                     DIG 2 ;
                     CONS ;
                     PAIR } } } } } |} ]

(* source location comments *)
let%expect_test _ =
  run_ligo_good [ "compile"; "contract"; contract "noop.mligo";
                  "--michelson-comments"; "location" ];
  [%expect {|
    { parameter unit ;
      storage unit ;
      code { DROP ;
             UNIT ;
             NIL operation
                 /* File "../../test/contracts/noop.mligo", line 2, characters 4-6 */
             /* File "../../test/contracts/noop.mligo", line 2, characters 4-6 */ ;
             PAIR
             /* File "../../test/contracts/noop.mligo", line 2, characters 3-28 */ } } |}]

(* JSON source location comments *)
let%expect_test _ =
  run_ligo_good [ "compile"; "contract"; contract "noop.mligo";
                  "--michelson-format"; "json";
                  "--michelson-comments"; "location" ];
  [%expect {|
    { "expression":
        [ { "prim": "parameter", "args": [ { "prim": "unit" } ] },
          { "prim": "storage", "args": [ { "prim": "unit" } ] },
          { "prim": "code",
            "args":
              [ [ { "prim": "DROP" }, { "prim": "UNIT" },
                  { "prim": "NIL", "args": [ { "prim": "operation" } ] },
                  { "prim": "PAIR" } ] ] } ],
      "locations":
        [ null, null, null, null, null, null, null, null, null,
          { "location":
              { "start":
                  { "file": "../../test/contracts/noop.mligo", "line": "2",
                    "col": "4" },
                "stop":
                  { "file": "../../test/contracts/noop.mligo", "line": "2",
                    "col": "6" } } },
          { "location":
              { "start":
                  { "file": "../../test/contracts/noop.mligo", "line": "2",
                    "col": "4" },
                "stop":
                  { "file": "../../test/contracts/noop.mligo", "line": "2",
                    "col": "6" } } },
          { "location":
              { "start":
                  { "file": "../../test/contracts/noop.mligo", "line": "2",
                    "col": "3" },
                "stop":
                  { "file": "../../test/contracts/noop.mligo", "line": "2",
                    "col": "28" } } } ] } |}]

(* Check that decl_pos is not taken into account when "inferring" about tuples (including long tuples) *)
let%expect_test _ =
  run_ligo_good [ "print" ; "ast-typed" ; contract "tuple_decl_pos.mligo" ] ;
  [%expect {|
                     const c = lambda (gen#5) return CREATE_CONTRACT(lambda (gen#2) return
                      match gen#2 with
                       | ( _#4 , _#3 ) ->
                       ( LIST_EMPTY() , unit ) ,
                     NONE() ,
                     0mutez ,
                     unit)
                     const foo = let gen#11 = (c)@(unit) in  match gen#11 with
                                                              | ( _a , _b ) ->
                                                              unit
                     const c = lambda (gen#6) return ( 1 , "1" , +1 , 2 , "2" , +2 , 3 , "3" , +3 , 4 , "4" )
                     const foo = let gen#13 = (c)@(unit) in  match gen#13 with
                                                              | ( _i1 , _s1 , _n1 , _i2 , _s2 , _n2 , _i3 , _s3 , _n3 , _i4 , _s4 ) ->
                                                              unit |} ]

(* Module being defined does not type with its own type *)
let%expect_test _ =
  run_ligo_good [ "print" ; "mini-c" ; contract "modules_env.mligo" ] ;
<<<<<<< HEAD
  [%expect {|
    let #Foo#x#40 = L(54) in let #Foo#y#41 = #Foo#x#40 in L(unit) |}]
=======
  [%expect{| let #Foo#x#2 = L(54) in let #Foo#y#3 = #Foo#x#2 in L(unit) |}]
>>>>>>> e7d0b142

let%expect_test _ =
  run_ligo_good [ "compile" ; "storage" ; contract "module_contract_simple.mligo" ; "999" ] ;
  [%expect{| 999 |}]

let%expect_test _ =
  run_ligo_good [ "compile" ; "parameter" ; contract "module_contract_simple.mligo" ; "Add 999" ] ;
  [%expect{| (Left (Left 999)) |}]

let%expect_test _ =
  run_ligo_good [ "compile" ; "storage" ; contract "module_contract_complex.mligo" ; "{ number = 999 ; previous_action = Reset }" ] ;
  [%expect{| (Pair 999 (Left (Right Unit))) |}]

let%expect_test _ =
  run_ligo_good [ "compile" ; "parameter" ; contract "module_contract_complex.mligo" ; "Add 999" ] ;
  [%expect{| (Left (Left 999)) |}]

(* Global constants *)

let%expect_test _ =
  run_ligo_good [ "compile" ; "contract" ; contract "global_constant.mligo" ; "--disable-michelson-typechecking" ] ;
  [%expect {|
    { parameter unit ;
      storage int ;
      code { CDR ;
             constant "expruCKsgmUZjC7k8NRcwbcGbFSuLHv5rUyApNd972MwArLuxEZQm2" ;
             NIL operation ;
             PAIR } } |}]

let%expect_test _ =
  run_ligo_good [ "compile" ; "contract" ; contract "global_constant.mligo" ; "--protocol" ; "hangzhou" ; "--constants" ; "{ PUSH int 2 ; PUSH int 3 ; DIG 2 ; MUL ; ADD }" ] ;
  [%expect {|
    { parameter unit ;
      storage int ;
      code { CDR ;
             constant "expruCKsgmUZjC7k8NRcwbcGbFSuLHv5rUyApNd972MwArLuxEZQm2" ;
             NIL operation ;
             PAIR } } |}]

let%expect_test _ =
  run_ligo_good [ "compile" ; "constant" ; "cameligo" ; "fun (x : int) -> if x > 3 then x * 2 else x * String.length \"fja\" + 1" ; "--protocol" ; "hangzhou" ] ;
  [%expect {|
    Michelson consant as JSON string:
    "{ PUSH int 3 ;\n  SWAP ;\n  DUP ;\n  DUG 2 ;\n  COMPARE ;\n  GT ;\n  IF { PUSH int 2 ; SWAP ; MUL }\n     { PUSH int 1 ; PUSH string \"fja\" ; SIZE ; DIG 2 ; MUL ; ADD } }"
    This string can be passed in `--constants` argument when compiling a contract.

    Remember to register it in the network, e.g.:
    > tezos-client register global constant "{ PUSH int 3 ;
      SWAP ;
      DUP ;
      DUG 2 ;
      COMPARE ;
      GT ;
      IF { PUSH int 2 ; SWAP ; MUL }
         { PUSH int 1 ; PUSH string \"fja\" ; SIZE ; DIG 2 ; MUL ; ADD } }" from bootstrap1

    Constant hash:
    expruVivewmRtHKQn7h986tVPUzB65Z8w7QM1WP1X6DxcVWNs85USK |}]

(* Test pairing_check and bls12_381_g1/g2/fr literals *)
let%expect_test _ =
  run_ligo_good [ "compile" ; "expression" ; "cameligo" ; "test" ; "--init-file" ; contract "pairing_check.mligo" ] ;
  [%expect{| Unit |}]

(* Test decompilation of bls12_381_g1/g2/fr literals *)
let%expect_test _ =
  run_ligo_good [ "run" ; "interpret" ; "(alpha, beta, input_x)" ; "--init-file" ; contract "pairing_check.mligo" ] ;
  [%expect{|
    ( bls12_381_g1 0x024142bc89bf29017a38d0ee97711098639aa0bbc5b54b5104cc88b1c0fd09330fb8341e3da91e7a50f0da5c988517db0f52df51f745392ecdd3ffbb50f8a25fcdec6f48886b650de26821e244cb8ab69d49722d290a420ce1284b909d3e15a0 ,
      bls12_381_g2 0x0050b3ab4877c99ce7f180e879d91eb4df24b1e20ed88f1fdde42f91dfe0e7e451aa35d1457dd15ab507fc8f2b3180550ca7b4ea9b67810e346456c35060c8d542f37ee5fe2b1461e2f02fefac55a9863e94cab5c16befad3b866a42ee20835b1351f3f9c20a05586c1d647d756efb5c575d7ab23fbf5b3e1a6ffe024633a63a668a01fcab440866035ea2c0d4bfe30a1242f67119650e2aa605289ade2684287192382d6a01d7865fcd9e1507264a80f387b6441e37438c888159827a4efa67 ,
      bls12_381_fr 0xe406000000000000000000000000000000000000000000000000000000000000 ) |}]

(* Example contracts from getting-started *)
let%expect_test _ =
  run_ligo_good [ "compile" ; "contract" ; contract "increment.mligo" ] ;
  [%expect{|
    { parameter (or (or (int %decrement) (int %increment)) (unit %reset)) ;
      storage int ;
      code { UNPAIR ;
             IF_LEFT { IF_LEFT { SWAP ; SUB } { ADD } } { DROP 2 ; PUSH int 0 } ;
             NIL operation ;
             PAIR } } |}]

let%expect_test _ =
  run_ligo_good [ "compile" ; "contract" ; contract "increment.ligo" ] ;
  [%expect{|
    { parameter (or (or (int %decrement) (int %increment)) (unit %reset)) ;
      storage int ;
      code { UNPAIR ;
             IF_LEFT { IF_LEFT { SWAP ; SUB } { ADD } } { DROP 2 ; PUSH int 0 } ;
             NIL operation ;
             PAIR } } |}]

let%expect_test _ =
  run_ligo_good [ "compile" ; "contract" ; contract "increment.religo" ] ;
  [%expect{|
    { parameter (or (or (int %decrement) (int %increment)) (unit %reset)) ;
      storage int ;
      code { UNPAIR ;
             IF_LEFT { IF_LEFT { SWAP ; SUB } { ADD } } { DROP 2 ; PUSH int 0 } ;
             NIL operation ;
             PAIR } } |}]

let%expect_test _ =
  run_ligo_good [ "compile" ; "contract" ; contract "increment.jsligo" ] ;
  [%expect{|
    { parameter (or (or (int %decrement) (int %increment)) (unit %reset)) ;
      storage int ;
      code { UNPAIR ;
             IF_LEFT { IF_LEFT { SWAP ; SUB } { ADD } } { DROP 2 ; PUSH int 0 } ;
             NIL operation ;
             PAIR } } |}]

(* Test compiling parameter in a file which uses test primitives *)
let%expect_test _ =
  run_ligo_good [ "compile" ; "parameter" ; contract "increment_with_test.mligo" ; "z.1" ] ;
  [%expect{|
    (Left (Right 32)) |}]

(* Test compiling storage in a file which uses test primitives *)
let%expect_test _ =
  run_ligo_good [ "compile" ; "storage" ; contract "increment_with_test.mligo" ; "z.0 + 10" ] ;
  [%expect{|
    42 |}]

(* Test compiling expression with curried recursive function *)
let%expect_test _ =
  run_ligo_good [ "compile" ; "expression" ; "cameligo" ; "foo 2 \"titi\"" ; "--init-file" ; contract "recursion_uncurry.mligo" ] ;
  [%expect{|
    "tititotototo" |}]

(* Test compiling contract with curried recursive function *)
let%expect_test _ =
  run_ligo_good [ "compile" ; "contract" ; contract "recursion_uncurry.mligo" ] ;
  [%expect{|
    { parameter int ;
      storage string ;
      code { LEFT string ;
             LOOP_LEFT
               { UNPAIR ;
                 PUSH int 0 ;
                 SWAP ;
                 DUP ;
                 DUG 2 ;
                 COMPARE ;
                 EQ ;
                 IF { DROP ; RIGHT (pair int string) }
                    { PUSH string "toto" ;
                      DIG 2 ;
                      CONCAT ;
                      PUSH int 1 ;
                      DIG 2 ;
                      SUB ;
                      PAIR ;
                      LEFT string } } ;
             NIL operation ;
             PAIR } } |}]

(* voting power *)
let%expect_test _ =
  run_ligo_good [ "compile" ; "contract" ; contract "voting.mligo" ] ;
  [%expect{|
{ parameter key ;
  storage (pair nat nat) ;
  code { CAR ;
         HASH_KEY ;
         VOTING_POWER ;
         TOTAL_VOTING_POWER ;
         SWAP ;
         PAIR ;
         NIL operation ;
         PAIR } } |}]<|MERGE_RESOLUTION|>--- conflicted
+++ resolved
@@ -2268,12 +2268,8 @@
 (* Module being defined does not type with its own type *)
 let%expect_test _ =
   run_ligo_good [ "print" ; "mini-c" ; contract "modules_env.mligo" ] ;
-<<<<<<< HEAD
-  [%expect {|
-    let #Foo#x#40 = L(54) in let #Foo#y#41 = #Foo#x#40 in L(unit) |}]
-=======
-  [%expect{| let #Foo#x#2 = L(54) in let #Foo#y#3 = #Foo#x#2 in L(unit) |}]
->>>>>>> e7d0b142
+  [%expect {|
+    let #Foo#x#2 = L(54) in let #Foo#y#3 = #Foo#x#2 in L(unit) |}]
 
 let%expect_test _ =
   run_ligo_good [ "compile" ; "storage" ; contract "module_contract_simple.mligo" ; "999" ] ;
