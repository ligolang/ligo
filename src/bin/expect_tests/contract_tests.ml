--- conflicted
+++ resolved
@@ -1467,18 +1467,7 @@
     Warning: unused variable "p".
     Hint: replace it by "_p" to prevent this warning.
 
-<<<<<<< HEAD
      Warning: Tezos.self type annotation.
-=======
-    File "../../test/contracts/self_type_annotation_warn.ligo", line 7, character 2 to line 10, character 34:
-      6 | function main (const p : parameter; const s : storage) : return is
-      7 |   {
-      8 |     const self_contract: contract(int) = Tezos.self ("%default");
-      9 |   }
-     10 |   with ((nil: list(operation)), s)
-
-    Warning: Tezos.self type annotation.
->>>>>>> ed6f91de
     Annotation "contract (int)" was given, but contract being compiled would expect "contract (nat)".
     Note that "Tezos.self" refers to the current contract, so the parameters should be generally the same.
     { parameter nat ; storage int ; code { CDR ; NIL operation ; PAIR } } |}] ;
@@ -1616,16 +1605,6 @@
 Warning: unused variable "p".
 Hint: replace it by "_p" to prevent this warning.
 
-<<<<<<< HEAD
-=======
-File "../../test/contracts/negative/self_bad_entrypoint_format.ligo", line 7, character 2 to line 11, character 21:
-  6 | function main (const p : parameter; const s : storage) : return is
-  7 |   {
-  8 |     const self_contract: contract(int) = Tezos.self("Toto") ;
-  9 |     const op : operation = Tezos.transaction (2, 300tz, self_contract) ;
- 10 |   }
- 11 |   with (list [op], s)
->>>>>>> ed6f91de
 
 Invalid entrypoint "Toto". One of the following patterns is expected:
 * "%bar" is expected for entrypoint "Bar"
