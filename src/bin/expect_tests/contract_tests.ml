open Cli_expect

let contract = test
let bad_contract = bad_test

(* avoid pretty printing *)
let () = Unix.putenv ~key:"TERM" ~data:"dumb"

let%expect_test _ =
  run_ligo_good [ "info" ; "measure-contract" ; contract "coase.ligo" ] ;
  [%expect {| 1171 bytes |}] ;

  run_ligo_good [ "info" ; "measure-contract" ; contract "multisig.ligo" ] ;
  [%expect {|
    579 bytes |}] ;

  run_ligo_good [ "info" ; "measure-contract" ; contract "multisig-v2.ligo" ] ;
  [%expect {|
<<<<<<< HEAD
    1501 bytes |}] ;
=======
    1565 bytes |}] ;
>>>>>>> 1cb6ddd0

  run_ligo_good [ "info" ; "measure-contract" ; contract "vote.mligo" ] ;
  [%expect {|
    420 bytes |}] ;

  run_ligo_good [ "compile" ; "parameter" ; contract "coase.ligo" ; "Buy_single (record card_to_buy = 1n end)" ] ;
  [%expect {| (Left (Left 1)) |}] ;

  run_ligo_good [ "compile" ; "storage" ; contract "coase.ligo" ; "record cards = (map end : cards) ; card_patterns = (map end : card_patterns) ; next_id = 3n ; end" ] ;
  [%expect {| (Pair (Pair {} {}) 3) |}] ;

  run_ligo_bad [ "compile" ; "storage" ; contract "coase.ligo" ; "Buy_single (record card_to_buy = 1n end)" ] ;
  [%expect {|
Invalid command line argument.
The provided storage does not have the correct type for the contract.
File "../../test/contracts/coase.ligo", line 124, characters 9-13:
123 |
124 | function main (const action : parameter; const s : storage) : return is
125 |   case action of

Invalid type(s).
Expected: "record[card_patterns -> map (nat , record[coefficient -> tez , quantity -> nat]) , cards -> map (nat , record[card_owner -> address , card_pattern -> nat]) , next_id -> nat]", but got: "
sum[Buy_single -> record[card_to_buy -> nat] , Sell_single -> record[card_to_sell -> nat] , Transfer_single -> record[card_to_transfer -> nat , destination -> address]]". |}] ;

  run_ligo_bad [ "compile" ; "parameter" ; contract "coase.ligo" ; "record cards = (map end : cards) ; card_patterns = (map end : card_patterns) ; next_id = 3n ; end" ] ;
  [%expect {|
Invalid command line argument.
The provided parameter does not have the correct type for the given entrypoint.
File "../../test/contracts/coase.ligo", line 124, characters 9-13:
123 |
124 | function main (const action : parameter; const s : storage) : return is
125 |   case action of

Invalid type(s).
Expected: "sum[Buy_single -> record[card_to_buy -> nat] , Sell_single -> record[card_to_sell -> nat] , Transfer_single -> record[card_to_transfer -> nat , destination -> address]]", but got: "
record[card_patterns -> map (nat , record[coefficient -> tez , quantity -> nat]) , cards -> map (nat , record[card_owner -> address , card_pattern -> nat]) , next_id -> nat]". |}] ;

  ()

let%expect_test _  =
  run_ligo_good [ "compile" ; "storage" ; contract "timestamp.ligo" ; "now" ; "--now" ; "2042-01-01T00:00:00Z" ] ;
  [%expect {|
    File "../../test/contracts/timestamp.ligo", line 3, characters 21-22:
      2 |
      3 | function main (const p : unit; const s : storage_) :
      4 |   list (operation) * storage_ is ((nil: list (operation)), now)
    :
    Warning: unused variable "p".
    Hint: replace it by "_p" to prevent this warning.

    File "../../test/contracts/timestamp.ligo", line 3, characters 37-38:
      2 |
      3 | function main (const p : unit; const s : storage_) :
      4 |   list (operation) * storage_ is ((nil: list (operation)), now)
    :
    Warning: unused variable "s".
    Hint: replace it by "_s" to prevent this warning.

    "2042-01-01T00:00:00Z" |}]

let%expect_test _ =
  run_ligo_good [ "compile" ; "contract" ; contract "coase.ligo" ] ;
  [%expect {|
{ parameter
    (or (or (nat %buy_single) (nat %sell_single))
        (pair %transfer_single (nat %card_to_transfer) (address %destination))) ;
  storage
    (pair (pair (map %card_patterns nat (pair (mutez %coefficient) (nat %quantity)))
                (map %cards nat (pair (address %card_owner) (nat %card_pattern))))
          (nat %next_id)) ;
  code { UNPAIR ;
         IF_LEFT
           { IF_LEFT
               { SWAP ;
                 DUP ;
                 DUG 2 ;
                 CAR ;
                 CAR ;
                 SWAP ;
                 DUP ;
                 DUG 2 ;
                 GET ;
                 IF_NONE { PUSH string "buy_single: No card pattern." ; FAILWITH } {} ;
                 PUSH nat 1 ;
                 SWAP ;
                 DUP ;
                 DUG 2 ;
                 CDR ;
                 ADD ;
                 SWAP ;
                 DUP ;
                 DUG 2 ;
                 CAR ;
                 MUL ;
                 AMOUNT ;
                 SWAP ;
                 COMPARE ;
                 GT ;
                 IF { PUSH string "Not enough money" ; FAILWITH } {} ;
                 PUSH nat 1 ;
                 SWAP ;
                 DUP ;
                 DUG 2 ;
                 CDR ;
                 ADD ;
                 SWAP ;
                 CAR ;
                 PAIR ;
                 DUP 3 ;
                 CDR ;
                 DUP 4 ;
                 CAR ;
                 CDR ;
                 DIG 4 ;
                 CAR ;
                 CAR ;
                 DIG 3 ;
                 DUP 5 ;
                 SWAP ;
                 SOME ;
                 SWAP ;
                 UPDATE ;
                 PAIR ;
                 PAIR ;
                 DUP ;
                 CAR ;
                 CDR ;
                 DIG 2 ;
                 SENDER ;
                 PAIR ;
                 DUP 3 ;
                 CDR ;
                 SWAP ;
                 SOME ;
                 SWAP ;
                 UPDATE ;
                 SWAP ;
                 DUP ;
                 DUG 2 ;
                 CDR ;
                 SWAP ;
                 DIG 2 ;
                 CAR ;
                 CAR ;
                 PAIR ;
                 PAIR ;
                 PUSH nat 1 ;
                 SWAP ;
                 DUP ;
                 DUG 2 ;
                 CDR ;
                 ADD ;
                 SWAP ;
                 CAR ;
                 PAIR ;
                 NIL operation }
               { SWAP ;
                 DUP ;
                 DUG 2 ;
                 CAR ;
                 CDR ;
                 SWAP ;
                 DUP ;
                 DUG 2 ;
                 GET ;
                 IF_NONE { PUSH string "sell_single: No card." ; FAILWITH } {} ;
                 SENDER ;
                 SWAP ;
                 DUP ;
                 DUG 2 ;
                 CAR ;
                 COMPARE ;
                 NEQ ;
                 IF { PUSH string "This card doesn't belong to you" ; FAILWITH } {} ;
                 DUP 3 ;
                 CAR ;
                 CAR ;
                 SWAP ;
                 DUP ;
                 DUG 2 ;
                 CDR ;
                 GET ;
                 IF_NONE { PUSH string "sell_single: No card pattern." ; FAILWITH } {} ;
                 PUSH nat 1 ;
                 SWAP ;
                 DUP ;
                 DUG 2 ;
                 CDR ;
                 SUB ;
                 ABS ;
                 SWAP ;
                 CAR ;
                 PAIR ;
                 DUP 4 ;
                 CDR ;
                 DUP 5 ;
                 CAR ;
                 CDR ;
                 DIG 5 ;
                 CAR ;
                 CAR ;
                 DUP 4 ;
                 DIG 5 ;
                 CDR ;
                 SWAP ;
                 SOME ;
                 SWAP ;
                 UPDATE ;
                 PAIR ;
                 PAIR ;
                 SWAP ;
                 DUP ;
                 DUG 2 ;
                 CDR ;
                 DIG 2 ;
                 CAR ;
                 MUL ;
                 SENDER ;
                 CONTRACT unit ;
                 IF_NONE { PUSH string "sell_single: No contract." ; FAILWITH } {} ;
                 SWAP ;
                 UNIT ;
                 TRANSFER_TOKENS ;
                 SWAP ;
                 DUP ;
                 DUG 2 ;
                 CDR ;
                 DUP 3 ;
                 CAR ;
                 CDR ;
                 DIG 4 ;
                 NONE (pair address nat) ;
                 SWAP ;
                 UPDATE ;
                 DIG 3 ;
                 CAR ;
                 CAR ;
                 PAIR ;
                 PAIR ;
                 NIL operation ;
                 DIG 2 ;
                 CONS } }
           { SWAP ;
             DUP ;
             DUG 2 ;
             CAR ;
             CDR ;
             DUP ;
             DUP 3 ;
             CAR ;
             GET ;
             IF_NONE { PUSH string "transfer_single: No card." ; FAILWITH } {} ;
             SENDER ;
             SWAP ;
             DUP ;
             DUG 2 ;
             CAR ;
             COMPARE ;
             NEQ ;
             IF { PUSH string "This card doesn't belong to you" ; FAILWITH } {} ;
             DUP 4 ;
             CDR ;
             DUG 2 ;
             CDR ;
             DUP 4 ;
             CDR ;
             PAIR ;
             DIG 3 ;
             CAR ;
             SWAP ;
             SOME ;
             SWAP ;
             UPDATE ;
             DIG 2 ;
             CAR ;
             CAR ;
             PAIR ;
             PAIR ;
             NIL operation } ;
         PAIR } } |} ]

let%expect_test _ =
  run_ligo_good [ "compile" ; "contract" ; contract "multisig.ligo" ] ;
  [%expect {|
{ parameter
    (pair (pair (nat %counter) (lambda %message unit (list operation)))
          (list %signatures (pair key_hash signature))) ;
  storage
    (pair (pair (list %auth key) (nat %counter)) (pair (string %id) (nat %threshold))) ;
  code { UNPAIR ;
         DUP ;
         CAR ;
         CDR ;
         DUP 3 ;
         CAR ;
         CDR ;
         DUP 3 ;
         CAR ;
         CAR ;
         COMPARE ;
         NEQ ;
         IF { SWAP ; DROP ; PUSH string "Counters does not match" ; FAILWITH }
            { CHAIN_ID ;
              DUP 4 ;
              CDR ;
              CAR ;
              PAIR ;
              DUP 3 ;
              CAR ;
              CAR ;
              DUP 3 ;
              PAIR ;
              PAIR ;
              PACK ;
              DUP 4 ;
              CAR ;
              CAR ;
              PUSH nat 0 ;
              PAIR ;
              DIG 3 ;
              CDR ;
              ITER { SWAP ;
                     PAIR ;
                     DUP ;
                     CAR ;
                     CAR ;
                     SWAP ;
                     DUP ;
                     DUG 2 ;
                     CAR ;
                     CDR ;
                     DIG 2 ;
                     CDR ;
                     SWAP ;
                     DUP ;
                     DUG 2 ;
                     IF_CONS
                       { DIG 3 ;
                         DROP ;
                         DUP ;
                         HASH_KEY ;
                         DUP 4 ;
                         CAR ;
                         COMPARE ;
                         EQ ;
                         IF { DUP 5 ;
                              DIG 3 ;
                              CDR ;
                              DIG 2 ;
                              CHECK_SIGNATURE ;
                              IF { PUSH nat 1 ; DIG 2 ; ADD }
                                 { PUSH string "Invalid signature" ; FAILWITH } }
<<<<<<< HEAD
                            { DIG 2 ; DROP 2 ; SWAP } }
                       { DROP ; SWAP } ;
                     SWAP ;
=======
                            { DIG 2 ; DROP 2 ; SWAP } ;
                         SWAP ;
                         PAIR }
                       { DROP ; PAIR } ;
                     DUP ;
                     CAR ;
                     SWAP ;
                     CDR ;
>>>>>>> 1cb6ddd0
                     PAIR } ;
              SWAP ;
              DROP ;
              DUP 3 ;
              CDR ;
              CDR ;
              SWAP ;
              CAR ;
              COMPARE ;
              LT ;
              IF { PUSH string "Not enough signatures passed the check" ; FAILWITH }
                 { SWAP ;
                   DUP ;
                   DUG 2 ;
                   CDR ;
                   PUSH nat 1 ;
                   DUP 4 ;
                   CAR ;
                   CDR ;
                   ADD ;
                   DIG 3 ;
                   CAR ;
                   CAR ;
                   PAIR ;
                   PAIR } } ;
         UNIT ;
         DIG 2 ;
         SWAP ;
         EXEC ;
         PAIR } } |} ]

let%expect_test _ =
  run_ligo_good [ "compile" ; "contract" ; contract "multisig-v2.ligo" ] ;
  [%expect {|
{ parameter
    (or (or (unit %default) (lambda %send bytes (list operation)))
        (lambda %withdraw bytes (list operation))) ;
  storage
    (pair (pair (pair (set %authorized_addresses address) (nat %max_message_size))
                (pair (nat %max_proposal) (map %message_store bytes (set address))))
          (pair (pair (map %proposal_counters address nat) (bytes %state_hash))
                (nat %threshold))) ;
  code { UNPAIR ;
         IF_LEFT
           { IF_LEFT
               { DROP ; NIL operation }
               { SWAP ;
                 DUP ;
                 DUG 2 ;
                 CAR ;
                 CAR ;
                 CAR ;
                 SENDER ;
                 MEM ;
                 NOT ;
                 IF { PUSH string "Unauthorized address" ; FAILWITH } {} ;
                 DUP ;
                 PACK ;
                 DUP 3 ;
                 CAR ;
                 CAR ;
                 CDR ;
                 SWAP ;
                 DUP ;
                 DUG 2 ;
                 SIZE ;
                 COMPARE ;
                 GT ;
                 IF { PUSH string "Message size exceed maximum limit" ; FAILWITH } {} ;
                 DUP 3 ;
                 CAR ;
                 CDR ;
                 CDR ;
                 SWAP ;
                 DUP ;
                 DUG 2 ;
                 GET ;
                 IF_NONE
                   { DUP 3 ;
                     CDR ;
                     CDR ;
                     DUP 4 ;
                     CDR ;
                     CAR ;
                     CDR ;
                     DUP 5 ;
                     CDR ;
                     CAR ;
                     CAR ;
                     PUSH nat 1 ;
                     DUP 7 ;
                     CDR ;
                     CAR ;
                     CAR ;
                     SENDER ;
                     GET ;
                     IF_NONE { PUSH string "MAP FIND" ; FAILWITH } {} ;
                     ADD ;
                     SOME ;
                     SENDER ;
                     UPDATE ;
                     PAIR ;
                     PAIR ;
                     DIG 3 ;
                     CAR ;
                     PAIR ;
                     EMPTY_SET address ;
                     PUSH bool True ;
                     SENDER ;
<<<<<<< HEAD
                     UPDATE }
=======
                     UPDATE ;
                     SWAP ;
                     PAIR }
>>>>>>> 1cb6ddd0
                   { DUP ;
                     SENDER ;
                     MEM ;
                     IF { DIG 3 }
                        { DUP 4 ;
                          CDR ;
                          CDR ;
                          DUP 5 ;
                          CDR ;
                          CAR ;
                          CDR ;
                          DUP 6 ;
                          CDR ;
                          CAR ;
                          CAR ;
                          PUSH nat 1 ;
                          DUP 8 ;
                          CDR ;
                          CAR ;
                          CAR ;
                          SENDER ;
                          GET ;
                          IF_NONE { PUSH string "MAP FIND" ; FAILWITH } {} ;
                          ADD ;
                          SOME ;
                          SENDER ;
                          UPDATE ;
                          PAIR ;
                          PAIR ;
                          DIG 4 ;
                          CAR ;
                          PAIR } ;
                     SWAP ;
                     PUSH bool True ;
                     SENDER ;
<<<<<<< HEAD
                     UPDATE } ;
                 SWAP ;
=======
                     UPDATE ;
                     SWAP ;
                     PAIR } ;
                 DUP ;
                 CAR ;
                 SWAP ;
                 CDR ;
                 SWAP ;
>>>>>>> 1cb6ddd0
                 DUP ;
                 DUG 2 ;
                 CDR ;
                 CAR ;
                 CAR ;
                 SENDER ;
                 GET ;
                 IF_NONE { PUSH string "MAP FIND" ; FAILWITH } {} ;
                 DUP 3 ;
                 CAR ;
                 CDR ;
                 CAR ;
                 SWAP ;
                 COMPARE ;
                 GT ;
                 IF { PUSH string "Maximum number of proposal reached" ; FAILWITH } {} ;
                 SWAP ;
                 DUP ;
                 DUG 2 ;
                 CDR ;
                 CDR ;
                 SWAP ;
                 DUP ;
                 DUG 2 ;
                 SIZE ;
                 COMPARE ;
                 GE ;
                 IF { SWAP ;
                      DUP ;
                      DUG 2 ;
                      CDR ;
                      DUP 3 ;
                      CAR ;
                      CDR ;
                      CDR ;
                      DUP 5 ;
                      NONE (set address) ;
                      SWAP ;
                      UPDATE ;
                      DUP 4 ;
                      CAR ;
                      CDR ;
                      CAR ;
                      PAIR ;
                      DIG 3 ;
                      CAR ;
                      CAR ;
                      PAIR ;
                      PAIR ;
                      DUP ;
                      CDR ;
                      CAR ;
                      CDR ;
                      DIG 4 ;
                      SWAP ;
                      EXEC ;
                      SWAP ;
                      DUP ;
                      DUG 2 ;
                      CDR ;
                      CDR ;
                      DIG 4 ;
                      DUP 4 ;
                      CDR ;
                      CAR ;
                      CDR ;
                      CONCAT ;
                      SHA256 ;
                      DUP 4 ;
                      CDR ;
                      CAR ;
                      CAR ;
                      PAIR ;
                      PAIR ;
                      DIG 2 ;
                      CAR ;
                      PAIR ;
                      DUP ;
                      CDR ;
                      CAR ;
                      CAR ;
                      ITER { SWAP ;
                             PAIR ;
                             DUP ;
                             CAR ;
                             SWAP ;
                             DUP ;
                             DUG 2 ;
                             CDR ;
                             CAR ;
                             DUP 5 ;
                             SWAP ;
                             DUP ;
                             DUG 2 ;
                             MEM ;
                             IF { SWAP ;
                                  DUP ;
                                  DUG 2 ;
                                  CDR ;
                                  CDR ;
                                  DUP 3 ;
                                  CDR ;
                                  CAR ;
                                  CDR ;
                                  DUP 4 ;
                                  CDR ;
                                  CAR ;
                                  CAR ;
                                  PUSH nat 1 ;
                                  DIG 6 ;
                                  CDR ;
                                  CDR ;
                                  SUB ;
                                  ABS ;
                                  DIG 4 ;
                                  SWAP ;
                                  SOME ;
                                  SWAP ;
                                  UPDATE ;
                                  PAIR ;
                                  PAIR ;
                                  SWAP ;
                                  CAR ;
                                  PAIR }
                                { DIG 2 ; DROP 2 } } ;
                      DIG 2 ;
                      DROP ;
<<<<<<< HEAD
                      SWAP }
=======
                      PAIR }
>>>>>>> 1cb6ddd0
                    { DIG 3 ;
                      DROP ;
                      NIL operation ;
                      DUP 3 ;
                      CDR ;
                      DUP 4 ;
                      CAR ;
                      CDR ;
                      CDR ;
                      DIG 3 ;
                      DIG 5 ;
                      SWAP ;
                      SOME ;
                      SWAP ;
                      UPDATE ;
                      DUP 4 ;
                      CAR ;
                      CDR ;
                      CAR ;
                      PAIR ;
                      DIG 3 ;
                      CAR ;
                      CAR ;
                      PAIR ;
                      PAIR ;
<<<<<<< HEAD
                      NIL operation } } }
=======
                      PAIR } ;
                 DUP ;
                 CAR ;
                 SWAP ;
                 CDR ;
                 PAIR } }
>>>>>>> 1cb6ddd0
           { PACK ;
             SWAP ;
             DUP ;
             DUG 2 ;
             CAR ;
             CDR ;
             CDR ;
             SWAP ;
             DUP ;
             DUG 2 ;
             GET ;
             IF_NONE
               { DROP }
               { DUP ;
                 PUSH bool False ;
                 SENDER ;
                 UPDATE ;
                 DUP ;
                 SIZE ;
                 DIG 2 ;
                 SIZE ;
                 COMPARE ;
                 NEQ ;
                 IF { DUP 3 ;
                      CDR ;
                      CDR ;
                      DUP 4 ;
                      CDR ;
                      CAR ;
                      CDR ;
                      DUP 5 ;
                      CDR ;
                      CAR ;
                      CAR ;
                      PUSH nat 1 ;
                      DUP 7 ;
                      CDR ;
                      CAR ;
                      CAR ;
                      SENDER ;
                      GET ;
                      IF_NONE { PUSH string "MAP FIND" ; FAILWITH } {} ;
                      SUB ;
                      ABS ;
                      SOME ;
                      SENDER ;
                      UPDATE ;
                      PAIR ;
                      PAIR ;
                      DIG 3 ;
                      CAR ;
                      PAIR }
                    { DIG 2 } ;
                 PUSH nat 0 ;
                 DUP 3 ;
                 SIZE ;
                 COMPARE ;
                 EQ ;
                 IF { SWAP ;
                      DROP ;
                      DUP ;
                      CDR ;
                      SWAP ;
                      DUP ;
                      DUG 2 ;
                      CAR ;
                      CDR ;
                      CDR ;
                      DIG 3 ;
                      NONE (set address) ;
                      SWAP ;
                      UPDATE }
                    { DUP ;
                      CDR ;
                      SWAP ;
                      DUP ;
                      DUG 2 ;
                      CAR ;
                      CDR ;
                      CDR ;
                      DIG 3 ;
                      DIG 4 ;
                      SWAP ;
                      SOME ;
                      SWAP ;
                      UPDATE } ;
                 DUP 3 ;
                 CAR ;
                 CDR ;
                 CAR ;
                 PAIR ;
                 DIG 2 ;
                 CAR ;
                 CAR ;
                 PAIR ;
                 PAIR } ;
             NIL operation } ;
         PAIR } } |} ]

let%expect_test _ =
  run_ligo_good [ "compile" ; "contract" ; contract "vote.mligo" ] ;
  [%expect {|
{ parameter
    (or (pair %reset (pair (timestamp %finish_time) (timestamp %start_time)) (string %title))
        (or %vote (unit %nay) (unit %yea))) ;
  storage
    (pair (pair (pair (timestamp %finish_time) (nat %nay))
                (pair (timestamp %start_time) (string %title)))
          (pair (set %voters address) (nat %yea))) ;
  code { UNPAIR ;
         IF_LEFT
           { SWAP ;
             DROP ;
             PUSH nat 0 ;
             EMPTY_SET address ;
             PAIR ;
             SWAP ;
             DUP ;
             DUG 2 ;
             CDR ;
             DUP 3 ;
             CAR ;
             CDR ;
             PAIR ;
             PUSH nat 0 ;
             DIG 3 ;
             CAR ;
             CAR ;
             PAIR ;
             PAIR }
           { SENDER ;
             SWAP ;
             IF_LEFT
               { DROP ;
                 SWAP ;
                 DUP ;
                 DUG 2 ;
                 CDR ;
                 DUP 3 ;
                 CAR ;
                 CDR ;
                 PUSH nat 1 ;
                 DUP 5 ;
                 CAR ;
                 CAR ;
                 CDR ;
                 ADD ;
                 DIG 4 ;
                 CAR ;
                 CAR ;
                 CAR ;
                 PAIR ;
                 PAIR }
               { DROP ;
                 PUSH nat 1 ;
                 DUP 3 ;
                 CDR ;
                 CDR ;
                 ADD ;
                 DUP 3 ;
                 CDR ;
                 CAR ;
                 PAIR ;
                 DIG 2 ;
                 CAR } ;
             PAIR ;
             DUP ;
             CDR ;
             CDR ;
             SWAP ;
             DUP ;
             DUG 2 ;
             CDR ;
             CAR ;
             DIG 3 ;
             PUSH bool True ;
             SWAP ;
             UPDATE ;
             PAIR ;
             SWAP ;
             CAR } ;
         PAIR ;
         NIL operation ;
         PAIR } } |}]

let%expect_test _ =
  run_ligo_good [ "compile" ; "contract" ; contract "ticket_wallet.mligo" ] ;
  [%expect {|
{ parameter
    (or (ticket %receive unit)
        (pair %send
           (contract %destination (ticket unit))
           (pair (nat %amount) (address %ticketer)))) ;
  storage (pair (address %manager) (big_map %tickets address (ticket unit))) ;
  code { PUSH mutez 0 ;
         AMOUNT ;
         COMPARE ;
         EQ ;
         IF {} { PUSH string "failed assertion" ; FAILWITH } ;
         UNPAIR ;
         SWAP ;
         UNPAIR ;
         DIG 2 ;
         IF_LEFT
           { READ_TICKET ;
             CAR ;
             DIG 3 ;
             NONE (ticket unit) ;
             DUP 3 ;
             GET_AND_UPDATE ;
             IF_NONE
               { DIG 2 }
               { DIG 3 ;
                 PAIR ;
                 JOIN_TICKETS ;
                 IF_NONE { PUSH string "impossible?" ; FAILWITH } {} } ;
             SOME ;
             DIG 2 ;
             GET_AND_UPDATE ;
             DROP ;
             SWAP ;
             PAIR ;
             NIL operation ;
             PAIR }
           { SWAP ;
             DUP ;
             DUG 2 ;
             SENDER ;
             COMPARE ;
             EQ ;
             IF {} { PUSH string "failed assertion" ; FAILWITH } ;
             DIG 2 ;
             NONE (ticket unit) ;
             DUP 3 ;
             GET 4 ;
             GET_AND_UPDATE ;
             IF_NONE
               { DROP 3 ; PUSH string "no tickets" ; FAILWITH }
               { READ_TICKET ;
                 CDR ;
                 CDR ;
                 DUP 4 ;
                 GET 3 ;
                 DUP ;
                 DIG 2 ;
                 SUB ;
                 ISNAT ;
                 IF_NONE { PUSH string "not enough tickets" ; FAILWITH } {} ;
                 SWAP ;
                 PAIR ;
                 SWAP ;
                 SPLIT_TICKET ;
                 IF_NONE
                   { DROP 3 ; PUSH string "impossible?" ; FAILWITH }
                   { UNPAIR ;
                     DUG 2 ;
                     SOME ;
                     DUP 4 ;
                     GET 4 ;
                     GET_AND_UPDATE ;
                     DROP ;
                     DIG 2 ;
                     CAR ;
                     PUSH mutez 0 ;
                     DIG 3 ;
                     TRANSFER_TOKENS ;
                     SWAP ;
                     DIG 2 ;
                     PAIR ;
                     NIL operation ;
                     DIG 2 ;
                     CONS ;
                     PAIR } } } } } |} ]

let%expect_test _ =
  run_ligo_good [ "compile" ; "contract" ; contract "ticket_builder.mligo" ] ;
  [%expect {|
File "../../test/contracts/ticket_builder.mligo", line 29, characters 28-34:
 28 |       begin
 29 |         let ((ticketer, _), ticket) = (Tezos.read_ticket ticket : (address * (unit * nat)) * unit ticket) in
 30 |         assert (ticketer = Tezos.self_address);
:
Warning: unused variable "ticket".
Hint: replace it by "_ticket" to prevent this warning.

{ parameter
    (or (ticket %burn unit)
        (pair %mint (contract %destination (ticket unit)) (nat %amount))) ;
  storage address ;
  code { PUSH mutez 0 ;
         AMOUNT ;
         COMPARE ;
         EQ ;
         IF {} { PUSH string "failed assertion" ; FAILWITH } ;
         UNPAIR ;
         IF_LEFT
           { READ_TICKET ;
             SWAP ;
             DROP ;
             CAR ;
             SELF_ADDRESS ;
             SWAP ;
             COMPARE ;
             EQ ;
             IF {} { PUSH string "failed assertion" ; FAILWITH } ;
             NIL operation }
           { SWAP ;
             DUP ;
             DUG 2 ;
             SENDER ;
             COMPARE ;
             EQ ;
             IF {} { PUSH string "failed assertion" ; FAILWITH } ;
             DUP ;
             CAR ;
             PUSH mutez 0 ;
             DIG 2 ;
             CDR ;
             UNIT ;
             TICKET ;
             TRANSFER_TOKENS ;
             SWAP ;
             NIL operation ;
             DIG 2 ;
             CONS } ;
         PAIR } } |} ]

let%expect_test _ =
    run_ligo_good [ "compile" ; "contract" ; contract "implicit.mligo" ] ;
    [%expect {|
      File "../../test/contracts/implicit.mligo", line 2, characters 6-7:
        1 | let main2 (p : key_hash) (s : unit) =
        2 |   let c : unit contract = Tezos.implicit_account p
        3 |   in ([] : operation list), unit
      :
      Warning: unused variable "c".
      Hint: replace it by "_c" to prevent this warning.

      File "../../test/contracts/implicit.mligo", line 1, characters 26-27:
        1 | let main2 (p : key_hash) (s : unit) =
        2 |   let c : unit contract = Tezos.implicit_account p
      :
      Warning: unused variable "s".
      Hint: replace it by "_s" to prevent this warning.

      { parameter key_hash ;
        storage unit ;
        code { DROP ; UNIT ; NIL operation ; PAIR } } |}]

let%expect_test _ =
  run_ligo_good [ "compile" ; "contract" ; contract "amount_lambda.mligo" ] ;
  (* AMOUNT should occur inside the second lambda, but not the first lambda *)
  [%expect {|
    File "../../test/contracts/amount_lambda.mligo", line 10, characters 12-13:
      9 |
     10 | let main (b,s : bool * (unit -> tez)) : operation list * (unit -> tez) =
     11 |   (([] : operation list), (if b then f1 () else f2 ()))
    :
    Warning: unused variable "s".
    Hint: replace it by "_s" to prevent this warning.

    File "../../test/contracts/amount_lambda.mligo", line 8, characters 7-8:
      7 | let f2 (x : unit) : unit -> tez =
      8 |   fun (x : unit) -> Current.amount
      9 |
    :
    Warning: unused variable "x".
    Hint: replace it by "_x" to prevent this warning.

    File "../../test/contracts/amount_lambda.mligo", line 7, characters 8-9:
      6 | (* should return an impure function *)
      7 | let f2 (x : unit) : unit -> tez =
      8 |   fun (x : unit) -> Current.amount
    :
    Warning: unused variable "x".
    Hint: replace it by "_x" to prevent this warning.

    File "../../test/contracts/amount_lambda.mligo", line 4, characters 7-8:
      3 |   let amt : tez = Current.amount in
      4 |   fun (x : unit) -> amt
      5 |
    :
    Warning: unused variable "x".
    Hint: replace it by "_x" to prevent this warning.

    File "../../test/contracts/amount_lambda.mligo", line 2, characters 8-9:
      1 | (* should return a constant function *)
      2 | let f1 (x : unit) : unit -> tez =
      3 |   let amt : tez = Current.amount in
    :
    Warning: unused variable "x".
    Hint: replace it by "_x" to prevent this warning.

    { parameter bool ;
      storage (lambda unit mutez) ;
      code { CAR ;
             IF { AMOUNT ; LAMBDA (pair mutez unit) mutez { CAR } ; SWAP ; APPLY }
                { LAMBDA unit mutez { DROP ; AMOUNT } } ;
             NIL operation ;
             PAIR } } |}]

let%expect_test _ =
  run_ligo_good [ "print" ; "ast-typed" ; contract "sequence.mligo" ; ];
  [%expect {| const y = lambda (gen#3) return let _x = +1 in let ()#6 = let _x = +2 in UNIT() in let ()#5 = let _x = +23 in UNIT() in let ()#4 = let _x = +42 in UNIT() in _x |}]

let%expect_test _ =
  run_ligo_bad [ "compile" ; "contract" ; contract "bad_type_operator.ligo" ] ;
  [%expect {|
    File "../../test/contracts/bad_type_operator.ligo", line 4, characters 16-29:
      3 | type binding is nat * nat
      4 | type storage is map (binding)
      5 |

    Type map takes the wrong number of arguments, expected: 2 got: 1 |}]

let%expect_test _ =
  run_ligo_bad [ "compile" ; "contract" ; contract "bad_address_format.religo" ] ;
  [%expect {|
    File "../../test/contracts/bad_address_format.religo", line 1, characters 12-21:
      1 | let main = (parameter : int, storage : address) =>
      2 |   ([] : list (operation), "KT1badaddr" : address);
    :
    Warning: unused variable "parameter".
    Hint: replace it by "_parameter" to prevent this warning.

    File "../../test/contracts/bad_address_format.religo", line 1, characters 29-36:
      1 | let main = (parameter : int, storage : address) =>
      2 |   ([] : list (operation), "KT1badaddr" : address);
    :
    Warning: unused variable "storage".
    Hint: replace it by "_storage" to prevent this warning.

    Error(s) occurred while type checking the contract:
    Ill typed contract:
      1: { parameter int ;
      2:   storage address ;
      3:   code { DROP /* [] */ ; PUSH address "KT1badaddr" ; NIL operation ; PAIR } }
    At line 3 characters 38 to 50, value "KT1badaddr"
    is invalid for type address.
    Invalid contract notation "KT1badaddr" |}]

let%expect_test _ =
  run_ligo_bad [ "compile" ; "contract" ; contract "bad_timestamp.ligo" ] ;
  [%expect {|
    File "../../test/contracts/bad_timestamp.ligo", line 7, characters 30-44:
      6 |   block {
      7 |     var stamp : timestamp := ("badtimestamp" : timestamp)
      8 |   }

    Ill-formed timestamp "badtimestamp".
    At this point, a string with a RFC3339 notation or the number of seconds since Epoch is expected. |}]

let%expect_test _ =
    run_ligo_good [ "run" ; "dry-run" ; contract "redeclaration.ligo" ; "unit" ; "0" ] ;
    [%expect {|
      File "../../test/contracts/redeclaration.ligo", line 6, characters 20-21:
        5 |
        6 | function foo (const p : unit) : int is 1
      :
      Warning: unused variable "p".
      Hint: replace it by "_p" to prevent this warning.

      File "../../test/contracts/redeclaration.ligo", line 3, characters 21-22:
        2 |
        3 | function main (const p : unit; const s : int) : list (operation) * int is
        4 |   ((nil : list (operation)), foo (unit))
      :
      Warning: unused variable "p".
      Hint: replace it by "_p" to prevent this warning.

      File "../../test/contracts/redeclaration.ligo", line 3, characters 37-38:
        2 |
        3 | function main (const p : unit; const s : int) : list (operation) * int is
        4 |   ((nil : list (operation)), foo (unit))
      :
      Warning: unused variable "s".
      Hint: replace it by "_s" to prevent this warning.

      File "../../test/contracts/redeclaration.ligo", line 1, characters 20-21:
        1 | function foo (const p : unit) : int is 0
        2 |
      :
      Warning: unused variable "p".
      Hint: replace it by "_p" to prevent this warning.

      ( LIST_EMPTY() , 0 ) |}]

let%expect_test _ =
    run_ligo_good [ "run" ; "dry-run" ; contract "double_main.ligo" ; "unit" ; "0" ] ;
    [%expect {|
      File "../../test/contracts/double_main.ligo", line 5, characters 20-21:
        4 |
        5 | function main(const p : parameter; const s : storage) : return is
        6 |   ((nil : list(operation)), s+1)
      :
      Warning: unused variable "p".
      Hint: replace it by "_p" to prevent this warning.

      ( LIST_EMPTY() , 2 ) |}]

let%expect_test _ =
  run_ligo_good [ "compile" ; "contract" ; contract "subtle_nontail_fail.mligo" ] ;
  [%expect {|
    File "../../test/contracts/subtle_nontail_fail.mligo", line 1, characters 10-12:
      1 | let main (ps : unit * unit) : operation list * unit =
      2 |   if true
    :
    Warning: unused variable "ps".
    Hint: replace it by "_ps" to prevent this warning.

    { parameter unit ;
      storage unit ;
      code { DROP ;
             PUSH bool True ;
             IF { PUSH string "This contract always fails" ; FAILWITH }
                { PUSH string "This contract still always fails" ; FAILWITH } } } |}]

let%expect_test _ =
  (* TODO should not be bad? *)
  run_ligo_good [ "run" ; "dry-run" ; contract "subtle_nontail_fail.mligo" ; "()" ; "()" ] ;
  [%expect {|
    File "../../test/contracts/subtle_nontail_fail.mligo", line 1, characters 10-12:
      1 | let main (ps : unit * unit) : operation list * unit =
      2 |   if true
    :
    Warning: unused variable "ps".
    Hint: replace it by "_ps" to prevent this warning.

    failwith("This contract always fails") |}]

let%expect_test _ =
  run_ligo_bad [ "compile" ; "contract" ; bad_contract "self_in_lambda.mligo" ] ;
  [%expect{| "Tezos.self" must be used directly and cannot be used via another function. |}]

let%expect_test _ =
  run_ligo_good [ "compile" ; "storage" ; contract "big_map.ligo" ; "(big_map1,unit)" ] ;
  [%expect {|
    (Pair { Elt 23 0 ; Elt 42 0 } Unit) |}]

let%expect_test _ =
  run_ligo_good [ "compile" ; "contract" ; contract "key_hash_comparable.ligo" ] ;
  [%expect {|
    File "../../test/contracts/key_hash_comparable.ligo", line 8, characters 21-22:
      7 |
      8 | function main (const a : int; const store : storage) : return is
      9 |   ((nil : list (operation)), store)
    :
    Warning: unused variable "a".
    Hint: replace it by "_a" to prevent this warning.

    { parameter int ;
      storage (pair (map %one key_hash nat) (big_map %two key_hash bool)) ;
      code { CDR ; NIL operation ; PAIR } } |}]

let%expect_test _ =
  run_ligo_bad [ "compile" ; "contract" ; bad_contract "long_sum_type_names.ligo" ] ;
  [%expect {|
    File "../../test/contracts/negative/long_sum_type_names.ligo", line 2, character 2 to line 4, character 18:
      1 | type action is
      2 | | Incrementttttttttttttttttttttttttttttttttttttttttttttttttttttttttttttttttttttttttttttttttttt of int
      3 | // | Increment of int
      4 | | Decrement of int
      5 |

    Ill-formed data constructor "Incrementttttttttttttttttttttttttttttttttttttttttttttttttttttttttttttttttttttttttttttttttttt".
    Data constructors have a maximum length of 32 characters, which is a limitation imposed by annotations in Tezos. |}]

let%expect_test _ =
  run_ligo_good [ "run" ; "dry-run" ; contract "super-counter.mligo" ; "test_param" ; "test_storage" ] ;
  [%expect {|
    ( LIST_EMPTY() , 3 ) |}]

let%expect_test _ =
  run_ligo_bad [ "compile" ; "contract" ; bad_contract "redundant_constructors.mligo" ] ;
  [%expect{|
    File "../../test/contracts/negative/redundant_constructors.mligo", line 7, character 2 to line 9, character 15:
      6 | type union_b =
      7 | | Add of nat
      8 | | Remove of nat
      9 | | Config of nat
     10 |

    Invalid variant.
    Constructor "Add" already exists as part of another variant. |}]

let%expect_test _ =
  run_ligo_bad [ "compile" ; "contract" ; bad_contract "create_contract_toplevel.mligo" ] ;
  [%expect {|
File "../../test/contracts/negative/create_contract_toplevel.mligo", line 4, character 35 to line 8, character 8:
  3 | let main (action, store : string * string) : return =
  4 |   let toto : operation * address = Tezos.create_contract
  5 |     (fun (p, s : nat * string) -> (([] : operation list), store))
  6 |     (None: key_hash option)
  7 |     300tz
  8 |     "un"
  9 |   in

Free variable 'store' is not allowed in CREATE_CONTRACT lambda |}] ;

  run_ligo_bad [ "compile" ; "contract" ; bad_contract "create_contract_var.mligo" ] ;
  [%expect {|
File "../../test/contracts/negative/create_contract_var.mligo", line 6, character 35 to line 10, character 5:
  5 | let main (action, store : string * string) : return =
  6 |   let toto : operation * address = Tezos.create_contract
  7 |     (fun (p, s : nat * int) -> (([] : operation list), a))
  8 |     (None: key_hash option)
  9 |     300tz
 10 |     1
 11 |   in

Free variable 'a' is not allowed in CREATE_CONTRACT lambda |}] ;

  run_ligo_bad [ "compile" ; "contract" ; bad_contract "create_contract_no_inline.mligo" ] ;
  [%expect {|
    File "../../test/contracts/negative/create_contract_no_inline.mligo", line 3, characters 40-46:
      2 |
      3 | let dummy_contract (p, s : nat * int) : return =
      4 |  (([] : operation list), foo)

    Type "return" not found. |}] ;

  run_ligo_good [ "compile" ; "contract" ; contract "create_contract.mligo" ] ;
  [%expect {|
    File "../../test/contracts/create_contract.mligo", line 5, characters 10-11:
      4 |   let toto : operation * address = Tezos.create_contract
      5 |     (fun (p, s : nat * string) -> (([] : operation list), "one"))
      6 |     (None: key_hash option)
    :
    Warning: unused variable "p".
    Hint: replace it by "_p" to prevent this warning.

    File "../../test/contracts/create_contract.mligo", line 5, characters 13-14:
      4 |   let toto : operation * address = Tezos.create_contract
      5 |     (fun (p, s : nat * string) -> (([] : operation list), "one"))
      6 |     (None: key_hash option)
    :
    Warning: unused variable "s".
    Hint: replace it by "_s" to prevent this warning.

    File "../../test/contracts/create_contract.mligo", line 3, characters 10-16:
      2 |
      3 | let main (action, store : string * string) : return =
      4 |   let toto : operation * address = Tezos.create_contract
    :
    Warning: unused variable "action".
    Hint: replace it by "_action" to prevent this warning.

    { parameter string ;
      storage string ;
      code { CDR ;
             PUSH string "un" ;
             PUSH mutez 300000000 ;
             NONE key_hash ;
             CREATE_CONTRACT
               { parameter nat ;
                 storage string ;
                 code { DROP ; PUSH string "one" ; NIL operation ; PAIR } } ;
             PAIR ;
             SWAP ;
             NIL operation ;
             DIG 2 ;
             CAR ;
             CONS ;
             PAIR } } |}];

  run_ligo_good [ "compile" ; "contract" ; contract "tuples_no_annotation.religo" ] ;
  [%expect {|
    File "../../test/contracts/tuples_no_annotation.religo", line 5, characters 13-14:
      4 |
      5 | let main = ((p,storage): (parameter, storage)) => {
      6 | ([]: list (operation), (2, "2", 2n, false));
    :
    Warning: unused variable "p".
    Hint: replace it by "_p" to prevent this warning.

    File "../../test/contracts/tuples_no_annotation.religo", line 5, characters 15-22:
      4 |
      5 | let main = ((p,storage): (parameter, storage)) => {
      6 | ([]: list (operation), (2, "2", 2n, false));
    :
    Warning: unused variable "storage".
    Hint: replace it by "_storage" to prevent this warning.

    { parameter int ;
      storage (pair (pair int string) (pair nat bool)) ;
      code { DROP ;
             PUSH bool False ;
             PUSH nat 2 ;
             PAIR ;
             PUSH string "2" ;
             PUSH int 2 ;
             PAIR ;
             PAIR ;
             NIL operation ;
             PAIR } } |}]

let%expect_test _ =
  run_ligo_bad [ "compile" ; "contract" ; bad_contract "self_type_annotation.ligo" ] ;
  [%expect {|
    File "../../test/contracts/negative/self_type_annotation.ligo", line 8, characters 10-23:
      7 |   block {
      8 |     const self_contract: contract(int) = Tezos.self ("%default");
      9 |   }
    :
    Warning: unused variable "self_contract".
    Hint: replace it by "_self_contract" to prevent this warning.

    File "../../test/contracts/negative/self_type_annotation.ligo", line 6, characters 21-22:
      5 |
      6 | function main (const p : parameter; const s : storage) : return is
      7 |   block {
    :
    Warning: unused variable "p".
    Hint: replace it by "_p" to prevent this warning.

    File "../../test/contracts/negative/self_type_annotation.ligo", line 8, characters 41-64:
      7 |   block {
      8 |     const self_contract: contract(int) = Tezos.self ("%default");
      9 |   }

    Invalid type annotation.
    "contract (nat)" was given, but "contract (int)" was expected.
    Note that "Tezos.self" refers to this contract, so the parameters should be the same. |}] ;

  run_ligo_good [ "compile" ; "contract" ; contract "self_type_annotation.ligo" ] ;
  [%expect{|
    { parameter nat ;
      storage address ;
      code { DROP ; SELF %default ; ADDRESS ; NIL operation ; PAIR } } |}] ;

  run_ligo_good [ "compile" ; "contract" ; contract "self_default_with_variant_parameter.mligo" ] ;
    [%expect{|
      { parameter (or (address %one) (unit %two)) ;
        storage address ;
        code { DROP ; SELF %default ; ADDRESS ; NIL operation ; PAIR } } |}]

let%expect_test _ =
  run_ligo_bad [ "compile" ; "contract" ; bad_contract "bad_contract.mligo" ] ;
  [%expect {|
File "../../test/contracts/negative/bad_contract.mligo", line 4, characters 10-16:
  3 |
  4 | let main (action, store : parameter * storage) : storage =
  5 |   store + 1
:
Warning: unused variable "action".
Hint: replace it by "_action" to prevent this warning.

File "../../test/contracts/negative/bad_contract.mligo", line 4, characters 10-23:
  3 |
  4 | let main (action, store : parameter * storage) : storage =
  5 |   store + 1

Invalid type for entrypoint "main".
An entrypoint must of type "parameter * storage -> operations list * storage". |}] ;

  run_ligo_bad [ "compile" ; "contract" ; bad_contract "bad_contract2.mligo" ] ;
  [%expect {|
File "../../test/contracts/negative/bad_contract2.mligo", line 5, characters 10-16:
  4 |
  5 | let main (action, store : parameter * storage) : return =
  6 |   ("bad",store + 1)
:
Warning: unused variable "action".
Hint: replace it by "_action" to prevent this warning.

File "../../test/contracts/negative/bad_contract2.mligo", line 5, characters 10-23:
  4 |
  5 | let main (action, store : parameter * storage) : return =
  6 |   ("bad",store + 1)

Invalid type for entrypoint "main".
An entrypoint must of type "parameter * storage -> operations list * storage".
We expected a list of operations but we got string |}] ;

  run_ligo_bad [ "compile" ; "contract" ; bad_contract "bad_contract3.mligo" ] ;
  [%expect {|
File "../../test/contracts/negative/bad_contract3.mligo", line 5, characters 10-16:
  4 |
  5 | let main (action, store : parameter * storage) : return =
  6 |   (([]: operation list),"bad")
:
Warning: unused variable "action".
Hint: replace it by "_action" to prevent this warning.

File "../../test/contracts/negative/bad_contract3.mligo", line 5, characters 18-23:
  4 |
  5 | let main (action, store : parameter * storage) : return =
  6 |   (([]: operation list),"bad")
:
Warning: unused variable "store".
Hint: replace it by "_store" to prevent this warning.

File "../../test/contracts/negative/bad_contract3.mligo", line 5, characters 10-23:
  4 |
  5 | let main (action, store : parameter * storage) : return =
  6 |   (([]: operation list),"bad")

Invalid type for entrypoint "main".
The storage type "int" of the function parameter must be the same as the storage type "string" of the return value. |}]

let%expect_test _ =
  run_ligo_good [ "compile" ; "contract" ; contract "self_with_entrypoint.ligo" ] ;
  [%expect {|
    File "../../test/contracts/self_with_entrypoint.ligo", line 6, characters 21-22:
      5 |
      6 | function main (const p : parameter; const s : storage) : return is
      7 |   block {
    :
    Warning: unused variable "p".
    Hint: replace it by "_p" to prevent this warning.

    { parameter (or (unit %default) (int %toto)) ;
      storage nat ;
      code { CDR ;
             SELF %toto ;
             PUSH mutez 300000000 ;
             PUSH int 2 ;
             TRANSFER_TOKENS ;
             SWAP ;
             NIL operation ;
             DIG 2 ;
             CONS ;
             PAIR } } |}] ;

  run_ligo_good [ "compile" ; "contract" ; contract "self_without_entrypoint.ligo" ] ;
  [%expect {|
    File "../../test/contracts/self_without_entrypoint.ligo", line 6, characters 21-22:
      5 |
      6 | function main (const p : parameter; const s : storage) : return is
      7 |   block {
    :
    Warning: unused variable "p".
    Hint: replace it by "_p" to prevent this warning.

    { parameter int ;
      storage nat ;
      code { CDR ;
             SELF %default ;
             PUSH mutez 300000000 ;
             PUSH int 2 ;
             TRANSFER_TOKENS ;
             SWAP ;
             NIL operation ;
             DIG 2 ;
             CONS ;
             PAIR } } |}] ;

  run_ligo_bad [ "compile" ; "contract" ; bad_contract "self_bad_entrypoint_format.ligo" ] ;
  [%expect {|
File "../../test/contracts/negative/self_bad_entrypoint_format.ligo", line 6, characters 21-22:
  5 |
  6 | function main (const p : parameter; const s : storage) : return is
  7 |   block {
:
Warning: unused variable "p".
Hint: replace it by "_p" to prevent this warning.

File "../../test/contracts/negative/self_bad_entrypoint_format.ligo", line 8, characters 52-58:
  7 |   block {
  8 |     const self_contract: contract(int) = Tezos.self("Toto") ;
  9 |     const op : operation = Tezos.transaction (2, 300tz, self_contract) ;

Invalid entrypoint "Toto". One of the following patterns is expected:
* "%bar" is expected for entrypoint "Bar"
* "%default" when no entrypoint is used. |}];

  run_ligo_bad ["compile" ; "contract"; bad_contract "nested_bigmap_1.religo"];
  [%expect {|
    File "../../test/contracts/negative/nested_bigmap_1.religo", line 1, characters 11-29:
      1 | type bar = big_map (nat, int);
      2 |

    Invalid big map nesting.
    A big map cannot be nested inside another big map. |}];

  run_ligo_bad ["compile" ; "contract"; bad_contract "nested_bigmap_2.religo"];
  [%expect {|
    File "../../test/contracts/negative/nested_bigmap_2.religo", line 2, characters 29-50:
      1 | /* this should result in an error as nested big_maps are not supported: */
      2 | type storage = big_map (nat, big_map (int, string));
      3 |

    Invalid big map nesting.
    A big map cannot be nested inside another big map. |}];

  run_ligo_bad ["compile" ; "contract"; bad_contract "nested_bigmap_3.religo"];
  [%expect {|
    File "../../test/contracts/negative/nested_bigmap_3.religo", line 1, characters 11-29:
      1 | type bar = big_map (nat, int);
      2 |

    Invalid big map nesting.
    A big map cannot be nested inside another big map. |}];

  run_ligo_bad ["compile" ; "contract"; bad_contract "nested_bigmap_4.religo"];
  [%expect {|
    File "../../test/contracts/negative/nested_bigmap_4.religo", line 2, characters 25-61:
      1 | /* this should result in an error as nested big_maps are not supported: */
      2 | type storage = map (int, big_map (nat, big_map (int, string)));
      3 |

    Invalid big map nesting.
    A big map cannot be nested inside another big map. |}];

  run_ligo_good ["print" ; "ast-imperative"; contract "letin.mligo"];
  [%expect {|
type storage = (int , int)
const main : (int , storage) -> (list (operation) , storage) =
  lambda (n : (int , storage)) : (list (operation) ,
  storage) return let x : (int , int) =
                    let x : int = 7 in (ADD(x , n.0) , ADD(n.1.0 , n.1.1)) in
                  (list[] : list (operation) , x)
const f0 = lambda (_a : string) return TRUE()
const f1 = lambda (_a : string) return TRUE()
const f2 = lambda (_a : string) return TRUE()
const letin_nesting =
  lambda (gen#1 : unit) return let s = "test" in
                               let p0 = (f0)@(s) in { ASSERTION(p0);
 let p1 = (f1)@(s) in { ASSERTION(p1);
 let p2 = (f2)@(s) in { ASSERTION(p2);
 s}}}
const letin_nesting2 =
  lambda (x : int) return let y = 2 in let z = 3 in ADD(ADD(x , y) , z)
const x =  match (+1 , (+2 , +3)) with
            | (gen#2,(x,gen#3)) -> x
    |}];

  run_ligo_good ["print" ; "ast-imperative"; contract "letin.religo"];
  [%expect {|
type storage = (int , int)
const main = lambda (n : (int , storage)) : (list (operation) ,
  storage) return let x : (int , int) =
                    let x : int = 7 in (ADD(x , n.0) , ADD(n.1.0 , n.1.1)) in
                  (list[] : list (operation) , x)
const f0 = lambda (_a : string) return TRUE()
const f1 = lambda (_a : string) return TRUE()
const f2 = lambda (_a : string) return TRUE()
const letin_nesting =
  lambda (gen#1 : unit) return let s = "test" in
                               let p0 = (f0)@(s) in { ASSERTION(p0);
 let p1 = (f1)@(s) in { ASSERTION(p1);
 let p2 = (f2)@(s) in { ASSERTION(p2);
 s}}}
const letin_nesting2 =
  lambda (x : int) return let y = 2 in let z = 3 in ADD(ADD(x , y) , z)
const x =  match (+1 , (+2 , +3)) with
            | (gen#2,(x,gen#3)) -> x
    |}];

  run_ligo_bad ["print" ; "ast-typed"; contract "existential.mligo"];
  [%expect {|
    File "../../test/contracts/existential.mligo", line 2, characters 21-22:
      1 | let a : 'a = 2
      2 | let b : _ ->'b = fun _ -> 2
      3 | let c : 'a -> 'a = fun x -> 2

    Missing a type annotation for argument "_". |}];
  run_ligo_bad ["print" ; "ast-typed"; bad_contract "missing_funarg_annotation.mligo"];
  [%expect {|
    File "../../test/contracts/negative/missing_funarg_annotation.mligo", line 2, characters 6-7:
      1 | (* these should give a missing type annotation error *)
      2 | let a b = b
      3 | let a (b,c) = b

    Missing a type annotation for argument "b". |}];
  run_ligo_bad ["print" ; "ast-typed"; bad_contract "missing_funarg_annotation.religo"];
  [%expect {|
File "../../test/contracts/negative/missing_funarg_annotation.religo", line 2, characters 8-9:
  1 | /* these should give a missing type annotation error */
  2 | let a = b => b
  3 | let a = (b,c) => b

Missing a type annotation for argument "b". |}];
  run_ligo_bad ["print" ; "ast-typed"; bad_contract "funarg_tuple_wrong.mligo"];
  [%expect {|
    File "../../test/contracts/negative/funarg_tuple_wrong.mligo", line 1, characters 7-14:
      1 | let a (b, c, d: int * int) = d
      2 | let a (((b, c, d)): ((((int))) * int)) = d

    The tuple "b, c, d" does not match the type "int * int". |}];
  run_ligo_bad ["print" ; "ast-typed"; bad_contract "funarg_tuple_wrong.religo"];
  [%expect {|
    Pattern (b,c,d) do not conform type ( int * int ) |}];

  run_ligo_bad [ "compile" ; "contract" ; bad_contract "duplicate_record_field.mligo" ] ;
  [%expect {|
    File "../../test/contracts/negative/duplicate_record_field.mligo", line 1, characters 23-26:
      1 | type r = { foo : int ; foo : int }
      2 |

    Duplicate field name "foo" in this record declaration.
    Hint: Change the name. |}];

  ()

(* uncurrying example *)
let%expect_test _ =
  run_ligo_good [ "compile" ; "contract" ; contract "uncurry_contract.mligo" ] ;
  let output = [%expect.output] in
  let lines = String.split_lines output in
  let lines = List.take lines 8 in
  let output = String.concat ~sep:"\n" lines in
  print_string output;
  [%expect {|
    { parameter unit ;
      storage unit ;
      code { LAMBDA (pair unit (pair unit (pair unit unit))) unit { UNPAIR 4 ; DROP 4 ; UNIT } ;
             LAMBDA (pair nat nat) nat { UNPAIR ; MUL } ;
             DIG 2 ;
             UNPAIR ;
             PUSH nat 0 ;
             PUSH nat 2 ; |}]

(* old uncurry bugs: *)
let%expect_test _ =
  run_ligo_good [ "run" ; "interpret"; "let f (y : int) (x : int) (y : int) = (x, y) in f 1 2 3"; "-s"; "cameligo" ] ;
  [%expect {| ( 2 , 3 ) |}]

let%expect_test _ =
  run_ligo_good [ "run" ; "interpret"; "let f (x0 : int) (x1 : int) (x2 : int) (x3 : int) (x4 : int) (x5 : int) (x6 : int) (x7 : int) (x8 : int) (x9 : int) (x10 : int) : int list = [x0; x1; x2; x3; x4; x5; x6; x7; x8; x9; x10] in f 0 1 2 3 4 5 6 7 8 9 10" ; "-s"; "cameligo"] ;
  [%expect {|
    CONS(0 ,
         CONS(1 ,
              CONS(2 ,
                   CONS(3 ,
                        CONS(4 ,
                             CONS(5 ,
                                  CONS(6 ,
                                       CONS(7 ,
                                            CONS(8 ,
                                                 CONS(9 ,
                                                      CONS(10 , LIST_EMPTY()))))))))))) |}]

(* uncurrying w/ interpret (old bug) *)
let%expect_test _ =
  run_ligo_good [ "run" ; "interpret"; "mul 3n 4n" ; "--init-file"; contract "uncurry_contract.mligo"] ;
  [%expect {| +12 |}]

(* Edo combs example *)
let%expect_test _ =
  run_ligo_good [ "compile" ; "contract" ; contract "edo_combs.mligo" ] ;
  [%expect {|
    File "../../test/contracts/edo_combs.mligo", line 10, characters 13-14:
      9 |
     10 | let main (p, s : param * int) : operation list * int =
     11 |   let { x = x; y = y; z = z; w = w } = p in
    :
    Warning: unused variable "s".
    Hint: replace it by "_s" to prevent this warning.

    { parameter (pair (int %x) (pair (int %y) (pair (int %z) (int %w)))) ;
      storage int ;
      code { CAR ; UNPAIR 4 ; ADD ; ADD ; ADD ; NIL operation ; PAIR } } |}]

(* warning unused variables example *)
let%expect_test _ =
  run_ligo_good [ "compile" ; "contract" ; contract "warning_unused.mligo" ] ;
  [%expect {|
    File "../../test/contracts/warning_unused.mligo", line 11, characters 6-7:
     10 |   let x = s.x + 3 in
     11 |   let x = foo x in
     12 |   let x = bar s.x in
    :
    Warning: unused variable "x".
    Hint: replace it by "_x" to prevent this warning.

    { parameter int ;
      storage (pair (int %x) (int %y)) ;
      code { CDR ;
             PUSH int 3 ;
             SWAP ;
             DUP ;
             DUG 2 ;
             CAR ;
             ADD ;
             DROP ;
             PUSH int 3 ;
             PUSH int 9 ;
             DUP 3 ;
             CAR ;
             MUL ;
             ADD ;
             SWAP ;
             CDR ;
             SWAP ;
             PAIR ;
             NIL operation ;
             PAIR } } |}]

(* warning non-duplicable variable used examples *)
let%expect_test _ =
  run_ligo_bad [ "compile" ; "expression" ; "cameligo" ; "x" ; "--init-file" ; contract "warning_duplicate.mligo" ] ;
  [%expect{|
    File "../../test/contracts/warning_duplicate.mligo", line 2, characters 2-50:
      1 | module Foo = struct
      2 |   let x : nat ticket = Tezos.create_ticket 42n 42n
      3 | end
    :
    Warning: variable "Foo.x" cannot be used more than once.

    Error(s) occurred while checking the contract:
    At (unshown) location 8, type ticket nat cannot be used here because it is not duplicable. Only duplicable types can be used with the DUP instruction and as view inputs and outputs.
    At (unshown) location 8, Ticket in unauthorized position (type error). |}]


let%expect_test _ =
  run_ligo_bad [ "compile" ; "expression" ; "cameligo" ; "x" ; "--init-file" ; contract "warning_duplicate2.mligo" ] ;
  [%expect{|
    File "../../test/contracts/warning_duplicate2.mligo", line 1, characters 4-5:
      1 | let x = Tezos.create_ticket 42n 42n
      2 | let x = (x, x)
    :
    Warning: variable "x" cannot be used more than once.

    Error(s) occurred while checking the contract:
    At (unshown) location 8, type ticket nat cannot be used here because it is not duplicable. Only duplicable types can be used with the DUP instruction and as view inputs and outputs.
    At (unshown) location 8, Ticket in unauthorized position (type error). |}]

(* warning layout attribute on constructor *)
let%expect_test _ =
  run_ligo_good [ "compile" ; "expression" ; "cameligo" ; "B 42n" ; "--init-file" ; contract "warning_layout.mligo" ] ;
  [%expect {|
    File "../../test/contracts/warning_layout.mligo", line 3, character 4 to line 6, character 13:
      2 |   [@layout:comb]
      3 |     B of nat
      4 |   | C of int
      5 |   | D of string
      6 |   | A of unit
      7 |

    Warning: layout attribute only applying to B, probably ignored.

    (Left (Right 42))
  |}]

(* never test for PascaLIGO *)
let%expect_test _ =
  run_ligo_good [ "compile" ; "contract" ; contract "never.ligo" ] ;
  [%expect {|
    { parameter (or (never %extend) (int %increment)) ;
      storage int ;
      code { UNPAIR ;
             IF_LEFT { SWAP ; DROP ; NEVER } { ADD } ;
             NIL operation ;
             PAIR } } |}]

(* never test for CameLIGO *)
let%expect_test _ =
  run_ligo_good [ "compile" ; "contract" ; contract "never.mligo" ] ;
  [%expect {|
    { parameter (or (never %extend) (int %increment)) ;
      storage int ;
      code { UNPAIR ;
             IF_LEFT { SWAP ; DROP ; NEVER } { ADD } ;
             NIL operation ;
             PAIR } } |}]

(* never test for ReasonLIGO *)
let%expect_test _ =
  run_ligo_good [ "compile" ; "contract" ; contract "never.religo" ] ;
  [%expect {|
    { parameter (or (never %extend) (int %increment)) ;
      storage int ;
      code { UNPAIR ;
             IF_LEFT { SWAP ; DROP ; NEVER } { ADD } ;
             NIL operation ;
             PAIR } } |}]

(* never test for JsLIGO *)
let%expect_test _ =
  run_ligo_good [ "compile" ; "contract" ; contract "never.jsligo" ] ;
  [%expect {|
    { parameter (or (never %extend) (int %increment)) ;
      storage int ;
      code { DUP ;
             CAR ;
             IF_LEFT { SWAP ; DROP ; NEVER } { SWAP ; CDR ; ADD } ;
             NIL operation ;
             PAIR } } |}]

(* annotations and self *)
let%expect_test _ =
  run_ligo_good [ "compile" ; "contract" ; contract "self_annotations.mligo" ] ;
  [%expect {|
    { parameter (or (unit %foo) (unit %b)) ;
      storage unit ;
      code { DROP ;
             SELF %foo ;
             PUSH mutez 0 ;
             UNIT ;
             TRANSFER_TOKENS ;
             UNIT ;
             NIL operation ;
             DIG 2 ;
             CONS ;
             PAIR } } |}]

let%expect_test _ =
  run_ligo_bad [ "compile" ; "contract" ; bad_contract "error_self_annotations.mligo" ] ;
  [%expect {|
    File "../../test/contracts/negative/error_self_annotations.mligo", line 6, characters 22-26:
      5 | let main (_,_ : param * unit) : operation list * unit =
      6 |   let c = (Tezos.self("%a") : unit contract) in
      7 |   let op = Tezos.transaction () 0mutez c in

    Invalid entrypoint value.
    The entrypoint value does not match a constructor of the contract parameter. |}]

(* entrypoint check *)
let%expect_test _ =
  run_ligo_bad [ "compile" ; "contract" ; bad_contract "bad_get_entrypoint.mligo" ] ;
  [%expect {|
    File "../../test/contracts/negative/bad_get_entrypoint.mligo", line 3, characters 11-16:
      2 |   let v = (Tezos.get_entrypoint_opt
      3 |            "foo"
      4 |            ("tz1fakefakefakefakefakefakefakcphLA5" : address) : unit contract option) in

    Invalid entrypoint "foo". One of the following patterns is expected:
    * "%bar" is expected for entrypoint "Bar"
    * "%default" when no entrypoint is used. |}]

(* using test in compilation *)
let%expect_test _ =
  run_ligo_bad [ "compile" ; "contract" ; bad_contract "compile_test.mligo" ] ;
  [%expect{|
    File "../../test/contracts/negative/compile_test.mligo", line 15, characters 28-42:
     14 |  (match action with
     15 |    Increment (n) -> let _ = Test.log "foo" in add (store, n)
     16 |  | Decrement (n) -> sub (store, n)

    Invalid call to Test primitive. |}]

(* remove unused declarations *)
let%expect_test _ =
  run_ligo_good [ "compile" ; "contract" ; contract "remove_unused_module.mligo" ] ;
  [%expect {|
    { parameter unit ;
      storage unit ;
      code { DROP ; UNIT ; NIL operation ; PAIR } } |}]

let%expect_test _ =
  run_ligo_good [ "compile" ; "contract" ; contract "remove_unused_toptup.mligo" ] ;
  [%expect {|
    { parameter unit ;
      storage int ;
      code { CDR ; PUSH nat 2 ; PUSH nat 1 ; DIG 2 ; ADD ; ADD ; NIL operation ; PAIR } } |}]

(* wrong annotation in Bytes.unpack *)
let%expect_test _ =
  run_ligo_bad [ "compile" ; "expression" ; "cameligo" ; "x" ; "--init-file" ; bad_contract "bad_annotation_unpack.mligo" ] ;
  [%expect {|
    File "../../test/contracts/negative/bad_annotation_unpack.mligo", line 1, characters 9-42:
      1 | let x = (Bytes.unpack (Bytes.pack "hello") : string)

    Incorrect argument.
    Expected an option, but got an argument of type "string". |}]

(* check annotations' capitalization *)
let%expect_test _ =
  run_ligo_good [ "compile" ; "contract" ; contract "annotation_cases.mligo" ; "-e" ; "main1" ] ;
  [%expect {|
    { parameter (pair (pair (nat %AAA) (nat %fooB)) (nat %cCC)) ;
      storage unit ;
      code { DROP ; UNIT ; NIL operation ; PAIR } } |}]

let%expect_test _ =
  run_ligo_good [ "compile" ; "contract" ; contract "annotation_cases.mligo" ; "-e" ; "main2" ] ;
  [%expect {|
    { parameter (or (or (nat %AAA) (nat %fooB)) (nat %cCC)) ;
      storage unit ;
      code { DROP ; UNIT ; NIL operation ; PAIR } } |}]

(* remove recursion *)
let%expect_test _ =
  run_ligo_good [ "print" ; "ast-typed" ; contract "remove_recursion.mligo" ] ;
  [%expect {|
    const f = lambda (n) return let f = rec (f:int -> int => lambda (n) return let gen#5 = EQ(n ,
    0) in  match gen#5 with
            | False unit_proj#6 ->
              (f)@(SUB(n ,
              1)) | True unit_proj#7 ->
                    1 ) in (f)@(4)
    const g = rec (g:int -> int -> int -> int => lambda (f) return (g)@(let h = rec (h:int -> int => lambda (n) return let gen#8 = EQ(n ,
    0) in  match gen#8 with
            | False unit_proj#9 ->
              (h)@(SUB(n ,
              1)) | True unit_proj#10 ->
                    1 ) in h) ) |}]

let%expect_test _ =
  run_ligo_bad [ "compile" ; "contract" ; bad_contract "reuse_variable_name_top.jsligo" ] ;
  [%expect{|
    File "../../test/contracts/negative/reuse_variable_name_top.jsligo", line 2, characters 0-14:
      1 | let dog = 1;
      2 | let dog = true;

    Cannot redeclare block-scoped variable. |}]

let%expect_test _ =
  run_ligo_bad [ "compile" ; "contract" ; bad_contract "reuse_variable_name_block.jsligo" ] ;
  [%expect{|
    File "../../test/contracts/negative/reuse_variable_name_block.jsligo", line 3, characters 8-13:
      2 |     let x = 2;
      3 |     let x = 2;
      4 |     return x;

    Cannot redeclare block-scoped variable. |}]

let%expect_test _ =
  run_ligo_good [ "run"; "evaluate-call"; contract "assert.mligo"; "(false, ())"; "-e"; "with_error"];
  [%expect {| failwith("my custom error") |}]

let%expect_test _ =
  run_ligo_good [ "run"; "evaluate-call"; contract "assert.mligo"; "(None: unit option)"; "-e"; "some_with_error"];
  [%expect {| failwith("my custom error") |}]

let%expect_test _ =
  run_ligo_good [ "run"; "evaluate-call"; contract "assert.mligo"; "(Some (): unit option)"; "-e"; "none_with_error"];
  [%expect {| failwith("my custom error") |}]

let%expect_test _ =
  run_ligo_good [ "print" ; "ast-typed" ; contract "attributes.jsligo" ] ;
  [%expect {|
    const x = 1[@inline][@private]
    const foo = lambda (a) return let test = ADD(2 ,
    a)[@inline] in test[@inline][@private]
    const y = 1[@private]
    const bar = lambda (b) return let test = lambda (z) return ADD(ADD(2 ,
    b) ,
    z)[@inline] in (test)@(b)[@private]
    const check = 4[@private] |}]

(* literal type "casting" inside modules *)
let%expect_test _ =
  run_ligo_good [ "compile" ; "contract" ; contract "literal_type_cast.mligo" ] ;
  [%expect {|
    { parameter unit ;
      storage timestamp ;
      code { DROP ; PUSH timestamp 0 ; NIL operation ; PAIR } }
  |}]

(* JsLIGO export testing *)
let%expect_test _ =
  run_ligo_bad [ "compile" ; "contract" ; bad_contract "modules_export_type.jsligo" ] ;
    [%expect {|
      File "../../test/contracts/negative/modules_export_type.jsligo", line 5, characters 13-16:
        4 |
        5 | type a = Bar.foo

      Type "foo" not found. |}];
  run_ligo_bad [ "compile" ; "contract" ; bad_contract "modules_export_const.jsligo" ] ;
    [%expect {|
      File "../../test/contracts/negative/modules_export_const.jsligo", line 5, characters 12-15:
        4 |
        5 | let a = Bar.foo;

      Variable "foo" not found. |}];
  run_ligo_bad [ "compile" ; "contract" ; bad_contract "modules_export_namespace.jsligo" ] ;
    [%expect {|
      File "../../test/contracts/negative/modules_export_namespace.jsligo", line 7, characters 0-20:
        6 |
        7 | import Foo = Bar.Foo

      Module "Foo" not found. |}]

(* Test compile contract with Big_map.get_and_update for Hangzhou *)
let%expect_test _ =
  run_ligo_good [ "compile" ; "contract" ; contract "ticket_wallet.mligo" ; "--protocol"; "hangzhou" ] ;
  [%expect {|
{ parameter
    (or (ticket %receive unit)
        (pair %send
           (contract %destination (ticket unit))
           (pair (nat %amount) (address %ticketer)))) ;
  storage (pair (address %manager) (big_map %tickets address (ticket unit))) ;
  code { PUSH mutez 0 ;
         AMOUNT ;
         COMPARE ;
         EQ ;
         IF {} { PUSH string "failed assertion" ; FAILWITH } ;
         UNPAIR ;
         SWAP ;
         UNPAIR ;
         DIG 2 ;
         IF_LEFT
           { READ_TICKET ;
             CAR ;
             DIG 3 ;
             NONE (ticket unit) ;
             DUP 3 ;
             GET_AND_UPDATE ;
             IF_NONE
               { DIG 2 }
               { DIG 3 ;
                 PAIR ;
                 JOIN_TICKETS ;
                 IF_NONE { PUSH string "impossible?" ; FAILWITH } {} } ;
             SOME ;
             DIG 2 ;
             GET_AND_UPDATE ;
             DROP ;
             SWAP ;
             PAIR ;
             NIL operation ;
             PAIR }
           { SWAP ;
             DUP ;
             DUG 2 ;
             SENDER ;
             COMPARE ;
             EQ ;
             IF {} { PUSH string "failed assertion" ; FAILWITH } ;
             DIG 2 ;
             NONE (ticket unit) ;
             DUP 3 ;
             GET 4 ;
             GET_AND_UPDATE ;
             IF_NONE
               { DROP 3 ; PUSH string "no tickets" ; FAILWITH }
               { READ_TICKET ;
                 CDR ;
                 CDR ;
                 DUP 4 ;
                 GET 3 ;
                 DUP ;
                 DIG 2 ;
                 SUB ;
                 ISNAT ;
                 IF_NONE { PUSH string "not enough tickets" ; FAILWITH } {} ;
                 SWAP ;
                 PAIR ;
                 SWAP ;
                 SPLIT_TICKET ;
                 IF_NONE
                   { DROP 3 ; PUSH string "impossible?" ; FAILWITH }
                   { UNPAIR ;
                     DUG 2 ;
                     SOME ;
                     DUP 4 ;
                     GET 4 ;
                     GET_AND_UPDATE ;
                     DROP ;
                     DIG 2 ;
                     CAR ;
                     PUSH mutez 0 ;
                     DIG 3 ;
                     TRANSFER_TOKENS ;
                     SWAP ;
                     DIG 2 ;
                     PAIR ;
                     NIL operation ;
                     DIG 2 ;
                     CONS ;
                     PAIR } } } } } |} ]

(* source location comments *)
let%expect_test _ =
  run_ligo_good [ "compile"; "contract"; contract "noop.mligo";
                  "--michelson-comments"; "location" ];
  [%expect {|
    { parameter unit ;
      storage unit ;
      code { DROP ;
             UNIT ;
             NIL operation
                 /* File "../../test/contracts/noop.mligo", line 2, characters 4-6 */
             /* File "../../test/contracts/noop.mligo", line 2, characters 4-6 */ ;
             PAIR
             /* File "../../test/contracts/noop.mligo", line 2, characters 3-28 */ } } |}]

(* JSON source location comments *)
let%expect_test _ =
  run_ligo_good [ "compile"; "contract"; contract "noop.mligo";
                  "--michelson-format"; "json";
                  "--michelson-comments"; "location" ];
  [%expect {|
    { "expression":
        [ { "prim": "parameter", "args": [ { "prim": "unit" } ] },
          { "prim": "storage", "args": [ { "prim": "unit" } ] },
          { "prim": "code",
            "args":
              [ [ { "prim": "DROP" }, { "prim": "UNIT" },
                  { "prim": "NIL", "args": [ { "prim": "operation" } ] },
                  { "prim": "PAIR" } ] ] } ],
      "locations":
        [ null, null, null, null, null, null, null, null, null,
          { "location":
              { "start":
                  { "file": "../../test/contracts/noop.mligo", "line": "2",
                    "col": "4" },
                "stop":
                  { "file": "../../test/contracts/noop.mligo", "line": "2",
                    "col": "6" } } },
          { "location":
              { "start":
                  { "file": "../../test/contracts/noop.mligo", "line": "2",
                    "col": "4" },
                "stop":
                  { "file": "../../test/contracts/noop.mligo", "line": "2",
                    "col": "6" } } },
          { "location":
              { "start":
                  { "file": "../../test/contracts/noop.mligo", "line": "2",
                    "col": "3" },
                "stop":
                  { "file": "../../test/contracts/noop.mligo", "line": "2",
                    "col": "28" } } } ] } |}]

(* Check that decl_pos is not taken into account when "inferring" about tuples (including long tuples) *)
let%expect_test _ =
  run_ligo_good [ "print" ; "ast-typed" ; contract "tuple_decl_pos.mligo" ] ;
  [%expect {|
                     const c = lambda (gen#6) return CREATE_CONTRACT(lambda (gen#3) return
                      match gen#3 with
                       | ( gen#5 , gen#4 ) ->
                       ( LIST_EMPTY() , unit ) ,
                     NONE() ,
                     0mutez ,
                     unit)
                     const foo = let gen#13 = (c)@(unit) in  match gen#13 with
                                                              | ( _a , _b ) ->
                                                              unit
                     const c = lambda (gen#7) return ( 1 , "1" , +1 , 2 , "2" , +2 , 3 , "3" , +3 , 4 , "4" )
                     const foo = let gen#16 = (c)@(unit) in  match gen#16 with
                                                              | ( _i1 , _s1 , _n1 , _i2 , _s2 , _n2 , _i3 , _s3 , _n3 , _i4 , _s4 ) ->
                                                              unit |} ]

(* Module being defined does not type with its own type *)
let%expect_test _ =
  run_ligo_good [ "print" ; "mini-c" ; contract "modules_env.mligo" ] ;
  [%expect {|
    let #Foo#x#35 = L(54) in let #Foo#y#36 = #Foo#x#35 in L(unit) |}]

let%expect_test _ =
  run_ligo_good [ "compile" ; "storage" ; contract "module_contract_simple.mligo" ; "999" ] ;
  [%expect{| 999 |}]

let%expect_test _ =
  run_ligo_good [ "compile" ; "parameter" ; contract "module_contract_simple.mligo" ; "Add 999" ] ;
  [%expect{| (Left (Left 999)) |}]

let%expect_test _ =
  run_ligo_good [ "compile" ; "storage" ; contract "module_contract_complex.mligo" ; "{ number = 999 ; previous_action = Reset }" ] ;
  [%expect{| (Pair 999 (Left (Right Unit))) |}]

let%expect_test _ =
  run_ligo_good [ "compile" ; "parameter" ; contract "module_contract_complex.mligo" ; "Add 999" ] ;
  [%expect{| (Left (Left 999)) |}]

let%expect_test _ =
  run_ligo_good [ "compile" ; "contract" ; contract "global_constant.mligo" ; "--protocol" ; "hangzhou" ; "--disable-michelson-typechecking" ] ;
  [%expect {|
    { parameter unit ;
      storage int ;
      code { CDR ;
             LAMBDA int int (constant "myhash") ;
             SWAP ;
             EXEC ;
             NIL operation ;
             PAIR } } |}]

(* Test pairing_check and bls12_381_g1/g2/fr literals *)
let%expect_test _ =
  run_ligo_good [ "compile" ; "expression" ; "cameligo" ; "test" ; "--init-file" ; contract "pairing_check.mligo" ] ;
  [%expect{| Unit |}]

(* Test decompilation of bls12_381_g1/g2/fr literals *)
let%expect_test _ =
  run_ligo_good [ "run" ; "interpret" ; "(alpha, beta, input_x)" ; "--init-file" ; contract "pairing_check.mligo" ] ;
  [%expect{|
    ( bls12_381_g1 0x024142bc89bf29017a38d0ee97711098639aa0bbc5b54b5104cc88b1c0fd09330fb8341e3da91e7a50f0da5c988517db0f52df51f745392ecdd3ffbb50f8a25fcdec6f48886b650de26821e244cb8ab69d49722d290a420ce1284b909d3e15a0 ,
      bls12_381_g2 0x0050b3ab4877c99ce7f180e879d91eb4df24b1e20ed88f1fdde42f91dfe0e7e451aa35d1457dd15ab507fc8f2b3180550ca7b4ea9b67810e346456c35060c8d542f37ee5fe2b1461e2f02fefac55a9863e94cab5c16befad3b866a42ee20835b1351f3f9c20a05586c1d647d756efb5c575d7ab23fbf5b3e1a6ffe024633a63a668a01fcab440866035ea2c0d4bfe30a1242f67119650e2aa605289ade2684287192382d6a01d7865fcd9e1507264a80f387b6441e37438c888159827a4efa67 ,
      bls12_381_fr 0xe406000000000000000000000000000000000000000000000000000000000000 ) |}]

(* Example contracts from getting-started *)
let%expect_test _ =
  run_ligo_good [ "compile" ; "contract" ; contract "increment.mligo" ] ;
  [%expect{|
    { parameter (or (or (int %decrement) (int %increment)) (unit %reset)) ;
      storage int ;
      code { UNPAIR ;
             IF_LEFT { IF_LEFT { SWAP ; SUB } { ADD } } { DROP 2 ; PUSH int 0 } ;
             NIL operation ;
             PAIR } } |}]

let%expect_test _ =
  run_ligo_good [ "compile" ; "contract" ; contract "increment.ligo" ] ;
  [%expect{|
    { parameter (or (or (int %decrement) (int %increment)) (unit %reset)) ;
      storage int ;
      code { UNPAIR ;
             IF_LEFT { IF_LEFT { SWAP ; SUB } { ADD } } { DROP 2 ; PUSH int 0 } ;
             NIL operation ;
             PAIR } } |}]

let%expect_test _ =
  run_ligo_good [ "compile" ; "contract" ; contract "increment.religo" ] ;
  [%expect{|
    { parameter (or (or (int %decrement) (int %increment)) (unit %reset)) ;
      storage int ;
      code { UNPAIR ;
             IF_LEFT { IF_LEFT { SWAP ; SUB } { ADD } } { DROP 2 ; PUSH int 0 } ;
             NIL operation ;
             PAIR } } |}]

let%expect_test _ =
  run_ligo_good [ "compile" ; "contract" ; contract "increment.jsligo" ] ;
  [%expect{|
    { parameter (or (or (int %decrement) (int %increment)) (unit %reset)) ;
      storage int ;
      code { UNPAIR ;
             IF_LEFT { IF_LEFT { SWAP ; SUB } { ADD } } { DROP 2 ; PUSH int 0 } ;
             NIL operation ;
             PAIR } } |}]

(* Test compiling parameter in a file which uses test primitives *)
let%expect_test _ =
  run_ligo_good [ "compile" ; "parameter" ; contract "increment_with_test.mligo" ; "z.1" ] ;
  [%expect{|
    (Left (Right 32)) |}]

(* Test compiling storage in a file which uses test primitives *)
let%expect_test _ =
  run_ligo_good [ "compile" ; "storage" ; contract "increment_with_test.mligo" ; "z.0 + 10" ] ;
  [%expect{|
    42 |}]

(* Test compiling expression with curried recursive function *)
let%expect_test _ =
  run_ligo_good [ "compile" ; "expression" ; "cameligo" ; "foo 2 \"titi\"" ; "--init-file" ; contract "recursion_uncurry.mligo" ] ;
  [%expect{|
    "tititotototo" |}]

(* Test compiling contract with curried recursive function *)
let%expect_test _ =
  run_ligo_good [ "compile" ; "contract" ; contract "recursion_uncurry.mligo" ] ;
  [%expect{|
    { parameter int ;
      storage string ;
      code { LEFT string ;
             LOOP_LEFT
               { UNPAIR ;
                 PUSH int 0 ;
                 SWAP ;
                 DUP ;
                 DUG 2 ;
                 COMPARE ;
                 EQ ;
                 IF { DROP ; RIGHT (pair int string) }
                    { PUSH string "toto" ;
                      DIG 2 ;
                      CONCAT ;
                      PUSH int 1 ;
                      DIG 2 ;
                      SUB ;
                      PAIR ;
                      LEFT string } } ;
             NIL operation ;
             PAIR } } |}]

(* voting power *)
let%expect_test _ =
  run_ligo_good [ "compile" ; "contract" ; contract "voting.mligo" ] ;
  [%expect{|
{ parameter key ;
  storage (pair nat nat) ;
  code { CAR ;
         HASH_KEY ;
         VOTING_POWER ;
         TOTAL_VOTING_POWER ;
         SWAP ;
         PAIR ;
         NIL operation ;
         PAIR } } |}]<|MERGE_RESOLUTION|>--- conflicted
+++ resolved
@@ -12,15 +12,11 @@
 
   run_ligo_good [ "info" ; "measure-contract" ; contract "multisig.ligo" ] ;
   [%expect {|
-    579 bytes |}] ;
+    567 bytes |}] ;
 
   run_ligo_good [ "info" ; "measure-contract" ; contract "multisig-v2.ligo" ] ;
   [%expect {|
-<<<<<<< HEAD
-    1501 bytes |}] ;
-=======
-    1565 bytes |}] ;
->>>>>>> 1cb6ddd0
+    1511 bytes |}] ;
 
   run_ligo_good [ "info" ; "measure-contract" ; contract "vote.mligo" ] ;
   [%expect {|
@@ -373,20 +369,8 @@
                               CHECK_SIGNATURE ;
                               IF { PUSH nat 1 ; DIG 2 ; ADD }
                                  { PUSH string "Invalid signature" ; FAILWITH } }
-<<<<<<< HEAD
                             { DIG 2 ; DROP 2 ; SWAP } }
                        { DROP ; SWAP } ;
-                     SWAP ;
-=======
-                            { DIG 2 ; DROP 2 ; SWAP } ;
-                         SWAP ;
-                         PAIR }
-                       { DROP ; PAIR } ;
-                     DUP ;
-                     CAR ;
-                     SWAP ;
-                     CDR ;
->>>>>>> 1cb6ddd0
                      PAIR } ;
               SWAP ;
               DROP ;
@@ -496,13 +480,7 @@
                      EMPTY_SET address ;
                      PUSH bool True ;
                      SENDER ;
-<<<<<<< HEAD
                      UPDATE }
-=======
-                     UPDATE ;
-                     SWAP ;
-                     PAIR }
->>>>>>> 1cb6ddd0
                    { DUP ;
                      SENDER ;
                      MEM ;
@@ -538,19 +516,8 @@
                      SWAP ;
                      PUSH bool True ;
                      SENDER ;
-<<<<<<< HEAD
                      UPDATE } ;
                  SWAP ;
-=======
-                     UPDATE ;
-                     SWAP ;
-                     PAIR } ;
-                 DUP ;
-                 CAR ;
-                 SWAP ;
-                 CDR ;
-                 SWAP ;
->>>>>>> 1cb6ddd0
                  DUP ;
                  DUG 2 ;
                  CDR ;
@@ -677,12 +644,7 @@
                                   PAIR }
                                 { DIG 2 ; DROP 2 } } ;
                       DIG 2 ;
-                      DROP ;
-<<<<<<< HEAD
-                      SWAP }
-=======
-                      PAIR }
->>>>>>> 1cb6ddd0
+                      DROP }
                     { DIG 3 ;
                       DROP ;
                       NIL operation ;
@@ -707,17 +669,8 @@
                       CAR ;
                       CAR ;
                       PAIR ;
-                      PAIR ;
-<<<<<<< HEAD
-                      NIL operation } } }
-=======
                       PAIR } ;
-                 DUP ;
-                 CAR ;
-                 SWAP ;
-                 CDR ;
-                 PAIR } }
->>>>>>> 1cb6ddd0
+                 SWAP } }
            { PACK ;
              SWAP ;
              DUP ;
