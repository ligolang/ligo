open Cli_expect

let contract = test
let contract_resource name = test ("res/" ^ name)
let bad_contract = bad_test

(* avoid pretty printing *)
let () = Unix.putenv ~key:"TERM" ~data:"dumb"

let%expect_test _ =
  run_ligo_good [ "info" ; "measure-contract" ; contract "coase.ligo" ] ;
  [%expect{| 1175 bytes |}] ;

  run_ligo_good [ "info" ; "measure-contract" ; contract "multisig.ligo" ] ;
  [%expect{| 583 bytes |}] ;

  run_ligo_good [ "info" ; "measure-contract" ; contract "multisig-v2.ligo" ] ;
  [%expect{| 1639 bytes |}] ;

  run_ligo_good [ "info" ; "measure-contract" ; contract "vote.mligo" ] ;
  [%expect{| 430 bytes |}] ;

  run_ligo_good [ "compile" ; "parameter" ; contract "coase.ligo" ; "Buy_single (record [ card_to_buy = 1n ])" ] ;
  [%expect{| (Left (Left 1)) |}] ;

  run_ligo_good [ "compile" ; "storage" ; contract "coase.ligo" ; "record [ cards = (map [] : cards) ; card_patterns = (map [] : card_patterns) ; next_id = 3n ]" ] ;
  [%expect{| (Pair (Pair {} {}) 3) |}] ;

  run_ligo_bad [ "compile" ; "storage" ; contract "coase.ligo" ; "Buy_single (record [ card_to_buy = 1n ])" ] ;
  [%expect{|
    Invalid command line argument.
    The provided storage does not have the correct type for the contract.
    File "../../test/contracts/coase.ligo", line 124, character 0 to line 129, character 3:
    123 |
    124 | function main (const action : parameter; const s : storage) : return is
    125 |   case action of [
    126 |     Buy_single (bs)      -> buy_single (bs, s)
    127 |   | Sell_single (as)     -> sell_single (as, s)
    128 |   | Transfer_single (at) -> transfer_single (at, s)
    129 |   ]

    Invalid type(s).
    Expected: "storage", but got: "parameter". |}] ;

  run_ligo_bad [ "compile" ; "parameter" ; contract "coase.ligo" ; "record [ cards = (map [] : cards) ; card_patterns = (map [] : card_patterns) ; next_id = 3n ]" ] ;
  [%expect{|
    Invalid command line argument.
    The provided parameter does not have the correct type for the given entrypoint.
    File "../../test/contracts/coase.ligo", line 124, character 0 to line 129, character 3:
    123 |
    124 | function main (const action : parameter; const s : storage) : return is
    125 |   case action of [
    126 |     Buy_single (bs)      -> buy_single (bs, s)
    127 |   | Sell_single (as)     -> sell_single (as, s)
    128 |   | Transfer_single (at) -> transfer_single (at, s)
    129 |   ]

    Invalid type(s).
    Expected: "parameter", but got: "storage". |}] ;

  ()

let%expect_test _  =
  run_ligo_good [ "compile" ; "storage" ; contract "timestamp.ligo" ; "Tezos.now" ; "--now" ; "2042-01-01T00:00:00Z" ] ;
  [%expect {|
    File "../../test/contracts/timestamp.ligo", line 3, characters 21-22:
      2 |
      3 | function main (const p : unit; const s : storage_) :
      4 |   list (operation) * storage_ is ((nil: list (operation)), Tezos.now)
    :
    Warning: unused variable "p".
    Hint: replace it by "_p" to prevent this warning.

    File "../../test/contracts/timestamp.ligo", line 3, characters 37-38:
      2 |
      3 | function main (const p : unit; const s : storage_) :
      4 |   list (operation) * storage_ is ((nil: list (operation)), Tezos.now)
    :
    Warning: unused variable "s".
    Hint: replace it by "_s" to prevent this warning.

    "2042-01-01T00:00:29Z" |}]

let%expect_test _ =
  run_ligo_good [ "compile" ; "contract" ; contract "coase.ligo" ] ;
  [%expect{|
    { parameter
        (or (or (nat %buy_single) (nat %sell_single))
            (pair %transfer_single (nat %card_to_transfer) (address %destination))) ;
      storage
        (pair (pair (map %card_patterns nat (pair (mutez %coefficient) (nat %quantity)))
                    (map %cards nat (pair (address %card_owner) (nat %card_pattern))))
              (nat %next_id)) ;
      code { UNPAIR ;
             IF_LEFT
               { IF_LEFT
                   { SWAP ;
                     DUP ;
                     DUG 2 ;
                     CAR ;
                     CAR ;
                     SWAP ;
                     DUP ;
                     DUG 2 ;
                     GET ;
                     IF_NONE { PUSH string "buy_single: No card pattern." ; FAILWITH } {} ;
                     PUSH nat 1 ;
                     SWAP ;
                     DUP ;
                     DUG 2 ;
                     CDR ;
                     ADD ;
                     SWAP ;
                     DUP ;
                     DUG 2 ;
                     CAR ;
                     MUL ;
                     AMOUNT ;
                     SWAP ;
                     COMPARE ;
                     GT ;
                     IF { PUSH string "Not enough money" ; FAILWITH } {} ;
                     PUSH nat 1 ;
                     SWAP ;
                     DUP ;
                     DUG 2 ;
                     CDR ;
                     ADD ;
                     SWAP ;
                     CAR ;
                     PAIR ;
                     DUP 3 ;
                     CDR ;
                     DUP 4 ;
                     CAR ;
                     CDR ;
                     DIG 4 ;
                     CAR ;
                     CAR ;
                     DIG 3 ;
                     DUP 5 ;
                     SWAP ;
                     SOME ;
                     SWAP ;
                     UPDATE ;
                     PAIR ;
                     PAIR ;
                     DUP ;
                     CAR ;
                     CDR ;
                     DIG 2 ;
                     SENDER ;
                     PAIR ;
                     DUP 3 ;
                     CDR ;
                     SWAP ;
                     SOME ;
                     SWAP ;
                     UPDATE ;
                     SWAP ;
                     DUP ;
                     DUG 2 ;
                     CDR ;
                     SWAP ;
                     DIG 2 ;
                     CAR ;
                     CAR ;
                     PAIR ;
                     PAIR ;
                     PUSH nat 1 ;
                     SWAP ;
                     DUP ;
                     DUG 2 ;
                     CDR ;
                     ADD ;
                     SWAP ;
                     CAR ;
                     PAIR ;
                     NIL operation ;
                     PAIR }
                   { SWAP ;
                     DUP ;
                     DUG 2 ;
                     CAR ;
                     CDR ;
                     SWAP ;
                     DUP ;
                     DUG 2 ;
                     GET ;
                     IF_NONE { PUSH string "sell_single: No card." ; FAILWITH } {} ;
                     SENDER ;
                     SWAP ;
                     DUP ;
                     DUG 2 ;
                     CAR ;
                     COMPARE ;
                     NEQ ;
                     IF { PUSH string "This card doesn't belong to you" ; FAILWITH } {} ;
                     DUP 3 ;
                     CAR ;
                     CAR ;
                     SWAP ;
                     DUP ;
                     DUG 2 ;
                     CDR ;
                     GET ;
                     IF_NONE { PUSH string "sell_single: No card pattern." ; FAILWITH } {} ;
                     PUSH nat 1 ;
                     SWAP ;
                     DUP ;
                     DUG 2 ;
                     CDR ;
                     SUB ;
                     ABS ;
                     SWAP ;
                     CAR ;
                     PAIR ;
                     DUP 4 ;
                     CDR ;
                     DUP 5 ;
                     CAR ;
                     CDR ;
                     DIG 5 ;
                     CAR ;
                     CAR ;
                     DUP 4 ;
                     DIG 5 ;
                     CDR ;
                     SWAP ;
                     SOME ;
                     SWAP ;
                     UPDATE ;
                     PAIR ;
                     PAIR ;
                     SWAP ;
                     DUP ;
                     DUG 2 ;
                     CDR ;
                     DIG 2 ;
                     CAR ;
                     MUL ;
                     SENDER ;
                     CONTRACT unit ;
                     IF_NONE { PUSH string "sell_single: No contract." ; FAILWITH } {} ;
                     SWAP ;
                     UNIT ;
                     TRANSFER_TOKENS ;
                     SWAP ;
                     DUP ;
                     DUG 2 ;
                     CDR ;
                     DUP 3 ;
                     CAR ;
                     CDR ;
                     DIG 4 ;
                     NONE (pair address nat) ;
                     SWAP ;
                     UPDATE ;
                     DIG 3 ;
                     CAR ;
                     CAR ;
                     PAIR ;
                     PAIR ;
                     NIL operation ;
                     DIG 2 ;
                     CONS ;
                     PAIR } }
               { SWAP ;
                 DUP ;
                 DUG 2 ;
                 CAR ;
                 CDR ;
                 DUP ;
                 DUP 3 ;
                 CAR ;
                 GET ;
                 IF_NONE { PUSH string "transfer_single: No card." ; FAILWITH } {} ;
                 SENDER ;
                 SWAP ;
                 DUP ;
                 DUG 2 ;
                 CAR ;
                 COMPARE ;
                 NEQ ;
                 IF { PUSH string "This card doesn't belong to you" ; FAILWITH } {} ;
                 DUP 4 ;
                 CDR ;
                 DUG 2 ;
                 CDR ;
                 DUP 4 ;
                 CDR ;
                 PAIR ;
                 DIG 3 ;
                 CAR ;
                 SWAP ;
                 SOME ;
                 SWAP ;
                 UPDATE ;
                 DIG 2 ;
                 CAR ;
                 CAR ;
                 PAIR ;
                 PAIR ;
                 NIL operation ;
                 PAIR } } } |} ]

let%expect_test _ =
  run_ligo_good [ "compile" ; "contract" ; contract "multisig.ligo" ] ;
  [%expect{|
    { parameter
        (pair (pair (nat %counter) (lambda %message unit (list operation)))
              (list %signatures (pair key_hash signature))) ;
      storage
        (pair (pair (list %auth key) (nat %counter)) (pair (string %id) (nat %threshold))) ;
      code { UNPAIR ;
             DUP ;
             CAR ;
             CDR ;
             DUP 3 ;
             CAR ;
             CDR ;
             DUP 3 ;
             CAR ;
             CAR ;
             COMPARE ;
             NEQ ;
             IF { SWAP ; DROP ; PUSH string "Counters does not match" ; FAILWITH }
                { CHAIN_ID ;
                  DUP 4 ;
                  CDR ;
                  CAR ;
                  PAIR ;
                  DUP 3 ;
                  CAR ;
                  CAR ;
                  DUP 3 ;
                  PAIR ;
                  PAIR ;
                  UNIT ;
                  PUSH nat 0 ;
                  DUP 6 ;
                  CAR ;
                  CAR ;
                  PAIR ;
                  PAIR ;
                  DIG 3 ;
                  CDR ;
                  ITER { SWAP ;
                         CAR ;
                         UNPAIR ;
                         DUP ;
                         IF_CONS
                           { DIG 2 ;
                             DROP ;
                             DUP ;
                             HASH_KEY ;
                             DUP 5 ;
                             CAR ;
                             COMPARE ;
                             EQ ;
                             IF { DUP 5 ;
                                  PACK ;
                                  DIG 4 ;
                                  CDR ;
                                  DIG 2 ;
                                  CHECK_SIGNATURE ;
                                  IF { PUSH nat 1 ; DIG 2 ; ADD ; UNIT ; SWAP ; DIG 2 ; PAIR ; PAIR }
                                     { PUSH string "Invalid signature" ; FAILWITH } }
                                { DIG 3 ; DROP 2 ; UNIT ; DUG 2 ; PAIR ; PAIR } }
                           { DIG 2 ; DROP ; UNIT ; DUG 2 ; PAIR ; PAIR } } ;
                  SWAP ;
                  DROP ;
                  CAR ;
                  CDR ;
                  DUP 3 ;
                  CDR ;
                  CDR ;
                  SWAP ;
                  COMPARE ;
                  LT ;
                  IF { PUSH string "Not enough signatures passed the check" ; FAILWITH }
                     { SWAP ;
                       DUP ;
                       DUG 2 ;
                       CDR ;
                       PUSH nat 1 ;
                       DUP 4 ;
                       CAR ;
                       CDR ;
                       ADD ;
                       DIG 3 ;
                       CAR ;
                       CAR ;
                       PAIR ;
                       PAIR ;
                       UNIT ;
                       SWAP ;
                       PAIR } } ;
             CAR ;
             UNIT ;
             DIG 2 ;
             SWAP ;
             EXEC ;
             PAIR } } |} ]

let%expect_test _ =
  run_ligo_good [ "compile" ; "contract" ; contract "multisig-v2.ligo" ] ;
  [%expect{|
    { parameter
        (or (or (unit %default) (lambda %send bytes (list operation)))
            (lambda %withdraw bytes (list operation))) ;
      storage
        (pair (pair (pair (set %authorized_addresses address) (nat %max_message_size))
                    (pair (nat %max_proposal) (map %message_store bytes (set address))))
              (pair (pair (map %proposal_counters address nat) (bytes %state_hash))
                    (nat %threshold))) ;
      code { UNPAIR ;
             IF_LEFT
               { IF_LEFT
                   { DROP ; NIL operation ; PAIR }
                   { SWAP ;
                     DUP ;
                     DUG 2 ;
                     CAR ;
                     CAR ;
                     CAR ;
                     SENDER ;
                     MEM ;
                     NOT ;
                     IF { PUSH string "Unauthorized address" ; FAILWITH } {} ;
                     DUP ;
                     PACK ;
                     DUP 3 ;
                     CAR ;
                     CAR ;
                     CDR ;
                     SWAP ;
                     DUP ;
                     DUG 2 ;
                     SIZE ;
                     COMPARE ;
                     GT ;
                     IF { PUSH string "Message size exceed maximum limit" ; FAILWITH } {} ;
                     DUP 3 ;
                     CAR ;
                     CDR ;
                     CDR ;
                     SWAP ;
                     DUP ;
                     DUG 2 ;
                     GET ;
                     IF_NONE
                       { DUP 3 ;
                         CDR ;
                         CDR ;
                         DUP 4 ;
                         CDR ;
                         CAR ;
                         CDR ;
                         DUP 5 ;
                         CDR ;
                         CAR ;
                         CAR ;
                         PUSH nat 1 ;
                         DUP 7 ;
                         CDR ;
                         CAR ;
                         CAR ;
                         SENDER ;
                         GET ;
                         IF_NONE { PUSH string "MAP FIND" ; FAILWITH } {} ;
                         ADD ;
                         SOME ;
                         SENDER ;
                         UPDATE ;
                         PAIR ;
                         PAIR ;
                         DIG 3 ;
                         CAR ;
                         PAIR ;
                         EMPTY_SET address ;
                         PUSH bool True ;
                         SENDER ;
                         UPDATE ;
                         UNIT ;
                         DUG 2 ;
                         PAIR ;
                         PAIR }
                       { DUP ;
                         SENDER ;
                         MEM ;
                         IF { UNIT ; DIG 4 ; PAIR }
                            { DUP 4 ;
                              CDR ;
                              CDR ;
                              DUP 5 ;
                              CDR ;
                              CAR ;
                              CDR ;
                              DUP 6 ;
                              CDR ;
                              CAR ;
                              CAR ;
                              PUSH nat 1 ;
                              DUP 8 ;
                              CDR ;
                              CAR ;
                              CAR ;
                              SENDER ;
                              GET ;
                              IF_NONE { PUSH string "MAP FIND" ; FAILWITH } {} ;
                              ADD ;
                              SOME ;
                              SENDER ;
                              UPDATE ;
                              PAIR ;
                              PAIR ;
                              DIG 4 ;
                              CAR ;
                              PAIR ;
                              UNIT ;
                              SWAP ;
                              PAIR } ;
                         CAR ;
                         SWAP ;
                         SENDER ;
                         PAIR ;
                         UNIT ;
                         DUG 2 ;
                         UNPAIR ;
                         PUSH bool True ;
                         SWAP ;
                         UPDATE ;
                         PAIR ;
                         PAIR } ;
                     CAR ;
                     UNPAIR ;
                     SWAP ;
                     DUP ;
                     DUG 2 ;
                     CDR ;
                     CAR ;
                     CAR ;
                     SENDER ;
                     GET ;
                     IF_NONE { PUSH string "MAP FIND" ; FAILWITH } {} ;
                     DUP 3 ;
                     CAR ;
                     CDR ;
                     CAR ;
                     SWAP ;
                     COMPARE ;
                     GT ;
                     IF { PUSH string "Maximum number of proposal reached" ; FAILWITH } {} ;
                     SWAP ;
                     DUP ;
                     DUG 2 ;
                     CDR ;
                     CDR ;
                     SWAP ;
                     DUP ;
                     DUG 2 ;
                     SIZE ;
                     COMPARE ;
                     GE ;
                     IF { SWAP ;
                          DUP ;
                          DUG 2 ;
                          CDR ;
                          DUP 3 ;
                          CAR ;
                          CDR ;
                          CDR ;
                          DUP 5 ;
                          NONE (set address) ;
                          SWAP ;
                          UPDATE ;
                          DUP 4 ;
                          CAR ;
                          CDR ;
                          CAR ;
                          PAIR ;
                          DIG 3 ;
                          CAR ;
                          CAR ;
                          PAIR ;
                          PAIR ;
                          DUP ;
                          CDR ;
                          CAR ;
                          CDR ;
                          DIG 4 ;
                          SWAP ;
                          EXEC ;
                          SWAP ;
                          DUP ;
                          DUG 2 ;
                          CDR ;
                          CDR ;
                          DIG 4 ;
                          DUP 4 ;
                          CDR ;
                          CAR ;
                          CDR ;
                          CONCAT ;
                          SHA256 ;
                          DUP 4 ;
                          CDR ;
                          CAR ;
                          CAR ;
                          PAIR ;
                          PAIR ;
                          DIG 2 ;
                          CAR ;
                          PAIR ;
                          UNIT ;
                          SWAP ;
                          DUP ;
                          DUG 2 ;
                          DIG 3 ;
                          PAIR ;
                          PAIR ;
                          SWAP ;
                          CDR ;
                          CAR ;
                          CAR ;
                          ITER { SWAP ;
                                 CAR ;
                                 UNPAIR ;
                                 DIG 2 ;
                                 UNPAIR ;
                                 DUP 5 ;
                                 SWAP ;
                                 DUP ;
                                 DUG 2 ;
                                 MEM ;
                                 IF { DUP 4 ;
                                      CDR ;
                                      CDR ;
                                      DUP 5 ;
                                      CDR ;
                                      CAR ;
                                      CDR ;
                                      DUP 6 ;
                                      CDR ;
                                      CAR ;
                                      CAR ;
                                      PUSH nat 1 ;
                                      DIG 5 ;
                                      SUB ;
                                      ABS ;
                                      DIG 4 ;
                                      SWAP ;
                                      SOME ;
                                      SWAP ;
                                      UPDATE ;
                                      PAIR ;
                                      PAIR ;
                                      DIG 2 ;
                                      CAR ;
                                      PAIR ;
                                      UNIT ;
                                      SWAP ;
                                      DIG 2 ;
                                      PAIR ;
                                      PAIR }
                                    { DROP 2 ; UNIT ; DUG 2 ; PAIR ; PAIR } } ;
                          SWAP ;
                          DROP }
                        { DIG 3 ;
                          DROP ;
                          UNIT ;
                          DUP 3 ;
                          CDR ;
                          DUP 4 ;
                          CAR ;
                          CDR ;
                          CDR ;
                          DIG 3 ;
                          DIG 5 ;
                          SWAP ;
                          SOME ;
                          SWAP ;
                          UPDATE ;
                          DUP 4 ;
                          CAR ;
                          CDR ;
                          CAR ;
                          PAIR ;
                          DIG 3 ;
                          CAR ;
                          CAR ;
                          PAIR ;
                          PAIR ;
                          NIL operation ;
                          PAIR ;
                          PAIR } ;
                     CAR } }
               { PACK ;
                 SWAP ;
                 DUP ;
                 DUG 2 ;
                 CAR ;
                 CDR ;
                 CDR ;
                 SWAP ;
                 DUP ;
                 DUG 2 ;
                 GET ;
                 IF_NONE
                   { DROP ; UNIT ; SWAP ; PAIR }
                   { DUP ;
                     SENDER ;
                     PUSH bool False ;
                     SWAP ;
                     UPDATE ;
                     DUP ;
                     SIZE ;
                     DIG 2 ;
                     SIZE ;
                     COMPARE ;
                     NEQ ;
                     IF { DUP 3 ;
                          CDR ;
                          CDR ;
                          DUP 4 ;
                          CDR ;
                          CAR ;
                          CDR ;
                          DUP 5 ;
                          CDR ;
                          CAR ;
                          CAR ;
                          PUSH nat 1 ;
                          DUP 7 ;
                          CDR ;
                          CAR ;
                          CAR ;
                          SENDER ;
                          GET ;
                          IF_NONE { PUSH string "MAP FIND" ; FAILWITH } {} ;
                          SUB ;
                          ABS ;
                          SOME ;
                          SENDER ;
                          UPDATE ;
                          PAIR ;
                          PAIR ;
                          DIG 3 ;
                          CAR ;
                          PAIR ;
                          UNIT ;
                          SWAP ;
                          PAIR }
                        { UNIT ; DIG 3 ; PAIR } ;
                     CAR ;
                     PUSH nat 0 ;
                     DUP 3 ;
                     SIZE ;
                     COMPARE ;
                     EQ ;
                     IF { SWAP ;
                          DROP ;
                          UNIT ;
                          SWAP ;
                          DUP ;
                          DUG 2 ;
                          CDR ;
                          DUP 3 ;
                          CAR ;
                          CDR ;
                          CDR ;
                          DIG 4 ;
                          NONE (set address) ;
                          SWAP ;
                          UPDATE ;
                          DUP 4 ;
                          CAR ;
                          CDR ;
                          CAR ;
                          PAIR ;
                          DIG 3 ;
                          CAR ;
                          CAR ;
                          PAIR ;
                          PAIR ;
                          PAIR }
                        { UNIT ;
                          SWAP ;
                          DUP ;
                          DUG 2 ;
                          CDR ;
                          DUP 3 ;
                          CAR ;
                          CDR ;
                          CDR ;
                          DIG 4 ;
                          DIG 5 ;
                          SWAP ;
                          SOME ;
                          SWAP ;
                          UPDATE ;
                          DUP 4 ;
                          CAR ;
                          CDR ;
                          CAR ;
                          PAIR ;
                          DIG 3 ;
                          CAR ;
                          CAR ;
                          PAIR ;
                          PAIR ;
                          PAIR } } ;
                 CAR ;
                 NIL operation ;
                 PAIR } } } |} ]

let%expect_test _ =
  run_ligo_good [ "compile" ; "contract" ; contract "vote.mligo" ] ;
  [%expect {|
{ parameter
    (or (pair %reset (pair (timestamp %finish_time) (timestamp %start_time)) (string %title))
        (or %vote (unit %nay) (unit %yea))) ;
  storage
    (pair (pair (pair (timestamp %finish_time) (nat %nay))
                (pair (timestamp %start_time) (string %title)))
          (pair (set %voters address) (nat %yea))) ;
  code { UNPAIR ;
         IF_LEFT
           { SWAP ;
             DROP ;
             PUSH nat 0 ;
             EMPTY_SET address ;
             PAIR ;
             SWAP ;
             DUP ;
             DUG 2 ;
             CDR ;
             DUP 3 ;
             CAR ;
             CDR ;
             PAIR ;
             PUSH nat 0 ;
             DIG 3 ;
             CAR ;
             CAR ;
             PAIR ;
             PAIR ;
             PAIR ;
             NIL operation ;
             PAIR }
           { SENDER ;
             SWAP ;
             IF_LEFT
               { DROP ;
                 SWAP ;
                 DUP ;
                 DUG 2 ;
                 CDR ;
                 DUP 3 ;
                 CAR ;
                 CDR ;
                 PUSH nat 1 ;
                 DUP 5 ;
                 CAR ;
                 CAR ;
                 CDR ;
                 ADD ;
                 DIG 4 ;
                 CAR ;
                 CAR ;
                 CAR ;
                 PAIR ;
                 PAIR ;
                 PAIR }
               { DROP ;
                 PUSH nat 1 ;
                 DUP 3 ;
                 CDR ;
                 CDR ;
                 ADD ;
                 DUP 3 ;
                 CDR ;
                 CAR ;
                 PAIR ;
                 DIG 2 ;
                 CAR ;
                 PAIR } ;
             DUP ;
             CDR ;
             CDR ;
             SWAP ;
             DUP ;
             DUG 2 ;
             CDR ;
             CAR ;
             DIG 3 ;
             PUSH bool True ;
             SWAP ;
             UPDATE ;
             PAIR ;
             SWAP ;
             CAR ;
             PAIR ;
             NIL operation ;
             PAIR } } } |}]

let%expect_test _ =
  run_ligo_good [ "compile" ; "contract" ; contract "ticket_wallet.mligo" ] ;
  [%expect {|
{ parameter
    (or (ticket %receive unit)
        (pair %send (contract %destination (ticket unit)) (nat %amount) (address %ticketer))) ;
  storage (pair (address %manager) (big_map %tickets address (ticket unit))) ;
  code { PUSH mutez 0 ;
         AMOUNT ;
         COMPARE ;
         EQ ;
         IF {} { PUSH string "failed assertion" ; FAILWITH } ;
         UNPAIR ;
         SWAP ;
         UNPAIR ;
         DIG 2 ;
         IF_LEFT
           { READ_TICKET ;
             CAR ;
             DIG 3 ;
             NONE (ticket unit) ;
             DUP 3 ;
             GET_AND_UPDATE ;
             IF_NONE
               { DIG 2 }
               { DIG 3 ;
                 PAIR ;
                 JOIN_TICKETS ;
                 IF_NONE { PUSH string "impossible?" ; FAILWITH } {} } ;
             SOME ;
             DIG 2 ;
             GET_AND_UPDATE ;
             DROP ;
             SWAP ;
             PAIR ;
             NIL operation ;
             PAIR }
           { SWAP ;
             DUP ;
             DUG 2 ;
             SENDER ;
             COMPARE ;
             EQ ;
             IF {} { PUSH string "failed assertion" ; FAILWITH } ;
             DIG 2 ;
             NONE (ticket unit) ;
             DUP 3 ;
             GET 4 ;
             GET_AND_UPDATE ;
             IF_NONE
               { DROP 3 ; PUSH string "no tickets" ; FAILWITH }
               { READ_TICKET ;
                 CDR ;
                 CDR ;
                 DUP 4 ;
                 GET 3 ;
                 DUP ;
                 DIG 2 ;
                 SUB ;
                 ISNAT ;
                 IF_NONE { PUSH string "not enough tickets" ; FAILWITH } {} ;
                 SWAP ;
                 PAIR ;
                 SWAP ;
                 SPLIT_TICKET ;
                 IF_NONE
                   { DROP 3 ; PUSH string "impossible?" ; FAILWITH }
                   { UNPAIR ;
                     DUG 2 ;
                     SOME ;
                     DUP 4 ;
                     GET 4 ;
                     GET_AND_UPDATE ;
                     DROP ;
                     DIG 2 ;
                     CAR ;
                     PUSH mutez 0 ;
                     DIG 3 ;
                     TRANSFER_TOKENS ;
                     SWAP ;
                     DIG 2 ;
                     PAIR ;
                     NIL operation ;
                     DIG 2 ;
                     CONS ;
                     PAIR } } } } } |} ]

let%expect_test _ =
  run_ligo_good [ "compile" ; "contract" ; contract "ticket_builder.mligo" ] ;
  [%expect {|
File "../../test/contracts/ticket_builder.mligo", line 29, characters 28-34:
 28 |       begin
 29 |         let ((ticketer, _), ticket) = (Tezos.read_ticket ticket : (address * (unit * nat)) * unit ticket) in
 30 |         assert (ticketer = Tezos.self_address);
:
Warning: unused variable "ticket".
Hint: replace it by "_ticket" to prevent this warning.

{ parameter
    (or (ticket %burn unit)
        (pair %mint (contract %destination (ticket unit)) (nat %amount))) ;
  storage address ;
  code { PUSH mutez 0 ;
         AMOUNT ;
         COMPARE ;
         EQ ;
         IF {} { PUSH string "failed assertion" ; FAILWITH } ;
         UNPAIR ;
         IF_LEFT
           { READ_TICKET ;
             SWAP ;
             DROP ;
             CAR ;
             SELF_ADDRESS ;
             SWAP ;
             COMPARE ;
             EQ ;
             IF {} { PUSH string "failed assertion" ; FAILWITH } ;
             NIL operation ;
             PAIR }
           { SWAP ;
             DUP ;
             DUG 2 ;
             SENDER ;
             COMPARE ;
             EQ ;
             IF {} { PUSH string "failed assertion" ; FAILWITH } ;
             DUP ;
             CAR ;
             PUSH mutez 0 ;
             DIG 2 ;
             CDR ;
             UNIT ;
             TICKET ;
             TRANSFER_TOKENS ;
             SWAP ;
             NIL operation ;
             DIG 2 ;
             CONS ;
             PAIR } } } |} ]

let%expect_test _ =
    run_ligo_good [ "compile" ; "contract" ; contract "implicit.mligo" ] ;
    [%expect {|
      File "../../test/contracts/implicit.mligo", line 2, characters 6-7:
        1 | let main2 (p : key_hash) (s : unit) =
        2 |   let c : unit contract = Tezos.implicit_account p
        3 |   in ([] : operation list), unit
      :
      Warning: unused variable "c".
      Hint: replace it by "_c" to prevent this warning.

      File "../../test/contracts/implicit.mligo", line 1, characters 26-27:
        1 | let main2 (p : key_hash) (s : unit) =
        2 |   let c : unit contract = Tezos.implicit_account p
      :
      Warning: unused variable "s".
      Hint: replace it by "_s" to prevent this warning.

      { parameter key_hash ;
        storage unit ;
        code { DROP ; UNIT ; NIL operation ; PAIR } } |}]

let%expect_test _ =
  run_ligo_good [ "compile" ; "contract" ; contract "amount_lambda.mligo" ] ;
  (* AMOUNT should occur inside the second lambda, but not the first lambda *)
  [%expect {|
    File "../../test/contracts/amount_lambda.mligo", line 10, characters 12-13:
      9 |
     10 | let main (b,s : bool * (unit -> tez)) : operation list * (unit -> tez) =
     11 |   (([] : operation list), (if b then f1 () else f2 ()))
    :
    Warning: unused variable "s".
    Hint: replace it by "_s" to prevent this warning.

    File "../../test/contracts/amount_lambda.mligo", line 8, characters 7-8:
      7 | let f2 (x : unit) : unit -> tez =
      8 |   fun (x : unit) -> Tezos.amount
      9 |
    :
    Warning: unused variable "x".
    Hint: replace it by "_x" to prevent this warning.

    File "../../test/contracts/amount_lambda.mligo", line 7, characters 8-9:
      6 | (* should return an impure function *)
      7 | let f2 (x : unit) : unit -> tez =
      8 |   fun (x : unit) -> Tezos.amount
    :
    Warning: unused variable "x".
    Hint: replace it by "_x" to prevent this warning.

    File "../../test/contracts/amount_lambda.mligo", line 4, characters 7-8:
      3 |   let amt : tez = Tezos.amount in
      4 |   fun (x : unit) -> amt
      5 |
    :
    Warning: unused variable "x".
    Hint: replace it by "_x" to prevent this warning.

    File "../../test/contracts/amount_lambda.mligo", line 2, characters 8-9:
      1 | (* should return a constant function *)
      2 | let f1 (x : unit) : unit -> tez =
      3 |   let amt : tez = Tezos.amount in
    :
    Warning: unused variable "x".
    Hint: replace it by "_x" to prevent this warning.

    { parameter bool ;
      storage (lambda unit mutez) ;
      code { CAR ;
             IF { AMOUNT ; LAMBDA (pair mutez unit) mutez { CAR } ; SWAP ; APPLY }
                { LAMBDA unit mutez { DROP ; AMOUNT } } ;
             NIL operation ;
             PAIR } } |}]

let%expect_test _ =
  run_ligo_good [ "print" ; "ast-typed" ; contract "sequence.mligo" ; ];
  [%expect {|
    const y =
      lambda (_#2 : unit) return let _x : nat = +1 in let ()#5 : unit = let _x : nat = +2 in unit in let ()#4 : unit = let _x : nat = +23 in unit in let ()#3 : unit = let _x : nat = +42 in unit in _x |}]

let%expect_test _ =
  run_ligo_bad [ "compile" ; "contract" ; contract "bad_address_format.religo" ; "--werror" ] ;
  [%expect{|
    Warning: Error(s) occurred while type checking the produced michelson contract:
    Ill typed contract:
      1: { parameter int ;
      2:   storage address ;
      3:   code { DROP /* [] */ ; PUSH address "KT1badaddr" ; NIL operation ; PAIR } }
    At line 3 characters 38 to 50, value "KT1badaddr"
    is invalid for type address.
<<<<<<< HEAD
    { "id": "proto.013-PtJakart.destination_repr.invalid_b58check",
      "description":
        "Failed to read a valid destination from a b58check_encoding data",
      "data": { "input": "KT1badaddr" } }

            Note: You compiled your contract with protocol ithaca although we internally use protocol jakarta to typecheck the produced Michelson contract
            so you might want to ignore this error if related to a breaking change in protocol jakarta
=======
    Invalid contract notation "KT1badaddr"
    Note: You compiled your contract with protocol hangzhou although we internally use protocol ithaca to typecheck the produced Michelson contract
    so you might want to ignore this error if related to a breaking change in protocol ithaca
>>>>>>> af55e551

    Warning: Error(s) occurred while type checking the produced michelson contract:
    Ill typed contract:
      1: { parameter int ;
      2:   storage address ;
      3:   code { DROP /* [] */ ; PUSH address "KT1badaddr" ; NIL operation ; PAIR } }
    At line 3 characters 38 to 50, value "KT1badaddr"
    is invalid for type address.
    { "id": "proto.013-PtJakart.destination_repr.invalid_b58check",
      "description":
        "Failed to read a valid destination from a b58check_encoding data",
      "data": { "input": "KT1badaddr" } }

            Note: You compiled your contract with protocol ithaca although we internally use protocol jakarta to typecheck the produced Michelson contract
            so you might want to ignore this error if related to a breaking change in protocol jakarta |}]

let%expect_test _ =
  run_ligo_bad [ "compile" ; "contract" ; contract "bad_timestamp.ligo" ] ;
  [%expect {|
    File "../../test/contracts/bad_timestamp.ligo", line 7, characters 30-44:
      6 |   block {
      7 |     var stamp : timestamp := ("badtimestamp" : timestamp)
      8 |   }

    Ill-formed timestamp "badtimestamp".
    At this point, a string with a RFC3339 notation or the number of seconds since Epoch is expected. |}]

let%expect_test _ =
    run_ligo_good [ "run" ; "dry-run" ; contract "redeclaration.ligo" ; "unit" ; "0" ] ;
    [%expect {|
      File "../../test/contracts/redeclaration.ligo", line 6, characters 20-21:
        5 |
        6 | function foo (const p : unit) : int is 1
      :
      Warning: unused variable "p".
      Hint: replace it by "_p" to prevent this warning.

      File "../../test/contracts/redeclaration.ligo", line 3, characters 21-22:
        2 |
        3 | function main (const p : unit; const s : int) : list (operation) * int is
        4 |   ((nil : list (operation)), foo (unit))
      :
      Warning: unused variable "p".
      Hint: replace it by "_p" to prevent this warning.

      File "../../test/contracts/redeclaration.ligo", line 3, characters 37-38:
        2 |
        3 | function main (const p : unit; const s : int) : list (operation) * int is
        4 |   ((nil : list (operation)), foo (unit))
      :
      Warning: unused variable "s".
      Hint: replace it by "_s" to prevent this warning.

      File "../../test/contracts/redeclaration.ligo", line 1, characters 20-21:
        1 | function foo (const p : unit) : int is 0
        2 |
      :
      Warning: unused variable "p".
      Hint: replace it by "_p" to prevent this warning.

      ( LIST_EMPTY() , 0 ) |}]

let%expect_test _ =
    run_ligo_good [ "run" ; "dry-run" ; contract "double_main.ligo" ; "unit" ; "0" ] ;
    [%expect {|
      File "../../test/contracts/double_main.ligo", line 5, characters 20-21:
        4 |
        5 | function main(const p : parameter; const s : storage) : return is
        6 |   ((nil : list(operation)), s+1)
      :
      Warning: unused variable "p".
      Hint: replace it by "_p" to prevent this warning.

      ( LIST_EMPTY() , 2 ) |}]

let%expect_test _ =
  run_ligo_good [ "compile" ; "contract" ; contract "subtle_nontail_fail.mligo" ] ;
  [%expect {|
    File "../../test/contracts/subtle_nontail_fail.mligo", line 1, characters 10-12:
      1 | let main (ps : unit * unit) : operation list * unit =
      2 |   if true
    :
    Warning: unused variable "ps".
    Hint: replace it by "_ps" to prevent this warning.

    { parameter unit ;
      storage unit ;
      code { DROP ;
             PUSH bool True ;
             IF { PUSH string "This contract always fails" ; FAILWITH }
                { PUSH string "This contract still always fails" ; FAILWITH } } } |}]

let%expect_test _ =
  (* TODO should not be bad? *)
  run_ligo_good [ "run" ; "dry-run" ; contract "subtle_nontail_fail.mligo" ; "()" ; "()" ] ;
  [%expect {|
    File "../../test/contracts/subtle_nontail_fail.mligo", line 1, characters 10-12:
      1 | let main (ps : unit * unit) : operation list * unit =
      2 |   if true
    :
    Warning: unused variable "ps".
    Hint: replace it by "_ps" to prevent this warning.

    failwith("This contract always fails") |}]

let%expect_test _ =
  run_ligo_bad [ "compile" ; "contract" ; bad_contract "self_in_lambda.mligo" ] ;
  [%expect{| "Tezos.self" must be used directly and cannot be used via another function. |}]

let%expect_test _ =
  run_ligo_good [ "compile" ; "storage" ; contract "big_map.ligo" ; "(big_map1,unit)" ] ;
  [%expect {|
    (Pair { Elt 23 0 ; Elt 42 0 } Unit) |}]

let%expect_test _ =
  run_ligo_good [ "compile" ; "contract" ; contract "key_hash_comparable.ligo" ] ;
  [%expect {|
    File "../../test/contracts/key_hash_comparable.ligo", line 8, characters 21-22:
      7 |
      8 | function main (const a : int; const store : storage) : return is
      9 |   ((nil : list (operation)), store)
    :
    Warning: unused variable "a".
    Hint: replace it by "_a" to prevent this warning.

    { parameter int ;
      storage (pair (map %one key_hash nat) (big_map %two key_hash bool)) ;
      code { CDR ; NIL operation ; PAIR } } |}]

let%expect_test _ =
  run_ligo_bad [ "compile" ; "contract" ; bad_contract "long_sum_type_names.ligo" ] ;
  [%expect {|
    File "../../test/contracts/negative/long_sum_type_names.ligo", line 2, character 2 to line 4, character 18:
      1 | type action is
      2 | | Incrementttttttttttttttttttttttttttttttttttttttttttttttttttttttttttttttttttttttttttttttttttt of int
      3 | // | Increment of int
      4 | | Decrement of int
      5 |

    Ill-formed data constructor "Incrementttttttttttttttttttttttttttttttttttttttttttttttttttttttttttttttttttttttttttttttttttt".
    Data constructors have a maximum length of 32 characters, which is a limitation imposed by annotations in Tezos. |}]

let%expect_test _ =
  run_ligo_good [ "run" ; "dry-run" ; contract "super-counter.mligo" ; "test_param" ; "test_storage" ] ;
  [%expect {|
    ( LIST_EMPTY() , 3 ) |}]

let%expect_test _ =
  run_ligo_good [ "compile" ; "expression" ; "cameligo" ; "x" ; "--init-file" ; contract "redundant_constructors.mligo" ] ;
  [%expect{| (Pair (Left (Left 42)) (Left 42)) |}]

let%expect_test _ =
  run_ligo_good [ "compile" ; "expression" ; "cameligo" ; "x" ; "--init-file" ; contract "redundant_constructors_but_annotated.mligo" ] ;
  [%expect{| (Pair {} (Left 1)) |}]

let%expect_test _ =
  run_ligo_bad [ "compile" ; "contract" ; bad_contract "create_contract_toplevel.mligo" ] ;
  [%expect {|
File "../../test/contracts/negative/create_contract_toplevel.mligo", line 5, characters 10-11:
  4 |   let toto : operation * address = Tezos.create_contract
  5 |     (fun (p, s : nat * string) -> (([] : operation list), store))
  6 |     (None: key_hash option)
:
Warning: unused variable "p".
Hint: replace it by "_p" to prevent this warning.

File "../../test/contracts/negative/create_contract_toplevel.mligo", line 5, characters 13-14:
  4 |   let toto : operation * address = Tezos.create_contract
  5 |     (fun (p, s : nat * string) -> (([] : operation list), store))
  6 |     (None: key_hash option)
:
Warning: unused variable "s".
Hint: replace it by "_s" to prevent this warning.

File "../../test/contracts/negative/create_contract_toplevel.mligo", line 3, characters 10-16:
  2 |
  3 | let main (action, store : string * string) : return =
  4 |   let toto : operation * address = Tezos.create_contract
:
Warning: unused variable "action".
Hint: replace it by "_action" to prevent this warning.

File "../../test/contracts/negative/create_contract_toplevel.mligo", line 4, character 35 to line 8, character 8:
  3 | let main (action, store : string * string) : return =
  4 |   let toto : operation * address = Tezos.create_contract
  5 |     (fun (p, s : nat * string) -> (([] : operation list), store))
  6 |     (None: key_hash option)
  7 |     300tz
  8 |     "un"
  9 |   in

Not all free variables could be inlined in Tezos.create_contract usage: gen#17. |}] ;

  run_ligo_good [ "compile" ; "contract" ; contract "create_contract_var.mligo" ] ;
  [%expect{|
    File "../../test/contracts/create_contract_var.mligo", line 7, characters 10-11:
      6 |   let toto : operation * address = Tezos.create_contract
      7 |     (fun (p, s : nat * int) -> (([] : operation list), a))
      8 |     (None: key_hash option)
    :
    Warning: unused variable "p".
    Hint: replace it by "_p" to prevent this warning.

    File "../../test/contracts/create_contract_var.mligo", line 7, characters 13-14:
      6 |   let toto : operation * address = Tezos.create_contract
      7 |     (fun (p, s : nat * int) -> (([] : operation list), a))
      8 |     (None: key_hash option)
    :
    Warning: unused variable "s".
    Hint: replace it by "_s" to prevent this warning.

    File "../../test/contracts/create_contract_var.mligo", line 5, characters 10-16:
      4 |
      5 | let main (action, store : string * string) : return =
      6 |   let toto : operation * address = Tezos.create_contract
    :
    Warning: unused variable "action".
    Hint: replace it by "_action" to prevent this warning.

    { parameter string ;
      storage string ;
      code { CDR ;
             PUSH int 1 ;
             PUSH mutez 300000000 ;
             NONE key_hash ;
             CREATE_CONTRACT
               { parameter nat ;
                 storage int ;
                 code { DROP ; PUSH int 2 ; NIL operation ; PAIR } } ;
             PAIR ;
             SWAP ;
             NIL operation ;
             DIG 2 ;
             CAR ;
             CONS ;
             PAIR } } |}] ;

  run_ligo_bad [ "compile" ; "contract" ; bad_contract "create_contract_modfv.mligo" ] ;
  [%expect{|
    File "../../test/contracts/negative/create_contract_modfv.mligo", line 8, characters 10-11:
      7 |   let toto : operation * address = Tezos.create_contract
      8 |     (fun (p, s : nat * string) -> (([] : operation list), Foo.store))
      9 |     (None: key_hash option)
    :
    Warning: unused variable "p".
    Hint: replace it by "_p" to prevent this warning.

    File "../../test/contracts/negative/create_contract_modfv.mligo", line 8, characters 13-14:
      7 |   let toto : operation * address = Tezos.create_contract
      8 |     (fun (p, s : nat * string) -> (([] : operation list), Foo.store))
      9 |     (None: key_hash option)
    :
    Warning: unused variable "s".
    Hint: replace it by "_s" to prevent this warning.

    File "../../test/contracts/negative/create_contract_modfv.mligo", line 3, characters 10-16:
      2 |
      3 | let main (action, store : string * string) : return =
      4 |   module Foo = struct
    :
    Warning: unused variable "action".
    Hint: replace it by "_action" to prevent this warning.

    File "../../test/contracts/negative/create_contract_modfv.mligo", line 7, character 35 to line 11, character 8:
      6 |   end in
      7 |   let toto : operation * address = Tezos.create_contract
      8 |     (fun (p, s : nat * string) -> (([] : operation list), Foo.store))
      9 |     (None: key_hash option)
     10 |     300tz
     11 |     "un"
     12 |   in

    Not all free variables could be inlined in Tezos.create_contract usage: gen#19. |}] ;

  run_ligo_bad [ "compile" ; "contract" ; bad_contract "create_contract_no_inline.mligo" ] ;
  [%expect{|
    File "../../test/contracts/negative/create_contract_no_inline.mligo", line 9, characters 11-15:
      8 | let main (action, store : int * int) : return =
      9 |   let (op, addr) = Tezos.create_contract dummy_contract ((None: key_hash option)) 300tz 1 in
     10 |   let toto : operation list = [ op ] in
    :
    Warning: unused variable "addr".
    Hint: replace it by "_addr" to prevent this warning.

    File "../../test/contracts/negative/create_contract_no_inline.mligo", line 8, characters 10-16:
      7 |
      8 | let main (action, store : int * int) : return =
      9 |   let (op, addr) = Tezos.create_contract dummy_contract ((None: key_hash option)) 300tz 1 in
    :
    Warning: unused variable "action".
    Hint: replace it by "_action" to prevent this warning.

    File "../../test/contracts/negative/create_contract_no_inline.mligo", line 8, characters 18-23:
      7 |
      8 | let main (action, store : int * int) : return =
      9 |   let (op, addr) = Tezos.create_contract dummy_contract ((None: key_hash option)) 300tz 1 in
    :
    Warning: unused variable "store".
    Hint: replace it by "_store" to prevent this warning.

    File "../../test/contracts/negative/create_contract_no_inline.mligo", line 5, characters 20-21:
      4 |
      5 | let dummy_contract (p, s : nat * int) : return =
      6 |  (([] : operation list), foo)
    :
    Warning: unused variable "p".
    Hint: replace it by "_p" to prevent this warning.

    File "../../test/contracts/negative/create_contract_no_inline.mligo", line 5, characters 23-24:
      4 |
      5 | let dummy_contract (p, s : nat * int) : return =
      6 |  (([] : operation list), foo)
    :
    Warning: unused variable "s".
    Hint: replace it by "_s" to prevent this warning.

    File "../../test/contracts/negative/create_contract_no_inline.mligo", line 9, characters 19-89:
      8 | let main (action, store : int * int) : return =
      9 |   let (op, addr) = Tezos.create_contract dummy_contract ((None: key_hash option)) 300tz 1 in
     10 |   let toto : operation list = [ op ] in

    Not all free variables could be inlined in Tezos.create_contract usage: foo. |}] ;

  run_ligo_good [ "compile" ; "contract" ; contract "create_contract.mligo" ] ;
  [%expect{|
    File "../../test/contracts/create_contract.mligo", line 5, characters 10-11:
      4 |   let toto : operation * address = Tezos.create_contract
      5 |     (fun (p, s : nat * string) -> (([] : operation list), "one"))
      6 |     (None: key_hash option)
    :
    Warning: unused variable "p".
    Hint: replace it by "_p" to prevent this warning.

    File "../../test/contracts/create_contract.mligo", line 5, characters 13-14:
      4 |   let toto : operation * address = Tezos.create_contract
      5 |     (fun (p, s : nat * string) -> (([] : operation list), "one"))
      6 |     (None: key_hash option)
    :
    Warning: unused variable "s".
    Hint: replace it by "_s" to prevent this warning.

    File "../../test/contracts/create_contract.mligo", line 3, characters 10-16:
      2 |
      3 | let main (action, store : string * string) : return =
      4 |   let toto : operation * address = Tezos.create_contract
    :
    Warning: unused variable "action".
    Hint: replace it by "_action" to prevent this warning.

    { parameter string ;
      storage string ;
      code { CDR ;
             PUSH string "un" ;
             PUSH mutez 300000000 ;
             NONE key_hash ;
             CREATE_CONTRACT
               { parameter nat ;
                 storage string ;
                 code { DROP ; PUSH string "one" ; NIL operation ; PAIR } } ;
             PAIR ;
             SWAP ;
             NIL operation ;
             DIG 2 ;
             CAR ;
             CONS ;
             PAIR } } |}];

  run_ligo_good [ "compile" ; "contract" ; contract "tuples_no_annotation.religo" ] ;
  [%expect{|
    File "../../test/contracts/tuples_no_annotation.religo", line 5, characters 13-14:
      4 |
      5 | let main = ((p,storage): (parameter, storage)) => {
      6 | ([]: list (operation), (2, "2", 2n, false));
    :
    Warning: unused variable "p".
    Hint: replace it by "_p" to prevent this warning.

    File "../../test/contracts/tuples_no_annotation.religo", line 5, characters 15-22:
      4 |
      5 | let main = ((p,storage): (parameter, storage)) => {
      6 | ([]: list (operation), (2, "2", 2n, false));
    :
    Warning: unused variable "storage".
    Hint: replace it by "_storage" to prevent this warning.

    { parameter int ;
      storage (pair (pair int string) (pair nat bool)) ;
      code { DROP ;
             PUSH bool False ;
             PUSH nat 2 ;
             PAIR ;
             PUSH string "2" ;
             PUSH int 2 ;
             PAIR ;
             PAIR ;
             NIL operation ;
             PAIR } } |}]

let%expect_test _ =
  run_ligo_bad [ "compile" ; "contract" ; bad_contract "self_type_annotation.ligo" ] ;
  [%expect {|
    File "../../test/contracts/negative/self_type_annotation.ligo", line 8, characters 10-23:
      7 |   block {
      8 |     const self_contract: contract(int) = Tezos.self ("%default");
      9 |   }
    :
    Warning: unused variable "self_contract".
    Hint: replace it by "_self_contract" to prevent this warning.

    File "../../test/contracts/negative/self_type_annotation.ligo", line 6, characters 21-22:
      5 |
      6 | function main (const p : parameter; const s : storage) : return is
      7 |   block {
    :
    Warning: unused variable "p".
    Hint: replace it by "_p" to prevent this warning.

    File "../../test/contracts/negative/self_type_annotation.ligo", line 8, characters 41-64:
      7 |   block {
      8 |     const self_contract: contract(int) = Tezos.self ("%default");
      9 |   }

    Invalid type annotation.
    "contract (nat)" was given, but "contract (int)" was expected.
    Note that "Tezos.self" refers to this contract, so the parameters should be the same. |}] ;

  run_ligo_good [ "compile" ; "contract" ; contract "self_type_annotation.ligo" ] ;
  [%expect{|
    { parameter nat ;
      storage address ;
      code { DROP ; SELF %default ; ADDRESS ; NIL operation ; PAIR } } |}] ;

  run_ligo_good [ "compile" ; "contract" ; contract "self_default_with_variant_parameter.mligo" ] ;
    [%expect{|
      { parameter (or (address %one) (unit %two)) ;
        storage address ;
        code { DROP ; SELF %default ; ADDRESS ; NIL operation ; PAIR } } |}]

let%expect_test _ =
  run_ligo_bad [ "compile" ; "contract" ; bad_contract "bad_contract.mligo" ] ;
  [%expect {|
File "../../test/contracts/negative/bad_contract.mligo", line 4, characters 10-16:
  3 |
  4 | let main (action, store : parameter * storage) : storage =
  5 |   store + 1
:
Warning: unused variable "action".
Hint: replace it by "_action" to prevent this warning.

File "../../test/contracts/negative/bad_contract.mligo", line 4, characters 10-23:
  3 |
  4 | let main (action, store : parameter * storage) : storage =
  5 |   store + 1

Invalid type for entrypoint "main".
An entrypoint must of type "parameter * storage -> operations list * storage". |}] ;

  run_ligo_bad [ "compile" ; "contract" ; bad_contract "bad_contract2.mligo" ] ;
  [%expect {|
File "../../test/contracts/negative/bad_contract2.mligo", line 5, characters 10-16:
  4 |
  5 | let main (action, store : parameter * storage) : return =
  6 |   ("bad",store + 1)
:
Warning: unused variable "action".
Hint: replace it by "_action" to prevent this warning.

File "../../test/contracts/negative/bad_contract2.mligo", line 5, characters 10-23:
  4 |
  5 | let main (action, store : parameter * storage) : return =
  6 |   ("bad",store + 1)

Invalid type for entrypoint "main".
An entrypoint must of type "parameter * storage -> operations list * storage".
We expected a list of operations but we got string |}] ;

  run_ligo_bad [ "compile" ; "contract" ; bad_contract "bad_contract3.mligo" ] ;
  [%expect {|
File "../../test/contracts/negative/bad_contract3.mligo", line 5, characters 10-16:
  4 |
  5 | let main (action, store : parameter * storage) : return =
  6 |   (([]: operation list),"bad")
:
Warning: unused variable "action".
Hint: replace it by "_action" to prevent this warning.

File "../../test/contracts/negative/bad_contract3.mligo", line 5, characters 18-23:
  4 |
  5 | let main (action, store : parameter * storage) : return =
  6 |   (([]: operation list),"bad")
:
Warning: unused variable "store".
Hint: replace it by "_store" to prevent this warning.

File "../../test/contracts/negative/bad_contract3.mligo", line 5, characters 10-23:
  4 |
  5 | let main (action, store : parameter * storage) : return =
  6 |   (([]: operation list),"bad")

Invalid type for entrypoint "main".
The storage type "int" of the function parameter must be the same as the storage type "string" of the return value. |}]

let%expect_test _ =
  run_ligo_good [ "compile" ; "contract" ; contract "self_with_entrypoint.ligo" ] ;
  [%expect {|
    File "../../test/contracts/self_with_entrypoint.ligo", line 6, characters 21-22:
      5 |
      6 | function main (const p : parameter; const s : storage) : return is
      7 |   block {
    :
    Warning: unused variable "p".
    Hint: replace it by "_p" to prevent this warning.

    { parameter (or (unit %default) (int %toto)) ;
      storage nat ;
      code { CDR ;
             SELF %toto ;
             PUSH mutez 300000000 ;
             PUSH int 2 ;
             TRANSFER_TOKENS ;
             SWAP ;
             NIL operation ;
             DIG 2 ;
             CONS ;
             PAIR } } |}] ;

  run_ligo_good [ "compile" ; "contract" ; contract "self_without_entrypoint.ligo" ] ;
  [%expect {|
    File "../../test/contracts/self_without_entrypoint.ligo", line 6, characters 21-22:
      5 |
      6 | function main (const p : parameter; const s : storage) : return is
      7 |   block {
    :
    Warning: unused variable "p".
    Hint: replace it by "_p" to prevent this warning.

    { parameter int ;
      storage nat ;
      code { CDR ;
             SELF %default ;
             PUSH mutez 300000000 ;
             PUSH int 2 ;
             TRANSFER_TOKENS ;
             SWAP ;
             NIL operation ;
             DIG 2 ;
             CONS ;
             PAIR } } |}] ;

  run_ligo_bad [ "compile" ; "contract" ; bad_contract "self_bad_entrypoint_format.ligo" ] ;
  [%expect {|
File "../../test/contracts/negative/self_bad_entrypoint_format.ligo", line 6, characters 21-22:
  5 |
  6 | function main (const p : parameter; const s : storage) : return is
  7 |   block {
:
Warning: unused variable "p".
Hint: replace it by "_p" to prevent this warning.

File "../../test/contracts/negative/self_bad_entrypoint_format.ligo", line 8, characters 52-58:
  7 |   block {
  8 |     const self_contract: contract(int) = Tezos.self("Toto") ;
  9 |     const op : operation = Tezos.transaction (2, 300tz, self_contract) ;

Invalid entrypoint "Toto". One of the following patterns is expected:
* "%bar" is expected for entrypoint "Bar"
* "%default" when no entrypoint is used. |}];

  run_ligo_bad ["compile" ; "contract"; bad_contract "nested_bigmap_1.religo"];
  [%expect {|
    File "../../test/contracts/negative/nested_bigmap_1.religo", line 1, characters 11-29:
      1 | type bar = big_map (nat, int);
      2 |

    Invalid big map nesting.
    A big map cannot be nested inside another big map. |}];

  run_ligo_bad ["compile" ; "contract"; bad_contract "nested_bigmap_2.religo"];
  [%expect {|
    File "../../test/contracts/negative/nested_bigmap_2.religo", line 2, characters 29-50:
      1 | /* this should result in an error as nested big_maps are not supported: */
      2 | type storage = big_map (nat, big_map (int, string));
      3 |

    Invalid big map nesting.
    A big map cannot be nested inside another big map. |}];

  run_ligo_bad ["compile" ; "contract"; bad_contract "nested_bigmap_3.religo"];
  [%expect {|
    File "../../test/contracts/negative/nested_bigmap_3.religo", line 1, characters 11-29:
      1 | type bar = big_map (nat, int);
      2 |

    Invalid big map nesting.
    A big map cannot be nested inside another big map. |}];

  run_ligo_bad ["compile" ; "contract"; bad_contract "nested_bigmap_4.religo"];
  [%expect {|
    File "../../test/contracts/negative/nested_bigmap_4.religo", line 2, characters 25-61:
      1 | /* this should result in an error as nested big_maps are not supported: */
      2 | type storage = map (int, big_map (nat, big_map (int, string)));
      3 |

    Invalid big map nesting.
    A big map cannot be nested inside another big map. |}];

  run_ligo_good ["print" ; "ast-imperative"; contract "letin.mligo"];
  [%expect {|
type storage = (int , int)
const main : (int , storage) -> (list (operation) , storage) =
  lambda (n : (int , storage)) : (list (operation) , storage) return
  let x : (int , int) = let x : int = 7 in
                        (ADD(x ,n.0) , ADD(n.1.0 ,n.1.1)) in
  (list[] : list (operation) , x)
const f0 = lambda (_a : string) return true
const f1 = lambda (_a : string) return true
const f2 = lambda (_a : string) return true
const letin_nesting =
  lambda (_#2 : unit) return let s = "test" in
                             let p0 = (f0)@(s) in
                             {
                                (assert)@(p0);
                                let p1 = (f1)@(s) in
                                {
                                   (assert)@(p1);
                                   let p2 = (f2)@(s) in
                                   {
                                      (assert)@(p2);
                                      s
                                   }
                                }
                             }
const letin_nesting2 =
  lambda (x : int) return let y = 2 in
                          let z = 3 in
                          ADD(ADD(x ,y) ,z)
const x =  match (+1 , (+2 , +3)) with
            | (_#3,(x,_#4)) -> x
    |}];

  run_ligo_good ["print" ; "ast-imperative"; contract "letin.religo"];
  [%expect {|
type storage = (int , int)
const main =
  lambda (n : (int , storage)) : (list (operation) , storage) return
  let x : (int , int) = let x : int = 7 in
                        (ADD(x ,n.0) , ADD(n.1.0 ,n.1.1)) in
  (list[] : list (operation) , x)
const f0 = lambda (_a : string) return true
const f1 = lambda (_a : string) return true
const f2 = lambda (_a : string) return true
const letin_nesting =
  lambda (_#2 : unit) return let s = "test" in
                             let p0 = (f0)@(s) in
                             {
                                (assert)@(p0);
                                let p1 = (f1)@(s) in
                                {
                                   (assert)@(p1);
                                   let p2 = (f2)@(s) in
                                   {
                                      (assert)@(p2);
                                      s
                                   }
                                }
                             }
const letin_nesting2 =
  lambda (x : int) return let y = 2 in
                          let z = 3 in
                          ADD(ADD(x ,y) ,z)
const x =  match (+1 , (+2 , +3)) with
            | (gen#3,(x,gen#4)) -> x
    |}];

  run_ligo_bad ["print" ; "ast-typed"; contract "existential.mligo"];
  [%expect {|
    File "../../test/contracts/existential.mligo", line 2, characters 21-22:
      1 | let a : 'a = 2
      2 | let b : _ ->'b = fun _ -> 2
      3 | let c : 'a -> 'a = fun x -> 2

    Missing a type annotation for argument "_". |}];
  run_ligo_bad ["print" ; "ast-typed"; bad_contract "missing_funarg_annotation.mligo"];
  [%expect {|
    File "../../test/contracts/negative/missing_funarg_annotation.mligo", line 5, characters 12-13:
      4 | let a ((b)) = b
      5 | let a = fun b -> b
      6 | let a = fun (b,c) -> b

    Missing a type annotation for argument "b". |}];
  run_ligo_bad ["print" ; "ast-typed"; bad_contract "missing_funarg_annotation.religo"];
  [%expect {|
File "../../test/contracts/negative/missing_funarg_annotation.religo", line 2, characters 8-9:
  1 | /* these should give a missing type annotation error */
  2 | let a = b => b
  3 | let a = (b,c) => b

Missing a type annotation for argument "b". |}];
  run_ligo_bad ["print" ; "ast-typed"; bad_contract "funarg_tuple_wrong.mligo"];
  [%expect {|
    File "../../test/contracts/negative/funarg_tuple_wrong.mligo", line 1, characters 7-14:
      1 | let a (b, c, d: int * int) = d
      2 | let a (((b, c, d)): ((((int))) * int)) = d

    Pattern not of the expected type ( int * int ) |}];
  run_ligo_bad ["print" ; "ast-typed"; bad_contract "funarg_tuple_wrong.religo"];
  [%expect {|
    Pattern (b,c,d) not of the expected type ( int * int ) |}];

  run_ligo_bad [ "compile" ; "contract" ; bad_contract "duplicate_record_field.mligo" ] ;
  [%expect {|
    File "../../test/contracts/negative/duplicate_record_field.mligo", line 1, characters 9-34:
      1 | type r = { foo : int ; foo : int }
      2 |

    Duplicated field or variant name.
    Hint: Change the name. |}];

  ()

(* uncurrying example *)
let%expect_test _ =
  run_ligo_good [ "compile" ; "contract" ; contract "uncurry_contract.mligo" ] ;
  let output = [%expect.output] in
  let lines = String.split_lines output in
  let lines = List.take lines 4 in
  let output = String.concat ~sep:"\n" lines in
  print_string output;
  [%expect {|
    { parameter unit ;
      storage unit ;
      code { LAMBDA (pair unit unit unit unit) unit { UNPAIR 4 ; DROP 4 ; UNIT } ;
             LAMBDA (pair nat nat) nat { UNPAIR ; MUL } ; |}]

(* old uncurry bugs: *)
let%expect_test _ =
  run_ligo_good [ "run" ; "interpret"; "let f (y : int) (x : int) (y : int) = (x, y) in f 1 2 3"; "-s"; "cameligo" ] ;
  [%expect {| ( 2 , 3 ) |}]

let%expect_test _ =
  run_ligo_good [ "run" ; "interpret"; "let f (x0 : int) (x1 : int) (x2 : int) (x3 : int) (x4 : int) (x5 : int) (x6 : int) (x7 : int) (x8 : int) (x9 : int) (x10 : int) : int list = [x0; x1; x2; x3; x4; x5; x6; x7; x8; x9; x10] in f 0 1 2 3 4 5 6 7 8 9 10" ; "-s"; "cameligo"] ;
  [%expect {|
    CONS(0 ,
         CONS(1 ,
              CONS(2 ,
                   CONS(3 ,
                        CONS(4 ,
                             CONS(5 ,
                                  CONS(6 ,
                                       CONS(7 ,
                                            CONS(8 ,
                                                 CONS(9 ,
                                                      CONS(10 , LIST_EMPTY()))))))))))) |}]

(* uncurrying w/ interpret (old bug) *)
let%expect_test _ =
  run_ligo_good [ "run" ; "interpret"; "mul 3n 4n" ; "--init-file"; contract "uncurry_contract.mligo"] ;
  [%expect {| +12 |}]

(* Edo combs example *)
let%expect_test _ =
  run_ligo_good [ "compile" ; "contract" ; contract "edo_combs.mligo" ] ;
  [%expect {|
    File "../../test/contracts/edo_combs.mligo", line 10, characters 13-14:
      9 |
     10 | let main (p, s : param * int) : operation list * int =
     11 |   let { x = x; y = y; z = z; w = w } = p in
    :
    Warning: unused variable "s".
    Hint: replace it by "_s" to prevent this warning.

    { parameter (pair (int %x) (int %y) (int %z) (int %w)) ;
      storage int ;
      code { CAR ; UNPAIR 4 ; ADD ; ADD ; ADD ; NIL operation ; PAIR } } |}]

(* warning unused variables example *)
let%expect_test _ =
  run_ligo_good [ "compile" ; "contract" ; contract "warning_unused.mligo" ] ;
  [%expect {|
    File "../../test/contracts/warning_unused.mligo", line 11, characters 6-7:
     10 |   let x = s.x + 3 in
     11 |   let x = foo x in
     12 |   let x = bar s.x in
    :
    Warning: unused variable "x".
    Hint: replace it by "_x" to prevent this warning.

    { parameter int ;
      storage (pair (int %x) (int %y)) ;
      code { CDR ;
             PUSH int 3 ;
             SWAP ;
             DUP ;
             DUG 2 ;
             CAR ;
             ADD ;
             DROP ;
             PUSH int 3 ;
             PUSH int 9 ;
             DUP 3 ;
             CAR ;
             MUL ;
             ADD ;
             SWAP ;
             CDR ;
             SWAP ;
             PAIR ;
             NIL operation ;
             PAIR } } |}]

(* warning non-duplicable variable used examples *)
let%expect_test _ =
  run_ligo_bad [ "compile" ; "expression" ; "cameligo" ; "x" ; "--init-file" ; contract "warning_duplicate.mligo" ] ;
  [%expect{|
    File "../../test/contracts/warning_duplicate.mligo", line 2, characters 2-50:
      1 | module Foo = struct
      2 |   let x : nat ticket = Tezos.create_ticket 42n 42n
      3 | end
    :
    Warning: variable "Foo.x" cannot be used more than once.

    Error(s) occurred while checking the contract:
    At (unshown) location 8, type ticket nat cannot be used here because it is not duplicable. Only duplicable types can be used with the DUP instruction and as view inputs and outputs.
    At (unshown) location 8, Ticket in unauthorized position (type error). |}]


let%expect_test _ =
  run_ligo_bad [ "compile" ; "expression" ; "cameligo" ; "x" ; "--init-file" ; contract "warning_duplicate2.mligo" ] ;
  [%expect{|
    File "../../test/contracts/warning_duplicate2.mligo", line 1, characters 4-5:
      1 | let x = Tezos.create_ticket 42n 42n
      2 | let x = (x, x)
    :
    Warning: variable "x" cannot be used more than once.

    Error(s) occurred while checking the contract:
    At (unshown) location 8, type ticket nat cannot be used here because it is not duplicable. Only duplicable types can be used with the DUP instruction and as view inputs and outputs.
    At (unshown) location 8, Ticket in unauthorized position (type error). |}]

let%expect_test _ =
  run_ligo_good [ "compile" ; "contract" ; contract "warning_duplicate3.mligo" ] ;
  [%expect{|
    { parameter (pair (chest %c) (chest_key %ck)) ;
      storage int ;
      code { DROP ; PUSH int 1 ; NIL operation ; PAIR } } |}]

(* warning layout attribute on constructor *)
let%expect_test _ =
  run_ligo_good [ "compile" ; "expression" ; "cameligo" ; "B 42n" ; "--init-file" ; contract "warning_layout.mligo" ] ;
  [%expect {|
    Warning: The type of this value is ambiguous: Inferred type is parameter_ok but could be of type parameter_warns.
    Hint: You might want to add a type annotation.

    File "../../test/contracts/warning_layout.mligo", line 3, character 4 to line 6, character 13:
      2 |   [@layout:comb]
      3 |     B of nat
      4 |   | C of int
      5 |   | D of string
      6 |   | A of unit
      7 |

    Warning: layout attribute only applying to B, probably ignored.

    (Left 42)
  |}]

(* never test for PascaLIGO *)
let%expect_test _ =
  run_ligo_good [ "compile" ; "contract" ; contract "never.ligo" ] ;
  [%expect {|
    { parameter (or (never %extend) (int %increment)) ;
      storage int ;
      code { UNPAIR ;
             IF_LEFT { SWAP ; DROP ; NEVER } { ADD } ;
             NIL operation ;
             PAIR } } |}]

(* never test for CameLIGO *)
let%expect_test _ =
  run_ligo_good [ "compile" ; "contract" ; contract "never.mligo" ] ;
  [%expect {|
    { parameter (or (never %extend) (int %increment)) ;
      storage int ;
      code { UNPAIR ;
             IF_LEFT { SWAP ; DROP ; NEVER } { ADD } ;
             NIL operation ;
             PAIR } } |}]

(* never test for ReasonLIGO *)
let%expect_test _ =
  run_ligo_good [ "compile" ; "contract" ; contract "never.religo" ] ;
  [%expect {|
    { parameter (or (never %extend) (int %increment)) ;
      storage int ;
      code { UNPAIR ;
             IF_LEFT { SWAP ; DROP ; NEVER } { ADD } ;
             NIL operation ;
             PAIR } } |}]

(* never test for JsLIGO *)
let%expect_test _ =
  run_ligo_good [ "compile" ; "contract" ; contract "never.jsligo" ] ;
  [%expect {|
    File "../../test/contracts/never.jsligo", line 8, character 0 to line 15, character 1:
      7 |
      8 | let main = ([action, store] : [parameter, storage]) : [list<operation>, storage] => {
      9 |   return [
     10 |    (list([]) as list <operation>),
     11 |    (match (action, {
     12 |     Increment: (n : int) => store + n,
     13 |     Extend: (k : never) => (Tezos.never(k) as storage)}))
     14 |   ]
     15 | };

    Toplevel let declaration are silently change to const declaration.

    { parameter (or (never %extend) (int %increment)) ;
      storage int ;
      code { DUP ;
             CAR ;
             IF_LEFT { SWAP ; DROP ; NEVER } { SWAP ; CDR ; ADD } ;
             NIL operation ;
             PAIR } } |}]

(* annotations and self *)
let%expect_test _ =
  run_ligo_good [ "compile" ; "contract" ; contract "self_annotations.mligo" ] ;
  [%expect {|
    { parameter (or (unit %foo) (unit %b)) ;
      storage unit ;
      code { DROP ;
             SELF %foo ;
             PUSH mutez 0 ;
             UNIT ;
             TRANSFER_TOKENS ;
             UNIT ;
             NIL operation ;
             DIG 2 ;
             CONS ;
             PAIR } } |}]

let%expect_test _ =
  run_ligo_bad [ "compile" ; "contract" ; bad_contract "error_self_annotations.mligo" ] ;
  [%expect {|
    File "../../test/contracts/negative/error_self_annotations.mligo", line 6, characters 22-26:
      5 | let main (_,_ : param * unit) : operation list * unit =
      6 |   let c = (Tezos.self("%a") : unit contract) in
      7 |   let op = Tezos.transaction () 0mutez c in

    Invalid entrypoint value.
    The entrypoint value does not match a constructor of the contract parameter. |}]

(* entrypoint check *)
let%expect_test _ =
  run_ligo_bad [ "compile" ; "contract" ; bad_contract "bad_get_entrypoint.mligo" ] ;
  [%expect {|
    File "../../test/contracts/negative/bad_get_entrypoint.mligo", line 3, characters 11-16:
      2 |   let v = (Tezos.get_entrypoint_opt
      3 |            "foo"
      4 |            ("tz1fakefakefakefakefakefakefakcphLA5" : address) : unit contract option) in

    Invalid entrypoint "foo". One of the following patterns is expected:
    * "%bar" is expected for entrypoint "Bar"
    * "%default" when no entrypoint is used. |}]

(* using test in compilation *)
let%expect_test _ =
  run_ligo_bad [ "compile" ; "contract" ; bad_contract "compile_test.mligo" ] ;
  [%expect{|
    File "../../test/contracts/negative/compile_test.mligo", line 21, characters 14-30:
     20 |   let (taddr, _, _) = Test.originate main  initial_storage 0tez in
     21 |   let contr = Test.to_contract(taddr) in
     22 |   let _r = Test.transfer_to_contract_exn contr (Increment (32)) 1tez  in

    Can't infer the type of this value, please add a type annotation. |}]

(* remove unused declarations *)
let%expect_test _ =
  run_ligo_good [ "compile" ; "contract" ; contract "remove_unused_module.mligo" ] ;
  [%expect{|
    { parameter unit ;
      storage unit ;
      code { DROP ; UNIT ; NIL operation ; PAIR } } |}]

let%expect_test _ =
  run_ligo_good [ "compile" ; "contract" ; contract "remove_unused_toptup.mligo" ] ;
  [%expect {|
    { parameter unit ;
      storage int ;
      code { CDR ; PUSH nat 2 ; PUSH nat 1 ; DIG 2 ; ADD ; ADD ; NIL operation ; PAIR } } |}]

(* wrong annotation in Bytes.unpack *)
let%expect_test _ =
  run_ligo_bad [ "compile" ; "expression" ; "cameligo" ; "x" ; "--init-file" ; bad_contract "bad_annotation_unpack.mligo" ] ;
  [%expect {|
    File "../../test/contracts/negative/bad_annotation_unpack.mligo", line 1, characters 9-21:
      1 | let x = (Bytes.unpack (Bytes.pack "hello") : string)

    Invalid type(s).
    Expected: "string", but got: "option (a)". |}]

(* check annotations' capitalization *)
let%expect_test _ =
  run_ligo_good [ "compile" ; "contract" ; contract "annotation_cases.mligo" ; "-e" ; "main1" ] ;
  [%expect {|
    { parameter (pair (pair (nat %AAA) (nat %fooB)) (nat %cCC)) ;
      storage unit ;
      code { DROP ; UNIT ; NIL operation ; PAIR } } |}]

let%expect_test _ =
  run_ligo_good [ "compile" ; "contract" ; contract "annotation_cases.mligo" ; "-e" ; "main2" ] ;
  [%expect {|
    { parameter (or (or (nat %AAA) (nat %fooB)) (nat %cCC)) ;
      storage unit ;
      code { DROP ; UNIT ; NIL operation ; PAIR } } |}]

(* remove recursion *)
let%expect_test _ =
  run_ligo_good [ "print" ; "ast-typed" ; contract "remove_recursion.mligo" ] ;
  [%expect {|
    const f =
      lambda (n : int) return let f : int -> int = rec (f:int -> int => lambda (n : int) return let gen#2[@var] = EQ(n ,
      0) in  match gen#2 with
              | False unit_proj#3 ->
                (f)@(C_POLYMORPHIC_SUB(n ,
                1))
              | True unit_proj#4 ->
                1 ) in (f)@(4)
    const g =
      rec (g:int -> int -> int -> int => lambda (f : int -> int) return (g)@(let h : int -> int = rec (h:int -> int => lambda (n : int) return let gen#5[@var] = EQ(n ,
      0) in  match gen#5 with
              | False unit_proj#6 ->
                (h)@(C_POLYMORPHIC_SUB(n ,
                1))
              | True unit_proj#7 ->
                1 ) in h) ) |}]

let%expect_test _ =
  run_ligo_bad [ "compile" ; "contract" ; bad_contract "reuse_variable_name_top.jsligo" ] ;
  [%expect{|
    File "../../test/contracts/negative/reuse_variable_name_top.jsligo", line 2, characters 0-14:
      1 | let dog = 1;
      2 | let dog = true;

    Toplevel let declaration are silently change to const declaration.

    File "../../test/contracts/negative/reuse_variable_name_top.jsligo", line 1, characters 0-11:
      1 | let dog = 1;
      2 | let dog = true;

    Toplevel let declaration are silently change to const declaration.

    File "../../test/contracts/negative/reuse_variable_name_top.jsligo", line 2, characters 10-14:
      1 | let dog = 1;
      2 | let dog = true;

    Cannot redeclare block-scoped variable. |}]

let%expect_test _ =
  run_ligo_bad [ "compile" ; "contract" ; bad_contract "reuse_variable_name_block.jsligo" ] ;
  [%expect{|
    File "../../test/contracts/negative/reuse_variable_name_block.jsligo", line 1, character 0 to line 5, character 1:
      1 | let foo = (): int => {
      2 |     let x = 2;
      3 |     let x = 2;
      4 |     return x;
      5 | }

    Toplevel let declaration are silently change to const declaration.

    File "../../test/contracts/negative/reuse_variable_name_block.jsligo", line 3, characters 8-13:
      2 |     let x = 2;
      3 |     let x = 2;
      4 |     return x;

    Cannot redeclare block-scoped variable. |}]

let%expect_test _ =
  run_ligo_good [ "run"; "evaluate-call"; contract "assert.mligo"; "(false, ())"; "-e"; "with_error"];
  [%expect {| failwith("my custom error") |}]

let%expect_test _ =
  run_ligo_good [ "run"; "evaluate-call"; contract "assert.mligo"; "(None: unit option)"; "-e"; "some_with_error"];
  [%expect {| failwith("my custom error") |}]

let%expect_test _ =
  run_ligo_good [ "run"; "evaluate-call"; contract "assert.mligo"; "(Some (): unit option)"; "-e"; "none_with_error"];
  [%expect {| failwith("my custom error") |}]

let%expect_test _ =
  run_ligo_good [ "print" ; "ast-typed" ; contract "attributes.jsligo" ] ;
  [%expect {|
    const x = 1[@inline][@private]
    const foo = lambda (a : int) return let test[@var] = C_POLYMORPHIC_ADD(2 ,
      a)[@inline] in test[@inline][@private]
    const y = 1[@private]
    const bar =
      lambda (b : int) return let test[@var] = lambda (z : int) return C_POLYMORPHIC_ADD(C_POLYMORPHIC_ADD(2 ,
      b) , z)[@inline] in (test)@(b)[@private]
    const check = 4[@private] |}]

(* literal type "casting" inside modules *)
let%expect_test _ =
  run_ligo_good [ "compile" ; "contract" ; contract "literal_type_cast.mligo" ] ;
  [%expect {|
    { parameter unit ;
      storage timestamp ;
      code { DROP ; PUSH timestamp 0 ; NIL operation ; PAIR } }
  |}]

(* JsLIGO export testing *)
let%expect_test _ =
  run_ligo_bad [ "compile" ; "contract" ; bad_contract "modules_export_type.jsligo" ] ;
    [%expect {|
      File "../../test/contracts/negative/modules_export_type.jsligo", line 5, characters 9-16:
        4 |
        5 | type a = Bar.foo

      Type "foo" not found. |}];
  run_ligo_bad [ "compile" ; "contract" ; bad_contract "modules_export_const.jsligo" ] ;
    [%expect {|
      File "../../test/contracts/negative/modules_export_const.jsligo", line 5, characters 0-15:
        4 |
        5 | let a = Bar.foo;

      Toplevel let declaration are silently change to const declaration.

      File "../../test/contracts/negative/modules_export_const.jsligo", line 5, characters 8-15:
        4 |
        5 | let a = Bar.foo;

      Variable "foo" not found. |}];
  run_ligo_bad [ "compile" ; "contract" ; bad_contract "modules_export_namespace.jsligo" ] ;
    [%expect {|
      File "../../test/contracts/negative/modules_export_namespace.jsligo", line 7, characters 17-20:
        6 |
        7 | import Foo = Bar.Foo

      Module "Foo" not found. |}]

(* Test compile contract with Big_map.get_and_update for Hangzhou *)
let%expect_test _ =
  run_ligo_good [ "compile" ; "contract" ; contract "ticket_wallet.mligo" ] ;
  [%expect{|
    { parameter
        (or (ticket %receive unit)
            (pair %send (contract %destination (ticket unit)) (nat %amount) (address %ticketer))) ;
      storage (pair (address %manager) (big_map %tickets address (ticket unit))) ;
      code { PUSH mutez 0 ;
             AMOUNT ;
             COMPARE ;
             EQ ;
             IF {} { PUSH string "failed assertion" ; FAILWITH } ;
             UNPAIR ;
             SWAP ;
             UNPAIR ;
             DIG 2 ;
             IF_LEFT
               { READ_TICKET ;
                 CAR ;
                 DIG 3 ;
                 NONE (ticket unit) ;
                 DUP 3 ;
                 GET_AND_UPDATE ;
                 IF_NONE
                   { DIG 2 }
                   { DIG 3 ;
                     PAIR ;
                     JOIN_TICKETS ;
                     IF_NONE { PUSH string "impossible?" ; FAILWITH } {} } ;
                 SOME ;
                 DIG 2 ;
                 GET_AND_UPDATE ;
                 DROP ;
                 SWAP ;
                 PAIR ;
                 NIL operation ;
                 PAIR }
               { SWAP ;
                 DUP ;
                 DUG 2 ;
                 SENDER ;
                 COMPARE ;
                 EQ ;
                 IF {} { PUSH string "failed assertion" ; FAILWITH } ;
                 DIG 2 ;
                 NONE (ticket unit) ;
                 DUP 3 ;
                 GET 4 ;
                 GET_AND_UPDATE ;
                 IF_NONE
                   { DROP 3 ; PUSH string "no tickets" ; FAILWITH }
                   { READ_TICKET ;
                     CDR ;
                     CDR ;
                     DUP 4 ;
                     GET 3 ;
                     DUP ;
                     DIG 2 ;
                     SUB ;
                     ISNAT ;
                     IF_NONE { PUSH string "not enough tickets" ; FAILWITH } {} ;
                     SWAP ;
                     PAIR ;
                     SWAP ;
                     SPLIT_TICKET ;
                     IF_NONE
                       { DROP 3 ; PUSH string "impossible?" ; FAILWITH }
                       { UNPAIR ;
                         DUG 2 ;
                         SOME ;
                         DUP 4 ;
                         GET 4 ;
                         GET_AND_UPDATE ;
                         DROP ;
                         DIG 2 ;
                         CAR ;
                         PUSH mutez 0 ;
                         DIG 3 ;
                         TRANSFER_TOKENS ;
                         SWAP ;
                         DIG 2 ;
                         PAIR ;
                         NIL operation ;
                         DIG 2 ;
                         CONS ;
                         PAIR } } } } } |} ]

(* source location comments *)
let%expect_test _ =
  run_ligo_good [ "compile"; "contract"; contract "noop.mligo";
                  "--michelson-comments"; "location";
                  "--michelson-comments"; "env";
                ];
  [%expect {|
    { parameter unit ;
      storage unit ;
      code { { /* _ */ } ;
             CDR ;
             { /* _ */ } ;
             LAMBDA unit unit { { /* x */ } } ;
             { /* f, _ */ } ;
             DUP ;
             DUG 2 ;
             SWAP ;
             EXEC ;
             { /* s2, f */ } ;
             SWAP ;
             DUP ;
             DUG 2 ;
             SWAP ;
             EXEC ;
             { /* s3, f */ } ;
             EXEC ;
             { /* s */ } ;
             NIL operation
                 /* File "../../test/contracts/noop.mligo", line 6, characters 3-24 */
             /* File "../../test/contracts/noop.mligo", line 6, characters 3-24 */ ;
             PAIR
             /* File "../../test/contracts/noop.mligo", line 6, characters 3-27 */ } } |}]

(* JSON source location comments *)
let%expect_test _ =
  run_ligo_good [ "compile"; "contract"; contract "noop.mligo";
                  "--michelson-format"; "json";
                  "--michelson-comments"; "location";
                  "--michelson-comments"; "env" ];
  [%expect{|
    { "types":
        [ { "type_content":
              [ "t_constant",
                { "language": "Michelson", "injection": "unit",
                  "parameters": [] } ], "type_meta": [ "None", null ],
            "location": [ "Virtual", "generated" ],
            "orig_var": [ "None", null ] },
          { "type_content":
              [ "t_arrow",
                { "type1":
                    { "type_content":
                        [ "t_constant",
                          { "language": "Michelson", "injection": "unit",
                            "parameters": [] } ], "type_meta": [ "None", null ],
                      "location": [ "Virtual", "generated" ],
                      "orig_var": [ "None", null ] },
                  "type2":
                    { "type_content":
                        [ "t_constant",
                          { "language": "Michelson", "injection": "unit",
                            "parameters": [] } ], "type_meta": [ "None", null ],
                      "location": [ "Virtual", "generated" ],
                      "orig_var": [ "None", null ] } } ],
            "type_meta": [ "None", null ],
            "location": [ "Virtual", "generated" ],
            "orig_var": [ "None", null ] } ],
      "michelson":
        { "expression":
            [ { "prim": "parameter", "args": [ { "prim": "unit" } ] },
              { "prim": "storage", "args": [ { "prim": "unit" } ] },
              { "prim": "code",
                "args":
                  [ [ [], { "prim": "CDR" }, [],
                      { "prim": "LAMBDA",
                        "args":
                          [ { "prim": "unit" }, { "prim": "unit" }, [ [] ] ] },
                      [], { "prim": "DUP" },
                      { "prim": "DUG", "args": [ { "int": "2" } ] },
                      { "prim": "SWAP" }, { "prim": "EXEC" }, [],
                      { "prim": "SWAP" }, { "prim": "DUP" },
                      { "prim": "DUG", "args": [ { "int": "2" } ] },
                      { "prim": "SWAP" }, { "prim": "EXEC" }, [],
                      { "prim": "EXEC" }, [],
                      { "prim": "NIL", "args": [ { "prim": "operation" } ] },
                      { "prim": "PAIR" } ] ] } ],
          "locations":
            [ {}, {}, {}, {}, {}, {}, {}, { "environment": [ null ] }, {},
              { "environment": [ { "source_type": "0" } ] }, {}, {}, {}, {},
              { "environment": [ { "name": "x", "source_type": "0" } ] },
              { "environment":
                  [ { "name": "f", "source_type": "1" }, { "source_type": "0" } ] },
              {}, {}, {}, {}, {},
              { "environment":
                  [ { "name": "s2", "source_type": "0" },
                    { "name": "f", "source_type": "1" } ] }, {}, {}, {}, {}, {},
              {},
              { "environment":
                  [ { "name": "s3", "source_type": "0" },
                    { "name": "f", "source_type": "1" } ] }, {},
              { "environment": [ { "name": "s", "source_type": "0" } ] },
              { "location":
                  { "start":
                      { "file": "../../test/contracts/noop.mligo", "line": "6",
                        "col": "3" },
                    "stop":
                      { "file": "../../test/contracts/noop.mligo", "line": "6",
                        "col": "24" } } },
              { "location":
                  { "start":
                      { "file": "../../test/contracts/noop.mligo", "line": "6",
                        "col": "3" },
                    "stop":
                      { "file": "../../test/contracts/noop.mligo", "line": "6",
                        "col": "24" } } },
              { "location":
                  { "start":
                      { "file": "../../test/contracts/noop.mligo", "line": "6",
                        "col": "3" },
                    "stop":
                      { "file": "../../test/contracts/noop.mligo", "line": "6",
                        "col": "27" } } } ] } } |}]

(* Check that decl_pos is not taken into account when "inferring" about tuples (including long tuples) *)
let%expect_test _ =
  run_ligo_good [ "print" ; "ast-typed" ; contract "tuple_decl_pos.mligo" ] ;
  [%expect {|
const c =
  lambda (gen#5 : unit) return CREATE_CONTRACT(lambda (gen#2 : ( unit * unit )) return
   match gen#2 with
    | ( _#4 , _#3 ) ->
    ( LIST_EMPTY() , unit ) ,
  None(unit) , 0mutez , unit)
const foo =
  let gen#8[@var] = (c)@(unit) in  match gen#8 with
                                    | ( _a , _b ) ->
                                    unit
const c =
  lambda (gen#6 : unit) return ( 1 , "1" , +1 , 2 , "2" , +2 , 3 , "3" , +3 , 4 , "4" )
const foo =
  let gen#10[@var] = (c)@(unit) in  match gen#10 with
                                     | ( _i1 , _s1 , _n1 , _i2 , _s2 , _n2 , _i3 , _s3 , _n3 , _i4 , _s4 ) ->
                                     unit |} ]

let%expect_test _ =
  run_ligo_good [ "compile" ; "storage" ; contract "module_contract_complex.mligo" ; "{ number = 999 ; previous_action = Reset }" ] ;
  [%expect{| (Pair 999 (Left (Right Unit))) |}]

let%expect_test _ =
  run_ligo_good [ "compile" ; "parameter" ; contract "module_contract_complex.mligo" ; "Add 999" ] ;
  [%expect{| (Left (Left 999)) |}]

(* Global constants *)

let%expect_test _ =
  run_ligo_good [ "compile" ; "contract" ; contract "global_constant.mligo" ; "--disable-michelson-typechecking" ] ;
  [%expect {|
    { parameter unit ;
      storage int ;
      code { CDR ;
             constant "expruCKsgmUZjC7k8NRcwbcGbFSuLHv5rUyApNd972MwArLuxEZQm2" ;
             NIL operation ;
             PAIR } } |}]

let%expect_test _ =
  run_ligo_good [ "compile" ; "contract" ; contract "global_constant.mligo" ; "--constants" ; "{ PUSH int 2 ; PUSH int 3 ; DIG 2 ; MUL ; ADD }" ] ;
  [%expect{|
    { parameter unit ;
      storage int ;
      code { CDR ;
             constant "expruCKsgmUZjC7k8NRcwbcGbFSuLHv5rUyApNd972MwArLuxEZQm2" ;
             NIL operation ;
             PAIR } } |}]

let%expect_test _ =
  run_ligo_good [ "compile" ; "parameter" ; contract "global_constant.mligo" ; "()" ; "--constants" ; "{ PUSH int 2 ; PUSH int 3 ; DIG 2 ; MUL ; ADD }" ] ;
  [%expect{| Unit |}]

let%expect_test _ =
  run_ligo_good [ "compile" ; "storage" ; contract "global_constant.mligo" ; "v" ; "--constants" ; "{ PUSH int 2 ; PUSH int 3 ; DIG 2 ; MUL ; ADD }" ] ;
  [%expect{| 128 |}]

let%expect_test _ =
  run_ligo_good [ "compile" ; "storage" ; contract "global_constant.mligo" ; "42" ; "--constants" ; "{ PUSH int 2 ; PUSH int 3 ; DIG 2 ; MUL ; ADD }" ] ;
  [%expect{| 42 |}]

let%expect_test _ =
  run_ligo_good [ "compile" ; "storage" ; contract "global_constant.mligo" ; "42" ; "--file-constants" ; contract_resource "const.json" ] ;
  [%expect{| 42 |}]

let%expect_test _ =
  run_ligo_good [ "compile" ; "expression" ; "cameligo" ; "v" ; "--init-file" ; contract "global_constant.mligo" ; "--constants" ; "{ PUSH int 2 ; PUSH int 3 ; DIG 2 ; MUL ; ADD }" ] ;
  [%expect{| 128 |}]

let%expect_test _ =
  run_ligo_good [ "compile" ; "expression" ; "cameligo" ; "v" ; "--init-file" ; contract "global_constant.mligo" ; "--file-constants" ; contract_resource "const.json" ] ;
  [%expect {|
    128 |}]

let%expect_test _ =
  run_ligo_good [ "compile" ; "storage" ; contract "global_constant_lambda.mligo" ; "s" ; "--constants" ; "{ PUSH int 2 ; PUSH int 3 ; DIG 2 ; MUL ; ADD }" ] ;
  [%expect {|
    (Pair 1 { PUSH int 2 ; PUSH int 3 ; DIG 2 ; MUL ; ADD }) |}]

let%expect_test _ =
  run_ligo_good [ "compile" ; "storage" ; contract "global_constant_lambda.mligo" ; "s" ; "--file-constants" ; contract_resource "const.json" ] ;
  [%expect {|
    (Pair 1 { PUSH int 2 ; PUSH int 3 ; DIG 2 ; MUL ; ADD }) |}]

let%expect_test _ =
  run_ligo_good [ "compile" ; "constant" ; "cameligo" ; "fun (x : int) -> if x > 3 then x * 2 else x * String.length \"fja\" + 1" ] ;
  [%expect{|
    Michelson constant as JSON string:
    "{ PUSH int 3 ;\n  SWAP ;\n  DUP ;\n  DUG 2 ;\n  COMPARE ;\n  GT ;\n  IF { PUSH int 2 ; SWAP ; MUL }\n     { PUSH int 1 ; PUSH string \"fja\" ; SIZE ; DIG 2 ; MUL ; ADD } }"
    This string can be passed in `--constants` argument when compiling a contract.

    Remember to register it in the network, e.g.:
    > tezos-client register global constant "{ PUSH int 3 ;
      SWAP ;
      DUP ;
      DUG 2 ;
      COMPARE ;
      GT ;
      IF { PUSH int 2 ; SWAP ; MUL }
         { PUSH int 1 ; PUSH string \"fja\" ; SIZE ; DIG 2 ; MUL ; ADD } }" from bootstrap1

    Constant hash:
    expruVivewmRtHKQn7h986tVPUzB65Z8w7QM1WP1X6DxcVWNs85USK |}]

(* Test pairing_check and bls12_381_g1/g2/fr literals *)
let%expect_test _ =
  run_ligo_good [ "compile" ; "expression" ; "cameligo" ; "test" ; "--init-file" ; contract "pairing_check.mligo" ] ;
  [%expect{| Unit |}]

(* Test decompilation of bls12_381_g1/g2/fr literals *)
let%expect_test _ =
  run_ligo_good [ "run" ; "interpret" ; "(alpha, beta, input_x)" ; "--init-file" ; contract "pairing_check.mligo" ] ;
  [%expect{|
    ( bls12_381_g1 0x024142bc89bf29017a38d0ee97711098639aa0bbc5b54b5104cc88b1c0fd09330fb8341e3da91e7a50f0da5c988517db0f52df51f745392ecdd3ffbb50f8a25fcdec6f48886b650de26821e244cb8ab69d49722d290a420ce1284b909d3e15a0 ,
      bls12_381_g2 0x0050b3ab4877c99ce7f180e879d91eb4df24b1e20ed88f1fdde42f91dfe0e7e451aa35d1457dd15ab507fc8f2b3180550ca7b4ea9b67810e346456c35060c8d542f37ee5fe2b1461e2f02fefac55a9863e94cab5c16befad3b866a42ee20835b1351f3f9c20a05586c1d647d756efb5c575d7ab23fbf5b3e1a6ffe024633a63a668a01fcab440866035ea2c0d4bfe30a1242f67119650e2aa605289ade2684287192382d6a01d7865fcd9e1507264a80f387b6441e37438c888159827a4efa67 ,
      bls12_381_fr 0xe406000000000000000000000000000000000000000000000000000000000000 ) |}]

(* Example contracts from getting-started *)
let%expect_test _ =
  run_ligo_good [ "compile" ; "contract" ; contract "increment.mligo" ] ;
  [%expect{|
    { parameter (or (or (int %decrement) (int %increment)) (unit %reset)) ;
      storage int ;
      code { UNPAIR ;
             IF_LEFT { IF_LEFT { SWAP ; SUB } { ADD } } { DROP 2 ; PUSH int 0 } ;
             NIL operation ;
             PAIR } } |}]

let%expect_test _ =
  run_ligo_good [ "compile" ; "contract" ; contract "increment.ligo" ] ;
  [%expect{|
    { parameter (or (or (int %decrement) (int %increment)) (unit %reset)) ;
      storage int ;
      code { UNPAIR ;
             IF_LEFT { IF_LEFT { SWAP ; SUB } { ADD } } { DROP 2 ; PUSH int 0 } ;
             NIL operation ;
             PAIR } } |}]

let%expect_test _ =
  run_ligo_good [ "compile" ; "contract" ; contract "increment.religo" ] ;
  [%expect{|
    { parameter (or (or (int %decrement) (int %increment)) (unit %reset)) ;
      storage int ;
      code { UNPAIR ;
             IF_LEFT { IF_LEFT { SWAP ; SUB } { ADD } } { DROP 2 ; PUSH int 0 } ;
             NIL operation ;
             PAIR } } |}]

let%expect_test _ =
  run_ligo_good [ "compile" ; "contract" ; contract "increment.jsligo" ] ;
  [%expect{|
    { parameter (or (or (int %decrement) (int %increment)) (unit %reset)) ;
      storage int ;
      code { UNPAIR ;
             IF_LEFT { IF_LEFT { SWAP ; SUB } { ADD } } { DROP 2 ; PUSH int 0 } ;
             NIL operation ;
             PAIR } } |}]

(* Test compiling parameter in a file which uses test primitives *)
let%expect_test _ =
  run_ligo_good [ "compile" ; "parameter" ; contract "increment_with_test.mligo" ; "z.1" ] ;
  [%expect{| (Left (Right 32)) |}]

(* Test compiling storage in a file which uses test primitives *)
let%expect_test _ =
  run_ligo_good [ "compile" ; "storage" ; contract "increment_with_test.mligo" ; "z.0 + 10" ] ;
  [%expect{| 42 |}]

(* Test compiling expression with curried recursive function *)
let%expect_test _ =
  run_ligo_good [ "compile" ; "expression" ; "cameligo" ; "foo 2 \"titi\"" ; "--init-file" ; contract "recursion_uncurry.mligo" ] ;
  [%expect{|
    "tititotototo" |}]

(* Test compiling contract with curried recursive function *)
let%expect_test _ =
  run_ligo_good [ "compile" ; "contract" ; contract "recursion_uncurry.mligo" ] ;
  [%expect{|
    { parameter int ;
      storage string ;
      code { LEFT string ;
             LOOP_LEFT
               { UNPAIR ;
                 PUSH int 0 ;
                 SWAP ;
                 DUP ;
                 DUG 2 ;
                 COMPARE ;
                 EQ ;
                 IF { DROP ; RIGHT (pair int string) }
                    { PUSH string "toto" ;
                      DIG 2 ;
                      CONCAT ;
                      PUSH int 1 ;
                      DIG 2 ;
                      SUB ;
                      PAIR ;
                      LEFT string } } ;
             NIL operation ;
             PAIR } } |}]

(* voting power *)
let%expect_test _ =
  run_ligo_good [ "compile" ; "contract" ; contract "voting.mligo" ] ;
  [%expect{|
{ parameter key ;
  storage (pair nat nat) ;
  code { CAR ;
         HASH_KEY ;
         VOTING_POWER ;
         TOTAL_VOTING_POWER ;
         SWAP ;
         PAIR ;
         NIL operation ;
         PAIR } } |}]

(* check get contract with error typing *)
let%expect_test _ =
  run_ligo_good [ "compile" ; "expression" ; "pascaligo" ; "cbo" ; "--init-file" ; contract "get_contract_with_error.ligo" ] ;
  [%expect{|
{ PUSH string "contract not found" ;
  SENDER ;
  CONTRACT unit ;
  IF_NONE { FAILWITH } { SWAP ; DROP } ;
  SWAP ;
  NIL operation ;
  DIG 2 ;
  PUSH mutez 0 ;
  UNIT ;
  TRANSFER_TOKENS ;
  CONS ;
  PAIR } |}]

(* some check about the warnings of the E_constructor cases *)
let%expect_test _ =
  run_ligo_good [ "compile" ; "contract" ; contract "warning_ambiguous_ctor.mligo" ] ;
  [%expect{|
File "../../test/contracts/warning_ambiguous_ctor.mligo", line 9, characters 61-64:
  8 | (* here we expect a warning because both A constructor have the same parameter type *)
  9 | let main = fun (() , (_: union_b)) -> ([]: operation list) , A 1

Warning: The type of this value is ambiguous: Inferred type is union_b but could be of type union_a.
Hint: You might want to add a type annotation.

{ parameter unit ;
  storage (or (int %a) (nat %b)) ;
  code { DROP ; PUSH int 1 ; LEFT nat ; NIL operation ; PAIR } } |}];

  run_ligo_good [ "compile" ; "contract" ; contract "not_ambiguous_ctor.mligo" ] ;
  [%expect{|
{ parameter unit ;
  storage (or (nat %a) (nat %b)) ;
  code { DROP ; PUSH nat 1 ; LEFT nat ; NIL operation ; PAIR } } |}]

(* extend built-in modules *)
let%expect_test _ =
  run_ligo_good [ "compile" ; "expression" ; "pascaligo" ; "y" ; "--init-file" ; contract "extend_builtin.ligo" ] ;
  [%expect{|
44 |}]

let%expect_test _ =
  run_ligo_good [ "compile" ; "expression" ; "cameligo" ; "y" ; "--init-file" ; contract "extend_builtin.mligo" ] ;
  [%expect{|
44 |}]

let%expect_test _ =
  run_ligo_good [ "compile" ; "expression" ; "jsligo" ; "y" ; "--init-file" ; contract "extend_builtin.jsligo" ] ;
  [%expect{|
File "../../test/contracts/extend_builtin.jsligo", line 6, characters 0-24:
  5 |
  6 | let y = Tezos.f(Tezos.x);

Toplevel let declaration are silently change to const declaration.

44 |}]

let%expect_test _ =
  run_ligo_good [ "compile" ; "expression" ; "reasonligo" ; "y" ; "--init-file" ; contract "extend_builtin.religo" ] ;
  [%expect{|
44 |}]

(* check compiling many (more than 10) views *)
let%expect_test _ =
  run_ligo_good [ "compile" ; "contract" ; contract "views_many.ligo" ] ;
  [%expect{|
{ parameter unit ;
  storage nat ;
  code { CDR ; NIL operation ; PAIR } ;
  view "view_11" unit int { CDR ; PUSH int 11 ; ADD } ;
  view "view_10" unit int { CDR ; PUSH int 10 ; ADD } ;
  view "view_9" unit int { CDR ; PUSH int 9 ; ADD } ;
  view "view_8" unit int { CDR ; PUSH int 8 ; ADD } ;
  view "view_7" unit int { CDR ; PUSH int 7 ; ADD } ;
  view "view_6" unit int { CDR ; PUSH int 6 ; ADD } ;
  view "view_5" unit int { CDR ; PUSH int 5 ; ADD } ;
  view "view_4" unit int { CDR ; PUSH int 4 ; ADD } ;
  view "view_3" unit int { CDR ; PUSH int 3 ; ADD } ;
  view "view_2" unit int { CDR ; PUSH int 2 ; ADD } ;
  view "view_1" unit int { CDR ; PUSH int 1 ; ADD } } |}]

let%expect_test _ =
  run_ligo_good [ "compile" ; "contract" ; contract "call_view_impure.mligo" ] ;
  [%expect{|
    { parameter unit ;
      storage unit ;
      code { DROP ;
             PUSH address "tz1fakefakefakefakefakefakefakcphLA5" ;
             SENDER ;
             VIEW "foo" unit ;
             IF_NONE { UNIT } {} ;
             NIL operation ;
             PAIR } } |}]<|MERGE_RESOLUTION|>--- conflicted
+++ resolved
@@ -1136,19 +1136,12 @@
       3:   code { DROP /* [] */ ; PUSH address "KT1badaddr" ; NIL operation ; PAIR } }
     At line 3 characters 38 to 50, value "KT1badaddr"
     is invalid for type address.
-<<<<<<< HEAD
     { "id": "proto.013-PtJakart.destination_repr.invalid_b58check",
       "description":
         "Failed to read a valid destination from a b58check_encoding data",
       "data": { "input": "KT1badaddr" } }
-
-            Note: You compiled your contract with protocol ithaca although we internally use protocol jakarta to typecheck the produced Michelson contract
-            so you might want to ignore this error if related to a breaking change in protocol jakarta
-=======
-    Invalid contract notation "KT1badaddr"
-    Note: You compiled your contract with protocol hangzhou although we internally use protocol ithaca to typecheck the produced Michelson contract
-    so you might want to ignore this error if related to a breaking change in protocol ithaca
->>>>>>> af55e551
+    Note: You compiled your contract with protocol ithaca although we internally use protocol jakarta to typecheck the produced Michelson contract
+    so you might want to ignore this error if related to a breaking change in protocol jakarta
 
     Warning: Error(s) occurred while type checking the produced michelson contract:
     Ill typed contract:
@@ -1161,9 +1154,8 @@
       "description":
         "Failed to read a valid destination from a b58check_encoding data",
       "data": { "input": "KT1badaddr" } }
-
-            Note: You compiled your contract with protocol ithaca although we internally use protocol jakarta to typecheck the produced Michelson contract
-            so you might want to ignore this error if related to a breaking change in protocol jakarta |}]
+    Note: You compiled your contract with protocol ithaca although we internally use protocol jakarta to typecheck the produced Michelson contract
+    so you might want to ignore this error if related to a breaking change in protocol jakarta |}]
 
 let%expect_test _ =
   run_ligo_bad [ "compile" ; "contract" ; contract "bad_timestamp.ligo" ] ;
