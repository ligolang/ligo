--- conflicted
+++ resolved
@@ -1602,10 +1602,9 @@
 
     Reasonligo is depreacted, support will be dropped in a few versions.
 
-    File "../../test/contracts/negative/nested_bigmap_1.religo", line 4, characters 29-32:
-      3 | /* this should result in an error as nested big_maps are not supported: */
-      4 | type storage = big_map (int, bar);
-      5 |
+    File "../../test/contracts/negative/nested_bigmap_1.religo", line 1, characters 11-29:
+      1 | type bar = big_map (nat, int);
+      2 |
 
     Invalid big map nesting.
     A big map cannot be nested inside another big map. |}];
@@ -1634,10 +1633,9 @@
 
     Reasonligo is depreacted, support will be dropped in a few versions.
 
-    File "../../test/contracts/negative/nested_bigmap_3.religo", line 5, characters 7-10:
-      4 |     a: int,
-      5 |     b: bar
-      6 | };
+    File "../../test/contracts/negative/nested_bigmap_3.religo", line 1, characters 11-29:
+      1 | type bar = big_map (nat, int);
+      2 |
 
     Invalid big map nesting.
     A big map cannot be nested inside another big map. |}];
@@ -2143,86 +2141,7 @@
               [ "T_constant",
                 { "language": "Michelson", "injection": [ "Unit" ],
                   "parameters": [] } ], "type_meta": null, "orig_var": null,
-<<<<<<< HEAD
             "location": [ "Virtual", "generated" ] },
-=======
-            "location":
-              [ "File",
-                { "start":
-                    { "byte":
-                        { "pos_fname": "../../test/contracts/noop.mligo",
-                          "pos_lnum": "1", "pos_bol": "1", "pos_cnum": "25" },
-                      "point_num": "101", "point_bol": "76" },
-                  "stop":
-                    { "byte":
-                        { "pos_fname": "../../test/contracts/noop.mligo",
-                          "pos_lnum": "1", "pos_bol": "1", "pos_cnum": "29" },
-                      "point_num": "105", "point_bol": "76" } } ] },
-          { "type_content":
-              [ "T_constant",
-                { "language": "Michelson", "injection": [ "Unit" ],
-                  "parameters": [] } ], "type_meta": null, "orig_var": null,
-            "location":
-              [ "File",
-                { "start":
-                    { "byte":
-                        { "pos_fname": "../../test/contracts/noop.mligo",
-                          "pos_lnum": "2", "pos_bol": "1", "pos_cnum": "13" },
-                      "point_num": "146", "point_bol": "133" },
-                  "stop":
-                    { "byte":
-                        { "pos_fname": "../../test/contracts/noop.mligo",
-                          "pos_lnum": "2", "pos_bol": "1", "pos_cnum": "17" },
-                      "point_num": "150", "point_bol": "133" } } ] },
-          { "type_content":
-              [ "T_constant",
-                { "language": "Michelson", "injection": [ "Unit" ],
-                  "parameters": [] } ], "type_meta": null, "orig_var": null,
-            "location":
-              [ "File",
-                { "start":
-                    { "byte":
-                        { "pos_fname": "../../test/contracts/noop.mligo",
-                          "pos_lnum": "3", "pos_bol": "1", "pos_cnum": "18" },
-                      "point_num": "184", "point_bol": "166" },
-                  "stop":
-                    { "byte":
-                        { "pos_fname": "../../test/contracts/noop.mligo",
-                          "pos_lnum": "3", "pos_bol": "1", "pos_cnum": "21" },
-                      "point_num": "187", "point_bol": "166" } } ] },
-          { "type_content":
-              [ "T_constant",
-                { "language": "Michelson", "injection": [ "Unit" ],
-                  "parameters": [] } ], "type_meta": null, "orig_var": null,
-            "location":
-              [ "File",
-                { "start":
-                    { "byte":
-                        { "pos_fname": "../../test/contracts/noop.mligo",
-                          "pos_lnum": "4", "pos_bol": "1", "pos_cnum": "18" },
-                      "point_num": "209", "point_bol": "191" },
-                  "stop":
-                    { "byte":
-                        { "pos_fname": "../../test/contracts/noop.mligo",
-                          "pos_lnum": "4", "pos_bol": "1", "pos_cnum": "22" },
-                      "point_num": "213", "point_bol": "191" } } ] },
-          { "type_content":
-              [ "T_constant",
-                { "language": "Michelson", "injection": [ "Unit" ],
-                  "parameters": [] } ], "type_meta": null, "orig_var": null,
-            "location":
-              [ "File",
-                { "start":
-                    { "byte":
-                        { "pos_fname": "../../test/contracts/noop.mligo",
-                          "pos_lnum": "5", "pos_bol": "1", "pos_cnum": "10" },
-                      "point_num": "227", "point_bol": "217" },
-                  "stop":
-                    { "byte":
-                        { "pos_fname": "../../test/contracts/noop.mligo",
-                          "pos_lnum": "5", "pos_bol": "1", "pos_cnum": "14" },
-                      "point_num": "231", "point_bol": "217" } } ] },
->>>>>>> b2795d97
           { "type_content":
               [ "T_arrow",
                 { "type1":
@@ -2230,45 +2149,13 @@
                         [ "T_constant",
                           { "language": "Michelson", "injection": [ "Unit" ],
                             "parameters": [] } ], "type_meta": null,
-                      "orig_var": null,
-                      "location":
-                        [ "File",
-                          { "start":
-                              { "byte":
-                                  { "pos_fname":
-                                      "../../test/contracts/noop.mligo",
-                                    "pos_lnum": "2", "pos_bol": "1",
-                                    "pos_cnum": "13" }, "point_num": "146",
-                                "point_bol": "133" },
-                            "stop":
-                              { "byte":
-                                  { "pos_fname":
-                                      "../../test/contracts/noop.mligo",
-                                    "pos_lnum": "2", "pos_bol": "1",
-                                    "pos_cnum": "17" }, "point_num": "150",
-                                "point_bol": "133" } } ] },
+                      "orig_var": null, "location": [ "Virtual", "generated" ] },
                   "type2":
                     { "type_content":
                         [ "T_constant",
                           { "language": "Michelson", "injection": [ "Unit" ],
                             "parameters": [] } ], "type_meta": null,
-                      "orig_var": null,
-                      "location":
-                        [ "File",
-                          { "start":
-                              { "byte":
-                                  { "pos_fname":
-                                      "../../test/contracts/noop.mligo",
-                                    "pos_lnum": "2", "pos_bol": "1",
-                                    "pos_cnum": "21" }, "point_num": "154",
-                                "point_bol": "133" },
-                            "stop":
-                              { "byte":
-                                  { "pos_fname":
-                                      "../../test/contracts/noop.mligo",
-                                    "pos_lnum": "2", "pos_bol": "1",
-                                    "pos_cnum": "25" }, "point_num": "158",
-                                "point_bol": "133" } } ] } } ],
+                      "orig_var": null, "location": [ "Virtual", "generated" ] } } ],
             "type_meta":
               { "type_content":
                   [ "T_arrow",
@@ -2438,7 +2325,6 @@
                     "stop":
                       { "file": "../../test/contracts/noop.mligo", "line": "2",
                         "col": "10" } } }, {}, {}, {},
-<<<<<<< HEAD
               { "environment": [ { "name": "x#144", "source_type": "0" } ] },
               { "environment":
                   [ { "name": "f#143", "source_type": "1" },
@@ -2450,19 +2336,6 @@
                   [ { "name": "s3#146", "source_type": "0" },
                     { "name": "f#143", "source_type": "1" } ] }, {},
               { "environment": [ { "name": "s#147", "source_type": "0" } ] },
-=======
-              { "environment": [ { "name": "x#9", "source_type": "1" } ] },
-              { "environment":
-                  [ { "name": "f#8", "source_type": "5" },
-                    { "source_type": "0" } ] }, {}, {}, {}, {}, {},
-              { "environment":
-                  [ { "name": "s2#10", "source_type": "2" },
-                    { "name": "f#8", "source_type": "5" } ] }, {}, {}, {}, {},
-              { "environment":
-                  [ { "name": "s3#11", "source_type": "3" },
-                    { "name": "f#8", "source_type": "5" } ] }, {},
-              { "environment": [ { "name": "s#12", "source_type": "4" } ] },
->>>>>>> b2795d97
               { "location":
                   { "start":
                       { "file": "../../test/contracts/noop.mligo", "line": "6",
