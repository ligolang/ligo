open Cli_expect

let contract = test
let contract_resource name = test ("res/" ^ name)
let bad_contract = bad_test

(* avoid pretty printing *)
let () = Unix.putenv ~key:"TERM" ~data:"dumb"

let%expect_test _ =
  run_ligo_good [ "info" ; "measure-contract" ; contract "coase.ligo" ] ;
  [%expect{|
    1107 bytes |}] ;

  run_ligo_good [ "info" ; "measure-contract" ; contract "multisig.ligo" ] ;
  [%expect{|
    577 bytes |}] ;

  run_ligo_good [ "info" ; "measure-contract" ; contract "multisig-v2.ligo" ] ;
  [%expect{|
    1589 bytes |}] ;

  run_ligo_good [ "info" ; "measure-contract" ; contract "vote.mligo" ] ;
  [%expect{|
    420 bytes |}] ;

  run_ligo_good [ "compile" ; "parameter" ; contract "coase.ligo" ; "Buy_single (record [ card_to_buy = 1n ])" ] ;
  [%expect{|
    (Left (Left 1)) |}] ;

  run_ligo_good [ "compile" ; "storage" ; contract "coase.ligo" ; "record [ cards = (map [] : cards) ; card_patterns = (map [] : card_patterns) ; next_id = 3n ]" ] ;
  [%expect{|
    (Pair (Pair {} {}) 3) |}] ;

  run_ligo_bad [ "compile" ; "storage" ; contract "coase.ligo" ; "Buy_single (record [ card_to_buy = 1n ])" ] ;
  [%expect{|
    Invalid command line argument.
    The provided storage does not have the correct type for the contract.
    File "../../test/contracts/coase.ligo", line 122, character 0 to line 127, character 3:
    121 |
    122 | function main (const action : parameter; const s : storage) : return is
    123 |   case action of [
    124 |     Buy_single (bs)      -> buy_single (bs, s)
    125 |   | Sell_single (as)     -> sell_single (as, s)
    126 |   | Transfer_single (at) -> transfer_single (at, s)
    127 |   ]

    Invalid type(s).
    Expected: "storage", but got: "parameter". |}] ;

  run_ligo_bad [ "compile" ; "parameter" ; contract "coase.ligo" ; "record [ cards = (map [] : cards) ; card_patterns = (map [] : card_patterns) ; next_id = 3n ]" ] ;
  [%expect{|
    Invalid command line argument.
    The provided parameter does not have the correct type for the given entrypoint.
    File "../../test/contracts/coase.ligo", line 122, character 0 to line 127, character 3:
    121 |
    122 | function main (const action : parameter; const s : storage) : return is
    123 |   case action of [
    124 |     Buy_single (bs)      -> buy_single (bs, s)
    125 |   | Sell_single (as)     -> sell_single (as, s)
    126 |   | Transfer_single (at) -> transfer_single (at, s)
    127 |   ]

    Invalid type(s).
    Expected: "parameter", but got: "storage". |}] ;

  ()

let%expect_test _  =
  run_ligo_good [ "compile" ; "storage" ; contract "timestamp.ligo" ; "(Tezos.get_now ())" ; "--now" ; "2042-01-01T00:00:00Z" ] ;
  [%expect {|
    File "../../test/contracts/timestamp.ligo", line 3, characters 21-22:
      2 |
      3 | function main (const p : unit; const s : storage_) :
      4 |   list (operation) * storage_ is ((nil: list (operation)), Tezos.get_now())
    :
    Warning: unused variable "p".
    Hint: replace it by "_p" to prevent this warning.

    File "../../test/contracts/timestamp.ligo", line 3, characters 37-38:
      2 |
      3 | function main (const p : unit; const s : storage_) :
      4 |   list (operation) * storage_ is ((nil: list (operation)), Tezos.get_now())
    :
    Warning: unused variable "s".
    Hint: replace it by "_s" to prevent this warning.

    "2042-01-01T00:00:29Z" |}]

let%expect_test _ =
  run_ligo_good [ "compile" ; "contract" ; contract "coase.ligo" ] ;
  [%expect{|
    { parameter
        (or (or (nat %buy_single) (nat %sell_single))
            (pair %transfer_single (nat %card_to_transfer) (address %destination))) ;
      storage
        (pair (pair (map %card_patterns nat (pair (mutez %coefficient) (nat %quantity)))
                    (map %cards nat (pair (address %card_owner) (nat %card_pattern))))
              (nat %next_id)) ;
      code { UNPAIR ;
             IF_LEFT
               { IF_LEFT
                   { DUP 2 ;
                     CAR ;
                     CAR ;
                     DUP 2 ;
                     GET ;
                     IF_NONE { PUSH string "buy_single: No card pattern." ; FAILWITH } {} ;
                     PUSH nat 1 ;
                     DUP 2 ;
                     CDR ;
                     ADD ;
                     DUP 2 ;
                     CAR ;
                     MUL ;
                     AMOUNT ;
                     SWAP ;
                     COMPARE ;
                     GT ;
                     IF { PUSH string "Not enough money" ; FAILWITH } {} ;
                     PUSH nat 1 ;
                     DUP 2 ;
                     CDR ;
                     ADD ;
                     SWAP ;
                     CAR ;
                     PAIR ;
                     DUP 3 ;
                     CDR ;
                     DUP 4 ;
                     CAR ;
                     CDR ;
                     DIG 4 ;
                     CAR ;
                     CAR ;
                     DIG 3 ;
                     DUP 5 ;
                     SWAP ;
                     SOME ;
                     SWAP ;
                     UPDATE ;
                     PAIR ;
                     PAIR ;
                     DUP ;
                     CAR ;
                     CDR ;
                     DIG 2 ;
                     SENDER ;
                     PAIR ;
                     DUP 3 ;
                     CDR ;
                     SWAP ;
                     SOME ;
                     SWAP ;
                     UPDATE ;
                     DUP 2 ;
                     CDR ;
                     SWAP ;
                     DIG 2 ;
                     CAR ;
                     CAR ;
                     PAIR ;
                     PAIR ;
                     PUSH nat 1 ;
                     DUP 2 ;
                     CDR ;
                     ADD ;
                     SWAP ;
                     CAR ;
                     PAIR ;
                     NIL operation }
                   { DUP 2 ;
                     CAR ;
                     CDR ;
                     DUP 2 ;
                     GET ;
                     IF_NONE { PUSH string "sell_single: No card." ; FAILWITH } {} ;
                     SENDER ;
                     DUP 2 ;
                     CAR ;
                     COMPARE ;
                     NEQ ;
                     IF { PUSH string "This card doesn't belong to you" ; FAILWITH } {} ;
                     DUP 3 ;
                     CAR ;
                     CAR ;
                     DUP 2 ;
                     CDR ;
                     GET ;
                     IF_NONE { PUSH string "sell_single: No card pattern." ; FAILWITH } {} ;
                     PUSH nat 1 ;
                     DUP 2 ;
                     CDR ;
                     SUB ;
                     ABS ;
                     SWAP ;
                     CAR ;
                     PAIR ;
                     DUP 4 ;
                     CDR ;
                     DUP 5 ;
                     CAR ;
                     CDR ;
                     DIG 5 ;
                     CAR ;
                     CAR ;
                     DUP 4 ;
                     DIG 5 ;
                     CDR ;
                     SWAP ;
                     SOME ;
                     SWAP ;
                     UPDATE ;
                     PAIR ;
                     PAIR ;
                     DUP 2 ;
                     CDR ;
                     DIG 2 ;
                     CAR ;
                     MUL ;
                     SENDER ;
                     CONTRACT unit ;
                     IF_NONE { PUSH string "sell_single: No contract." ; FAILWITH } {} ;
                     SWAP ;
                     UNIT ;
                     TRANSFER_TOKENS ;
                     DUP 2 ;
                     CDR ;
                     DUP 3 ;
                     CAR ;
                     CDR ;
                     DIG 4 ;
                     NONE (pair address nat) ;
                     SWAP ;
                     UPDATE ;
                     DIG 3 ;
                     CAR ;
                     CAR ;
                     PAIR ;
                     PAIR ;
                     NIL operation ;
                     DIG 2 ;
                     CONS } }
               { DUP 2 ;
                 CAR ;
                 CDR ;
                 DUP ;
                 DUP 3 ;
                 CAR ;
                 GET ;
                 IF_NONE { PUSH string "transfer_single: No card." ; FAILWITH } {} ;
                 SENDER ;
                 DUP 2 ;
                 CAR ;
                 COMPARE ;
                 NEQ ;
                 IF { PUSH string "This card doesn't belong to you" ; FAILWITH } {} ;
                 DUP 4 ;
                 CDR ;
                 DUG 2 ;
                 CDR ;
                 DUP 4 ;
                 CDR ;
                 PAIR ;
                 DIG 3 ;
                 CAR ;
                 SWAP ;
                 SOME ;
                 SWAP ;
                 UPDATE ;
                 DIG 2 ;
                 CAR ;
                 CAR ;
                 PAIR ;
                 PAIR ;
                 NIL operation } ;
             PAIR } } |} ]

let%expect_test _ =
  run_ligo_good [ "compile" ; "contract" ; contract "multisig.ligo" ] ;
  [%expect{|
    { parameter
        (pair (pair (nat %counter) (lambda %message unit (list operation)))
              (list %signatures (pair key_hash signature))) ;
      storage (pair (pair (list %auth key) (nat %counter)) (string %id) (nat %threshold)) ;
      code { UNPAIR ;
             DUP ;
             CAR ;
             CDR ;
             DUP 3 ;
             CAR ;
             CDR ;
             DUP 3 ;
             CAR ;
             CAR ;
             COMPARE ;
             NEQ ;
             IF { SWAP ; DROP ; PUSH string "Counters does not match" ; FAILWITH }
                { CHAIN_ID ;
                  DUP 4 ;
                  CDR ;
                  CAR ;
                  PAIR ;
                  DUP 3 ;
                  CAR ;
                  CAR ;
                  DUP 3 ;
                  PAIR ;
                  PAIR ;
                  PACK ;
                  UNIT ;
                  PUSH nat 0 ;
                  DUP 6 ;
                  CAR ;
                  CAR ;
                  PAIR ;
                  PAIR ;
                  DIG 3 ;
                  CDR ;
                  ITER { SWAP ;
                         CAR ;
                         UNPAIR ;
                         DUP ;
                         IF_CONS
                           { DIG 2 ;
                             DROP ;
                             DUP ;
                             HASH_KEY ;
                             DUP 5 ;
                             CAR ;
                             COMPARE ;
                             EQ ;
                             IF { DUP 5 ;
                                  DIG 4 ;
                                  CDR ;
                                  DIG 2 ;
                                  CHECK_SIGNATURE ;
                                  IF { PUSH nat 1 ; DIG 2 ; ADD ; UNIT ; SWAP }
                                     { PUSH string "Invalid signature" ; FAILWITH } }
                                { DIG 3 ; DROP 2 ; UNIT ; DIG 2 } }
                           { DIG 2 ; DROP ; UNIT ; DIG 2 } ;
                         DIG 2 ;
                         PAIR ;
                         PAIR } ;
                  SWAP ;
                  DROP ;
                  CAR ;
                  CDR ;
                  DUP 3 ;
                  CDR ;
                  CDR ;
                  SWAP ;
                  COMPARE ;
                  LT ;
                  IF { PUSH string "Not enough signatures passed the check" ; FAILWITH }
                     { DUP 2 ;
                       CDR ;
                       PUSH nat 1 ;
                       DUP 4 ;
                       CAR ;
                       CDR ;
                       ADD ;
                       DIG 3 ;
                       CAR ;
                       CAR ;
                       PAIR ;
                       PAIR ;
                       UNIT ;
                       SWAP } } ;
             SWAP ;
             DROP ;
             UNIT ;
             DIG 2 ;
             SWAP ;
             EXEC ;
             PAIR } } |} ]

let%expect_test _ =
  run_ligo_good [ "compile" ; "contract" ; contract "multisig-v2.ligo" ] ;
  [%expect{|
    { parameter
        (or (or (unit %default) (lambda %send bytes (list operation)))
            (lambda %withdraw bytes (list operation))) ;
      storage
        (pair (pair (pair (set %authorized_addresses address) (nat %max_message_size))
                    (nat %max_proposal)
                    (map %message_store bytes (set address)))
              (pair (map %proposal_counters address nat) (bytes %state_hash))
              (nat %threshold)) ;
      code { UNPAIR ;
             IF_LEFT
               { IF_LEFT
                   { DROP ; NIL operation }
                   { DUP 2 ;
                     CAR ;
                     CAR ;
                     CAR ;
                     SENDER ;
                     MEM ;
                     NOT ;
                     IF { PUSH string "Unauthorized address" ; FAILWITH } {} ;
                     DUP ;
                     PACK ;
                     DUP 3 ;
                     CAR ;
                     CAR ;
                     CDR ;
                     DUP 2 ;
                     SIZE ;
                     COMPARE ;
                     GT ;
                     IF { PUSH string "Message size exceed maximum limit" ; FAILWITH } {} ;
                     DUP 3 ;
                     CAR ;
                     CDR ;
                     CDR ;
                     DUP 2 ;
                     GET ;
                     IF_NONE
                       { DUP 3 ;
                         CDR ;
                         CDR ;
                         DUP 4 ;
                         CDR ;
                         CAR ;
                         CDR ;
                         DUP 5 ;
                         CDR ;
                         CAR ;
                         CAR ;
                         PUSH nat 1 ;
                         DUP 7 ;
                         CDR ;
                         CAR ;
                         CAR ;
                         SENDER ;
                         GET ;
                         IF_NONE { PUSH string "MAP FIND" ; FAILWITH } {} ;
                         ADD ;
                         SENDER ;
                         SWAP ;
                         SOME ;
                         SWAP ;
                         UPDATE ;
                         PAIR ;
                         PAIR ;
                         DIG 3 ;
                         CAR ;
                         PAIR ;
                         EMPTY_SET address ;
                         SENDER ;
                         PUSH bool True ;
                         SWAP ;
                         UPDATE ;
                         UNIT ;
                         DUG 2 }
                       { DUP ;
                         SENDER ;
                         MEM ;
                         IF { UNIT ; DIG 4 }
                            { DUP 4 ;
                              CDR ;
                              CDR ;
                              DUP 5 ;
                              CDR ;
                              CAR ;
                              CDR ;
                              DUP 6 ;
                              CDR ;
                              CAR ;
                              CAR ;
                              PUSH nat 1 ;
                              DUP 8 ;
                              CDR ;
                              CAR ;
                              CAR ;
                              SENDER ;
                              GET ;
                              IF_NONE { PUSH string "MAP FIND" ; FAILWITH } {} ;
                              ADD ;
                              SENDER ;
                              SWAP ;
                              SOME ;
                              SWAP ;
                              UPDATE ;
                              PAIR ;
                              PAIR ;
                              DIG 4 ;
                              CAR ;
                              PAIR ;
                              UNIT ;
                              SWAP } ;
                         SWAP ;
                         DROP ;
                         SWAP ;
                         SENDER ;
                         PAIR ;
                         UNIT ;
                         DUG 2 ;
                         UNPAIR ;
                         PUSH bool True ;
                         SWAP ;
                         UPDATE } ;
                     PAIR ;
                     SWAP ;
                     DROP ;
                     UNPAIR ;
                     DUP 2 ;
                     CDR ;
                     CAR ;
                     CAR ;
                     SENDER ;
                     GET ;
                     IF_NONE { PUSH string "MAP FIND" ; FAILWITH } {} ;
                     DUP 3 ;
                     CAR ;
                     CDR ;
                     CAR ;
                     SWAP ;
                     COMPARE ;
                     GT ;
                     IF { PUSH string "Maximum number of proposal reached" ; FAILWITH } {} ;
                     DUP 2 ;
                     CDR ;
                     CDR ;
                     DUP 2 ;
                     SIZE ;
                     COMPARE ;
                     GE ;
                     IF { DUP 2 ;
                          CDR ;
                          DUP 3 ;
                          CAR ;
                          CDR ;
                          CDR ;
                          DUP 5 ;
                          NONE (set address) ;
                          SWAP ;
                          UPDATE ;
                          DUP 4 ;
                          CAR ;
                          CDR ;
                          CAR ;
                          PAIR ;
                          DIG 3 ;
                          CAR ;
                          CAR ;
                          PAIR ;
                          PAIR ;
                          DUP ;
                          CDR ;
                          CAR ;
                          CDR ;
                          DIG 4 ;
                          SWAP ;
                          EXEC ;
                          DUP 2 ;
                          CDR ;
                          CDR ;
                          DIG 4 ;
                          DUP 4 ;
                          CDR ;
                          CAR ;
                          CDR ;
                          CONCAT ;
                          SHA256 ;
                          DUP 4 ;
                          CDR ;
                          CAR ;
                          CAR ;
                          PAIR ;
                          PAIR ;
                          DIG 2 ;
                          CAR ;
                          PAIR ;
                          UNIT ;
                          DUP 2 ;
                          DIG 3 ;
                          PAIR ;
                          PAIR ;
                          SWAP ;
                          CDR ;
                          CAR ;
                          CAR ;
                          ITER { SWAP ;
                                 CAR ;
                                 UNPAIR ;
                                 DIG 2 ;
                                 UNPAIR ;
                                 DUP 5 ;
                                 DUP 2 ;
                                 MEM ;
                                 IF { DUP 4 ;
                                      CDR ;
                                      CDR ;
                                      DUP 5 ;
                                      CDR ;
                                      CAR ;
                                      CDR ;
                                      DUP 6 ;
                                      CDR ;
                                      CAR ;
                                      CAR ;
                                      PUSH nat 1 ;
                                      DIG 5 ;
                                      SUB ;
                                      ABS ;
                                      DIG 4 ;
                                      SWAP ;
                                      SOME ;
                                      SWAP ;
                                      UPDATE ;
                                      PAIR ;
                                      PAIR ;
                                      DIG 2 ;
                                      CAR ;
                                      PAIR ;
                                      UNIT ;
                                      SWAP }
                                    { DROP 2 ; UNIT ; DIG 2 } ;
                                 DIG 2 ;
                                 PAIR ;
                                 PAIR } ;
                          SWAP ;
                          DROP }
                        { DIG 3 ;
                          DROP ;
                          UNIT ;
                          DUP 3 ;
                          CDR ;
                          DUP 4 ;
                          CAR ;
                          CDR ;
                          CDR ;
                          DIG 3 ;
                          DIG 5 ;
                          SWAP ;
                          SOME ;
                          SWAP ;
                          UPDATE ;
                          DUP 4 ;
                          CAR ;
                          CDR ;
                          CAR ;
                          PAIR ;
                          DIG 3 ;
                          CAR ;
                          CAR ;
                          PAIR ;
                          PAIR ;
                          NIL operation ;
                          PAIR ;
                          PAIR } ;
                     CAR ;
                     UNPAIR } }
               { PACK ;
                 DUP 2 ;
                 CAR ;
                 CDR ;
                 CDR ;
                 DUP 2 ;
                 GET ;
                 IF_NONE
                   { DROP ; UNIT ; SWAP }
                   { DUP ;
                     SENDER ;
                     PUSH bool False ;
                     SWAP ;
                     UPDATE ;
                     DUP ;
                     SIZE ;
                     DIG 2 ;
                     SIZE ;
                     COMPARE ;
                     NEQ ;
                     IF { DUP 3 ;
                          CDR ;
                          CDR ;
                          DUP 4 ;
                          CDR ;
                          CAR ;
                          CDR ;
                          DUP 5 ;
                          CDR ;
                          CAR ;
                          CAR ;
                          PUSH nat 1 ;
                          DUP 7 ;
                          CDR ;
                          CAR ;
                          CAR ;
                          SENDER ;
                          GET ;
                          IF_NONE { PUSH string "MAP FIND" ; FAILWITH } {} ;
                          SUB ;
                          ABS ;
                          SENDER ;
                          SWAP ;
                          SOME ;
                          SWAP ;
                          UPDATE ;
                          PAIR ;
                          PAIR ;
                          DIG 3 ;
                          CAR ;
                          PAIR ;
                          UNIT ;
                          SWAP }
                        { UNIT ; DIG 3 } ;
                     SWAP ;
                     DROP ;
                     PUSH nat 0 ;
                     DUP 3 ;
                     SIZE ;
                     COMPARE ;
                     EQ ;
                     IF { SWAP ;
                          DROP ;
                          UNIT ;
                          DUP 2 ;
                          CDR ;
                          DUP 3 ;
                          CAR ;
                          CDR ;
                          CDR ;
                          DIG 4 ;
                          NONE (set address) ;
                          SWAP ;
                          UPDATE ;
                          DUP 4 ;
                          CAR ;
                          CDR ;
                          CAR ;
                          PAIR ;
                          DIG 3 ;
                          CAR ;
                          CAR }
                        { UNIT ;
                          DUP 2 ;
                          CDR ;
                          DUP 3 ;
                          CAR ;
                          CDR ;
                          CDR ;
                          DIG 4 ;
                          DIG 5 ;
                          SWAP ;
                          SOME ;
                          SWAP ;
                          UPDATE ;
                          DUP 4 ;
                          CAR ;
                          CDR ;
                          CAR ;
                          PAIR ;
                          DIG 3 ;
                          CAR ;
                          CAR } ;
                     PAIR ;
                     PAIR } ;
                 SWAP ;
                 DROP ;
                 NIL operation } ;
             PAIR } } |} ]

let%expect_test _ =
  run_ligo_good [ "compile" ; "contract" ; contract "vote.mligo" ] ;
  [%expect {|
{ parameter
    (or (pair %reset (pair (timestamp %finish_time) (timestamp %start_time)) (string %title))
        (or %vote (unit %nay) (unit %yea))) ;
  storage
    (pair (pair (pair (timestamp %finish_time) (nat %nay))
                (timestamp %start_time)
                (string %title))
          (set %voters address)
          (nat %yea)) ;
  code { UNPAIR ;
         IF_LEFT
           { SWAP ;
             DROP ;
             PUSH nat 0 ;
             EMPTY_SET address ;
             PAIR ;
             DUP 2 ;
             CDR ;
             DUP 3 ;
             CAR ;
             CDR ;
             PAIR ;
             PUSH nat 0 ;
             DIG 3 ;
             CAR ;
             CAR ;
             PAIR ;
             PAIR }
           { SENDER ;
             SWAP ;
             IF_LEFT
               { DROP ;
                 DUP 2 ;
                 CDR ;
                 DUP 3 ;
                 CAR ;
                 CDR ;
                 PUSH nat 1 ;
                 DUP 5 ;
                 CAR ;
                 CAR ;
                 CDR ;
                 ADD ;
                 DIG 4 ;
                 CAR ;
                 CAR ;
                 CAR ;
                 PAIR ;
                 PAIR }
               { DROP ;
                 PUSH nat 1 ;
                 DUP 3 ;
                 CDR ;
                 CDR ;
                 ADD ;
                 DUP 3 ;
                 CDR ;
                 CAR ;
                 PAIR ;
                 DIG 2 ;
                 CAR } ;
             PAIR ;
             DUP ;
             CDR ;
             CDR ;
             DUP 2 ;
             CDR ;
             CAR ;
             DIG 3 ;
             PUSH bool True ;
             SWAP ;
             UPDATE ;
             PAIR ;
             SWAP ;
             CAR } ;
         PAIR ;
         NIL operation ;
         PAIR } } |}]

let%expect_test _ =
  run_ligo_good [ "compile" ; "contract" ; contract "ticket_wallet.mligo" ] ;
  [%expect {|
{ parameter
    (or (ticket %receive unit)
        (pair %send (contract %destination (ticket unit)) (nat %amount) (address %ticketer))) ;
  storage (pair (address %manager) (big_map %tickets address (ticket unit))) ;
  code { PUSH mutez 0 ;
         AMOUNT ;
         COMPARE ;
         EQ ;
         IF {} { PUSH string "failed assertion" ; FAILWITH } ;
         UNPAIR ;
         SWAP ;
         UNPAIR ;
         DIG 2 ;
         IF_LEFT
           { READ_TICKET ;
             CAR ;
             DIG 3 ;
             NONE (ticket unit) ;
             DUP 3 ;
             GET_AND_UPDATE ;
             IF_NONE
               { DIG 2 }
               { DIG 3 ;
                 PAIR ;
                 JOIN_TICKETS ;
                 IF_NONE { PUSH string "impossible?" ; FAILWITH } {} } ;
             SOME ;
             DIG 2 ;
             GET_AND_UPDATE ;
             DROP ;
             SWAP ;
             PAIR ;
             NIL operation ;
             PAIR }
           { DUP 2 ;
             SENDER ;
             COMPARE ;
             EQ ;
             IF {} { PUSH string "failed assertion" ; FAILWITH } ;
             DIG 2 ;
             NONE (ticket unit) ;
             DUP 3 ;
             GET 4 ;
             GET_AND_UPDATE ;
             IF_NONE
               { DROP 3 ; PUSH string "no tickets" ; FAILWITH }
               { READ_TICKET ;
                 CDR ;
                 CDR ;
                 DUP 4 ;
                 GET 3 ;
                 DUP ;
                 DIG 2 ;
                 SUB ;
                 ISNAT ;
                 IF_NONE { PUSH string "not enough tickets" ; FAILWITH } {} ;
                 SWAP ;
                 PAIR ;
                 SWAP ;
                 SPLIT_TICKET ;
                 IF_NONE
                   { DROP 3 ; PUSH string "impossible?" ; FAILWITH }
                   { UNPAIR ;
                     DUG 2 ;
                     SOME ;
                     DUP 4 ;
                     GET 4 ;
                     GET_AND_UPDATE ;
                     DROP ;
                     DIG 2 ;
                     CAR ;
                     PUSH mutez 0 ;
                     DIG 3 ;
                     TRANSFER_TOKENS ;
                     SWAP ;
                     DIG 2 ;
                     PAIR ;
                     NIL operation ;
                     DIG 2 ;
                     CONS ;
                     PAIR } } } } } |} ]

let%expect_test _ =
  run_ligo_good [ "compile" ; "contract" ; contract "ticket_builder.mligo" ] ;
  [%expect {|
File "../../test/contracts/ticket_builder.mligo", line 29, characters 28-34:
 28 |       begin
 29 |         let ((ticketer, _), ticket) = (Tezos.read_ticket ticket : (address * (unit * nat)) * unit ticket) in
 30 |         assert (ticketer = Tezos.get_self_address ());
:
Warning: unused variable "ticket".
Hint: replace it by "_ticket" to prevent this warning.

{ parameter
    (or (ticket %burn unit)
        (pair %mint (contract %destination (ticket unit)) (nat %amount))) ;
  storage address ;
  code { PUSH mutez 0 ;
         AMOUNT ;
         COMPARE ;
         EQ ;
         IF {} { PUSH string "failed assertion" ; FAILWITH } ;
         UNPAIR ;
         IF_LEFT
           { READ_TICKET ;
             SWAP ;
             DROP ;
             CAR ;
             SELF_ADDRESS ;
             SWAP ;
             COMPARE ;
             EQ ;
             IF {} { PUSH string "failed assertion" ; FAILWITH } ;
             NIL operation }
           { DUP 2 ;
             SENDER ;
             COMPARE ;
             EQ ;
             IF {} { PUSH string "failed assertion" ; FAILWITH } ;
             DUP ;
             CDR ;
             UNIT ;
             TICKET ;
             SWAP ;
             CAR ;
             PUSH mutez 0 ;
             DIG 2 ;
             TRANSFER_TOKENS ;
             SWAP ;
             NIL operation ;
             DIG 2 ;
             CONS } ;
         PAIR } } |} ]

let%expect_test _ =
    run_ligo_good [ "compile" ; "contract" ; contract "implicit.mligo" ] ;
    [%expect {|
      File "../../test/contracts/implicit.mligo", line 2, characters 6-7:
        1 | let main2 (p : key_hash) (s : unit) =
        2 |   let c : unit contract = Tezos.implicit_account p
        3 |   in ([] : operation list), unit
      :
      Warning: unused variable "c".
      Hint: replace it by "_c" to prevent this warning.

      File "../../test/contracts/implicit.mligo", line 1, characters 26-27:
        1 | let main2 (p : key_hash) (s : unit) =
        2 |   let c : unit contract = Tezos.implicit_account p
      :
      Warning: unused variable "s".
      Hint: replace it by "_s" to prevent this warning.

      { parameter key_hash ;
        storage unit ;
        code { DROP ; UNIT ; NIL operation ; PAIR } } |}]

let%expect_test _ =
  run_ligo_good [ "compile" ; "contract" ; contract "amount_lambda.mligo" ] ;
  (* AMOUNT should occur inside the second lambda, but not the first lambda *)
  [%expect {|
    File "../../test/contracts/amount_lambda.mligo", line 4, characters 7-8:
      3 |   let amt : tez = Tezos.get_amount () in
      4 |   fun (x : unit) -> amt
      5 |
    :
    Warning: unused variable "x".
    Hint: replace it by "_x" to prevent this warning.

    File "../../test/contracts/amount_lambda.mligo", line 2, characters 8-9:
      1 | (* should return a constant function *)
      2 | let f1 (x : unit) : unit -> tez =
      3 |   let amt : tez = Tezos.get_amount () in
    :
    Warning: unused variable "x".
    Hint: replace it by "_x" to prevent this warning.

    File "../../test/contracts/amount_lambda.mligo", line 8, characters 7-8:
      7 | let f2 (x : unit) : unit -> tez =
      8 |   fun (x : unit) -> Tezos.get_amount ()
      9 |
    :
    Warning: unused variable "x".
    Hint: replace it by "_x" to prevent this warning.

    File "../../test/contracts/amount_lambda.mligo", line 7, characters 8-9:
      6 | (* should return an impure function *)
      7 | let f2 (x : unit) : unit -> tez =
      8 |   fun (x : unit) -> Tezos.get_amount ()
    :
    Warning: unused variable "x".
    Hint: replace it by "_x" to prevent this warning.

    File "../../test/contracts/amount_lambda.mligo", line 10, characters 12-13:
      9 |
     10 | let main (b,s : bool * (unit -> tez)) : operation list * (unit -> tez) =
     11 |   (([] : operation list), (if b then f1 () else f2 ()))
    :
    Warning: unused variable "s".
    Hint: replace it by "_s" to prevent this warning.

    { parameter bool ;
      storage (lambda unit mutez) ;
      code { CAR ;
             IF { AMOUNT ;
                  LAMBDA (pair mutez unit) mutez { CAR } ;
                  DUP 2 ;
                  APPLY ;
                  SWAP ;
                  DROP }
                { LAMBDA unit mutez { DROP ; AMOUNT } } ;
             NIL operation ;
             PAIR } } |}]

let%expect_test _ =
  run_ligo_good [ "print" ; "ast-typed" ; contract "sequence.mligo" ; ];
  [%expect {|
<<<<<<< HEAD
    const y: unit -> nat =
=======
    const y : unit -> nat =
>>>>>>> e334452c
      lambda (_#2unit)nat return let _xnat = +1 in
                                 let ()#5unit = let _xnat = +2 in unit in
                                 let ()#4unit = let _xnat = +23 in unit in
                                 let ()#3unit = let _xnat = +42 in unit in _x |}]

let%expect_test _ =
  run_ligo_bad [ "compile" ; "contract" ; contract "bad_address_format.religo" ; "--werror" ] ;
  [%expect{|
    Reasonligo is depreacted, support will be dropped in a few versions.

    Reasonligo is depreacted, support will be dropped in a few versions.

    Reasonligo is depreacted, support will be dropped in a few versions.

    Warning: Error(s) occurred while type checking the produced michelson contract:
    Ill typed contract:
      1: { parameter int ;
      2:   storage address ;
      3:   code { DROP /* [] */ ; PUSH address "KT1badaddr" ; NIL operation ; PAIR } }
    At line 3 characters 38 to 50, value "KT1badaddr"
    is invalid for type address.
    { "id": "proto.014-PtKathma.destination_repr.invalid_b58check",
      "description":
        "Failed to read a valid destination from a b58check_encoding data",
      "data": { "input": "KT1badaddr" } }
    Note: You compiled your contract with protocol jakarta although we internally use protocol kathmandu to typecheck the produced Michelson contract
    so you might want to ignore this error if related to a breaking change in protocol kathmandu

    Reasonligo is depreacted, support will be dropped in a few versions.

    Reasonligo is depreacted, support will be dropped in a few versions.

    Reasonligo is depreacted, support will be dropped in a few versions.

    Warning: Error(s) occurred while type checking the produced michelson contract:
    Ill typed contract:
      1: { parameter int ;
      2:   storage address ;
      3:   code { DROP /* [] */ ; PUSH address "KT1badaddr" ; NIL operation ; PAIR } }
    At line 3 characters 38 to 50, value "KT1badaddr"
    is invalid for type address.
    { "id": "proto.014-PtKathma.destination_repr.invalid_b58check",
      "description":
        "Failed to read a valid destination from a b58check_encoding data",
      "data": { "input": "KT1badaddr" } }
    Note: You compiled your contract with protocol jakarta although we internally use protocol kathmandu to typecheck the produced Michelson contract
    so you might want to ignore this error if related to a breaking change in protocol kathmandu |}]

let%expect_test _ =
  run_ligo_bad [ "compile" ; "contract" ; contract "bad_timestamp.ligo" ] ;
  [%expect {|
    File "../../test/contracts/bad_timestamp.ligo", line 7, characters 30-44:
      6 |   {
      7 |     var stamp : timestamp := ("badtimestamp" : timestamp)
      8 |   }

    Ill-formed timestamp "badtimestamp".
    At this point, a string with a RFC3339 notation or the number of seconds since Epoch is expected. |}]

let%expect_test _ =
    run_ligo_good [ "run" ; "dry-run" ; contract "redeclaration.ligo" ; "unit" ; "0" ] ;
    [%expect {|
      File "../../test/contracts/redeclaration.ligo", line 1, characters 20-21:
        1 | function foo (const p : unit) : int is 0
        2 |
      :
      Warning: unused variable "p".
      Hint: replace it by "_p" to prevent this warning.

      File "../../test/contracts/redeclaration.ligo", line 3, characters 21-22:
        2 |
        3 | function main (const p : unit; const s : int) : list (operation) * int is
        4 |   ((nil : list (operation)), foo (unit))
      :
      Warning: unused variable "p".
      Hint: replace it by "_p" to prevent this warning.

      File "../../test/contracts/redeclaration.ligo", line 3, characters 37-38:
        2 |
        3 | function main (const p : unit; const s : int) : list (operation) * int is
        4 |   ((nil : list (operation)), foo (unit))
      :
      Warning: unused variable "s".
      Hint: replace it by "_s" to prevent this warning.

      File "../../test/contracts/redeclaration.ligo", line 6, characters 20-21:
        5 |
        6 | function foo (const p : unit) : int is 1
      :
      Warning: unused variable "p".
      Hint: replace it by "_p" to prevent this warning.

      ( LIST_EMPTY() , 0 ) |}]

let%expect_test _ =
    run_ligo_good [ "run" ; "dry-run" ; contract "double_main.ligo" ; "unit" ; "0" ] ;
    [%expect {|
      File "../../test/contracts/double_main.ligo", line 5, characters 20-21:
        4 |
        5 | function main(const p : parameter; const s : storage) : return is
        6 |   ((nil : list(operation)), s+1)
      :
      Warning: unused variable "p".
      Hint: replace it by "_p" to prevent this warning.

      ( LIST_EMPTY() , 2 ) |}]

let%expect_test _ =
  run_ligo_good [ "compile" ; "contract" ; contract "subtle_nontail_fail.mligo" ] ;
  [%expect {|
    File "../../test/contracts/subtle_nontail_fail.mligo", line 1, characters 10-12:
      1 | let main (ps : unit * unit) : operation list * unit =
      2 |   if true
    :
    Warning: unused variable "ps".
    Hint: replace it by "_ps" to prevent this warning.

    { parameter unit ;
      storage unit ;
      code { DROP ;
             PUSH bool True ;
             IF { PUSH string "This contract always fails" ; FAILWITH }
                { PUSH string "This contract still always fails" ; FAILWITH } } } |}]

let%expect_test _ =
  (* TODO should not be bad? *)
  run_ligo_good [ "run" ; "dry-run" ; contract "subtle_nontail_fail.mligo" ; "()" ; "()" ] ;
  [%expect {|
    File "../../test/contracts/subtle_nontail_fail.mligo", line 1, characters 10-12:
      1 | let main (ps : unit * unit) : operation list * unit =
      2 |   if true
    :
    Warning: unused variable "ps".
    Hint: replace it by "_ps" to prevent this warning.

    failed with: "This contract always fails" |}]

let%expect_test _ =
  run_ligo_bad [ "compile" ; "contract" ; bad_contract "self_in_lambda.mligo" ] ;
  [%expect{| "Tezos.self" must be used directly and cannot be used via another function. |}]

let%expect_test _ =
  run_ligo_good [ "compile" ; "storage" ; contract "big_map.ligo" ; "(big_map1,unit)" ] ;
  [%expect {|
    (Pair { Elt 23 0 ; Elt 42 0 } Unit) |}]

let%expect_test _ =
  run_ligo_good [ "compile" ; "contract" ; contract "key_hash_comparable.ligo" ] ;
  [%expect {|
    File "../../test/contracts/key_hash_comparable.ligo", line 8, characters 21-22:
      7 |
      8 | function main (const a : int; const store : storage) : return is
      9 |   ((nil : list (operation)), store)
    :
    Warning: unused variable "a".
    Hint: replace it by "_a" to prevent this warning.

    { parameter int ;
      storage (pair (map %one key_hash nat) (big_map %two key_hash bool)) ;
      code { CDR ; NIL operation ; PAIR } } |}]

let%expect_test _ =
  run_ligo_bad [ "compile" ; "contract" ; bad_contract "long_sum_type_names.ligo" ] ;
  [%expect {|
    File "../../test/contracts/negative/long_sum_type_names.ligo", line 2, character 2 to line 4, character 18:
      1 | type action is
      2 | | Incrementttttttttttttttttttttttttttttttttttttttttttttttttttttttttttttttttttttttttttttttttttt of int
      3 | // | Increment of int
      4 | | Decrement of int
      5 |

    Ill-formed data constructor "Incrementttttttttttttttttttttttttttttttttttttttttttttttttttttttttttttttttttttttttttttttttttt".
    Data constructors have a maximum length of 32 characters, which is a limitation imposed by annotations in Tezos. |}]

let%expect_test _ =
  run_ligo_good [ "run" ; "dry-run" ; contract "super-counter.mligo" ; "test_param" ; "test_storage" ] ;
  [%expect {|
    ( LIST_EMPTY() , 3 ) |}]

let%expect_test _ =
  run_ligo_good [ "compile" ; "expression" ; "cameligo" ; "x" ; "--init-file" ; contract "redundant_constructors.mligo" ] ;
  [%expect{| (Pair (Left (Left 42)) (Left 42)) |}]

let%expect_test _ =
  run_ligo_good [ "compile" ; "expression" ; "cameligo" ; "x" ; "--init-file" ; contract "redundant_constructors_but_annotated.mligo" ] ;
  [%expect{| (Pair {} (Left 1)) |}]

let%expect_test _ =
  run_ligo_bad [ "compile" ; "contract" ; bad_contract "create_contract_toplevel.mligo" ] ;
  [%expect {|
File "../../test/contracts/negative/create_contract_toplevel.mligo", line 5, characters 10-11:
  4 |   let toto : operation * address = Tezos.create_contract
  5 |     (fun (p, s : nat * string) -> (([] : operation list), store))
  6 |     (None: key_hash option)
:
Warning: unused variable "p".
Hint: replace it by "_p" to prevent this warning.

File "../../test/contracts/negative/create_contract_toplevel.mligo", line 5, characters 13-14:
  4 |   let toto : operation * address = Tezos.create_contract
  5 |     (fun (p, s : nat * string) -> (([] : operation list), store))
  6 |     (None: key_hash option)
:
Warning: unused variable "s".
Hint: replace it by "_s" to prevent this warning.

File "../../test/contracts/negative/create_contract_toplevel.mligo", line 3, characters 10-16:
  2 |
  3 | let main (action, store : string * string) : return =
  4 |   let toto : operation * address = Tezos.create_contract
:
Warning: unused variable "action".
Hint: replace it by "_action" to prevent this warning.

File "../../test/contracts/negative/create_contract_toplevel.mligo", line 4, character 2 to line 10, character 19:
  3 | let main (action, store : string * string) : return =
  4 |   let toto : operation * address = Tezos.create_contract
  5 |     (fun (p, s : nat * string) -> (([] : operation list), store))
  6 |     (None: key_hash option)
  7 |     300tz
  8 |     "un"
  9 |   in
 10 |   ([toto.0], store)

Not all free variables could be inlined in Tezos.create_contract usage: gen#35. |}] ;

  run_ligo_good [ "compile" ; "contract" ; contract "create_contract_var.mligo" ] ;
  [%expect{|
    File "../../test/contracts/create_contract_var.mligo", line 7, characters 10-11:
      6 |   let toto : operation * address = Tezos.create_contract
      7 |     (fun (p, s : nat * int) -> (([] : operation list), a))
      8 |     (None: key_hash option)
    :
    Warning: unused variable "p".
    Hint: replace it by "_p" to prevent this warning.

    File "../../test/contracts/create_contract_var.mligo", line 7, characters 13-14:
      6 |   let toto : operation * address = Tezos.create_contract
      7 |     (fun (p, s : nat * int) -> (([] : operation list), a))
      8 |     (None: key_hash option)
    :
    Warning: unused variable "s".
    Hint: replace it by "_s" to prevent this warning.

    File "../../test/contracts/create_contract_var.mligo", line 5, characters 10-16:
      4 |
      5 | let main (action, store : string * string) : return =
      6 |   let toto : operation * address = Tezos.create_contract
    :
    Warning: unused variable "action".
    Hint: replace it by "_action" to prevent this warning.

    { parameter string ;
      storage string ;
      code { CDR ;
             PUSH int 1 ;
             PUSH mutez 300000000 ;
             NONE key_hash ;
             CREATE_CONTRACT
               { parameter nat ;
                 storage int ;
                 code { DROP ; PUSH int 2 ; NIL operation ; PAIR } } ;
             PAIR ;
             SWAP ;
             NIL operation ;
             DIG 2 ;
             CAR ;
             CONS ;
             PAIR } } |}] ;

  run_ligo_bad [ "compile" ; "contract" ; bad_contract "create_contract_modfv.mligo" ] ;
  [%expect{|
    File "../../test/contracts/negative/create_contract_modfv.mligo", line 8, characters 10-11:
      7 |   let toto : operation * address = Tezos.create_contract
      8 |     (fun (p, s : nat * string) -> (([] : operation list), Foo.store))
      9 |     (None: key_hash option)
    :
    Warning: unused variable "p".
    Hint: replace it by "_p" to prevent this warning.

    File "../../test/contracts/negative/create_contract_modfv.mligo", line 8, characters 13-14:
      7 |   let toto : operation * address = Tezos.create_contract
      8 |     (fun (p, s : nat * string) -> (([] : operation list), Foo.store))
      9 |     (None: key_hash option)
    :
    Warning: unused variable "s".
    Hint: replace it by "_s" to prevent this warning.

    File "../../test/contracts/negative/create_contract_modfv.mligo", line 3, characters 10-16:
      2 |
      3 | let main (action, store : string * string) : return =
      4 |   module Foo = struct
    :
    Warning: unused variable "action".
    Hint: replace it by "_action" to prevent this warning.

    File "../../test/contracts/negative/create_contract_modfv.mligo", line 7, character 2 to line 13, character 19:
      6 |   end in
      7 |   let toto : operation * address = Tezos.create_contract
      8 |     (fun (p, s : nat * string) -> (([] : operation list), Foo.store))
      9 |     (None: key_hash option)
     10 |     300tz
     11 |     "un"
     12 |   in
     13 |   ([toto.0], store)

    Not all free variables could be inlined in Tezos.create_contract usage: gen#38. |}] ;

  run_ligo_bad [ "compile" ; "contract" ; bad_contract "create_contract_no_inline.mligo" ] ;
  [%expect{|
    File "../../test/contracts/negative/create_contract_no_inline.mligo", line 5, characters 20-21:
      4 |
      5 | let dummy_contract (p, s : nat * int) : return =
      6 |  (([] : operation list), foo)
    :
    Warning: unused variable "p".
    Hint: replace it by "_p" to prevent this warning.

    File "../../test/contracts/negative/create_contract_no_inline.mligo", line 5, characters 23-24:
      4 |
      5 | let dummy_contract (p, s : nat * int) : return =
      6 |  (([] : operation list), foo)
    :
    Warning: unused variable "s".
    Hint: replace it by "_s" to prevent this warning.

    File "../../test/contracts/negative/create_contract_no_inline.mligo", line 9, characters 11-15:
      8 | let main (action, store : int * int) : return =
      9 |   let (op, addr) = Tezos.create_contract dummy_contract ((None: key_hash option)) 300tz 1 in
     10 |   let toto : operation list = [ op ] in
    :
    Warning: unused variable "addr".
    Hint: replace it by "_addr" to prevent this warning.

    File "../../test/contracts/negative/create_contract_no_inline.mligo", line 8, characters 10-16:
      7 |
      8 | let main (action, store : int * int) : return =
      9 |   let (op, addr) = Tezos.create_contract dummy_contract ((None: key_hash option)) 300tz 1 in
    :
    Warning: unused variable "action".
    Hint: replace it by "_action" to prevent this warning.

    File "../../test/contracts/negative/create_contract_no_inline.mligo", line 8, characters 18-23:
      7 |
      8 | let main (action, store : int * int) : return =
      9 |   let (op, addr) = Tezos.create_contract dummy_contract ((None: key_hash option)) 300tz 1 in
    :
    Warning: unused variable "store".
    Hint: replace it by "_store" to prevent this warning.

    File "../../test/contracts/negative/create_contract_no_inline.mligo", line 9, characters 19-89:
      8 | let main (action, store : int * int) : return =
      9 |   let (op, addr) = Tezos.create_contract dummy_contract ((None: key_hash option)) 300tz 1 in
     10 |   let toto : operation list = [ op ] in

    Not all free variables could be inlined in Tezos.create_contract usage: foo#54. |}] ;

  run_ligo_good [ "compile" ; "contract" ; contract "create_contract.mligo" ] ;
  [%expect{|
    File "../../test/contracts/create_contract.mligo", line 5, characters 10-11:
      4 |   let toto : operation * address = Tezos.create_contract
      5 |     (fun (p, s : nat * string) -> (([] : operation list), "one"))
      6 |     (None: key_hash option)
    :
    Warning: unused variable "p".
    Hint: replace it by "_p" to prevent this warning.

    File "../../test/contracts/create_contract.mligo", line 5, characters 13-14:
      4 |   let toto : operation * address = Tezos.create_contract
      5 |     (fun (p, s : nat * string) -> (([] : operation list), "one"))
      6 |     (None: key_hash option)
    :
    Warning: unused variable "s".
    Hint: replace it by "_s" to prevent this warning.

    File "../../test/contracts/create_contract.mligo", line 3, characters 10-16:
      2 |
      3 | let main (action, store : string * string) : return =
      4 |   let toto : operation * address = Tezos.create_contract
    :
    Warning: unused variable "action".
    Hint: replace it by "_action" to prevent this warning.

    { parameter string ;
      storage string ;
      code { CDR ;
             PUSH string "un" ;
             PUSH mutez 300000000 ;
             NONE key_hash ;
             CREATE_CONTRACT
               { parameter nat ;
                 storage string ;
                 code { DROP ; PUSH string "one" ; NIL operation ; PAIR } } ;
             PAIR ;
             SWAP ;
             NIL operation ;
             DIG 2 ;
             CAR ;
             CONS ;
             PAIR } } |}];

  run_ligo_good [ "compile" ; "contract" ; contract "tuples_no_annotation.religo" ] ;
  [%expect{|
    Reasonligo is depreacted, support will be dropped in a few versions.

    Reasonligo is depreacted, support will be dropped in a few versions.

    Reasonligo is depreacted, support will be dropped in a few versions.

    File "../../test/contracts/tuples_no_annotation.religo", line 5, characters 13-14:
      4 |
      5 | let main = ((p,storage): (parameter, storage)) => {
      6 | ([]: list (operation), (2, "2", 2n, false));
    :
    Warning: unused variable "p".
    Hint: replace it by "_p" to prevent this warning.

    File "../../test/contracts/tuples_no_annotation.religo", line 5, characters 15-22:
      4 |
      5 | let main = ((p,storage): (parameter, storage)) => {
      6 | ([]: list (operation), (2, "2", 2n, false));
    :
    Warning: unused variable "storage".
    Hint: replace it by "_storage" to prevent this warning.

    { parameter int ;
      storage (pair (pair int string) nat bool) ;
      code { DROP ;
             PUSH bool False ;
             PUSH nat 2 ;
             PAIR ;
             PUSH string "2" ;
             PUSH int 2 ;
             PAIR ;
             PAIR ;
             NIL operation ;
             PAIR } } |}]

let%expect_test _ =
  run_ligo_good [ "compile" ; "contract" ; contract "self_type_annotation_warn.ligo" ] ;
  [%expect {|
    File "../../test/contracts/self_type_annotation_warn.ligo", line 8, characters 10-23:
      7 |   {
      8 |     const self_contract: contract(int) = Tezos.self ("%default");
      9 |   }
    :
    Warning: unused variable "self_contract".
    Hint: replace it by "_self_contract" to prevent this warning.

    File "../../test/contracts/self_type_annotation_warn.ligo", line 6, characters 21-22:
      5 |
      6 | function main (const p : parameter; const s : storage) : return is
      7 |   {
    :
    Warning: unused variable "p".
    Hint: replace it by "_p" to prevent this warning.

    File "../../test/contracts/self_type_annotation_warn.ligo", line 8, characters 4-64:
      7 |   {
      8 |     const self_contract: contract(int) = Tezos.self ("%default");
      9 |   }

    Warning: Tezos.self type annotation.
    Annotation "contract (int)" was given, but contract being compiled would expect "contract (nat)".
    Note that "Tezos.self" refers to the current contract, so the parameters should be generally the same.
    { parameter nat ; storage int ; code { CDR ; NIL operation ; PAIR } } |}] ;

  run_ligo_good [ "compile" ; "contract" ; contract "self_type_annotation.ligo" ] ;
  [%expect{|
    { parameter nat ;
      storage address ;
      code { DROP ; SELF %default ; ADDRESS ; NIL operation ; PAIR } } |}] ;

  run_ligo_good [ "compile" ; "contract" ; contract "self_default_with_variant_parameter.mligo" ] ;
    [%expect{|
      { parameter (or (address %one) (unit %two)) ;
        storage address ;
        code { DROP ; SELF %default ; ADDRESS ; NIL operation ; PAIR } } |}]

let%expect_test _ =
  run_ligo_bad [ "compile" ; "contract" ; bad_contract "bad_contract.mligo" ] ;
  [%expect {|
File "../../test/contracts/negative/bad_contract.mligo", line 4, characters 10-16:
  3 |
  4 | let main (action, store : parameter * storage) : storage =
  5 |   store + 1
:
Warning: unused variable "action".
Hint: replace it by "_action" to prevent this warning.

File "../../test/contracts/negative/bad_contract.mligo", line 4, characters 4-8:
  3 |
  4 | let main (action, store : parameter * storage) : storage =
  5 |   store + 1

Invalid type for entrypoint "main".
An entrypoint must of type "parameter * storage -> operation list * storage". |}] ;

  run_ligo_bad [ "compile" ; "contract" ; bad_contract "bad_contract2.mligo" ] ;
  [%expect {|
File "../../test/contracts/negative/bad_contract2.mligo", line 5, characters 10-16:
  4 |
  5 | let main (action, store : parameter * storage) : return =
  6 |   ("bad",store + 1)
:
Warning: unused variable "action".
Hint: replace it by "_action" to prevent this warning.

File "../../test/contracts/negative/bad_contract2.mligo", line 5, character 0 to line 6, character 19:
  4 |
  5 | let main (action, store : parameter * storage) : return =
  6 |   ("bad",store + 1)

Invalid type for entrypoint "main".
An entrypoint must of type "parameter * storage -> operation list * storage".
We expected a list of operations but we got string |}] ;

  run_ligo_bad [ "compile" ; "contract" ; bad_contract "bad_contract3.mligo" ] ;
  [%expect {|
File "../../test/contracts/negative/bad_contract3.mligo", line 5, characters 10-16:
  4 |
  5 | let main (action, store : parameter * storage) : return =
  6 |   (([]: operation list),"bad")
:
Warning: unused variable "action".
Hint: replace it by "_action" to prevent this warning.

File "../../test/contracts/negative/bad_contract3.mligo", line 5, characters 18-23:
  4 |
  5 | let main (action, store : parameter * storage) : return =
  6 |   (([]: operation list),"bad")
:
Warning: unused variable "store".
Hint: replace it by "_store" to prevent this warning.

File "../../test/contracts/negative/bad_contract3.mligo", line 5, character 0 to line 6, character 30:
  4 |
  5 | let main (action, store : parameter * storage) : return =
  6 |   (([]: operation list),"bad")

Invalid type for entrypoint "main".
The storage type "int" of the function parameter must be the same as the storage type "string" of the return value. |}]

let%expect_test _ =
  run_ligo_good [ "compile" ; "contract" ; contract "self_with_entrypoint.ligo" ] ;
  [%expect {|
    File "../../test/contracts/self_with_entrypoint.ligo", line 6, characters 21-22:
      5 |
      6 | function main (const p : parameter; const s : storage) : return is
      7 |   {
    :
    Warning: unused variable "p".
    Hint: replace it by "_p" to prevent this warning.

    { parameter (or (unit %default) (int %toto)) ;
      storage nat ;
      code { CDR ;
             SELF %toto ;
             PUSH mutez 300000000 ;
             PUSH int 2 ;
             TRANSFER_TOKENS ;
             SWAP ;
             NIL operation ;
             DIG 2 ;
             CONS ;
             PAIR } } |}] ;

  run_ligo_good [ "compile" ; "contract" ; contract "self_without_entrypoint.ligo" ] ;
  [%expect {|
    File "../../test/contracts/self_without_entrypoint.ligo", line 6, characters 21-22:
      5 |
      6 | function main (const p : parameter; const s : storage) : return is
      7 |   {
    :
    Warning: unused variable "p".
    Hint: replace it by "_p" to prevent this warning.

    File "../../test/contracts/self_without_entrypoint.ligo", line 8, characters 4-63:
      7 |   {
      8 |     const self_contract: contract(int) = Tezos.self("%default") ;
      9 |     const op : operation = Tezos.transaction (2, 300tz, self_contract) ;

    Warning: Tezos.self type annotation.
    Annotation "contract (int)" was given, but contract being compiled would expect "contract (int)".
    Note that "Tezos.self" refers to the current contract, so the parameters should be generally the same.
    { parameter int ;
      storage nat ;
      code { CDR ;
             SELF %default ;
             PUSH mutez 300000000 ;
             PUSH int 2 ;
             TRANSFER_TOKENS ;
             SWAP ;
             NIL operation ;
             DIG 2 ;
             CONS ;
             PAIR } } |}] ;

  run_ligo_bad [ "compile" ; "contract" ; bad_contract "self_bad_entrypoint_format.ligo" ] ;
  [%expect {|
File "../../test/contracts/negative/self_bad_entrypoint_format.ligo", line 6, characters 21-22:
  5 |
  6 | function main (const p : parameter; const s : storage) : return is
  7 |   {
:
Warning: unused variable "p".
Hint: replace it by "_p" to prevent this warning.

File "../../test/contracts/negative/self_bad_entrypoint_format.ligo", line 8, characters 52-58:
  7 |   {
  8 |     const self_contract: contract(int) = Tezos.self("Toto") ;
  9 |     const op : operation = Tezos.transaction (2, 300tz, self_contract) ;

Invalid entrypoint "Toto". One of the following patterns is expected:
* "%bar" is expected for entrypoint "Bar"
* "%default" when no entrypoint is used. |}];

  run_ligo_bad ["compile" ; "contract"; bad_contract "nested_bigmap_1.religo"];
  [%expect {|
    Reasonligo is depreacted, support will be dropped in a few versions.

    Reasonligo is depreacted, support will be dropped in a few versions.

    Reasonligo is depreacted, support will be dropped in a few versions.

    File "../../test/contracts/negative/nested_bigmap_1.religo", line 1, characters 11-29:
      1 | type bar = big_map (nat, int);
      2 |

    Invalid big map nesting.
    A big map cannot be nested inside another big map. |}];

  run_ligo_bad ["compile" ; "contract"; bad_contract "nested_bigmap_2.religo"];
  [%expect {|
    Reasonligo is depreacted, support will be dropped in a few versions.

    Reasonligo is depreacted, support will be dropped in a few versions.

    Reasonligo is depreacted, support will be dropped in a few versions.

    File "../../test/contracts/negative/nested_bigmap_2.religo", line 2, characters 29-50:
      1 | /* this should result in an error as nested big_maps are not supported: */
      2 | type storage = big_map (nat, big_map (int, string));
      3 |

    Invalid big map nesting.
    A big map cannot be nested inside another big map. |}];

  run_ligo_bad ["compile" ; "contract"; bad_contract "nested_bigmap_3.religo"];
  [%expect {|
    Reasonligo is depreacted, support will be dropped in a few versions.

    Reasonligo is depreacted, support will be dropped in a few versions.

    Reasonligo is depreacted, support will be dropped in a few versions.

    File "../../test/contracts/negative/nested_bigmap_3.religo", line 1, characters 11-29:
      1 | type bar = big_map (nat, int);
      2 |

    Invalid big map nesting.
    A big map cannot be nested inside another big map. |}];

  run_ligo_bad ["compile" ; "contract"; bad_contract "nested_bigmap_4.religo"];
  [%expect {|
    Reasonligo is depreacted, support will be dropped in a few versions.

    Reasonligo is depreacted, support will be dropped in a few versions.

    Reasonligo is depreacted, support will be dropped in a few versions.

    File "../../test/contracts/negative/nested_bigmap_4.religo", line 2, characters 25-61:
      1 | /* this should result in an error as nested big_maps are not supported: */
      2 | type storage = map (int, big_map (nat, big_map (int, string)));
      3 |

    Invalid big map nesting.
    A big map cannot be nested inside another big map. |}];

  run_ligo_good ["print" ; "ast-imperative"; contract "letin.mligo"];
  [%expect {|
type storage = (int , int)
const main : (int , storage) -> (list (operation) , storage) =
  lambda (n : (int , storage)) : (list (operation) , storage) return
  let x : (int , int) = let x : int = 7 in
                        (ADD(x ,n.0) , ADD(n.1.0 ,n.1.1)) in
  (set[] : list (operation) , x)const f0 = lambda (_a : string) return true
const f1 = lambda (_a : string) return true
const f2 = lambda (_a : string) return true
const letin_nesting =
  lambda (_#2 : unit) return let s = "test" in
                             let p0 = (f0)@(s) in
                             {
                                (assert)@(p0);
                                let p1 = (f1)@(s) in
                                {
                                   (assert)@(p1);
                                   let p2 = (f2)@(s) in
                                   {
                                      (assert)@(p2);
                                      s
                                   }
                                }
                             }
const letin_nesting2 =
  lambda (x : int) return let y = 2 in
                          let z = 3 in
                          ADD(ADD(x ,y) ,z)
const x =  match (+1 , (+2 , +3)) with
            | (_#3,(x,_#4)) -> x
    |}];

  run_ligo_good ["print" ; "ast-imperative"; contract "letin.religo"];
  [%expect {|
type storage = (int , int)
const main =
  lambda (n : (int , storage)) : (list (operation) , storage) return
  let x : (int , int) = let x : int = 7 in
                        (ADD(x ,n.0) , ADD(n.1.0 ,n.1.1)) in
  (set[] : list (operation) , x)const f0 = lambda (_a : string) return true
const f1 = lambda (_a : string) return true
const f2 = lambda (_a : string) return true
const letin_nesting =
  lambda (_#2 : unit) return let s = "test" in
                             let p0 = (f0)@(s) in
                             {
                                (assert)@(p0);
                                let p1 = (f1)@(s) in
                                {
                                   (assert)@(p1);
                                   let p2 = (f2)@(s) in
                                   {
                                      (assert)@(p2);
                                      s
                                   }
                                }
                             }
const letin_nesting2 =
  lambda (x : int) return let y = 2 in
                          let z = 3 in
                          ADD(ADD(x ,y) ,z)
const x =  match (+1 , (+2 , +3)) with
            | (gen#3,(x,gen#4)) -> x
    |}];

  run_ligo_bad ["print" ; "ast-typed"; contract "existential.mligo"];
  [%expect {|
    File "../../test/contracts/existential.mligo", line 4, characters 23-24:
      3 | let c : 'a -> 'a = fun x -> 2
      4 | let d : 'a -> 'b = fun x -> x
      5 | let e =

    Missing a type annotation for argument "x". File "../../test/contracts/existential.mligo", line 3, characters 23-24:
      2 | let b : _ ->'b = fun _ -> 2
      3 | let c : 'a -> 'a = fun x -> 2
      4 | let d : 'a -> 'b = fun x -> x

    Missing a type annotation for argument "x". File "../../test/contracts/existential.mligo", line 2, characters 21-22:
      1 | let a : 'a = 2
      2 | let b : _ ->'b = fun _ -> 2
      3 | let c : 'a -> 'a = fun x -> 2

    Missing a type annotation for argument "_". |}];
  run_ligo_bad ["print" ; "ast-typed"; bad_contract "missing_funarg_annotation.mligo"];
  [%expect {|
    File "../../test/contracts/negative/missing_funarg_annotation.mligo", line 7, characters 14-15:
      6 | let a = fun (b,c) -> b
      7 | let a = fun ((b)) -> b

    Missing a type annotation for argument "b". File "../../test/contracts/negative/missing_funarg_annotation.mligo", line 6, characters 13-14:
      5 | let a = fun b -> b
      6 | let a = fun (b,c) -> b
      7 | let a = fun ((b)) -> b

    Missing a type annotation for argument "b". File "../../test/contracts/negative/missing_funarg_annotation.mligo", line 5, characters 12-13:
      4 | let a ((b)) = b
      5 | let a = fun b -> b
      6 | let a = fun (b,c) -> b

    Missing a type annotation for argument "b". |}];
  run_ligo_bad ["print" ; "ast-typed"; bad_contract "missing_funarg_annotation.religo"];
  [%expect {|
Pattern (b,c) not of the expected type ^gen#4 |}];
  run_ligo_bad ["print" ; "ast-typed"; bad_contract "funarg_tuple_wrong.mligo"];
  [%expect {|
    File "../../test/contracts/negative/funarg_tuple_wrong.mligo", line 1, characters 7-14:
      1 | let a (b, c, d: int * int) = d
      2 | let a (((b, c, d)): ((((int))) * int)) = d

    Pattern not of the expected type ( int * int ) |}];
  run_ligo_bad ["print" ; "ast-typed"; bad_contract "funarg_tuple_wrong.religo"];
  [%expect {|
    Pattern (b,c,d) not of the expected type ( int * int ) |}];

  run_ligo_bad [ "compile" ; "contract" ; bad_contract "duplicate_record_field.mligo" ] ;
  [%expect {|
    File "../../test/contracts/negative/duplicate_record_field.mligo", line 1, characters 9-34:
      1 | type r = { foo : int ; foo : int }
      2 |

    Duplicated field or variant name.
    Hint: Change the name. |}];

  ()

(* uncurrying example *)
let%expect_test _ =
  run_ligo_good [ "compile" ; "contract" ; contract "uncurry_contract.mligo" ] ;
  let output = [%expect.output] in
  let lines = String.split_lines output in
  let lines = List.take lines 4 in
  let output = String.concat ~sep:"\n" lines in
  print_string output;
  [%expect {|
    { parameter unit ;
      storage unit ;
      code { LAMBDA (pair unit unit unit unit) unit { DROP ; UNIT } ;
             LAMBDA (pair nat nat) nat { UNPAIR ; MUL } ; |}]

(* old uncurry bugs: *)
let%expect_test _ =
  run_ligo_good [ "run" ; "interpret"; "let f (y : int) (x : int) (y : int) = (x, y) in f 1 2 3"; "-s"; "cameligo" ] ;
  [%expect {| ( 2 , 3 ) |}]

let%expect_test _ =
  run_ligo_good [ "run" ; "interpret"; "let f (x0 : int) (x1 : int) (x2 : int) (x3 : int) (x4 : int) (x5 : int) (x6 : int) (x7 : int) (x8 : int) (x9 : int) (x10 : int) : int list = [x0; x1; x2; x3; x4; x5; x6; x7; x8; x9; x10] in f 0 1 2 3 4 5 6 7 8 9 10" ; "-s"; "cameligo"] ;
  [%expect {|
    CONS(0 ,
         CONS(1 ,
              CONS(2 ,
                   CONS(3 ,
                        CONS(4 ,
                             CONS(5 ,
                                  CONS(6 ,
                                       CONS(7 ,
                                            CONS(8 ,
                                                 CONS(9 ,
                                                      CONS(10 , LIST_EMPTY()))))))))))) |}]

(* uncurrying w/ interpret (old bug) *)
let%expect_test _ =
  run_ligo_good [ "run" ; "interpret"; "mul 3n 4n" ; "--init-file"; contract "uncurry_contract.mligo"] ;
  [%expect {| +12 |}]

(* Edo combs example *)
let%expect_test _ =
  run_ligo_good [ "compile" ; "contract" ; contract "edo_combs.mligo" ] ;
  [%expect {|
    File "../../test/contracts/edo_combs.mligo", line 10, characters 13-14:
      9 |
     10 | let main (p, s : param * int) : operation list * int =
     11 |   let { x = x; y = y; z = z; w = w } = p in
    :
    Warning: unused variable "s".
    Hint: replace it by "_s" to prevent this warning.

    { parameter (pair (int %x) (int %y) (int %z) (int %w)) ;
      storage int ;
      code { CAR ; UNPAIR 4 ; ADD ; ADD ; ADD ; NIL operation ; PAIR } } |}]


let%expect_test _ =
  run_ligo_good [ "compile" ; "contract" ; contract "warning_duplicate3.mligo" ] ;
  [%expect{|
    { parameter (pair (chest %c) (chest_key %ck)) ;
      storage int ;
      code { DROP ; PUSH int 1 ; NIL operation ; PAIR } } |}]

(* warning layout attribute on constructor *)
let%expect_test _ =
  run_ligo_good [ "compile" ; "expression" ; "cameligo" ; "B 42n" ; "--init-file" ; contract "warning_layout.mligo" ] ;
  [%expect {|
    File "../../test/contracts/warning_layout.mligo", line 3, character 4 to line 6, character 13:
      2 |   [@layout:comb]
      3 |     B of nat
      4 |   | C of int
      5 |   | D of string
      6 |   | A of unit
      7 |

    Warning: layout attribute only applying to B, probably ignored.


    Warning: The type of this value is ambiguous: Inferred type is parameter_ok but could be of type parameter_warns.
    Hint: You might want to add a type annotation.

    (Left 42)
  |}]


(* never test for PascaLIGO *)
let%expect_test _ =
  run_ligo_good [ "compile" ; "contract" ; contract "never.ligo" ] ;
  [%expect {|
    { parameter (or (never %extend) (int %increment)) ;
      storage int ;
      code { UNPAIR ;
             IF_LEFT { SWAP ; DROP ; NEVER } { ADD } ;
             NIL operation ;
             PAIR } } |}]

(* never test for CameLIGO *)
let%expect_test _ =
  run_ligo_good [ "compile" ; "contract" ; contract "never.mligo" ] ;
  [%expect {|
    { parameter (or (never %extend) (int %increment)) ;
      storage int ;
      code { UNPAIR ;
             IF_LEFT { SWAP ; DROP ; NEVER } { ADD } ;
             NIL operation ;
             PAIR } } |}]

(* never test for ReasonLIGO *)
let%expect_test _ =
  run_ligo_good [ "compile" ; "contract" ; contract "never.religo" ] ;
  [%expect {|
    Reasonligo is depreacted, support will be dropped in a few versions.

    Reasonligo is depreacted, support will be dropped in a few versions.

    Reasonligo is depreacted, support will be dropped in a few versions.

    { parameter (or (never %extend) (int %increment)) ;
      storage int ;
      code { UNPAIR ;
             IF_LEFT { SWAP ; DROP ; NEVER } { ADD } ;
             NIL operation ;
             PAIR } } |}]

(* never test for JsLIGO *)
let%expect_test _ =
  run_ligo_good [ "compile" ; "contract" ; contract "never.jsligo" ] ;
  [%expect {|
    File "../../test/contracts/never.jsligo", line 8, characters 4-8:
      7 |
      8 | let main = ([action, store] : [parameter, storage]) : [list<operation>, storage] => {
      9 |   return [

    Toplevel let declaration are silently change to const declaration.

    { parameter (or (never %extend) (int %increment)) ;
      storage int ;
      code { UNPAIR ;
             IF_LEFT { SWAP ; DROP ; NEVER } { ADD } ;
             NIL operation ;
             PAIR } } |}]

(* annotations and self *)
let%expect_test _ =
  run_ligo_good [ "compile" ; "contract" ; contract "self_annotations.mligo" ] ;
  [%expect {|
    { parameter (or (unit %foo) (unit %b)) ;
      storage unit ;
      code { DROP ;
             SELF %foo ;
             PUSH mutez 0 ;
             UNIT ;
             TRANSFER_TOKENS ;
             UNIT ;
             NIL operation ;
             DIG 2 ;
             CONS ;
             PAIR } } |}]

let%expect_test _ =
  run_ligo_bad [ "compile" ; "contract" ; bad_contract "error_self_annotations.mligo" ] ;
  [%expect {|
    File "../../test/contracts/negative/error_self_annotations.mligo", line 6, characters 22-26:
      5 | let main (_,_ : param * unit) : operation list * unit =
      6 |   let c = (Tezos.self("%a") : unit contract) in
      7 |   let op = Tezos.transaction () 0mutez c in

    Invalid entrypoint value.
    The entrypoint value does not match a constructor of the contract parameter. |}]

(* entrypoint check *)
let%expect_test _ =
  run_ligo_bad [ "compile" ; "contract" ; bad_contract "bad_get_entrypoint.mligo" ] ;
  [%expect {|
    File "../../test/contracts/negative/bad_get_entrypoint.mligo", line 3, characters 11-16:
      2 |   let v = (Tezos.get_entrypoint_opt
      3 |            "foo"
      4 |            ("tz1fakefakefakefakefakefakefakcphLA5" : address) : unit contract option) in

    Invalid entrypoint "foo". One of the following patterns is expected:
    * "%bar" is expected for entrypoint "Bar"
    * "%default" when no entrypoint is used. |}]

(* using test in compilation *)
let%expect_test _ =
  run_ligo_bad [ "compile" ; "contract" ; bad_contract "compile_test.mligo" ] ;
  [%expect{|
    File "../../test/contracts/negative/compile_test.mligo", line 21, characters 14-37:
     20 |   let (taddr, _, _) = Test.originate main  initial_storage 0tez in
     21 |   let contr = Test.to_contract(taddr) in
     22 |   let _r = Test.transfer_to_contract_exn contr (Increment (32)) 1tez  in

    Underspecified type ^gen#248.
    Please add additional annotations. |}]

(* remove unused declarations *)
let%expect_test _ =
  run_ligo_good [ "compile" ; "contract" ; contract "remove_unused_module.mligo" ] ;
  [%expect{|
    { parameter unit ;
      storage unit ;
      code { DROP ; UNIT ; NIL operation ; PAIR } } |}]

let%expect_test _ =
  run_ligo_good [ "compile" ; "contract" ; contract "remove_unused_toptup.mligo" ] ;
  [%expect {|
    { parameter unit ;
      storage int ;
      code { CDR ; PUSH nat 2 ; PUSH nat 1 ; DIG 2 ; ADD ; ADD ; NIL operation ; PAIR } } |}]

(* wrong annotation in Bytes.unpack *)
let%expect_test _ =
  run_ligo_bad [ "compile" ; "expression" ; "cameligo" ; "x" ; "--init-file" ; bad_contract "bad_annotation_unpack.mligo" ] ;
  [%expect {|
    File "../../test/contracts/negative/bad_annotation_unpack.mligo", line 1, characters 9-42:
      1 | let x = (Bytes.unpack (Bytes.pack "hello") : string)

    Invalid type(s)
    Cannot unify option (^gen#242) with string. |}]

(* check annotations' capitalization *)
let%expect_test _ =
  run_ligo_good [ "compile" ; "contract" ; contract "annotation_cases.mligo" ; "-e" ; "main1" ] ;
  [%expect {|
    { parameter (pair (pair (nat %AAA) (nat %fooB)) (nat %cCC)) ;
      storage unit ;
      code { DROP ; UNIT ; NIL operation ; PAIR } } |}]

let%expect_test _ =
  run_ligo_good [ "compile" ; "contract" ; contract "annotation_cases.mligo" ; "-e" ; "main2" ] ;
  [%expect {|
    { parameter (or (or (nat %AAA) (nat %fooB)) (nat %cCC)) ;
      storage unit ;
      code { DROP ; UNIT ; NIL operation ; PAIR } } |}]

(* remove recursion *)
let%expect_test _ =
  run_ligo_good [ "print" ; "ast-typed" ; contract "remove_recursion.mligo" ] ;
  [%expect {|
<<<<<<< HEAD
    const f: int -> int =
=======
    const f : int -> int =
>>>>>>> e334452c
      lambda (nint)int return let fint -> int =
                                rec (fint -> int => lambda (nint)int return
                              let match_#2[@var]bool = EQ(n , 0) in
                               match match_#2 with
                                | False unit_proj#3 ->
                                  (f)@(C_POLYMORPHIC_SUB(n , 1))
                                | True unit_proj#4 ->
                                  1) in
                              (f)@(4)
<<<<<<< HEAD
    const g: int -> int -> int -> int =
=======
    const g : int -> int -> int -> int =
>>>>>>> e334452c
      rec (gint -> int -> int -> int => lambda (fint -> int)int -> int return
      (g)@(let hint -> int =
             rec (hint -> int => lambda (nint)int return let match_#5[@var]bool =
                                                           EQ(n , 0) in
                                                          match match_#5 with
                                                           | False unit_proj#6 ->
                                                             (h)@(C_POLYMORPHIC_SUB
                                                                  (n ,
                                                                   1))
                                                           | True unit_proj#7 ->
                                                             1) in
           h)) |}]

let%expect_test _ =
  run_ligo_bad [ "compile" ; "contract" ; bad_contract "reuse_variable_name_top.jsligo" ] ;
  [%expect{|
    File "../../test/contracts/negative/reuse_variable_name_top.jsligo", line 2, characters 10-14:
      1 | let dog = 1;
      2 | let dog = true;

    Cannot redeclare block-scoped variable. |}]

let%expect_test _ =
  run_ligo_bad [ "compile" ; "contract" ; bad_contract "reuse_variable_name_block.jsligo" ] ;
  [%expect{|
    File "../../test/contracts/negative/reuse_variable_name_block.jsligo", line 3, characters 8-13:
      2 |     let x = 2;
      3 |     let x = 2;
      4 |     return x;

    Cannot redeclare block-scoped variable. |}]

let%expect_test _ =
  run_ligo_good [ "run"; "evaluate-call"; contract "assert.mligo"; "(false, ())"; "-e"; "with_error"];
  [%expect {| failed with: "my custom error" |}]

let%expect_test _ =
  run_ligo_good [ "run"; "evaluate-call"; contract "assert.mligo"; "(None: unit option)"; "-e"; "some_with_error"];
  [%expect {| failed with: "my custom error" |}]

let%expect_test _ =
  run_ligo_good [ "run"; "evaluate-call"; contract "assert.mligo"; "(Some (): unit option)"; "-e"; "none_with_error"];
  [%expect {| failed with: "my custom error" |}]

let%expect_test _ =
  run_ligo_good [ "print" ; "ast-typed" ; contract "attributes.jsligo" ] ;
  [%expect {|
    const x[@var] : int = 1[@inline][@private]
    const foo[@var] : int -> int =
      lambda (aint)int return let test[@var]int =
                                C_POLYMORPHIC_ADD(2 , a)[@inline][@private] in
                              test[@inline][@private]
    const y[@var] : int = 1[@private]
    const bar[@var] : int -> int =
      lambda (bint)int return let test[@var]int -> int =
                                lambda (zint)int return C_POLYMORPHIC_ADD
                                                        (C_POLYMORPHIC_ADD(2 , b) ,
                                                         z)[@inline][@private] in
                              (test)@(b)[@private]
    const check[@var] : int = 4[@private] |}]

(* literal type "casting" inside modules *)
let%expect_test _ =
  run_ligo_good [ "compile" ; "contract" ; contract "literal_type_cast.mligo" ] ;
  [%expect {|
    { parameter unit ;
      storage timestamp ;
      code { DROP ; PUSH timestamp 0 ; NIL operation ; PAIR } }
  |}]

(* JsLIGO export testing *)
let%expect_test _ =
  run_ligo_bad [ "compile" ; "contract" ; bad_contract "modules_export_type.jsligo" ] ;
    [%expect {|
      Internal error: Entrypoint main does not exist |}];
  run_ligo_bad [ "compile" ; "contract" ; bad_contract "modules_export_const.jsligo" ] ;
    [%expect {|
      Internal error: Entrypoint main does not exist |}];
  run_ligo_bad [ "compile" ; "contract" ; bad_contract "modules_export_namespace.jsligo" ] ;
    [%expect {|
      Internal error: Entrypoint main does not exist |}]

(* Test compile contract with Big_map.get_and_update for Hangzhou *)
let%expect_test _ =
  run_ligo_good [ "compile" ; "contract" ; contract "ticket_wallet.mligo" ] ;
  [%expect{|
    { parameter
        (or (ticket %receive unit)
            (pair %send (contract %destination (ticket unit)) (nat %amount) (address %ticketer))) ;
      storage (pair (address %manager) (big_map %tickets address (ticket unit))) ;
      code { PUSH mutez 0 ;
             AMOUNT ;
             COMPARE ;
             EQ ;
             IF {} { PUSH string "failed assertion" ; FAILWITH } ;
             UNPAIR ;
             SWAP ;
             UNPAIR ;
             DIG 2 ;
             IF_LEFT
               { READ_TICKET ;
                 CAR ;
                 DIG 3 ;
                 NONE (ticket unit) ;
                 DUP 3 ;
                 GET_AND_UPDATE ;
                 IF_NONE
                   { DIG 2 }
                   { DIG 3 ;
                     PAIR ;
                     JOIN_TICKETS ;
                     IF_NONE { PUSH string "impossible?" ; FAILWITH } {} } ;
                 SOME ;
                 DIG 2 ;
                 GET_AND_UPDATE ;
                 DROP ;
                 SWAP ;
                 PAIR ;
                 NIL operation ;
                 PAIR }
               { DUP 2 ;
                 SENDER ;
                 COMPARE ;
                 EQ ;
                 IF {} { PUSH string "failed assertion" ; FAILWITH } ;
                 DIG 2 ;
                 NONE (ticket unit) ;
                 DUP 3 ;
                 GET 4 ;
                 GET_AND_UPDATE ;
                 IF_NONE
                   { DROP 3 ; PUSH string "no tickets" ; FAILWITH }
                   { READ_TICKET ;
                     CDR ;
                     CDR ;
                     DUP 4 ;
                     GET 3 ;
                     DUP ;
                     DIG 2 ;
                     SUB ;
                     ISNAT ;
                     IF_NONE { PUSH string "not enough tickets" ; FAILWITH } {} ;
                     SWAP ;
                     PAIR ;
                     SWAP ;
                     SPLIT_TICKET ;
                     IF_NONE
                       { DROP 3 ; PUSH string "impossible?" ; FAILWITH }
                       { UNPAIR ;
                         DUG 2 ;
                         SOME ;
                         DUP 4 ;
                         GET 4 ;
                         GET_AND_UPDATE ;
                         DROP ;
                         DIG 2 ;
                         CAR ;
                         PUSH mutez 0 ;
                         DIG 3 ;
                         TRANSFER_TOKENS ;
                         SWAP ;
                         DIG 2 ;
                         PAIR ;
                         NIL operation ;
                         DIG 2 ;
                         CONS ;
                         PAIR } } } } } |} ]

(* source location comments *)
let%expect_test _ =
  run_ligo_good [ "compile"; "contract"; contract "noop.mligo";
                  "--michelson-comments"; "location";
                  "--michelson-comments"; "env";
                ];
  [%expect {|
    { parameter unit ;
      storage unit ;
      code { { /* _ */ } ;
             CDR ;
             { /* _ */ } ;
             LAMBDA
               unit
               unit
               { { /* x#27 */ } }
             /* File "../../test/contracts/noop.mligo", line 2, characters 9-10 */ ;
             { /* f#26, _ */ } ;
             SWAP ;
             DUP 2 ;
             SWAP ;
             EXEC ;
             { /* s2#28, f#26 */ } ;
             DUP 2 ;
             SWAP ;
             EXEC ;
             { /* s3#29, f#26 */ } ;
             EXEC ;
             { /* s#30 */ } ;
             NIL operation
                 /* File "../../test/contracts/noop.mligo", line 6, characters 3-24 */
             /* File "../../test/contracts/noop.mligo", line 6, characters 3-24 */ ;
             PAIR
             /* File "../../test/contracts/noop.mligo", line 6, characters 3-27 */ } } |}]

(* JSON source location comments *)
let%expect_test _ =
  run_ligo_good [ "compile"; "contract"; contract "noop.mligo";
                  "--michelson-format"; "json";
                  "--michelson-comments"; "location";
                  "--michelson-comments"; "env" ];
  [%expect{|
    { "types":
        [ { "type_content":
              [ "T_constant",
                { "language": "Michelson", "injection": [ "Unit" ],
                  "parameters": [] } ], "type_meta": null, "orig_var": null,
            "location":
              [ "File",
                { "start":
                    { "byte":
                        { "pos_fname": "../../test/contracts/noop.mligo",
                          "pos_lnum": "3", "pos_bol": "90", "pos_cnum": "108" },
                      "point_num": "108", "point_bol": "90" },
                  "stop":
                    { "byte":
                        { "pos_fname": "../../test/contracts/noop.mligo",
                          "pos_lnum": "3", "pos_bol": "90", "pos_cnum": "111" },
                      "point_num": "111", "point_bol": "90" } } ] },
          { "type_content":
              [ "T_constant",
                { "language": "Michelson", "injection": [ "Unit" ],
                  "parameters": [] } ], "type_meta": null, "orig_var": null,
            "location":
              [ "File",
                { "start":
                    { "byte":
                        { "pos_fname": "../../test/contracts/noop.mligo",
                          "pos_lnum": "4", "pos_bol": "115", "pos_cnum": "133" },
                      "point_num": "133", "point_bol": "115" },
                  "stop":
                    { "byte":
                        { "pos_fname": "../../test/contracts/noop.mligo",
                          "pos_lnum": "4", "pos_bol": "115", "pos_cnum": "137" },
                      "point_num": "137", "point_bol": "115" } } ] },
          { "type_content":
              [ "T_constant",
                { "language": "Michelson", "injection": [ "Unit" ],
                  "parameters": [] } ], "type_meta": null, "orig_var": null,
            "location":
              [ "File",
                { "start":
                    { "byte":
                        { "pos_fname": "../../test/contracts/noop.mligo",
                          "pos_lnum": "5", "pos_bol": "141", "pos_cnum": "151" },
                      "point_num": "151", "point_bol": "141" },
                  "stop":
                    { "byte":
                        { "pos_fname": "../../test/contracts/noop.mligo",
                          "pos_lnum": "5", "pos_bol": "141", "pos_cnum": "155" },
                      "point_num": "155", "point_bol": "141" } } ] },
          { "type_content":
              [ "T_constant",
                { "language": "Michelson", "injection": [ "Unit" ],
                  "parameters": [] } ], "type_meta": null, "orig_var": null,
            "location": [ "Virtual", "generated" ] },
          { "type_content":
              [ "T_arrow",
                { "type1":
                    { "type_content":
                        [ "T_constant",
                          { "language": "Michelson", "injection": [ "Unit" ],
                            "parameters": [] } ], "type_meta": null,
                      "orig_var": null, "location": [ "Virtual", "generated" ] },
                  "type2":
                    { "type_content":
                        [ "T_constant",
                          { "language": "Michelson", "injection": [ "Unit" ],
                            "parameters": [] } ], "type_meta": null,
                      "orig_var": null, "location": [ "Virtual", "generated" ] } } ],
            "type_meta":
              { "type_content":
                  [ "T_arrow",
                    { "type1":
                        { "type_content":
                            [ "T_variable",
                              { "name": "unit", "counter": "0",
                                "generated": false,
                                "location": [ "Virtual", "dummy" ] } ],
                          "sugar":
                            { "type_content":
                                [ "T_variable",
                                  { "name": "unit", "counter": "0",
                                    "generated": false,
                                    "location": [ "Virtual", "dummy" ] } ],
                              "location":
                                [ "File",
                                  { "start":
                                      { "byte":
                                          { "pos_fname":
                                              "../../test/contracts/noop.mligo",
                                            "pos_lnum": "2", "pos_bol": "57",
                                            "pos_cnum": "70" },
                                        "point_num": "70", "point_bol": "57" },
                                    "stop":
                                      { "byte":
                                          { "pos_fname":
                                              "../../test/contracts/noop.mligo",
                                            "pos_lnum": "2", "pos_bol": "57",
                                            "pos_cnum": "74" },
                                        "point_num": "74", "point_bol": "57" } } ] },
                          "location":
                            [ "File",
                              { "start":
                                  { "byte":
                                      { "pos_fname":
                                          "../../test/contracts/noop.mligo",
                                        "pos_lnum": "2", "pos_bol": "57",
                                        "pos_cnum": "70" }, "point_num": "70",
                                    "point_bol": "57" },
                                "stop":
                                  { "byte":
                                      { "pos_fname":
                                          "../../test/contracts/noop.mligo",
                                        "pos_lnum": "2", "pos_bol": "57",
                                        "pos_cnum": "74" }, "point_num": "74",
                                    "point_bol": "57" } } ] },
                      "type2":
                        { "type_content":
                            [ "T_variable",
                              { "name": "unit", "counter": "0",
                                "generated": false,
                                "location": [ "Virtual", "dummy" ] } ],
                          "sugar":
                            { "type_content":
                                [ "T_variable",
                                  { "name": "unit", "counter": "0",
                                    "generated": false,
                                    "location": [ "Virtual", "dummy" ] } ],
                              "location":
                                [ "File",
                                  { "start":
                                      { "byte":
                                          { "pos_fname":
                                              "../../test/contracts/noop.mligo",
                                            "pos_lnum": "2", "pos_bol": "57",
                                            "pos_cnum": "78" },
                                        "point_num": "78", "point_bol": "57" },
                                    "stop":
                                      { "byte":
                                          { "pos_fname":
                                              "../../test/contracts/noop.mligo",
                                            "pos_lnum": "2", "pos_bol": "57",
                                            "pos_cnum": "82" },
                                        "point_num": "82", "point_bol": "57" } } ] },
                          "location":
                            [ "File",
                              { "start":
                                  { "byte":
                                      { "pos_fname":
                                          "../../test/contracts/noop.mligo",
                                        "pos_lnum": "2", "pos_bol": "57",
                                        "pos_cnum": "78" }, "point_num": "78",
                                    "point_bol": "57" },
                                "stop":
                                  { "byte":
                                      { "pos_fname":
                                          "../../test/contracts/noop.mligo",
                                        "pos_lnum": "2", "pos_bol": "57",
                                        "pos_cnum": "82" }, "point_num": "82",
                                    "point_bol": "57" } } ] } } ],
                "sugar":
                  { "type_content":
                      [ "T_arrow",
                        { "type1":
                            { "type_content":
                                [ "T_variable",
                                  { "name": "unit", "counter": "0",
                                    "generated": false,
                                    "location": [ "Virtual", "dummy" ] } ],
                              "location":
                                [ "File",
                                  { "start":
                                      { "byte":
                                          { "pos_fname":
                                              "../../test/contracts/noop.mligo",
                                            "pos_lnum": "2", "pos_bol": "57",
                                            "pos_cnum": "70" },
                                        "point_num": "70", "point_bol": "57" },
                                    "stop":
                                      { "byte":
                                          { "pos_fname":
                                              "../../test/contracts/noop.mligo",
                                            "pos_lnum": "2", "pos_bol": "57",
                                            "pos_cnum": "74" },
                                        "point_num": "74", "point_bol": "57" } } ] },
                          "type2":
                            { "type_content":
                                [ "T_variable",
                                  { "name": "unit", "counter": "0",
                                    "generated": false,
                                    "location": [ "Virtual", "dummy" ] } ],
                              "location":
                                [ "File",
                                  { "start":
                                      { "byte":
                                          { "pos_fname":
                                              "../../test/contracts/noop.mligo",
                                            "pos_lnum": "2", "pos_bol": "57",
                                            "pos_cnum": "78" },
                                        "point_num": "78", "point_bol": "57" },
                                    "stop":
                                      { "byte":
                                          { "pos_fname":
                                              "../../test/contracts/noop.mligo",
                                            "pos_lnum": "2", "pos_bol": "57",
                                            "pos_cnum": "82" },
                                        "point_num": "82", "point_bol": "57" } } ] } } ],
                    "location": [ "Virtual", "generated" ] },
                "location": [ "Virtual", "generated" ] }, "orig_var": null,
            "location": [ "Virtual", "generated" ] } ],
      "michelson":
        { "expression":
            [ { "prim": "parameter", "args": [ { "prim": "unit" } ] },
              { "prim": "storage", "args": [ { "prim": "unit" } ] },
              { "prim": "code",
                "args":
                  [ [ [], { "prim": "CDR" }, [],
                      { "prim": "LAMBDA",
                        "args":
                          [ { "prim": "unit" }, { "prim": "unit" }, [ [] ] ] },
                      [], { "prim": "SWAP" },
                      { "prim": "DUP", "args": [ { "int": "2" } ] },
                      { "prim": "SWAP" }, { "prim": "EXEC" }, [],
                      { "prim": "DUP", "args": [ { "int": "2" } ] },
                      { "prim": "SWAP" }, { "prim": "EXEC" }, [],
                      { "prim": "EXEC" }, [],
                      { "prim": "NIL", "args": [ { "prim": "operation" } ] },
                      { "prim": "PAIR" } ] ] } ],
          "locations":
            [ {}, {}, {}, {}, {}, {}, {}, { "environment": [ null ] }, {},
              { "environment": [ { "source_type": "3" } ] },
              { "location":
                  { "start":
                      { "file": "../../test/contracts/noop.mligo", "line": "2",
                        "col": "9" },
                    "stop":
                      { "file": "../../test/contracts/noop.mligo", "line": "2",
                        "col": "10" } } }, {}, {}, {},
              { "environment": [ { "name": "x#27", "source_type": "3" } ] },
              { "environment":
                  [ { "name": "f#26", "source_type": "4" },
                    { "source_type": "3" } ] }, {}, {}, {}, {}, {},
              { "environment":
                  [ { "name": "s2#28", "source_type": "0" },
                    { "name": "f#26", "source_type": "4" } ] }, {}, {}, {}, {},
              { "environment":
                  [ { "name": "s3#29", "source_type": "1" },
                    { "name": "f#26", "source_type": "4" } ] }, {},
              { "environment": [ { "name": "s#30", "source_type": "2" } ] },
              { "location":
                  { "start":
                      { "file": "../../test/contracts/noop.mligo", "line": "6",
                        "col": "3" },
                    "stop":
                      { "file": "../../test/contracts/noop.mligo", "line": "6",
                        "col": "24" } } },
              { "location":
                  { "start":
                      { "file": "../../test/contracts/noop.mligo", "line": "6",
                        "col": "3" },
                    "stop":
                      { "file": "../../test/contracts/noop.mligo", "line": "6",
                        "col": "24" } } },
              { "location":
                  { "start":
                      { "file": "../../test/contracts/noop.mligo", "line": "6",
                        "col": "3" },
                    "stop":
                      { "file": "../../test/contracts/noop.mligo", "line": "6",
                        "col": "27" } } } ] } } |}]

(* Check that decl_pos is not taken into account when "inferring" about tuples (including long tuples) *)
let%expect_test _ =
  run_ligo_good [ "print" ; "ast-typed" ; contract "tuple_decl_pos.mligo" ] ;
  [%expect {|
<<<<<<< HEAD
const c: unit -> ( operation * address ) =
=======
const c : unit -> ( operation * address ) =
>>>>>>> e334452c
  lambda (gen#5unit)( operation * address ) return CREATE_CONTRACT(lambda (gen#2
                                                                   ( unit * unit ))
                                                                   ( list (operation) * unit ) return
                                                                    match
                                                                    gen#2 with
                                                                    |
                                                                    ( _#4 , _#3 ) ->
                                                                    ( LIST_EMPTY
                                                                    () ,
                                                                    unit ) ,
                                                                   None(unit) ,
                                                                   0mutez ,
                                                                   unit)
const foo : unit =
  let match_#8[@var]( operation * address ) = (c)@(unit) in
   match match_#8 with
    | ( _a , _b ) ->
    unit
<<<<<<< HEAD
const c: unit -> ( int * string * nat * int * string * nat * int * string * nat * int * string ) =
=======
const c : unit -> ( int * string * nat * int * string * nat * int * string * nat * int * string ) =
>>>>>>> e334452c
  lambda (gen#6unit)( int * string * nat * int * string * nat * int * string * nat * int * string ) return
  ( 1 ,
    "1" ,
    +1 ,
    2 ,
    "2" ,
    +2 ,
    3 ,
    "3" ,
    +3 ,
    4 ,
    "4" )
const foo : unit =
  let match_#10[@var]( int * string * nat * int * string * nat * int * string * nat * int * string ) =
    (c)@(unit) in
   match match_#10 with
    | ( _i1 , _s1 , _n1 , _i2 , _s2 , _n2 , _i3 , _s3 , _n3 , _i4 , _s4 ) ->
    unit |} ]

(* Module being defined does not type with its own type *)
let%expect_test _ =
  run_ligo_good [ "print" ; "mini-c" ; contract "modules_env.mligo" ] ;
  [%expect {|
    let get_balance#11 =
      fun _u#617 -> (({ DROP ; BALANCE })@(L(unit)))[@inline] in
    let get_amount#12 = fun _u#619 -> (({ DROP ; AMOUNT })@(L(unit)))[@inline] in
    let get_now#13 = fun _u#621 -> (({ DROP ; NOW })@(L(unit)))[@inline] in
    let get_sender#14 = fun _u#623 -> (({ DROP ; SENDER })@(L(unit)))[@inline] in
    let get_source#15 = fun _u#625 -> (({ DROP ; SOURCE })@(L(unit)))[@inline] in
    let get_level#16 = fun _u#627 -> (({ DROP ; LEVEL })@(L(unit)))[@inline] in
    let get_self_address#17 = fun _u#629 -> (SELF_ADDRESS())[@inline] in
    let get_chain_id#18 =
      fun _u#631 -> (({ DROP ; CHAIN_ID })@(L(unit)))[@inline] in
    let get_total_voting_power#19 =
      fun _u#633 -> (({ DROP ; TOTAL_VOTING_POWER })@(L(unit)))[@inline] in
    let get_min_block_time#20 =
      fun _u#635 -> (({ DROP ; MIN_BLOCK_TIME })@(L(unit)))[@inline] in
    let voting_power#21 = fun kh#637 -> (({ VOTING_POWER })@(kh#637))[@inline] in
    let implicit_account#23 =
      fun kh#641 -> (IMPLICIT_ACCOUNT(kh#641))[@inline] in
    let pairing_check#27 = fun l#649 -> (({ PAIRING_CHECK })@(l#649))[@inline] in
    let set_delegate#29 = fun o#653 -> (SET_DELEGATE(o#653))[@inline] in
    let open_chest#35 =
      fun ck#669 ->
      (fun c#670 -> (fun n#671 -> (OPEN_CHEST(ck#669 , c#670 , n#671))))[@inline] in
    let xor#38 = fun l#680 -> (fun r#681 -> (XOR(l#680 , r#681)))[@inline] in
    let shift_left#39 =
      fun l#683 -> (fun r#684 -> (LSL(l#683 , r#684)))[@inline] in
    let shift_right#40 =
      fun l#686 -> (fun r#687 -> (LSR(l#686 , r#687)))[@inline] in
    let length#84 = fun b#825 -> (({ SIZE })@(b#825))[@inline] in
    let concat#85 =
      fun b1#827 ->
      (fun b2#828 -> (({ UNPAIR ; CONCAT })@(PAIR(b1#827 , b2#828))))[@inline] in
    let sub#86 =
      fun s#830 ->
      (fun l#831 ->
       (fun b#832 ->
        (({ UNPAIR ;
           UNPAIR ;
           SLICE ;
           IF_NONE { PUSH string "SLICE" ; FAILWITH } {} })@(PAIR(PAIR(s#830 ,
                                                                       l#831) ,
                                                                  b#832)))))[@inline] in
    let length#92 = fun b#847 -> (({ SIZE })@(b#847))[@inline] in
    let concat#93 =
      fun b1#849 ->
      (fun b2#850 -> (({ UNPAIR ; CONCAT })@(PAIR(b1#849 , b2#850))))[@inline] in
    let sub#94 =
      fun s#852 ->
      (fun l#853 ->
       (fun b#854 ->
        (({ UNPAIR ;
           UNPAIR ;
           SLICE ;
           IF_NONE { PUSH string "SLICE" ; FAILWITH } {} })@(PAIR(PAIR(s#852 ,
                                                                       l#853) ,
                                                                  b#854)))))[@inline] in
    let blake2b#95 = fun b#856 -> (({ BLAKE2B })@(b#856))[@inline] in
    let sha256#96 = fun b#858 -> (({ SHA256 })@(b#858))[@inline] in
    let sha512#97 = fun b#860 -> (({ SHA512 })@(b#860))[@inline] in
    let sha3#98 = fun b#862 -> (({ SHA3 })@(b#862))[@inline] in
    let keccak#99 = fun b#864 -> (({ KECCAK })@(b#864))[@inline] in
    let hash_key#100 = fun k#866 -> (({ HASH_KEY })@(k#866))[@inline] in
    let check#101 =
      fun k#868 ->
      (fun s#869 ->
       (fun b#870 ->
        (({ UNPAIR ; UNPAIR ; CHECK_SIGNATURE })@(PAIR(PAIR(k#868 , s#869) ,
                                                       b#870)))))[@inline] in
    let assert =
      fun b#872 ->
      (({ IF { UNIT } { PUSH string "failed assertion" ; FAILWITH } })@(b#872))[@inline] in
    let abs = fun i#878 -> (({ ABS })@(i#878))[@inline] in
    let is_nat = fun i#880 -> (({ ISNAT })@(i#880))[@inline] in
    let true = TRUE()[@inline] in
    let false = FALSE()[@inline] in
    let unit = UNIT()[@inline] in
    let assert_with_error =
      fun b#888 ->
      (fun s#889 ->
       (({ UNPAIR ; IF { DROP ; UNIT } { FAILWITH } })@(PAIR(b#888 , s#889))))[@inline] in
    let poly_stub_39 = fun x#900 -> (({ FAILWITH })@(x#900))[@inline] in
    let poly_stub_38 = fun x#900 -> (({ FAILWITH })@(x#900))[@inline] in
    let poly_stub_37 = fun x#900 -> (({ FAILWITH })@(x#900))[@inline] in
    let poly_stub_36 = fun x#900 -> (({ FAILWITH })@(x#900))[@inline] in
    let poly_stub_35 = fun x#900 -> (({ FAILWITH })@(x#900))[@inline] in
    let poly_stub_34 = fun x#900 -> (({ FAILWITH })@(x#900))[@inline] in
    let poly_stub_33 = fun x#900 -> (({ FAILWITH })@(x#900))[@inline] in
    let poly_stub_32 = fun x#900 -> (({ FAILWITH })@(x#900))[@inline] in
    let poly_stub_31 = fun x#900 -> (({ FAILWITH })@(x#900))[@inline] in
    let poly_stub_30 = fun x#900 -> (({ FAILWITH })@(x#900))[@inline] in
    let poly_stub_29 = fun x#900 -> (({ FAILWITH })@(x#900))[@inline] in
    let poly_stub_28 = fun x#900 -> (({ FAILWITH })@(x#900))[@inline] in
    let poly_stub_27 = fun x#900 -> (({ FAILWITH })@(x#900))[@inline] in
    let poly_stub_26 = fun x#900 -> (({ FAILWITH })@(x#900))[@inline] in
    let poly_stub_25 = fun x#900 -> (({ FAILWITH })@(x#900))[@inline] in
    let poly_stub_24 = fun x#900 -> (({ FAILWITH })@(x#900))[@inline] in
    let poly_stub_23 = fun x#900 -> (({ FAILWITH })@(x#900))[@inline] in
    let poly_stub_22 = fun x#900 -> (({ FAILWITH })@(x#900))[@inline] in
    let poly_stub_21 = fun x#900 -> (({ FAILWITH })@(x#900))[@inline] in
    let poly_stub_20 = fun x#900 -> (({ FAILWITH })@(x#900))[@inline] in
    let poly_stub_19 = fun x#900 -> (({ FAILWITH })@(x#900))[@inline] in
    let poly_stub_18 = fun x#900 -> (({ FAILWITH })@(x#900))[@inline] in
    let poly_stub_17 = fun x#900 -> (({ FAILWITH })@(x#900))[@inline] in
    let poly_stub_16 = fun x#900 -> (({ FAILWITH })@(x#900))[@inline] in
    let poly_stub_15 = fun x#900 -> (({ FAILWITH })@(x#900))[@inline] in
    let poly_stub_14 = fun x#900 -> (({ FAILWITH })@(x#900))[@inline] in
    let poly_stub_13 = fun x#900 -> (({ FAILWITH })@(x#900))[@inline] in
    let poly_stub_12 = fun x#900 -> (({ FAILWITH })@(x#900))[@inline] in
    let poly_stub_11 = fun x#900 -> (({ FAILWITH })@(x#900))[@inline] in
    let poly_stub_10 = fun x#900 -> (({ FAILWITH })@(x#900))[@inline] in
    let poly_stub_9 = fun x#900 -> (({ FAILWITH })@(x#900))[@inline] in
    let poly_stub_8 = fun x#900 -> (({ FAILWITH })@(x#900))[@inline] in
    let poly_stub_7 = fun x#900 -> (({ FAILWITH })@(x#900))[@inline] in
    let poly_stub_6 = fun x#900 -> (({ FAILWITH })@(x#900))[@inline] in
    let poly_stub_5 = fun x#900 -> (({ FAILWITH })@(x#900))[@inline] in
    let poly_stub_4 = fun x#900 -> (({ FAILWITH })@(x#900))[@inline] in
    let poly_stub_3 = fun x#900 -> (({ FAILWITH })@(x#900))[@inline] in
    let poly_stub_2 = fun x#900 -> (({ FAILWITH })@(x#900))[@inline] in
    let poly_stub_1 = fun x#900 -> (({ FAILWITH })@(x#900))[@inline] in
    let get_total_voting_power#106 =
      fun _u#909 -> ((poly_stub_39)@(L(unit)))[@inline] in
    let set_source#109 = fun _a#915 -> ((poly_stub_38)@(L(unit)))[@inline] in
    let get_storage_of_address#110 =
      fun _a#917 -> ((poly_stub_37)@(L(unit)))[@inline] in
    let get_balance#111 = fun _a#919 -> ((poly_stub_36)@(L(unit)))[@inline] in
    let print#112 = fun _v#921 -> ((poly_stub_35)@(L(unit)))[@inline] in
    let eprint#113 = fun _v#923 -> ((poly_stub_34)@(L(unit)))[@inline] in
    let get_voting_power#114 =
      fun _kh#925 -> ((poly_stub_33)@(L(unit)))[@inline] in
    let nth_bootstrap_contract#115 =
      fun _i#927 -> ((poly_stub_32)@(L(unit)))[@inline] in
    let nth_bootstrap_account#116 =
      fun _i#929 -> ((poly_stub_31)@(L(unit)))[@inline] in
    let get_bootstrap_account#117 =
      fun _n#931 -> ((poly_stub_30)@(L(unit)))[@inline] in
    let last_originations#119 =
      fun _u#935 -> ((poly_stub_29)@(L(unit)))[@inline] in
    let new_account#121 = fun _u#939 -> ((poly_stub_28)@(L(unit)))[@inline] in
    let bake_until_n_cycle_end#123 =
      fun _n#943 -> ((poly_stub_27)@(L(unit)))[@inline] in
    let register_delegate#125 =
      fun _kh#947 -> ((poly_stub_26)@(L(unit)))[@inline] in
    let register_constant#126 =
      fun _m#949 -> ((poly_stub_25)@(L(unit)))[@inline] in
    let constant_to_michelson_program#128 =
      fun _s#953 -> ((poly_stub_24)@(L(unit)))[@inline] in
    let restore_context#129 =
      fun _u#955 -> ((poly_stub_23)@(L(unit)))[@inline] in
    let save_context#130 = fun _u#957 -> ((poly_stub_22)@(L(unit)))[@inline] in
    let drop_context#131 = fun _u#959 -> ((poly_stub_21)@(L(unit)))[@inline] in
    let set_baker_policy#134 =
      fun _bp#965 -> ((poly_stub_20)@(L(unit)))[@inline] in
    let set_baker#135 = fun _a#967 -> ((poly_stub_19)@(L(unit)))[@inline] in
    let size#136 = fun _c#969 -> ((poly_stub_18)@(L(unit)))[@inline] in
    let read_contract_from_file#138 =
      fun _fn#973 -> ((poly_stub_17)@(L(unit)))[@inline] in
    let chr#139 = fun _n#975 -> ((poly_stub_16)@(L(unit)))[@inline] in
    let nl#140 = L("NEWLINE")[@inline] in
    let println#141 = fun _v#978 -> ((poly_stub_15)@(L(unit)))[@inline] in
    let transfer#142 =
      fun _a#980 -> (fun _s#981 -> (fun _t#982 -> ((poly_stub_14)@(L(unit)))))[@inline] in
    let transfer_exn#143 =
      fun _a#984 -> (fun _s#985 -> (fun _t#986 -> ((poly_stub_13)@(L(unit)))))[@inline] in
    let reset_state#145 =
      fun _n#990 -> (fun _l#991 -> ((poly_stub_12)@(L(unit))))[@inline] in
    let reset_state_at#146 =
      fun _t#993 -> (fun _n#994 -> (fun _l#995 -> ((poly_stub_11)@(L(unit)))))[@inline] in
    let save_mutation#149 =
      fun _s#1004 -> (fun _m#1005 -> ((poly_stub_10)@(L(unit))))[@inline] in
    let sign#152 =
      fun _sk#1013 -> (fun _d#1014 -> ((poly_stub_9)@(L(unit))))[@inline] in
    let add_account#153 =
      fun _s#1016 -> (fun _k#1017 -> ((poly_stub_8)@(L(unit))))[@inline] in
    let baker_account#154 =
      fun _p#1019 -> (fun _o#1020 -> ((poly_stub_7)@(L(unit))))[@inline] in
    let create_chest#156 =
      fun _b#1025 -> (fun _n#1026 -> ((poly_stub_6)@(L(unit))))[@inline] in
    let create_chest_key#157 =
      fun _c#1028 -> (fun _n#1029 -> ((poly_stub_5)@(L(unit))))[@inline] in
    let michelson_equal#160 =
      fun _m1#1039 -> (fun _m2#1040 -> ((poly_stub_4)@(L(unit))))[@inline] in
    let originate_contract#162 =
      fun _c#1045 -> (fun _s#1046 -> (fun _t#1047 -> ((poly_stub_3)@(L(unit)))))[@inline] in
    let compile_contract_from_file#164 =
      fun _fn#1053 -> (fun _e#1054 -> (fun _v#1055 -> ((poly_stub_2)@(L(unit)))))[@inline] in
    let originate_from_file#165 =
      fun _fn#1057 ->
      (fun _e#1058 ->
       (fun _v#1059 ->
        (fun _s#1060 -> (fun _t#1061 -> ((poly_stub_1)@(L(unit)))))))[@inline] in
    let x#166 = L(54) in let y#167 = x#166 in L(unit) |}]

let%expect_test _ =
  run_ligo_good [ "compile" ; "storage" ; contract "module_contract_simple.mligo" ; "999" ] ;
  [%expect{| 999 |}]

let%expect_test _ =
  run_ligo_good [ "compile" ; "parameter" ; contract "module_contract_simple.mligo" ; "Add 999" ] ;
  [%expect{| (Left (Left 999)) |}]

let%expect_test _ =
  run_ligo_good [ "compile" ; "storage" ; contract "module_contract_complex.mligo" ; "{ number = 999 ; previous_action = Reset }" ] ;
  [%expect{| (Pair 999 (Left (Right Unit))) |}]

let%expect_test _ =
  run_ligo_good [ "compile" ; "parameter" ; contract "module_contract_complex.mligo" ; "Add 999" ] ;
  [%expect{| (Left (Left 999)) |}]

(* Global constants *)

let%expect_test _ =
  run_ligo_good [ "compile" ; "contract" ; contract "global_constant.mligo" ; "--disable-michelson-typechecking" ] ;
  [%expect {|
    { parameter unit ;
      storage int ;
      code { CDR ;
             constant "expruCKsgmUZjC7k8NRcwbcGbFSuLHv5rUyApNd972MwArLuxEZQm2" ;
             NIL operation ;
             PAIR } } |}]

let%expect_test _ =
  run_ligo_good [ "compile" ; "contract" ; contract "global_constant.mligo" ; "--constants" ; "{ PUSH int 2 ; PUSH int 3 ; DIG 2 ; MUL ; ADD }" ] ;
  [%expect{|
    { parameter unit ;
      storage int ;
      code { CDR ;
             constant "expruCKsgmUZjC7k8NRcwbcGbFSuLHv5rUyApNd972MwArLuxEZQm2" ;
             NIL operation ;
             PAIR } } |}]

let%expect_test _ =
  run_ligo_good [ "compile" ; "parameter" ; contract "global_constant.mligo" ; "()" ; "--constants" ; "{ PUSH int 2 ; PUSH int 3 ; DIG 2 ; MUL ; ADD }" ] ;
  [%expect{| Unit |}]

let%expect_test _ =
  run_ligo_good [ "compile" ; "storage" ; contract "global_constant.mligo" ; "v" ; "--constants" ; "{ PUSH int 2 ; PUSH int 3 ; DIG 2 ; MUL ; ADD }" ] ;
  [%expect{| 128 |}]

let%expect_test _ =
  run_ligo_good [ "compile" ; "storage" ; contract "global_constant.mligo" ; "42" ; "--constants" ; "{ PUSH int 2 ; PUSH int 3 ; DIG 2 ; MUL ; ADD }" ] ;
  [%expect{| 42 |}]

let%expect_test _ =
  run_ligo_good [ "compile" ; "storage" ; contract "global_constant.mligo" ; "42" ; "--file-constants" ; contract_resource "const.json" ] ;
  [%expect{| 42 |}]

let%expect_test _ =
  run_ligo_good [ "compile" ; "expression" ; "cameligo" ; "v" ; "--init-file" ; contract "global_constant.mligo" ; "--constants" ; "{ PUSH int 2 ; PUSH int 3 ; DIG 2 ; MUL ; ADD }" ] ;
  [%expect{| 128 |}]

let%expect_test _ =
  run_ligo_good [ "compile" ; "expression" ; "cameligo" ; "v" ; "--init-file" ; contract "global_constant.mligo" ; "--file-constants" ; contract_resource "const.json" ] ;
  [%expect {|
    128 |}]

let%expect_test _ =
  run_ligo_good [ "compile" ; "storage" ; contract "global_constant_lambda.mligo" ; "s" ; "--constants" ; "{ PUSH int 2 ; PUSH int 3 ; DIG 2 ; MUL ; ADD }" ] ;
  [%expect {|
    (Pair 1 { PUSH int 2 ; PUSH int 3 ; DIG 2 ; MUL ; ADD }) |}]

let%expect_test _ =
  run_ligo_good [ "compile" ; "storage" ; contract "global_constant_lambda.mligo" ; "s" ; "--file-constants" ; contract_resource "const.json" ] ;
  [%expect {|
    (Pair 1 { PUSH int 2 ; PUSH int 3 ; DIG 2 ; MUL ; ADD }) |}]

let%expect_test _ =
  run_ligo_good [ "compile" ; "constant" ; "cameligo" ; "fun (x : int) -> if x > 3 then x * 2 else x * String.length \"fja\" + 1" ] ;
  [%expect{|
    Michelson constant as JSON string:
    "{ PUSH int 3 ;\n  DUP 2 ;\n  COMPARE ;\n  GT ;\n  IF { PUSH int 2 ; SWAP ; MUL }\n     { PUSH int 1 ; PUSH string \"fja\" ; SIZE ; DIG 2 ; MUL ; ADD } }"
    This string can be passed in `--constants` argument when compiling a contract.

    Remember to register it in the network, e.g.:
    > tezos-client register global constant "{ PUSH int 3 ;
      DUP 2 ;
      COMPARE ;
      GT ;
      IF { PUSH int 2 ; SWAP ; MUL }
         { PUSH int 1 ; PUSH string \"fja\" ; SIZE ; DIG 2 ; MUL ; ADD } }" from bootstrap1

    Constant hash:
    exprtr7GE1A1cR39zNGRGF44aGfAX23tC7szWrnLzs9fkUhasLEcQT |}]

(* Test pairing_check and bls12_381_g1/g2/fr literals *)
let%expect_test _ =
  run_ligo_good [ "compile" ; "expression" ; "cameligo" ; "test" ; "--init-file" ; contract "pairing_check.mligo" ] ;
  [%expect{| Unit |}]

(* Test decompilation of bls12_381_g1/g2/fr literals *)
let%expect_test _ =
  run_ligo_good [ "run" ; "interpret" ; "(alpha, beta, input_x)" ; "--init-file" ; contract "pairing_check.mligo" ] ;
  [%expect{|
    ( bls12_381_g1 0x024142bc89bf29017a38d0ee97711098639aa0bbc5b54b5104cc88b1c0fd09330fb8341e3da91e7a50f0da5c988517db0f52df51f745392ecdd3ffbb50f8a25fcdec6f48886b650de26821e244cb8ab69d49722d290a420ce1284b909d3e15a0 ,
      bls12_381_g2 0x0050b3ab4877c99ce7f180e879d91eb4df24b1e20ed88f1fdde42f91dfe0e7e451aa35d1457dd15ab507fc8f2b3180550ca7b4ea9b67810e346456c35060c8d542f37ee5fe2b1461e2f02fefac55a9863e94cab5c16befad3b866a42ee20835b1351f3f9c20a05586c1d647d756efb5c575d7ab23fbf5b3e1a6ffe024633a63a668a01fcab440866035ea2c0d4bfe30a1242f67119650e2aa605289ade2684287192382d6a01d7865fcd9e1507264a80f387b6441e37438c888159827a4efa67 ,
      bls12_381_fr 0xe406000000000000000000000000000000000000000000000000000000000000 ) |}]

(* Example contracts from getting-started *)
let%expect_test _ =
  run_ligo_good [ "compile" ; "contract" ; contract "increment.mligo" ] ;
  [%expect{|
    { parameter (or (or (int %decrement) (int %increment)) (unit %reset)) ;
      storage int ;
      code { UNPAIR ;
             IF_LEFT { IF_LEFT { SWAP ; SUB } { ADD } } { DROP 2 ; PUSH int 0 } ;
             NIL operation ;
             PAIR } } |}]

let%expect_test _ =
  run_ligo_good [ "compile" ; "contract" ; contract "increment.ligo" ] ;
  [%expect{|
    { parameter (or (or (int %decrement) (int %increment)) (unit %reset)) ;
      storage int ;
      code { UNPAIR ;
             IF_LEFT { IF_LEFT { SWAP ; SUB } { ADD } } { DROP 2 ; PUSH int 0 } ;
             NIL operation ;
             PAIR } } |}]

let%expect_test _ =
  run_ligo_good [ "compile" ; "contract" ; contract "increment.religo" ] ;
  [%expect{|
    Reasonligo is depreacted, support will be dropped in a few versions.

    Reasonligo is depreacted, support will be dropped in a few versions.

    Reasonligo is depreacted, support will be dropped in a few versions.

    { parameter (or (or (int %decrement) (int %increment)) (unit %reset)) ;
      storage int ;
      code { UNPAIR ;
             IF_LEFT { IF_LEFT { SWAP ; SUB } { ADD } } { DROP 2 ; PUSH int 0 } ;
             NIL operation ;
             PAIR } } |}]

let%expect_test _ =
  run_ligo_good [ "compile" ; "contract" ; contract "increment.jsligo" ] ;
  [%expect{|
    { parameter (or (or (int %decrement) (int %increment)) (unit %reset)) ;
      storage int ;
      code { UNPAIR ;
             IF_LEFT { IF_LEFT { SWAP ; SUB } { ADD } } { DROP 2 ; PUSH int 0 } ;
             NIL operation ;
             PAIR } } |}]

(* Test compiling a contract with a get_entrypoint_opt to a capitalized entrypoint *)
let%expect_test _ =
  run_ligo_good [ "compile" ; "contract" ; contract "get_capitalized_entrypoint.mligo" ] ;
  [%expect{|
    { parameter unit ;
      storage unit ;
      code { DROP ;
             SENDER ;
             CONTRACT %Upper unit ;
             IF_NONE
               { PUSH string "lol" ; FAILWITH }
               { PUSH mutez 0 ;
                 UNIT ;
                 TRANSFER_TOKENS ;
                 UNIT ;
                 NIL operation ;
                 DIG 2 ;
                 CONS ;
                 PAIR } } } |}]

(* Test compiling parameter in a file which uses test primitives *)
let%expect_test _ =
  run_ligo_good [ "compile" ; "parameter" ; contract "increment_with_test.mligo" ; "z.1" ] ;
  [%expect{| (Left (Right 32)) |}]

(* Test compiling storage in a file which uses test primitives *)
let%expect_test _ =
  run_ligo_good [ "compile" ; "storage" ; contract "increment_with_test.mligo" ; "z.0 + 10" ] ;
  [%expect{| 42 |}]

(* Test compiling expression with curried recursive function *)
let%expect_test _ =
  run_ligo_good [ "compile" ; "expression" ; "cameligo" ; "foo 2 \"titi\"" ; "--init-file" ; contract "recursion_uncurry.mligo" ] ;
  [%expect{|
    "tititotototo" |}]

(* Test compiling contract with curried recursive function *)
let%expect_test _ =
  run_ligo_good [ "compile" ; "contract" ; contract "recursion_uncurry.mligo" ] ;
  [%expect{|
    { parameter int ;
      storage string ;
      code { LEFT string ;
             LOOP_LEFT
               { UNPAIR ;
                 PUSH int 0 ;
                 DUP 2 ;
                 COMPARE ;
                 EQ ;
                 IF { DROP ; RIGHT (pair int string) }
                    { PUSH string "toto" ;
                      DIG 2 ;
                      CONCAT ;
                      PUSH int 1 ;
                      DIG 2 ;
                      SUB ;
                      PAIR ;
                      LEFT string } } ;
             NIL operation ;
             PAIR } } |}]

(* voting power *)
let%expect_test _ =
  run_ligo_good [ "compile" ; "contract" ; contract "voting.mligo" ] ;
  [%expect{|
{ parameter key ;
  storage (pair nat nat) ;
  code { CAR ;
         HASH_KEY ;
         VOTING_POWER ;
         TOTAL_VOTING_POWER ;
         SWAP ;
         PAIR ;
         NIL operation ;
         PAIR } } |}]

let%expect_test _ =
  run_ligo_good [ "compile" ; "contract" ; contract "michelson_typed_opt.mligo" ; "-e" ; "main2" ; "--enable-michelson-typed-opt" ] ;
  [%expect{|
    { parameter (or (pair %one (nat %x) (int %y)) (pair %two (nat %x) (int %y))) ;
      storage nat ;
      code { CAR ; IF_LEFT {} {} ; CAR ; NIL operation ; PAIR } }  |}]

let%expect_test _ =
  run_ligo_good [ "compile" ; "contract" ; contract "michelson_typed_opt.mligo" ; "-e" ; "main3" ; "--enable-michelson-typed-opt" ] ;
  [%expect{|
    { parameter (or (pair %onee (nat %x) (int %y)) (pair %three (nat %x) (int %z))) ;
      storage nat ;
      code { CAR ; IF_LEFT {} {} ; CAR ; NIL operation ; PAIR } }
           |}]

let%expect_test _ =
  run_ligo_good [ "compile" ; "contract" ; contract "michelson_typed_opt.mligo" ; "-e" ; "main4" ; "--enable-michelson-typed-opt" ] ;
  [%expect{|
    { parameter (or (pair %four (nat %x) (timestamp %y)) (pair %oneee (nat %x) (int %y))) ;
      storage nat ;
      code { CAR ; IF_LEFT { CAR } { CAR } ; NIL operation ; PAIR } }
           |}]

let%expect_test _ =
  run_ligo_good [ "compile" ; "contract" ; contract "michelson_typed_opt.mligo" ; "-e" ; "main2" ] ;
  [%expect{|
    { parameter (or (pair %one (nat %x) (int %y)) (pair %two (nat %x) (int %y))) ;
      storage nat ;
      code { CAR ; IF_LEFT { CAR } { CAR } ; NIL operation ; PAIR } }
           |}]

let%expect_test _ =
  run_ligo_good [ "compile" ; "contract" ; contract "michelson_typed_opt.mligo" ; "-e" ; "main3" ] ;
  [%expect{|
    { parameter (or (pair %onee (nat %x) (int %y)) (pair %three (nat %x) (int %z))) ;
      storage nat ;
      code { CAR ; IF_LEFT { CAR } { CAR } ; NIL operation ; PAIR } }
           |}]

let%expect_test _ =
  run_ligo_good [ "compile" ; "contract" ; contract "michelson_typed_opt.mligo" ; "-e" ; "main4" ] ;
  [%expect{|
    { parameter (or (pair %four (nat %x) (timestamp %y)) (pair %oneee (nat %x) (int %y))) ;
      storage nat ;
      code { CAR ; IF_LEFT { CAR } { CAR } ; NIL operation ; PAIR } }
           |}]

(* check get contract with error typing *)
let%expect_test _ =
  run_ligo_good [ "compile" ; "expression" ; "pascaligo" ; "cbo" ; "--init-file" ; contract "get_contract_with_error.ligo" ] ;
  [%expect{|
{ PUSH string "contract not found" ;
  SENDER ;
  CONTRACT unit ;
  IF_NONE { FAILWITH } { SWAP ; DROP } ;
  SWAP ;
  NIL operation ;
  DIG 2 ;
  PUSH mutez 0 ;
  UNIT ;
  TRANSFER_TOKENS ;
  CONS ;
  PAIR } |}]



(* extend built-in modules *)
let%expect_test _ =
  run_ligo_good [ "compile" ; "expression" ; "pascaligo" ; "y" ; "--init-file" ; contract "extend_builtin.ligo" ] ;
  [%expect{|
44 |}]

let%expect_test _ =
  run_ligo_good [ "compile" ; "expression" ; "cameligo" ; "y" ; "--init-file" ; contract "extend_builtin.mligo" ] ;
  [%expect{|
44 |}]

let%expect_test _ =
  run_ligo_good [ "compile" ; "expression" ; "jsligo" ; "y" ; "--init-file" ; contract "extend_builtin.jsligo" ] ;
  [%expect{|
File "../../test/contracts/extend_builtin.jsligo", line 2, characters 13-14:
  1 | namespace Tezos {
  2 |   export let x = 42;
  3 |   export let f = (x  : int) : int => x + 2;

Toplevel let declaration are silently change to const declaration.

File "../../test/contracts/extend_builtin.jsligo", line 3, characters 13-14:
  2 |   export let x = 42;
  3 |   export let f = (x  : int) : int => x + 2;
  4 | }

Toplevel let declaration are silently change to const declaration.

File "../../test/contracts/extend_builtin.jsligo", line 6, characters 4-5:
  5 |
  6 | let y = Tezos.f(Tezos.x);

Toplevel let declaration are silently change to const declaration.

44 |}]

let%expect_test _ =
  run_ligo_good [ "compile" ; "contract" ; contract "thunk.mligo" ] ;
  [%expect{|
{ parameter string ;
  storage string ;
  code { CDR ;
         SENDER ;
         PUSH mutez 1000000 ;
         NONE key_hash ;
         CREATE_CONTRACT
           { parameter nat ;
             storage address ;
             code { DROP ; SENDER ; NIL operation ; PAIR } } ;
         PAIR ;
         SWAP ;
         NIL operation ;
         DIG 2 ;
         CAR ;
         CONS ;
         PAIR } } |}]

let%expect_test _ =
  run_ligo_good [ "compile" ; "expression" ; "reasonligo" ; "y" ; "--init-file" ; contract "extend_builtin.religo" ] ;
  [%expect{|
Reasonligo is depreacted, support will be dropped in a few versions.

Reasonligo is depreacted, support will be dropped in a few versions.

Reasonligo is depreacted, support will be dropped in a few versions.

44 |}]

(* check compiling many (more than 10) views *)
let%expect_test _ =
  run_ligo_good [ "compile" ; "contract" ; contract "views_many.ligo" ] ;
  [%expect{|
{ parameter unit ;
  storage nat ;
  code { CDR ; NIL operation ; PAIR } ;
  view "view_1" unit int { CDR ; PUSH int 1 ; ADD } ;
  view "view_2" unit int { CDR ; PUSH int 2 ; ADD } ;
  view "view_3" unit int { CDR ; PUSH int 3 ; ADD } ;
  view "view_4" unit int { CDR ; PUSH int 4 ; ADD } ;
  view "view_5" unit int { CDR ; PUSH int 5 ; ADD } ;
  view "view_6" unit int { CDR ; PUSH int 6 ; ADD } ;
  view "view_7" unit int { CDR ; PUSH int 7 ; ADD } ;
  view "view_8" unit int { CDR ; PUSH int 8 ; ADD } ;
  view "view_9" unit int { CDR ; PUSH int 9 ; ADD } ;
  view "view_10" unit int { CDR ; PUSH int 10 ; ADD } ;
  view "view_11" unit int { CDR ; PUSH int 11 ; ADD } } |}]

let%expect_test _ =
  run_ligo_good [ "compile" ; "contract" ; contract "call_view_impure.mligo" ] ;
  [%expect{|
    { parameter unit ;
      storage unit ;
      code { DROP ;
             PUSH address "tz1fakefakefakefakefakefakefakcphLA5" ;
             SENDER ;
             VIEW "foo" unit ;
             IF_NONE { UNIT } {} ;
             NIL operation ;
             PAIR } } |}]

let%expect_test _ =
  run_ligo_bad [ "compile" ; "contract" ; bad_contract "shadowed_sum_type.mligo" ] ;
  [%expect{|
    File "../../test/contracts/negative/shadowed_sum_type.mligo", line 13, characters 8-12:
     12 |
     13 | let x = A 42
     14 |

    Constructor "A" not found.
  |}]

let%expect_test _ =
  run_ligo_bad [ "compile" ; "contract" ; bad_contract "bad_contract_return_type.mligo" ] ;
  [%expect{|
    File "../../test/contracts/negative/bad_contract_return_type.mligo", line 5, characters 4-8:
      4 |
      5 | let main (_,s : paramater * storage) : _return =
      6 |     [], s, 1tez

    Invalid type for entrypoint "main".
    An entrypoint must of type "parameter * storage -> operation list * storage".
  |}]<|MERGE_RESOLUTION|>--- conflicted
+++ resolved
@@ -1064,11 +1064,7 @@
 let%expect_test _ =
   run_ligo_good [ "print" ; "ast-typed" ; contract "sequence.mligo" ; ];
   [%expect {|
-<<<<<<< HEAD
-    const y: unit -> nat =
-=======
     const y : unit -> nat =
->>>>>>> e334452c
       lambda (_#2unit)nat return let _xnat = +1 in
                                  let ()#5unit = let _xnat = +2 in unit in
                                  let ()#4unit = let _xnat = +23 in unit in
@@ -2113,11 +2109,7 @@
 let%expect_test _ =
   run_ligo_good [ "print" ; "ast-typed" ; contract "remove_recursion.mligo" ] ;
   [%expect {|
-<<<<<<< HEAD
-    const f: int -> int =
-=======
     const f : int -> int =
->>>>>>> e334452c
       lambda (nint)int return let fint -> int =
                                 rec (fint -> int => lambda (nint)int return
                               let match_#2[@var]bool = EQ(n , 0) in
@@ -2127,11 +2119,7 @@
                                 | True unit_proj#4 ->
                                   1) in
                               (f)@(4)
-<<<<<<< HEAD
-    const g: int -> int -> int -> int =
-=======
     const g : int -> int -> int -> int =
->>>>>>> e334452c
       rec (gint -> int -> int -> int => lambda (fint -> int)int -> int return
       (g)@(let hint -> int =
              rec (hint -> int => lambda (nint)int return let match_#5[@var]bool =
@@ -2616,11 +2604,7 @@
 let%expect_test _ =
   run_ligo_good [ "print" ; "ast-typed" ; contract "tuple_decl_pos.mligo" ] ;
   [%expect {|
-<<<<<<< HEAD
-const c: unit -> ( operation * address ) =
-=======
 const c : unit -> ( operation * address ) =
->>>>>>> e334452c
   lambda (gen#5unit)( operation * address ) return CREATE_CONTRACT(lambda (gen#2
                                                                    ( unit * unit ))
                                                                    ( list (operation) * unit ) return
@@ -2639,11 +2623,7 @@
    match match_#8 with
     | ( _a , _b ) ->
     unit
-<<<<<<< HEAD
-const c: unit -> ( int * string * nat * int * string * nat * int * string * nat * int * string ) =
-=======
 const c : unit -> ( int * string * nat * int * string * nat * int * string * nat * int * string ) =
->>>>>>> e334452c
   lambda (gen#6unit)( int * string * nat * int * string * nat * int * string * nat * int * string ) return
   ( 1 ,
     "1" ,
