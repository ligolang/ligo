--- conflicted
+++ resolved
@@ -6,14 +6,7 @@
 let%expect_test _ =
   run_ligo_good [ "print" ; "ast-aggregated" ; contract "bug_alias.mligo" ] ;
   [%expect {xxx|
-<<<<<<< HEAD
-let a#159int = 42 in let b#160int = 1 in let xint = a#159 in unit |xxx}]
-=======
-let a#160 = 42 in
-let b#161 = 1 in
-let x = a#160 in
-unit |xxx}]
->>>>>>> c0ad7c5b
+let a#160int = 42 in let b#161int = 1 in let xint = a#160 in unit |xxx}]
 let%expect_test _ =
   run_ligo_good [ "compile" ; "expression" ; "cameligo" ; "x" ; "--init-file" ; contract "bug_alias.mligo" ] ;
   [%expect {|
@@ -22,20 +15,10 @@
 let%expect_test _ =
   run_ligo_good [ "print" ; "ast-aggregated" ; contract "bug_alias2.mligo" ] ;
   [%expect {xxx|
-<<<<<<< HEAD
-    let a#159int = 40 in
-    let b#162int =
-      let ba#160int = 1 in let baa#161int = ba#160 in ADD(ba#160 , baa#161) in
-    let xint = ADD(a#159 , b#162) in unit |xxx}]
-=======
-    let a#160 = 40 in
-    let b#163 = let ba#161 = 1 in
-    let baa#162 = ba#161 in
-    ADD(ba#161 ,
-    baa#162) in
-    let x = ADD(a#160 , b#163) in
-    unit |xxx}]
->>>>>>> c0ad7c5b
+    let a#160int = 40 in
+    let b#163int =
+      let ba#161int = 1 in let baa#162int = ba#161 in ADD(ba#161 , baa#162) in
+    let xint = ADD(a#160 , b#163) in unit |xxx}]
 let%expect_test _ =
   run_ligo_good [ "compile" ; "expression" ; "cameligo" ; "x" ; "--init-file" ; contract "bug_alias2.mligo" ] ;
   [%expect{| 42 |}]
@@ -43,18 +26,9 @@
 let%expect_test _ =
   run_ligo_good [ "print" ; "ast-aggregated" ; contract "bug_alias3.mligo" ] ;
   [%expect {xxx|
-<<<<<<< HEAD
-    let a#159int = 1 in
-    let as#160int = 42 in
-    let x#161int = a#159 in let b#162int = as#160 in let xint = as#160 in unit |xxx}]
-=======
-    let a#160 = 1 in
-    let as#161 = 42 in
-    let x#162 = a#160 in
-    let b#163 = as#161 in
-    let x = as#161 in
-    unit |xxx}]
->>>>>>> c0ad7c5b
+    let a#160int = 1 in
+    let as#161int = 42 in
+    let x#162int = a#160 in let b#163int = as#161 in let xint = as#161 in unit |xxx}]
 let%expect_test _ =
   run_ligo_good [ "compile" ; "expression" ; "cameligo" ; "x" ; "--init-file" ; contract "bug_alias3.mligo" ] ;
   [%expect{| 42 |}]
@@ -62,15 +36,8 @@
 let%expect_test _ =
   run_ligo_good [ "print" ; "ast-aggregated" ; contract "bug_alias4.mligo" ] ;
   [%expect {xxx|
-<<<<<<< HEAD
-  let as#159int = 20 in
-  let s_as#160int = 22 in let xint = ADD(as#159 , s_as#160) in unit |xxx}]
-=======
-  let as#160 = 20 in
-  let s_as#161 = 22 in
-  let x = ADD(as#160 , s_as#161) in
-  unit |xxx}]
->>>>>>> c0ad7c5b
+  let as#160int = 20 in
+  let s_as#161int = 22 in let xint = ADD(as#160 , s_as#161) in unit |xxx}]
 let%expect_test _ =
   run_ligo_good [ "compile" ; "expression" ; "cameligo" ; "x" ; "--init-file" ; contract "bug_alias4.mligo" ] ;
   [%expect {|
@@ -78,18 +45,9 @@
 
 let%expect_test _ =
   run_ligo_good [ "print" ; "ast-aggregated" ; contract "bug_alias5.mligo" ] ;
-<<<<<<< HEAD
-  [%expect{xxx|
-    let a#159int = 1 in
-    let as#160int = 42 in let as#161int = 3 in let xint = as#160 in unit |xxx}]
-=======
   [%expect{|
-    let a#160 = 1 in
-    let as#161 = 42 in
-    let as#162 = 3 in
-    let x = as#161 in
-    unit |}]
->>>>>>> c0ad7c5b
+    let a#160int = 1 in
+    let as#161int = 42 in let as#162int = 3 in let xint = as#161 in unit |}]
 let%expect_test _ =
   run_ligo_good [ "compile" ; "expression" ; "cameligo" ; "x" ; "--init-file" ; contract "bug_alias5.mligo" ] ;
   [%expect{| 42 |}]
@@ -97,25 +55,13 @@
 let%expect_test _ =
   run_ligo_good [ "print" ; "ast-aggregated" ; contract "bug_alias6.mligo" ] ;
   [%expect {xxx|
-<<<<<<< HEAD
-  let x#159int = 1 in
+  let x#160int = 1 in
   let fooint =
     let xint = 20 in
-    let x#160int = x in
-    let y#161int = x#159 in
-    let z#162int = y#161 in ADD(ADD(ADD(x#160 , y#161) , x) , z#162) in
+    let x#161int = x in
+    let y#162int = x#160 in
+    let z#163int = y#162 in ADD(ADD(ADD(x#161 , y#162) , x) , z#163) in
   let xint = foo in unit |xxx}]
-=======
-  let x#160 = 1 in
-  let foo = let x = 20 in
-  let x#161 = x in
-  let y#162 = x#160 in
-  let z#163 = y#162 in
-  ADD(ADD(ADD(x#161 , y#162) , x) ,
-  z#163) in
-  let x = foo in
-  unit |xxx}]
->>>>>>> c0ad7c5b
 let%expect_test _ =
   run_ligo_good [ "compile" ; "expression" ; "cameligo" ; "x" ; "--init-file" ; contract "bug_alias6.mligo" ] ;
   [%expect{| 42 |}]
@@ -123,17 +69,9 @@
 let%expect_test _ =
   run_ligo_good [ "print" ; "ast-aggregated" ; contract "bug_alias7.mligo" ] ;
   [%expect {xxx|
-<<<<<<< HEAD
-  let v#159int = 40 in
-  let v#160int = ADD(v#159 , 1) in
-  let v#161int = ADD(v#160 , 1) in let xint = v#161 in unit |xxx}]
-=======
-  let v#160 = 40 in
-  let v#161 = ADD(v#160 , 1) in
-  let v#162 = ADD(v#161 , 1) in
-  let x = v#162 in
-  unit |xxx}]
->>>>>>> c0ad7c5b
+  let v#160int = 40 in
+  let v#161int = ADD(v#160 , 1) in
+  let v#162int = ADD(v#161 , 1) in let xint = v#162 in unit |xxx}]
 let%expect_test _ =
   run_ligo_good [ "compile" ; "expression" ; "cameligo" ; "x" ; "--init-file" ; contract "bug_alias7.mligo" ] ;
   [%expect {|
@@ -142,20 +80,10 @@
 let%expect_test _ =
   run_ligo_good [ "print" ; "ast-aggregated" ; contract "bug_alias8.mligo" ] ;
   [%expect {xxx|
-<<<<<<< HEAD
-  let x#159int = 41 in
+  let x#160int = 41 in
   let xint = 1 in
-  let x#160int = x in
-  let y#161int = x#159 in let uint = ADD(x#160 , y#161) in let xint = u in unit |xxx}]
-=======
-  let x#160 = 41 in
-  let x = 1 in
-  let x#161 = x in
-  let y#162 = x#160 in
-  let u = ADD(x#161 , y#162) in
-  let x = u in
-  unit |xxx}]
->>>>>>> c0ad7c5b
+  let x#161int = x in
+  let y#162int = x#160 in let uint = ADD(x#161 , y#162) in let xint = u in unit |xxx}]
 let%expect_test _ =
   run_ligo_good [ "compile" ; "expression" ; "cameligo" ; "x" ; "--init-file" ; contract "bug_alias8.mligo" ] ;
   [%expect{| 42 |}]
@@ -163,15 +91,8 @@
 let%expect_test _ =
   run_ligo_good [ "print" ; "ast-aggregated" ; contract "bug_alias9.mligo" ] ;
   [%expect {xxx|
-<<<<<<< HEAD
-  let x#159int = 41 in
-  let x#160int = ADD(x#159 , 1) in let xint = x#160 in unit |xxx}]
-=======
-  let x#160 = 41 in
-  let x#161 = ADD(x#160 , 1) in
-  let x = x#161 in
-  unit |xxx}]
->>>>>>> c0ad7c5b
+  let x#160int = 41 in
+  let x#161int = ADD(x#160 , 1) in let xint = x#161 in unit |xxx}]
 let%expect_test _ =
   run_ligo_good [ "compile" ; "expression" ; "cameligo" ; "x" ; "--init-file" ; contract "bug_alias9.mligo" ] ;
   [%expect{| 42 |}]
@@ -179,16 +100,8 @@
 let%expect_test _ =
   run_ligo_good [ "print" ; "ast-aggregated" ; contract "bug_alias10.mligo" ] ;
   [%expect {xxx|
-<<<<<<< HEAD
-  let x#159int = 42 in
-  let x#160int = 2 in let y#161int = x#159 in let xint = y#161 in unit |xxx}]
-=======
-  let x#160 = 42 in
-  let x#161 = 2 in
-  let y#162 = x#160 in
-  let x = y#162 in
-  unit |xxx}]
->>>>>>> c0ad7c5b
+  let x#160int = 42 in
+  let x#161int = 2 in let y#162int = x#160 in let xint = y#162 in unit |xxx}]
 let%expect_test _ =
   run_ligo_good [ "compile" ; "expression" ; "cameligo" ; "x" ; "--init-file" ; contract "bug_alias10.mligo" ] ;
   [%expect{| 42 |}]
@@ -196,20 +109,10 @@
 let%expect_test _ =
   run_ligo_good [ "print" ; "ast-aggregated" ; contract "bug_alias11.mligo" ] ;
   [%expect {xxx|
-<<<<<<< HEAD
-  let x#159int = 19 in
-  let y#160int = 22 in
+  let x#160int = 19 in
+  let y#161int = 22 in
   let xint =
-    let xint = 1 in let uint = x#159 in let vint = y#160 in ADD(ADD(u , v) , x) in
-=======
-  let x#160 = 19 in
-  let y#161 = 22 in
-  let x = let x = 1 in
-  let u = x#160 in
-  let v = y#161 in
-  ADD(ADD(u , v) ,
-  x) in
->>>>>>> c0ad7c5b
+    let xint = 1 in let uint = x#160 in let vint = y#161 in ADD(ADD(u , v) , x) in
   unit |xxx}]
 let%expect_test _ =
   run_ligo_good [ "compile" ; "expression" ; "cameligo" ; "x" ; "--init-file" ; contract "bug_alias11.mligo" ] ;
@@ -218,14 +121,7 @@
 let%expect_test _ =
   run_ligo_good [ "print" ; "ast-aggregated" ; contract "bug_alias12.mligo" ] ;
   [%expect {xxx|
-<<<<<<< HEAD
-  let a#159int = 42 in let x#160int = a#159 in let xint = x#160 in unit |xxx}]
-=======
-  let a#160 = 42 in
-  let x#161 = a#160 in
-  let x = x#161 in
-  unit |xxx}]
->>>>>>> c0ad7c5b
+  let a#160int = 42 in let x#161int = a#160 in let xint = x#161 in unit |xxx}]
 let%expect_test _ =
   run_ligo_good [ "compile" ; "expression" ; "cameligo" ; "x" ; "--init-file" ; contract "bug_alias12.mligo" ] ;
   [%expect{| 42 |}]
@@ -233,10 +129,9 @@
 let%expect_test _ =
   run_ligo_good [ "print" ; "ast-aggregated" ; contract "bug_alias13.mligo" ] ;
   [%expect {xxx|
-<<<<<<< HEAD
-  let current_turn#161nat -> nat = lambda (inat)nat return ADD(i , +1) in
-  let other#162nat -> unit =
-    lambda (nnat)unit return let current_turnnat = (current_turn#161)@(+1) in
+  let current_turn#162nat -> nat = lambda (inat)nat return ADD(i , +1) in
+  let other#163nat -> unit =
+    lambda (nnat)unit return let current_turnnat = (current_turn#162)@(+1) in
                              (assert)@(EQ(n , current_turn)) in
   let main( unit * unit ) -> ( list (operation) * unit ) =
     lambda (gen#2( unit * unit ))( list (operation) * unit ) return  match
@@ -245,19 +140,7 @@
                                                                       ( _p , _s ) ->
                                                                       ( LIST_EMPTY
                                                                       () ,
-                                                                      (other#162)@(+2) ) in
-=======
-  let current_turn#162 = lambda (i : nat) return ADD(i , +1) in
-  let other#163 = lambda (n : nat) return let current_turn = (current_turn#162)@(+1) in
-  (assert)@(EQ(n ,
-  current_turn)) in
-  let main : ( unit * unit ) -> ( list (operation) * unit ) = lambda (gen#2 : ( unit * unit )) return  match
-                                                                      gen#2 with
-                                                                      | ( _p ,
-                                                                      _s ) ->
-                                                                      ( LIST_EMPTY() ,
                                                                       (other#163)@(+2) ) in
->>>>>>> c0ad7c5b
   unit |xxx}]
 let%expect_test _ =
   run_ligo_good [ "compile" ; "contract" ; contract "bug_alias13.mligo" ] ;
