open Cli_expect

let contract basename =
  "../../test/contracts/aggregation/" ^ basename

let%expect_test _ =
  run_ligo_good [ "print" ; "ast-aggregated" ; contract "bug_alias.mligo" ] ;
  [%expect {|
<<<<<<< HEAD
    let #A#a#40 = 42 in
    let #B#b#41 = 1 in
    let x = #A#a#40 in
=======
    let #A#a#2 = 42 in
    let #B#b#3 = 1 in
    let x = #A#a#2 in
>>>>>>> e7d0b142
    unit |}]
let%expect_test _ =
  run_ligo_good [ "compile" ; "expression" ; "cameligo" ; "x" ; "--init-file" ; contract "bug_alias.mligo" ] ;
  [%expect {|
    42 |}]

let%expect_test _ =
  run_ligo_good [ "print" ; "ast-aggregated" ; contract "bug_alias2.mligo" ] ;
<<<<<<< HEAD
  [%expect {|
    let #A#a#40 = 40 in
    let #B#b#43 = let #LOCAL#inA#ba#41 = 1 in
    let #LOCAL#inA#baa#42 = #LOCAL#inA#ba#41 in
    ADD(#LOCAL#inA#ba#41 ,
    #LOCAL#inA#baa#42) in
    let x = ADD(#A#a#40 , #B#b#43) in
=======
  [%expect{|
    let #A#a#2 = 40 in
    let #B#b#5 = let #LOCAL#inA#ba#3 = 1 in
    let #LOCAL#inA#baa#4 = #LOCAL#inA#ba#3 in
    ADD(#LOCAL#inA#ba#3 ,
    #LOCAL#inA#baa#4) in
    let x = ADD(#A#a#2 , #B#b#5) in
>>>>>>> e7d0b142
    unit |}]
let%expect_test _ =
  run_ligo_good [ "compile" ; "expression" ; "cameligo" ; "x" ; "--init-file" ; contract "bug_alias2.mligo" ] ;
  [%expect{| 42 |}]

let%expect_test _ =
  run_ligo_good [ "print" ; "ast-aggregated" ; contract "bug_alias3.mligo" ] ;
<<<<<<< HEAD
  [%expect {|
    let #A#a#40 = 1 in
    let #A_s#as#41 = 42 in
    let #B#x#42 = #A#a#40 in
    let #B#b#43 = #A_s#as#41 in
    let x = #A_s#as#41 in
=======
  [%expect{|
    let #A#a#2 = 1 in
    let #A_s#as#3 = 42 in
    let #B#x#4 = #A#a#2 in
    let #B#b#5 = #A_s#as#3 in
    let x = #A_s#as#3 in
>>>>>>> e7d0b142
    unit |}]
let%expect_test _ =
  run_ligo_good [ "compile" ; "expression" ; "cameligo" ; "x" ; "--init-file" ; contract "bug_alias3.mligo" ] ;
  [%expect{| 42 |}]

let%expect_test _ =
  run_ligo_good [ "print" ; "ast-aggregated" ; contract "bug_alias4.mligo" ] ;
  [%expect {|
<<<<<<< HEAD
  let #A_s#as#40 = 20 in
  let #A#s_as#41 = 22 in
  let x = ADD(#A_s#as#40 , #A#s_as#41) in
=======
  let #A_s#as#2 = 20 in
  let #A#s_as#3 = 22 in
  let x = ADD(#A_s#as#2 , #A#s_as#3) in
>>>>>>> e7d0b142
  unit |}]
let%expect_test _ =
  run_ligo_good [ "compile" ; "expression" ; "cameligo" ; "x" ; "--init-file" ; contract "bug_alias4.mligo" ] ;
  [%expect {|
    42 |}]

let%expect_test _ =
  run_ligo_good [ "print" ; "ast-aggregated" ; contract "bug_alias5.mligo" ] ;
<<<<<<< HEAD
  [%expect {|
  let #A#a#40 = 1 in
  let #A#A_s#as#41 = 42 in
  let #A#A_s#as#42 = 3 in
  let x = #A#A_s#as#41 in
  unit |}]
=======
  [%expect{|
    let #A#a#2 = 1 in
    let #A#A_s#as#3 = 42 in
    let #A#A_s#as#4 = 3 in
    let x = #A#A_s#as#3 in
    unit |}]
>>>>>>> e7d0b142
let%expect_test _ =
  run_ligo_good [ "compile" ; "expression" ; "cameligo" ; "x" ; "--init-file" ; contract "bug_alias5.mligo" ] ;
  [%expect{| 42 |}]

let%expect_test _ =
  run_ligo_good [ "print" ; "ast-aggregated" ; contract "bug_alias6.mligo" ] ;
<<<<<<< HEAD
  [%expect {|
  let #Foo#x#40 = 1 in
  let foo = let x = 20 in
  let #LOCAL#inFoo#x#41 = x in
  let #LOCAL#inFoo#y#42 = #Foo#x#40 in
  let #LOCAL#inFoo#z#43 = #LOCAL#inFoo#y#42 in
  ADD(ADD(ADD(#LOCAL#inFoo#x#41 , #LOCAL#inFoo#y#42) , x) ,
  #LOCAL#inFoo#z#43) in
  let x = foo in
  unit |}]
=======
  [%expect{|
    let #Foo#x#2 = 1 in
    let foo = let x = 20 in
    let #LOCAL#inFoo#x#3 = x in
    let #LOCAL#inFoo#y#4 = #Foo#x#2 in
    let #LOCAL#inFoo#z#5 = #LOCAL#inFoo#y#4 in
    ADD(ADD(ADD(#LOCAL#inFoo#x#3 , #LOCAL#inFoo#y#4) , x) ,
    #LOCAL#inFoo#z#5) in
    let x = foo in
    unit |}]
>>>>>>> e7d0b142
let%expect_test _ =
  run_ligo_good [ "compile" ; "expression" ; "cameligo" ; "x" ; "--init-file" ; contract "bug_alias6.mligo" ] ;
  [%expect{| 42 |}]

let%expect_test _ =
  run_ligo_good [ "print" ; "ast-aggregated" ; contract "bug_alias7.mligo" ] ;
  [%expect {|
<<<<<<< HEAD
  let #A#v#40 = 40 in
  let #A#B#v#41 = ADD(#A#v#40 , 1) in
  let #A#B#C#v#42 = ADD(#A#B#v#41 , 1) in
  let x = #A#B#C#v#42 in
=======
  let #A#v#2 = 40 in
  let #A#B#v#3 = ADD(#A#v#2 , 1) in
  let #A#B#C#v#4 = ADD(#A#B#v#3 , 1) in
  let x = #A#B#C#v#4 in
>>>>>>> e7d0b142
  unit |}]
let%expect_test _ =
  run_ligo_good [ "compile" ; "expression" ; "cameligo" ; "x" ; "--init-file" ; contract "bug_alias7.mligo" ] ;
  [%expect {|
    42 |}]

let%expect_test _ =
  run_ligo_good [ "print" ; "ast-aggregated" ; contract "bug_alias8.mligo" ] ;
<<<<<<< HEAD
  [%expect {|
  let #Foo#x#40 = 41 in
  let x = 1 in
  let #TFoo#x#41 = x in
  let #TFoo#y#42 = #Foo#x#40 in
  let u = ADD(#TFoo#x#41 , #TFoo#y#42) in
  let x = u in
  unit |}]
=======
  [%expect{|
    let #Foo#x#2 = 41 in
    let x = 1 in
    let #TFoo#x#3 = x in
    let #TFoo#y#4 = #Foo#x#2 in
    let u = ADD(#TFoo#x#3 , #TFoo#y#4) in
    let x = u in
    unit |}]
>>>>>>> e7d0b142
let%expect_test _ =
  run_ligo_good [ "compile" ; "expression" ; "cameligo" ; "x" ; "--init-file" ; contract "bug_alias8.mligo" ] ;
  [%expect{| 42 |}]

let%expect_test _ =
  run_ligo_good [ "print" ; "ast-aggregated" ; contract "bug_alias9.mligo" ] ;
<<<<<<< HEAD
  [%expect {|
  let #A#B#x#40 = 41 in
  let #A#B#x#41 = ADD(#A#B#x#40 , 1) in
  let x = #A#B#x#41 in
  unit |}]
=======
  [%expect{|
    let #A#B#x#2 = 41 in
    let #A#B#x#3 = ADD(#A#B#x#2 , 1) in
    let x = #A#B#x#3 in
    unit |}]
>>>>>>> e7d0b142
let%expect_test _ =
  run_ligo_good [ "compile" ; "expression" ; "cameligo" ; "x" ; "--init-file" ; contract "bug_alias9.mligo" ] ;
  [%expect{| 42 |}]

let%expect_test _ =
  run_ligo_good [ "print" ; "ast-aggregated" ; contract "bug_alias10.mligo" ] ;
<<<<<<< HEAD
  [%expect {|
  let #A#B#x#40 = 42 in
  let #A#B#x#41 = 2 in
  let #A#y#42 = #A#B#x#40 in
  let x = #A#y#42 in
  unit |}]
=======
  [%expect{|
    let #A#B#x#2 = 42 in
    let #A#B#x#3 = 2 in
    let #A#y#4 = #A#B#x#2 in
    let x = #A#y#4 in
    unit |}]
>>>>>>> e7d0b142
let%expect_test _ =
  run_ligo_good [ "compile" ; "expression" ; "cameligo" ; "x" ; "--init-file" ; contract "bug_alias10.mligo" ] ;
  [%expect{| 42 |}]

let%expect_test _ =
  run_ligo_good [ "print" ; "ast-aggregated" ; contract "bug_alias11.mligo" ] ;
<<<<<<< HEAD
  [%expect {|
  let #Foo#x#40 = 19 in
  let #Foo#y#41 = 22 in
  let x = let x = 1 in
  let u = #Foo#x#40 in
  let v = #Foo#y#41 in
  ADD(ADD(u , v) ,
  x) in
  unit |}]
=======
  [%expect{|
    let #Foo#x#2 = 19 in
    let #Foo#y#3 = 22 in
    let x = let x = 1 in
    let u = #Foo#x#2 in
    let v = #Foo#y#3 in
    ADD(ADD(u , v) ,
    x) in
    unit |}]
>>>>>>> e7d0b142
let%expect_test _ =
  run_ligo_good [ "compile" ; "expression" ; "cameligo" ; "x" ; "--init-file" ; contract "bug_alias11.mligo" ] ;
  [%expect{| 42 |}]

let%expect_test _ =
  run_ligo_good [ "print" ; "ast-aggregated" ; contract "bug_alias12.mligo" ] ;
<<<<<<< HEAD
  [%expect {|
  let #F#F#a#40 = 42 in
  let #F#F#x#41 = #F#F#a#40 in
  let x = #F#F#x#41 in
  unit |}]
=======
  [%expect{|
    let #F#F#a#2 = 42 in
    let #F#F#x#3 = #F#F#a#2 in
    let x = #F#F#x#3 in
    unit |}]
>>>>>>> e7d0b142
let%expect_test _ =
  run_ligo_good [ "compile" ; "expression" ; "cameligo" ; "x" ; "--init-file" ; contract "bug_alias12.mligo" ] ;
  [%expect{| 42 |}]

let%expect_test _ =
  run_ligo_good [ "print" ; "ast-aggregated" ; contract "bug_alias13.mligo" ] ;
  [%expect {|
<<<<<<< HEAD
  let #A#current_turn#45 = lambda (i) return ADD(i , +1) in
  let #A#other#46 = lambda (n) return let current_turn = (#A#current_turn#45)@(+1) in
  ASSERTION(EQ(n ,
  current_turn)) in
  let main = lambda (gen#40) return  match gen#40 with
                                      | ( _p , _s ) ->
                                      ( LIST_EMPTY() , (#A#other#46)@(+2) ) in
=======
  let #A#current_turn#5 = lambda (i) return ADD(i , +1) in
  let #A#other#6 = lambda (n) return let current_turn = (#A#current_turn#5)@(+1) in
  ASSERTION(EQ(n ,
  current_turn)) in
  let main = lambda (gen#2) return  match gen#2 with
                                     | ( _p , _s ) ->
                                     ( LIST_EMPTY() , (#A#other#6)@(+2) ) in
>>>>>>> e7d0b142
  unit |}]
let%expect_test _ =
  run_ligo_good [ "compile" ; "contract" ; contract "bug_alias13.mligo" ] ;
  [%expect {|
    { parameter unit ;
      storage unit ;
      code { DROP ;
             PUSH nat 1 ;
             PUSH nat 1 ;
             ADD ;
             PUSH nat 2 ;
             COMPARE ;
             EQ ;
             IF { UNIT } { PUSH string "failed assertion" ; FAILWITH } ;
             NIL operation ;
             PAIR } } |}]

let%expect_test _ =
  run_ligo_good [ "compile" ; "contract" ; contract "effects.mligo" ] ;
  [%expect {|
    { parameter int ;
      storage int ;
      code { CDR ; PUSH string "foo" ; FAILWITH } } |}]<|MERGE_RESOLUTION|>--- conflicted
+++ resolved
@@ -6,15 +6,9 @@
 let%expect_test _ =
   run_ligo_good [ "print" ; "ast-aggregated" ; contract "bug_alias.mligo" ] ;
   [%expect {|
-<<<<<<< HEAD
-    let #A#a#40 = 42 in
-    let #B#b#41 = 1 in
-    let x = #A#a#40 in
-=======
     let #A#a#2 = 42 in
     let #B#b#3 = 1 in
     let x = #A#a#2 in
->>>>>>> e7d0b142
     unit |}]
 let%expect_test _ =
   run_ligo_good [ "compile" ; "expression" ; "cameligo" ; "x" ; "--init-file" ; contract "bug_alias.mligo" ] ;
@@ -23,23 +17,13 @@
 
 let%expect_test _ =
   run_ligo_good [ "print" ; "ast-aggregated" ; contract "bug_alias2.mligo" ] ;
-<<<<<<< HEAD
   [%expect {|
-    let #A#a#40 = 40 in
-    let #B#b#43 = let #LOCAL#inA#ba#41 = 1 in
-    let #LOCAL#inA#baa#42 = #LOCAL#inA#ba#41 in
-    ADD(#LOCAL#inA#ba#41 ,
-    #LOCAL#inA#baa#42) in
-    let x = ADD(#A#a#40 , #B#b#43) in
-=======
-  [%expect{|
     let #A#a#2 = 40 in
     let #B#b#5 = let #LOCAL#inA#ba#3 = 1 in
     let #LOCAL#inA#baa#4 = #LOCAL#inA#ba#3 in
     ADD(#LOCAL#inA#ba#3 ,
     #LOCAL#inA#baa#4) in
     let x = ADD(#A#a#2 , #B#b#5) in
->>>>>>> e7d0b142
     unit |}]
 let%expect_test _ =
   run_ligo_good [ "compile" ; "expression" ; "cameligo" ; "x" ; "--init-file" ; contract "bug_alias2.mligo" ] ;
@@ -47,21 +31,12 @@
 
 let%expect_test _ =
   run_ligo_good [ "print" ; "ast-aggregated" ; contract "bug_alias3.mligo" ] ;
-<<<<<<< HEAD
   [%expect {|
-    let #A#a#40 = 1 in
-    let #A_s#as#41 = 42 in
-    let #B#x#42 = #A#a#40 in
-    let #B#b#43 = #A_s#as#41 in
-    let x = #A_s#as#41 in
-=======
-  [%expect{|
     let #A#a#2 = 1 in
     let #A_s#as#3 = 42 in
     let #B#x#4 = #A#a#2 in
     let #B#b#5 = #A_s#as#3 in
     let x = #A_s#as#3 in
->>>>>>> e7d0b142
     unit |}]
 let%expect_test _ =
   run_ligo_good [ "compile" ; "expression" ; "cameligo" ; "x" ; "--init-file" ; contract "bug_alias3.mligo" ] ;
@@ -70,15 +45,9 @@
 let%expect_test _ =
   run_ligo_good [ "print" ; "ast-aggregated" ; contract "bug_alias4.mligo" ] ;
   [%expect {|
-<<<<<<< HEAD
-  let #A_s#as#40 = 20 in
-  let #A#s_as#41 = 22 in
-  let x = ADD(#A_s#as#40 , #A#s_as#41) in
-=======
   let #A_s#as#2 = 20 in
   let #A#s_as#3 = 22 in
   let x = ADD(#A_s#as#2 , #A#s_as#3) in
->>>>>>> e7d0b142
   unit |}]
 let%expect_test _ =
   run_ligo_good [ "compile" ; "expression" ; "cameligo" ; "x" ; "--init-file" ; contract "bug_alias4.mligo" ] ;
@@ -87,50 +56,28 @@
 
 let%expect_test _ =
   run_ligo_good [ "print" ; "ast-aggregated" ; contract "bug_alias5.mligo" ] ;
-<<<<<<< HEAD
   [%expect {|
-  let #A#a#40 = 1 in
-  let #A#A_s#as#41 = 42 in
-  let #A#A_s#as#42 = 3 in
-  let x = #A#A_s#as#41 in
+  let #A#a#2 = 1 in
+  let #A#A_s#as#3 = 42 in
+  let #A#A_s#as#4 = 3 in
+  let x = #A#A_s#as#3 in
   unit |}]
-=======
-  [%expect{|
-    let #A#a#2 = 1 in
-    let #A#A_s#as#3 = 42 in
-    let #A#A_s#as#4 = 3 in
-    let x = #A#A_s#as#3 in
-    unit |}]
->>>>>>> e7d0b142
 let%expect_test _ =
   run_ligo_good [ "compile" ; "expression" ; "cameligo" ; "x" ; "--init-file" ; contract "bug_alias5.mligo" ] ;
   [%expect{| 42 |}]
 
 let%expect_test _ =
   run_ligo_good [ "print" ; "ast-aggregated" ; contract "bug_alias6.mligo" ] ;
-<<<<<<< HEAD
   [%expect {|
-  let #Foo#x#40 = 1 in
+  let #Foo#x#2 = 1 in
   let foo = let x = 20 in
-  let #LOCAL#inFoo#x#41 = x in
-  let #LOCAL#inFoo#y#42 = #Foo#x#40 in
-  let #LOCAL#inFoo#z#43 = #LOCAL#inFoo#y#42 in
-  ADD(ADD(ADD(#LOCAL#inFoo#x#41 , #LOCAL#inFoo#y#42) , x) ,
-  #LOCAL#inFoo#z#43) in
+  let #LOCAL#inFoo#x#3 = x in
+  let #LOCAL#inFoo#y#4 = #Foo#x#2 in
+  let #LOCAL#inFoo#z#5 = #LOCAL#inFoo#y#4 in
+  ADD(ADD(ADD(#LOCAL#inFoo#x#3 , #LOCAL#inFoo#y#4) , x) ,
+  #LOCAL#inFoo#z#5) in
   let x = foo in
   unit |}]
-=======
-  [%expect{|
-    let #Foo#x#2 = 1 in
-    let foo = let x = 20 in
-    let #LOCAL#inFoo#x#3 = x in
-    let #LOCAL#inFoo#y#4 = #Foo#x#2 in
-    let #LOCAL#inFoo#z#5 = #LOCAL#inFoo#y#4 in
-    ADD(ADD(ADD(#LOCAL#inFoo#x#3 , #LOCAL#inFoo#y#4) , x) ,
-    #LOCAL#inFoo#z#5) in
-    let x = foo in
-    unit |}]
->>>>>>> e7d0b142
 let%expect_test _ =
   run_ligo_good [ "compile" ; "expression" ; "cameligo" ; "x" ; "--init-file" ; contract "bug_alias6.mligo" ] ;
   [%expect{| 42 |}]
@@ -138,17 +85,10 @@
 let%expect_test _ =
   run_ligo_good [ "print" ; "ast-aggregated" ; contract "bug_alias7.mligo" ] ;
   [%expect {|
-<<<<<<< HEAD
-  let #A#v#40 = 40 in
-  let #A#B#v#41 = ADD(#A#v#40 , 1) in
-  let #A#B#C#v#42 = ADD(#A#B#v#41 , 1) in
-  let x = #A#B#C#v#42 in
-=======
   let #A#v#2 = 40 in
   let #A#B#v#3 = ADD(#A#v#2 , 1) in
   let #A#B#C#v#4 = ADD(#A#B#v#3 , 1) in
   let x = #A#B#C#v#4 in
->>>>>>> e7d0b142
   unit |}]
 let%expect_test _ =
   run_ligo_good [ "compile" ; "expression" ; "cameligo" ; "x" ; "--init-file" ; contract "bug_alias7.mligo" ] ;
@@ -157,111 +97,63 @@
 
 let%expect_test _ =
   run_ligo_good [ "print" ; "ast-aggregated" ; contract "bug_alias8.mligo" ] ;
-<<<<<<< HEAD
   [%expect {|
-  let #Foo#x#40 = 41 in
+  let #Foo#x#2 = 41 in
   let x = 1 in
-  let #TFoo#x#41 = x in
-  let #TFoo#y#42 = #Foo#x#40 in
-  let u = ADD(#TFoo#x#41 , #TFoo#y#42) in
+  let #TFoo#x#3 = x in
+  let #TFoo#y#4 = #Foo#x#2 in
+  let u = ADD(#TFoo#x#3 , #TFoo#y#4) in
   let x = u in
   unit |}]
-=======
-  [%expect{|
-    let #Foo#x#2 = 41 in
-    let x = 1 in
-    let #TFoo#x#3 = x in
-    let #TFoo#y#4 = #Foo#x#2 in
-    let u = ADD(#TFoo#x#3 , #TFoo#y#4) in
-    let x = u in
-    unit |}]
->>>>>>> e7d0b142
 let%expect_test _ =
   run_ligo_good [ "compile" ; "expression" ; "cameligo" ; "x" ; "--init-file" ; contract "bug_alias8.mligo" ] ;
   [%expect{| 42 |}]
 
 let%expect_test _ =
   run_ligo_good [ "print" ; "ast-aggregated" ; contract "bug_alias9.mligo" ] ;
-<<<<<<< HEAD
   [%expect {|
-  let #A#B#x#40 = 41 in
-  let #A#B#x#41 = ADD(#A#B#x#40 , 1) in
-  let x = #A#B#x#41 in
+  let #A#B#x#2 = 41 in
+  let #A#B#x#3 = ADD(#A#B#x#2 , 1) in
+  let x = #A#B#x#3 in
   unit |}]
-=======
-  [%expect{|
-    let #A#B#x#2 = 41 in
-    let #A#B#x#3 = ADD(#A#B#x#2 , 1) in
-    let x = #A#B#x#3 in
-    unit |}]
->>>>>>> e7d0b142
 let%expect_test _ =
   run_ligo_good [ "compile" ; "expression" ; "cameligo" ; "x" ; "--init-file" ; contract "bug_alias9.mligo" ] ;
   [%expect{| 42 |}]
 
 let%expect_test _ =
   run_ligo_good [ "print" ; "ast-aggregated" ; contract "bug_alias10.mligo" ] ;
-<<<<<<< HEAD
   [%expect {|
-  let #A#B#x#40 = 42 in
-  let #A#B#x#41 = 2 in
-  let #A#y#42 = #A#B#x#40 in
-  let x = #A#y#42 in
+  let #A#B#x#2 = 42 in
+  let #A#B#x#3 = 2 in
+  let #A#y#4 = #A#B#x#2 in
+  let x = #A#y#4 in
   unit |}]
-=======
-  [%expect{|
-    let #A#B#x#2 = 42 in
-    let #A#B#x#3 = 2 in
-    let #A#y#4 = #A#B#x#2 in
-    let x = #A#y#4 in
-    unit |}]
->>>>>>> e7d0b142
 let%expect_test _ =
   run_ligo_good [ "compile" ; "expression" ; "cameligo" ; "x" ; "--init-file" ; contract "bug_alias10.mligo" ] ;
   [%expect{| 42 |}]
 
 let%expect_test _ =
   run_ligo_good [ "print" ; "ast-aggregated" ; contract "bug_alias11.mligo" ] ;
-<<<<<<< HEAD
   [%expect {|
-  let #Foo#x#40 = 19 in
-  let #Foo#y#41 = 22 in
+  let #Foo#x#2 = 19 in
+  let #Foo#y#3 = 22 in
   let x = let x = 1 in
-  let u = #Foo#x#40 in
-  let v = #Foo#y#41 in
+  let u = #Foo#x#2 in
+  let v = #Foo#y#3 in
   ADD(ADD(u , v) ,
   x) in
   unit |}]
-=======
-  [%expect{|
-    let #Foo#x#2 = 19 in
-    let #Foo#y#3 = 22 in
-    let x = let x = 1 in
-    let u = #Foo#x#2 in
-    let v = #Foo#y#3 in
-    ADD(ADD(u , v) ,
-    x) in
-    unit |}]
->>>>>>> e7d0b142
 let%expect_test _ =
   run_ligo_good [ "compile" ; "expression" ; "cameligo" ; "x" ; "--init-file" ; contract "bug_alias11.mligo" ] ;
   [%expect{| 42 |}]
 
 let%expect_test _ =
   run_ligo_good [ "print" ; "ast-aggregated" ; contract "bug_alias12.mligo" ] ;
-<<<<<<< HEAD
   [%expect {|
-  let #F#F#a#40 = 42 in
-  let #F#F#x#41 = #F#F#a#40 in
-  let x = #F#F#x#41 in
+  let #F#F#a#2 = 42 in
+  let #F#F#x#3 = #F#F#a#2 in
+  let x = #F#F#x#3 in
   unit |}]
-=======
-  [%expect{|
-    let #F#F#a#2 = 42 in
-    let #F#F#x#3 = #F#F#a#2 in
-    let x = #F#F#x#3 in
-    unit |}]
->>>>>>> e7d0b142
 let%expect_test _ =
   run_ligo_good [ "compile" ; "expression" ; "cameligo" ; "x" ; "--init-file" ; contract "bug_alias12.mligo" ] ;
   [%expect{| 42 |}]
@@ -269,15 +161,6 @@
 let%expect_test _ =
   run_ligo_good [ "print" ; "ast-aggregated" ; contract "bug_alias13.mligo" ] ;
   [%expect {|
-<<<<<<< HEAD
-  let #A#current_turn#45 = lambda (i) return ADD(i , +1) in
-  let #A#other#46 = lambda (n) return let current_turn = (#A#current_turn#45)@(+1) in
-  ASSERTION(EQ(n ,
-  current_turn)) in
-  let main = lambda (gen#40) return  match gen#40 with
-                                      | ( _p , _s ) ->
-                                      ( LIST_EMPTY() , (#A#other#46)@(+2) ) in
-=======
   let #A#current_turn#5 = lambda (i) return ADD(i , +1) in
   let #A#other#6 = lambda (n) return let current_turn = (#A#current_turn#5)@(+1) in
   ASSERTION(EQ(n ,
@@ -285,7 +168,6 @@
   let main = lambda (gen#2) return  match gen#2 with
                                      | ( _p , _s ) ->
                                      ( LIST_EMPTY() , (#A#other#6)@(+2) ) in
->>>>>>> e7d0b142
   unit |}]
 let%expect_test _ =
   run_ligo_good [ "compile" ; "contract" ; contract "bug_alias13.mligo" ] ;
