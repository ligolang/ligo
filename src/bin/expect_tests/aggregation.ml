open Cli_expect

let contract basename =
  "../../test/contracts/aggregation/" ^ basename

let%expect_test _ =
  run_ligo_good [ "print" ; "ast-aggregated" ; contract "bug_alias.mligo" ] ;
  [%expect {xxx|
let a#8 = 42 in
let b#9 = 1 in
let x = a#8 in
unit |xxx}]
let%expect_test _ =
  run_ligo_good [ "compile" ; "expression" ; "cameligo" ; "x" ; "--init-file" ; contract "bug_alias.mligo" ] ;
  [%expect {|
    42 |}]

let%expect_test _ =
  run_ligo_good [ "print" ; "ast-aggregated" ; contract "bug_alias2.mligo" ] ;
  [%expect {xxx|
    let a#8 = 40 in
    let b#9 = let ba#8 = 1 in
    let baa#9 = ba#8 in
    ADD(ba#8 ,
    baa#9) in
    let x = ADD(a#8 , b#9) in
    unit |xxx}]
let%expect_test _ =
  run_ligo_good [ "compile" ; "expression" ; "cameligo" ; "x" ; "--init-file" ; contract "bug_alias2.mligo" ] ;
  [%expect{| 42 |}]

let%expect_test _ =
  run_ligo_good [ "print" ; "ast-aggregated" ; contract "bug_alias3.mligo" ] ;
  [%expect {xxx|
    let a#8 = 1 in
    let as#8 = 42 in
    let x#9 = a#8 in
    let b#9 = as#8 in
    let x = as#8 in
    unit |xxx}]
let%expect_test _ =
  run_ligo_good [ "compile" ; "expression" ; "cameligo" ; "x" ; "--init-file" ; contract "bug_alias3.mligo" ] ;
  [%expect{| 42 |}]

let%expect_test _ =
  run_ligo_good [ "print" ; "ast-aggregated" ; contract "bug_alias4.mligo" ] ;
  [%expect {xxx|
  let as#8 = 20 in
  let s_as#8 = 22 in
  let x = ADD(as#8 , s_as#8) in
  unit |xxx}]
let%expect_test _ =
  run_ligo_good [ "compile" ; "expression" ; "cameligo" ; "x" ; "--init-file" ; contract "bug_alias4.mligo" ] ;
  [%expect {|
    42 |}]

let%expect_test _ =
  run_ligo_good [ "print" ; "ast-aggregated" ; contract "bug_alias5.mligo" ] ;
  [%expect{|
    let a#8 = 1 in
    let as#8 = 42 in
    let as#9 = 3 in
    let x = as#8 in
    unit |}]
let%expect_test _ =
  run_ligo_good [ "compile" ; "expression" ; "cameligo" ; "x" ; "--init-file" ; contract "bug_alias5.mligo" ] ;
  [%expect{| 42 |}]

let%expect_test _ =
  run_ligo_good [ "print" ; "ast-aggregated" ; contract "bug_alias6.mligo" ] ;
  [%expect {xxx|
  let x#165 = 1 in
  let foo = let x = 20 in
  let x#8 = x in
  let y#8 = x#165 in
  let z#9 = y#8 in
  ADD(ADD(ADD(x#8 , y#8) , x) ,
  z#9) in
  let x = foo in
  unit |xxx}]
let%expect_test _ =
  run_ligo_good [ "compile" ; "expression" ; "cameligo" ; "x" ; "--init-file" ; contract "bug_alias6.mligo" ] ;
  [%expect{| 42 |}]

let%expect_test _ =
  run_ligo_good [ "print" ; "ast-aggregated" ; contract "bug_alias7.mligo" ] ;
  [%expect {xxx|
  let v#8 = 40 in
  let v#9 = ADD(v#8 , 1) in
  let v#10 = ADD(v#9 , 1) in
  let x = v#10 in
  unit |xxx}]
let%expect_test _ =
  run_ligo_good [ "compile" ; "expression" ; "cameligo" ; "x" ; "--init-file" ; contract "bug_alias7.mligo" ] ;
  [%expect {|
    42 |}]

let%expect_test _ =
  run_ligo_good [ "print" ; "ast-aggregated" ; contract "bug_alias8.mligo" ] ;
  [%expect {xxx|
  let x#165 = 41 in
  let x = 1 in
  let x#8 = x in
  let y#9 = x#165 in
  let u = ADD(x#8 , y#9) in
  let x = u in
  unit |xxx}]
let%expect_test _ =
  run_ligo_good [ "compile" ; "expression" ; "cameligo" ; "x" ; "--init-file" ; contract "bug_alias8.mligo" ] ;
  [%expect{| 42 |}]

let%expect_test _ =
  run_ligo_good [ "print" ; "ast-aggregated" ; contract "bug_alias9.mligo" ] ;
  [%expect {xxx|
  let x#8 = 41 in
  let x#9 = ADD(x#8 , 1) in
  let x = x#9 in
  unit |xxx}]
let%expect_test _ =
  run_ligo_good [ "compile" ; "expression" ; "cameligo" ; "x" ; "--init-file" ; contract "bug_alias9.mligo" ] ;
  [%expect{| 42 |}]

let%expect_test _ =
  run_ligo_good [ "print" ; "ast-aggregated" ; contract "bug_alias10.mligo" ] ;
  [%expect {xxx|
  let x#8 = 42 in
  let x#9 = 2 in
  let y#8 = x#8 in
  let x = y#8 in
  unit |xxx}]
let%expect_test _ =
  run_ligo_good [ "compile" ; "expression" ; "cameligo" ; "x" ; "--init-file" ; contract "bug_alias10.mligo" ] ;
  [%expect{| 42 |}]

let%expect_test _ =
  run_ligo_good [ "print" ; "ast-aggregated" ; contract "bug_alias11.mligo" ] ;
  [%expect {xxx|
  let x#165 = 19 in
  let y#8 = 22 in
  let x = let x = 1 in
  let u = x#165 in
  let v = y#8 in
  ADD(ADD(u , v) ,
  x) in
  unit |xxx}]
let%expect_test _ =
  run_ligo_good [ "compile" ; "expression" ; "cameligo" ; "x" ; "--init-file" ; contract "bug_alias11.mligo" ] ;
  [%expect{| 42 |}]

let%expect_test _ =
  run_ligo_good [ "print" ; "ast-aggregated" ; contract "bug_alias12.mligo" ] ;
  [%expect {xxx|
  let a#8 = 42 in
  let x#9 = a#8 in
  let x = x#9 in
  unit |xxx}]
let%expect_test _ =
  run_ligo_good [ "compile" ; "expression" ; "cameligo" ; "x" ; "--init-file" ; contract "bug_alias12.mligo" ] ;
  [%expect{| 42 |}]

let%expect_test _ =
  run_ligo_good [ "print" ; "ast-aggregated" ; contract "bug_alias13.mligo" ] ;
  [%expect {xxx|
  let current_turn#10 = lambda (i : nat) return ADD(i , +1) in
  let other#11 = lambda (n : nat) return let current_turn = (current_turn#10)@(+1) in
  (assert)@(EQ(n ,
  current_turn)) in
  let main : ( unit * unit ) -> ( list (operation) * unit ) = lambda (gen#2 : ( unit * unit )) return  match
                                                                      gen#2 with
                                                                      | ( _p ,
                                                                      _s ) ->
                                                                      ( LIST_EMPTY() ,
                                                                      (other#11)@(+2) ) in
  unit |xxx}]
let%expect_test _ =
  run_ligo_good [ "compile" ; "contract" ; contract "bug_alias13.mligo" ] ;
  [%expect {|
    { parameter unit ;
      storage unit ;
      code { DROP ;
             PUSH nat 1 ;
             PUSH nat 1 ;
             ADD ;
             PUSH nat 2 ;
             COMPARE ;
             EQ ;
             IF { UNIT } { PUSH string "failed assertion" ; FAILWITH } ;
             NIL operation ;
             PAIR } } |}]

let%expect_test _ =
  run_ligo_good [ "compile" ; "contract" ; contract "effects.mligo" ] ;
  [%expect{|
    { parameter int ;
      storage int ;
      code { CDR ; PUSH string "foo" ; FAILWITH } } |}]

let%expect_test _ =
  run_ligo_good [ "compile" ; "expression" ; "pascaligo" ; "tm" ; "--init-file" ; contract "bug_module_record.ligo" ] ;
  [%expect{|
<<<<<<< HEAD
    let <Tezos#0>balance = ({ DROP ; BALANCE })@(L(unit))[@inline] in
    let <Tezos#0>amount = ({ DROP ; AMOUNT })@(L(unit))[@inline] in
    let <Tezos#0>now = ({ DROP ; NOW })@(L(unit))[@inline] in
    let <Tezos#0>sender = ({ DROP ; SENDER })@(L(unit))[@inline] in
    let <Tezos#0>source = ({ DROP ; SOURCE })@(L(unit))[@inline] in
    let <Tezos#0>level = ({ DROP ; LEVEL })@(L(unit))[@inline] in
    let <Tezos#0>self_address = SELF_ADDRESS()[@inline] in
    let <Tezos#0>chain_id = ({ DROP ; CHAIN_ID })@(L(unit))[@inline] in
    let <Tezos#0>total_voting_power =
      ({ DROP ; TOTAL_VOTING_POWER })@(L(unit))[@inline] in
    let <Tezos#0>get_balance =
      fun _u -> (({ DROP ; BALANCE })@(L(unit)))[@inline] in
    let <Tezos#0>get_amount =
      fun _u -> (({ DROP ; AMOUNT })@(L(unit)))[@inline] in
    let <Tezos#0>get_now = fun _u -> (({ DROP ; NOW })@(L(unit)))[@inline] in
    let <Tezos#0>get_sender =
      fun _u -> (({ DROP ; SENDER })@(L(unit)))[@inline] in
    let <Tezos#0>get_source =
      fun _u -> (({ DROP ; SOURCE })@(L(unit)))[@inline] in
    let <Tezos#0>get_level = fun _u -> (({ DROP ; LEVEL })@(L(unit)))[@inline] in
    let <Tezos#0>get_self_address = fun _u -> (SELF_ADDRESS())[@inline] in
    let <Tezos#0>get_chain_id =
      fun _u -> (({ DROP ; CHAIN_ID })@(L(unit)))[@inline] in
    let <Tezos#0>get_total_voting_power =
      fun _u -> (({ DROP ; TOTAL_VOTING_POWER })@(L(unit)))[@inline] in
    let <Tezos#0>voting_power = fun kh -> (({ VOTING_POWER })@(kh))[@inline] in
    let <Tezos#0>implicit_account = fun kh -> (IMPLICIT_ACCOUNT(kh))[@inline] in
    let <Tezos#0>pairing_check = fun l -> (({ PAIRING_CHECK })@(l))[@inline] in
    let <Tezos#0>open_chest =
      fun gen#141 ->
      (let (gen#606, gen#607) = gen#141 in
       let (gen#608, gen#609) = gen#606 in
       let ck = gen#608 in
       let c = gen#609 in let n = gen#607 in OPEN_CHEST(ck , c , n))[@inline] in
    let <Tezos#0>set_delegate = fun o -> (SET_DELEGATE(o))[@inline] in
    let <Bitwise#0>xor =
      fun gen#160 ->
      (let (gen#610, gen#611) = gen#160 in
       let l = gen#610 in let r = gen#611 in XOR(l , r))[@inline] in
    let <Bitwise#0>shift_left =
      fun gen#164 ->
      (let (gen#612, gen#613) = gen#164 in
       let l = gen#612 in let r = gen#613 in LSL(l , r))[@inline] in
    let <Bitwise#0>shift_right =
      fun gen#168 ->
      (let (gen#614, gen#615) = gen#168 in
       let l = gen#614 in let r = gen#615 in LSR(l , r))[@inline] in
    let <String#0>concat =
      fun gen#330 ->
      (let (gen#616, gen#617) = gen#330 in
       let b1 = gen#616 in
       let b2 = gen#617 in ({ UNPAIR ; CONCAT })@(PAIR(b1 , b2)))[@inline] in
    let <String#0>sub =
      fun gen#334 ->
      (let (gen#618, gen#619) = gen#334 in
       let (gen#620, gen#621) = gen#618 in
       let s = gen#620 in
       let l = gen#621 in
       let b = gen#619 in
       ({ UNPAIR ;
         UNPAIR ;
         SLICE ;
         IF_NONE { PUSH string "SLICE" ; FAILWITH } {} })@(PAIR(PAIR(s , l) , b)))[@inline] in
    let <String#0>length = fun b -> (({ SIZE })@(b))[@inline] in
    let <Bytes#0>concat =
      fun gen#347 ->
      (let (gen#622, gen#623) = gen#347 in
       let b1 = gen#622 in
       let b2 = gen#623 in ({ UNPAIR ; CONCAT })@(PAIR(b1 , b2)))[@inline] in
    let <Bytes#0>sub =
      fun gen#351 ->
      (let (gen#624, gen#625) = gen#351 in
       let (gen#626, gen#627) = gen#624 in
       let s = gen#626 in
       let l = gen#627 in
       let b = gen#625 in
       ({ UNPAIR ;
         UNPAIR ;
         SLICE ;
         IF_NONE { PUSH string "SLICE" ; FAILWITH } {} })@(PAIR(PAIR(s , l) , b)))[@inline] in
    let <Bytes#0>length = fun b -> (({ SIZE })@(b))[@inline] in
    let <Crypto#0>blake2b = fun b -> (({ BLAKE2B })@(b))[@inline] in
    let <Crypto#0>sha256 = fun b -> (({ SHA256 })@(b))[@inline] in
    let <Crypto#0>sha512 = fun b -> (({ SHA512 })@(b))[@inline] in
    let <Crypto#0>sha3 = fun b -> (({ SHA3 })@(b))[@inline] in
    let <Crypto#0>keccak = fun b -> (({ KECCAK })@(b))[@inline] in
    let <Crypto#0>hash_key = fun k -> (({ HASH_KEY })@(k))[@inline] in
    let <Crypto#0>check =
      fun gen#374 ->
      (let (gen#628, gen#629) = gen#374 in
       let (gen#630, gen#631) = gen#628 in
       let k = gen#630 in
       let s = gen#631 in
       let b = gen#629 in
       ({ UNPAIR ; UNPAIR ; CHECK_SIGNATURE })@(PAIR(PAIR(k , s) , b)))[@inline] in
    let assert =
      fun b ->
      (({ IF { UNIT } { PUSH string "failed assertion" ; FAILWITH } })@(b))[@inline] in
    let assert_with_error =
      fun gen#381 ->
      (let (gen#632, gen#633) = gen#381 in
       let b = gen#632 in
       let s = gen#633 in
       ({ UNPAIR ; IF { DROP ; UNIT } { FAILWITH } })@(PAIR(b , s)))[@inline] in
    let abs = fun i -> (({ ABS })@(i))[@inline] in
    let is_nat = fun i -> (({ ISNAT })@(i))[@inline] in
    let true = TRUE()[@inline] in
    let false = FALSE()[@inline] in
    let unit = UNIT()[@inline] in
    let poly_failwith_15 = { FAILWITH }[@inline] in
    let poly_failwith_14 = { FAILWITH }[@inline] in
    let poly_failwith_13 = { FAILWITH }[@inline] in
    let poly_failwith_12 = { FAILWITH }[@inline] in
    let poly_failwith_11 = { FAILWITH }[@inline] in
    let poly_failwith_10 = { FAILWITH }[@inline] in
    let poly_failwith_9 = { FAILWITH }[@inline] in
    let poly_failwith_8 = { FAILWITH }[@inline] in
    let poly_failwith_7 = { FAILWITH }[@inline] in
    let poly_failwith_6 = { FAILWITH }[@inline] in
    let poly_failwith_5 = { FAILWITH }[@inline] in
    let poly_failwith_4 = { FAILWITH }[@inline] in
    let poly_failwith_3 = { FAILWITH }[@inline] in
    let poly_failwith_2 = { FAILWITH }[@inline] in
    let poly_failwith_1 = { FAILWITH }[@inline] in
    let <Test#0>originate_from_file =
      fun gen#414 ->
      (let (gen#634, gen#635) = gen#414 in
       let (gen#636, gen#637) = gen#634 in
       let (gen#640, gen#641) = gen#636 in
       let _fn = gen#640 in
       let _e = gen#641 in
       let (gen#638, gen#639) = gen#637 in
       let _v = gen#638 in
       let _s = gen#639 in
       let _t = gen#635 in (poly_failwith_15)@(L("TEST MODE")))[@inline] in
    let <Test#0>set_source =
      fun _a -> ((poly_failwith_1)@(L("TEST MODE")))[@inline] in
    let <Test#0>set_baker =
      fun _a -> ((poly_failwith_1)@(L("TEST MODE")))[@inline] in
    let <Test#0>set_baker_policy =
      fun _bp -> ((poly_failwith_1)@(L("TEST MODE")))[@inline] in
    let <Test#0>transfer =
      fun gen#432 ->
      (let (gen#642, gen#643) = gen#432 in
       let (gen#644, gen#645) = gen#642 in
       let _a = gen#644 in
       let _s = gen#645 in let _t = gen#643 in (poly_failwith_1)@(L("TEST MODE")))[@inline] in
    let <Test#0>transfer_exn =
      fun gen#437 ->
      (let (gen#646, gen#647) = gen#437 in
       let (gen#648, gen#649) = gen#646 in
       let _a = gen#648 in
       let _s = gen#649 in
       let _t = gen#647 in (poly_failwith_12)@(L("TEST MODE")))[@inline] in
    let <Test#0>get_storage_of_address =
      fun _a -> ((poly_failwith_1)@(L("TEST MODE")))[@inline] in
    let <Test#0>get_balance =
      fun _a -> ((poly_failwith_14)@(L("TEST MODE")))[@inline] in
    let <Test#0>michelson_equal =
      fun gen#458 ->
      (let (gen#650, gen#651) = gen#458 in
       let _m1 = gen#650 in
       let _m2 = gen#651 in (poly_failwith_13)@(L("TEST MODE")))[@inline] in
    let <Test#0>reset_state =
      fun gen#464 ->
      (let (gen#652, gen#653) = gen#464 in
       let _n = gen#652 in let _l = gen#653 in (poly_failwith_1)@(L("TEST MODE")))[@inline] in
    let <Test#0>reset_state_at =
      fun gen#468 ->
      (let (gen#654, gen#655) = gen#468 in
       let (gen#656, gen#657) = gen#654 in
       let _t = gen#656 in
       let _n = gen#657 in let _l = gen#655 in (poly_failwith_1)@(L("TEST MODE")))[@inline] in
    let <Test#0>get_voting_power =
      fun _kh -> ((poly_failwith_12)@(L("TEST MODE")))[@inline] in
    let <Test#0>get_total_voting_power =
      (poly_failwith_12)@(L("TEST MODE"))[@inline] in
    let <Test#0>nth_bootstrap_contract =
      fun _i -> ((poly_failwith_6)@(L("TEST MODE")))[@inline] in
    let <Test#0>nth_bootstrap_account =
      fun _i -> ((poly_failwith_6)@(L("TEST MODE")))[@inline] in
    let <Test#0>last_originations =
      fun _u -> ((poly_failwith_11)@(L("TEST MODE")))[@inline] in
    let <Test#0>save_mutation =
      fun gen#495 ->
      (let (gen#658, gen#659) = gen#495 in
       let _s = gen#658 in let _m = gen#659 in (poly_failwith_2)@(L("TEST MODE")))[@inline] in
    let <Test#0>add_account =
      fun gen#517 ->
      (let (gen#660, gen#661) = gen#517 in
       let _s = gen#660 in let _k = gen#661 in (poly_failwith_1)@(L("TEST MODE")))[@inline] in
    let <Test#0>new_account =
      fun _u -> ((poly_failwith_10)@(L("TEST MODE")))[@inline] in
    let <Test#0>baker_account =
      fun gen#523 ->
      (let (gen#662, gen#663) = gen#523 in
       let _p = gen#662 in let _o = gen#663 in (poly_failwith_1)@(L("TEST MODE")))[@inline] in
    let <Test#0>bake_until_n_cycle_end =
      fun _n -> ((poly_failwith_1)@(L("TEST MODE")))[@inline] in
    let <Test#0>register_delegate =
      fun _kh -> ((poly_failwith_1)@(L("TEST MODE")))[@inline] in
    let <Test#0>register_constant =
      fun _m -> ((poly_failwith_9)@(L("TEST MODE")))[@inline] in
    let <Test#0>create_chest =
      fun gen#545 ->
      (let (gen#664, gen#665) = gen#545 in
       let _b = gen#664 in let _n = gen#665 in (poly_failwith_8)@(L("TEST MODE")))[@inline] in
    let <Test#0>create_chest_key =
      fun gen#549 ->
      (let (gen#666, gen#667) = gen#549 in
       let _c = gen#666 in let _n = gen#667 in (poly_failwith_7)@(L("TEST MODE")))[@inline] in
    let <Test#0>constant_to_michelson_program =
      fun _s -> ((poly_failwith_1)@(L("TEST MODE")))[@inline] in
    let <Test#0>restore_context =
      fun _u -> ((poly_failwith_1)@(L("TEST_POP_CONTEXT")))[@inline] in
    let <Test#0>save_context =
      fun _u -> ((poly_failwith_1)@(L("TEST_PUSH_CONTEXT")))[@inline] in
    let <Test#0>drop_context =
      fun _u -> ((poly_failwith_1)@(L("TEST_DROP_CONTEXT")))[@inline] in
    let <Test#0>read_contract_from_file =
      fun _fn -> ((poly_failwith_1)@(L("TEST_READ_CONTRACT_FROM_FILE")))[@inline] in
    let <Test#0>compile_contract_from_file =
      fun gen#563 ->
      (let (gen#668, gen#669) = gen#563 in
       let (gen#670, gen#671) = gen#668 in
       let _fn = gen#670 in
       let _e = gen#671 in
       let _v = gen#669 in
       (poly_failwith_1)@(L("TEST_COMPILE_CONTRACT_FROM_FILE")))[@inline] in
    let <Test#0>originate_contract =
      fun gen#570 ->
      (let (gen#672, gen#673) = gen#570 in
       let (gen#674, gen#675) = gen#672 in
       let _c = gen#674 in
       let _s = gen#675 in
       let _t = gen#673 in (poly_failwith_6)@(L("TEST_ORIGINATE")))[@inline] in
    let <Test#0>size = fun _c -> ((poly_failwith_5)@(L("TEST_SIZE")))[@inline] in
    let <Test#0>get_bootstrap_account =
      fun _n -> ((poly_failwith_4)@(L("TEST_GET_BOOTSTRAP_ACCOUNT")))[@inline] in
    let <Test#0>sign =
      fun gen#579 ->
      (let (gen#676, gen#677) = gen#579 in
       let _sk = gen#676 in
       let _d = gen#677 in (poly_failwith_3)@(L("TEST_SIGN")))[@inline] in
    let <Test#0>chr = fun _n -> ((poly_failwith_2)@(L("TEST_CHR")))[@inline] in
    let <Test#0>nl = L("NEWLINE")[@inline] in
    let <Test#0>println =
      fun _v -> ((poly_failwith_1)@(L("TEST_PRINTLN")))[@inline] in
    let <Test#0>print =
      fun _v -> ((poly_failwith_1)@(L("TEST_PRINT")))[@inline] in
    let <Test#0>eprint =
      fun _v -> ((poly_failwith_1)@(L("TEST_EPRINTL")))[@inline] in
    let v = PAIR(L(1) , L("b")) in let <A#0>y = v in let tm = <A#0>y in L(unit) |}]
=======
    (Pair 1 "b") |}]
>>>>>>> df50b899
<|MERGE_RESOLUTION|>--- conflicted
+++ resolved
@@ -6,9 +6,9 @@
 let%expect_test _ =
   run_ligo_good [ "print" ; "ast-aggregated" ; contract "bug_alias.mligo" ] ;
   [%expect {xxx|
-let a#8 = 42 in
-let b#9 = 1 in
-let x = a#8 in
+let a#9 = 42 in
+let b#10 = 1 in
+let x = a#9 in
 unit |xxx}]
 let%expect_test _ =
   run_ligo_good [ "compile" ; "expression" ; "cameligo" ; "x" ; "--init-file" ; contract "bug_alias.mligo" ] ;
@@ -18,12 +18,12 @@
 let%expect_test _ =
   run_ligo_good [ "print" ; "ast-aggregated" ; contract "bug_alias2.mligo" ] ;
   [%expect {xxx|
-    let a#8 = 40 in
-    let b#9 = let ba#8 = 1 in
-    let baa#9 = ba#8 in
-    ADD(ba#8 ,
-    baa#9) in
-    let x = ADD(a#8 , b#9) in
+    let a#9 = 40 in
+    let b#10 = let ba#9 = 1 in
+    let baa#10 = ba#9 in
+    ADD(ba#9 ,
+    baa#10) in
+    let x = ADD(a#9 , b#10) in
     unit |xxx}]
 let%expect_test _ =
   run_ligo_good [ "compile" ; "expression" ; "cameligo" ; "x" ; "--init-file" ; contract "bug_alias2.mligo" ] ;
@@ -32,11 +32,11 @@
 let%expect_test _ =
   run_ligo_good [ "print" ; "ast-aggregated" ; contract "bug_alias3.mligo" ] ;
   [%expect {xxx|
-    let a#8 = 1 in
-    let as#8 = 42 in
-    let x#9 = a#8 in
-    let b#9 = as#8 in
-    let x = as#8 in
+    let a#9 = 1 in
+    let as#9 = 42 in
+    let x#10 = a#9 in
+    let b#10 = as#9 in
+    let x = as#9 in
     unit |xxx}]
 let%expect_test _ =
   run_ligo_good [ "compile" ; "expression" ; "cameligo" ; "x" ; "--init-file" ; contract "bug_alias3.mligo" ] ;
@@ -45,9 +45,9 @@
 let%expect_test _ =
   run_ligo_good [ "print" ; "ast-aggregated" ; contract "bug_alias4.mligo" ] ;
   [%expect {xxx|
-  let as#8 = 20 in
-  let s_as#8 = 22 in
-  let x = ADD(as#8 , s_as#8) in
+  let as#9 = 20 in
+  let s_as#9 = 22 in
+  let x = ADD(as#9 , s_as#9) in
   unit |xxx}]
 let%expect_test _ =
   run_ligo_good [ "compile" ; "expression" ; "cameligo" ; "x" ; "--init-file" ; contract "bug_alias4.mligo" ] ;
@@ -57,10 +57,10 @@
 let%expect_test _ =
   run_ligo_good [ "print" ; "ast-aggregated" ; contract "bug_alias5.mligo" ] ;
   [%expect{|
-    let a#8 = 1 in
-    let as#8 = 42 in
-    let as#9 = 3 in
-    let x = as#8 in
+    let a#9 = 1 in
+    let as#9 = 42 in
+    let as#10 = 3 in
+    let x = as#9 in
     unit |}]
 let%expect_test _ =
   run_ligo_good [ "compile" ; "expression" ; "cameligo" ; "x" ; "--init-file" ; contract "bug_alias5.mligo" ] ;
@@ -69,13 +69,13 @@
 let%expect_test _ =
   run_ligo_good [ "print" ; "ast-aggregated" ; contract "bug_alias6.mligo" ] ;
   [%expect {xxx|
-  let x#165 = 1 in
+  let x#170 = 1 in
   let foo = let x = 20 in
-  let x#8 = x in
-  let y#8 = x#165 in
-  let z#9 = y#8 in
-  ADD(ADD(ADD(x#8 , y#8) , x) ,
-  z#9) in
+  let x#9 = x in
+  let y#9 = x#170 in
+  let z#10 = y#9 in
+  ADD(ADD(ADD(x#9 , y#9) , x) ,
+  z#10) in
   let x = foo in
   unit |xxx}]
 let%expect_test _ =
@@ -85,10 +85,10 @@
 let%expect_test _ =
   run_ligo_good [ "print" ; "ast-aggregated" ; contract "bug_alias7.mligo" ] ;
   [%expect {xxx|
-  let v#8 = 40 in
-  let v#9 = ADD(v#8 , 1) in
+  let v#9 = 40 in
   let v#10 = ADD(v#9 , 1) in
-  let x = v#10 in
+  let v#11 = ADD(v#10 , 1) in
+  let x = v#11 in
   unit |xxx}]
 let%expect_test _ =
   run_ligo_good [ "compile" ; "expression" ; "cameligo" ; "x" ; "--init-file" ; contract "bug_alias7.mligo" ] ;
@@ -98,11 +98,11 @@
 let%expect_test _ =
   run_ligo_good [ "print" ; "ast-aggregated" ; contract "bug_alias8.mligo" ] ;
   [%expect {xxx|
-  let x#165 = 41 in
+  let x#170 = 41 in
   let x = 1 in
-  let x#8 = x in
-  let y#9 = x#165 in
-  let u = ADD(x#8 , y#9) in
+  let x#9 = x in
+  let y#10 = x#170 in
+  let u = ADD(x#9 , y#10) in
   let x = u in
   unit |xxx}]
 let%expect_test _ =
@@ -112,9 +112,9 @@
 let%expect_test _ =
   run_ligo_good [ "print" ; "ast-aggregated" ; contract "bug_alias9.mligo" ] ;
   [%expect {xxx|
-  let x#8 = 41 in
-  let x#9 = ADD(x#8 , 1) in
-  let x = x#9 in
+  let x#9 = 41 in
+  let x#10 = ADD(x#9 , 1) in
+  let x = x#10 in
   unit |xxx}]
 let%expect_test _ =
   run_ligo_good [ "compile" ; "expression" ; "cameligo" ; "x" ; "--init-file" ; contract "bug_alias9.mligo" ] ;
@@ -123,10 +123,10 @@
 let%expect_test _ =
   run_ligo_good [ "print" ; "ast-aggregated" ; contract "bug_alias10.mligo" ] ;
   [%expect {xxx|
-  let x#8 = 42 in
-  let x#9 = 2 in
-  let y#8 = x#8 in
-  let x = y#8 in
+  let x#9 = 42 in
+  let x#10 = 2 in
+  let y#9 = x#9 in
+  let x = y#9 in
   unit |xxx}]
 let%expect_test _ =
   run_ligo_good [ "compile" ; "expression" ; "cameligo" ; "x" ; "--init-file" ; contract "bug_alias10.mligo" ] ;
@@ -135,11 +135,11 @@
 let%expect_test _ =
   run_ligo_good [ "print" ; "ast-aggregated" ; contract "bug_alias11.mligo" ] ;
   [%expect {xxx|
-  let x#165 = 19 in
-  let y#8 = 22 in
+  let x#170 = 19 in
+  let y#9 = 22 in
   let x = let x = 1 in
-  let u = x#165 in
-  let v = y#8 in
+  let u = x#170 in
+  let v = y#9 in
   ADD(ADD(u , v) ,
   x) in
   unit |xxx}]
@@ -150,9 +150,9 @@
 let%expect_test _ =
   run_ligo_good [ "print" ; "ast-aggregated" ; contract "bug_alias12.mligo" ] ;
   [%expect {xxx|
-  let a#8 = 42 in
-  let x#9 = a#8 in
-  let x = x#9 in
+  let a#9 = 42 in
+  let x#10 = a#9 in
+  let x = x#10 in
   unit |xxx}]
 let%expect_test _ =
   run_ligo_good [ "compile" ; "expression" ; "cameligo" ; "x" ; "--init-file" ; contract "bug_alias12.mligo" ] ;
@@ -161,8 +161,8 @@
 let%expect_test _ =
   run_ligo_good [ "print" ; "ast-aggregated" ; contract "bug_alias13.mligo" ] ;
   [%expect {xxx|
-  let current_turn#10 = lambda (i : nat) return ADD(i , +1) in
-  let other#11 = lambda (n : nat) return let current_turn = (current_turn#10)@(+1) in
+  let current_turn#11 = lambda (i : nat) return ADD(i , +1) in
+  let other#12 = lambda (n : nat) return let current_turn = (current_turn#11)@(+1) in
   (assert)@(EQ(n ,
   current_turn)) in
   let main : ( unit * unit ) -> ( list (operation) * unit ) = lambda (gen#2 : ( unit * unit )) return  match
@@ -170,7 +170,7 @@
                                                                       | ( _p ,
                                                                       _s ) ->
                                                                       ( LIST_EMPTY() ,
-                                                                      (other#11)@(+2) ) in
+                                                                      (other#12)@(+2) ) in
   unit |xxx}]
 let%expect_test _ =
   run_ligo_good [ "compile" ; "contract" ; contract "bug_alias13.mligo" ] ;
@@ -198,260 +198,4 @@
 let%expect_test _ =
   run_ligo_good [ "compile" ; "expression" ; "pascaligo" ; "tm" ; "--init-file" ; contract "bug_module_record.ligo" ] ;
   [%expect{|
-<<<<<<< HEAD
-    let <Tezos#0>balance = ({ DROP ; BALANCE })@(L(unit))[@inline] in
-    let <Tezos#0>amount = ({ DROP ; AMOUNT })@(L(unit))[@inline] in
-    let <Tezos#0>now = ({ DROP ; NOW })@(L(unit))[@inline] in
-    let <Tezos#0>sender = ({ DROP ; SENDER })@(L(unit))[@inline] in
-    let <Tezos#0>source = ({ DROP ; SOURCE })@(L(unit))[@inline] in
-    let <Tezos#0>level = ({ DROP ; LEVEL })@(L(unit))[@inline] in
-    let <Tezos#0>self_address = SELF_ADDRESS()[@inline] in
-    let <Tezos#0>chain_id = ({ DROP ; CHAIN_ID })@(L(unit))[@inline] in
-    let <Tezos#0>total_voting_power =
-      ({ DROP ; TOTAL_VOTING_POWER })@(L(unit))[@inline] in
-    let <Tezos#0>get_balance =
-      fun _u -> (({ DROP ; BALANCE })@(L(unit)))[@inline] in
-    let <Tezos#0>get_amount =
-      fun _u -> (({ DROP ; AMOUNT })@(L(unit)))[@inline] in
-    let <Tezos#0>get_now = fun _u -> (({ DROP ; NOW })@(L(unit)))[@inline] in
-    let <Tezos#0>get_sender =
-      fun _u -> (({ DROP ; SENDER })@(L(unit)))[@inline] in
-    let <Tezos#0>get_source =
-      fun _u -> (({ DROP ; SOURCE })@(L(unit)))[@inline] in
-    let <Tezos#0>get_level = fun _u -> (({ DROP ; LEVEL })@(L(unit)))[@inline] in
-    let <Tezos#0>get_self_address = fun _u -> (SELF_ADDRESS())[@inline] in
-    let <Tezos#0>get_chain_id =
-      fun _u -> (({ DROP ; CHAIN_ID })@(L(unit)))[@inline] in
-    let <Tezos#0>get_total_voting_power =
-      fun _u -> (({ DROP ; TOTAL_VOTING_POWER })@(L(unit)))[@inline] in
-    let <Tezos#0>voting_power = fun kh -> (({ VOTING_POWER })@(kh))[@inline] in
-    let <Tezos#0>implicit_account = fun kh -> (IMPLICIT_ACCOUNT(kh))[@inline] in
-    let <Tezos#0>pairing_check = fun l -> (({ PAIRING_CHECK })@(l))[@inline] in
-    let <Tezos#0>open_chest =
-      fun gen#141 ->
-      (let (gen#606, gen#607) = gen#141 in
-       let (gen#608, gen#609) = gen#606 in
-       let ck = gen#608 in
-       let c = gen#609 in let n = gen#607 in OPEN_CHEST(ck , c , n))[@inline] in
-    let <Tezos#0>set_delegate = fun o -> (SET_DELEGATE(o))[@inline] in
-    let <Bitwise#0>xor =
-      fun gen#160 ->
-      (let (gen#610, gen#611) = gen#160 in
-       let l = gen#610 in let r = gen#611 in XOR(l , r))[@inline] in
-    let <Bitwise#0>shift_left =
-      fun gen#164 ->
-      (let (gen#612, gen#613) = gen#164 in
-       let l = gen#612 in let r = gen#613 in LSL(l , r))[@inline] in
-    let <Bitwise#0>shift_right =
-      fun gen#168 ->
-      (let (gen#614, gen#615) = gen#168 in
-       let l = gen#614 in let r = gen#615 in LSR(l , r))[@inline] in
-    let <String#0>concat =
-      fun gen#330 ->
-      (let (gen#616, gen#617) = gen#330 in
-       let b1 = gen#616 in
-       let b2 = gen#617 in ({ UNPAIR ; CONCAT })@(PAIR(b1 , b2)))[@inline] in
-    let <String#0>sub =
-      fun gen#334 ->
-      (let (gen#618, gen#619) = gen#334 in
-       let (gen#620, gen#621) = gen#618 in
-       let s = gen#620 in
-       let l = gen#621 in
-       let b = gen#619 in
-       ({ UNPAIR ;
-         UNPAIR ;
-         SLICE ;
-         IF_NONE { PUSH string "SLICE" ; FAILWITH } {} })@(PAIR(PAIR(s , l) , b)))[@inline] in
-    let <String#0>length = fun b -> (({ SIZE })@(b))[@inline] in
-    let <Bytes#0>concat =
-      fun gen#347 ->
-      (let (gen#622, gen#623) = gen#347 in
-       let b1 = gen#622 in
-       let b2 = gen#623 in ({ UNPAIR ; CONCAT })@(PAIR(b1 , b2)))[@inline] in
-    let <Bytes#0>sub =
-      fun gen#351 ->
-      (let (gen#624, gen#625) = gen#351 in
-       let (gen#626, gen#627) = gen#624 in
-       let s = gen#626 in
-       let l = gen#627 in
-       let b = gen#625 in
-       ({ UNPAIR ;
-         UNPAIR ;
-         SLICE ;
-         IF_NONE { PUSH string "SLICE" ; FAILWITH } {} })@(PAIR(PAIR(s , l) , b)))[@inline] in
-    let <Bytes#0>length = fun b -> (({ SIZE })@(b))[@inline] in
-    let <Crypto#0>blake2b = fun b -> (({ BLAKE2B })@(b))[@inline] in
-    let <Crypto#0>sha256 = fun b -> (({ SHA256 })@(b))[@inline] in
-    let <Crypto#0>sha512 = fun b -> (({ SHA512 })@(b))[@inline] in
-    let <Crypto#0>sha3 = fun b -> (({ SHA3 })@(b))[@inline] in
-    let <Crypto#0>keccak = fun b -> (({ KECCAK })@(b))[@inline] in
-    let <Crypto#0>hash_key = fun k -> (({ HASH_KEY })@(k))[@inline] in
-    let <Crypto#0>check =
-      fun gen#374 ->
-      (let (gen#628, gen#629) = gen#374 in
-       let (gen#630, gen#631) = gen#628 in
-       let k = gen#630 in
-       let s = gen#631 in
-       let b = gen#629 in
-       ({ UNPAIR ; UNPAIR ; CHECK_SIGNATURE })@(PAIR(PAIR(k , s) , b)))[@inline] in
-    let assert =
-      fun b ->
-      (({ IF { UNIT } { PUSH string "failed assertion" ; FAILWITH } })@(b))[@inline] in
-    let assert_with_error =
-      fun gen#381 ->
-      (let (gen#632, gen#633) = gen#381 in
-       let b = gen#632 in
-       let s = gen#633 in
-       ({ UNPAIR ; IF { DROP ; UNIT } { FAILWITH } })@(PAIR(b , s)))[@inline] in
-    let abs = fun i -> (({ ABS })@(i))[@inline] in
-    let is_nat = fun i -> (({ ISNAT })@(i))[@inline] in
-    let true = TRUE()[@inline] in
-    let false = FALSE()[@inline] in
-    let unit = UNIT()[@inline] in
-    let poly_failwith_15 = { FAILWITH }[@inline] in
-    let poly_failwith_14 = { FAILWITH }[@inline] in
-    let poly_failwith_13 = { FAILWITH }[@inline] in
-    let poly_failwith_12 = { FAILWITH }[@inline] in
-    let poly_failwith_11 = { FAILWITH }[@inline] in
-    let poly_failwith_10 = { FAILWITH }[@inline] in
-    let poly_failwith_9 = { FAILWITH }[@inline] in
-    let poly_failwith_8 = { FAILWITH }[@inline] in
-    let poly_failwith_7 = { FAILWITH }[@inline] in
-    let poly_failwith_6 = { FAILWITH }[@inline] in
-    let poly_failwith_5 = { FAILWITH }[@inline] in
-    let poly_failwith_4 = { FAILWITH }[@inline] in
-    let poly_failwith_3 = { FAILWITH }[@inline] in
-    let poly_failwith_2 = { FAILWITH }[@inline] in
-    let poly_failwith_1 = { FAILWITH }[@inline] in
-    let <Test#0>originate_from_file =
-      fun gen#414 ->
-      (let (gen#634, gen#635) = gen#414 in
-       let (gen#636, gen#637) = gen#634 in
-       let (gen#640, gen#641) = gen#636 in
-       let _fn = gen#640 in
-       let _e = gen#641 in
-       let (gen#638, gen#639) = gen#637 in
-       let _v = gen#638 in
-       let _s = gen#639 in
-       let _t = gen#635 in (poly_failwith_15)@(L("TEST MODE")))[@inline] in
-    let <Test#0>set_source =
-      fun _a -> ((poly_failwith_1)@(L("TEST MODE")))[@inline] in
-    let <Test#0>set_baker =
-      fun _a -> ((poly_failwith_1)@(L("TEST MODE")))[@inline] in
-    let <Test#0>set_baker_policy =
-      fun _bp -> ((poly_failwith_1)@(L("TEST MODE")))[@inline] in
-    let <Test#0>transfer =
-      fun gen#432 ->
-      (let (gen#642, gen#643) = gen#432 in
-       let (gen#644, gen#645) = gen#642 in
-       let _a = gen#644 in
-       let _s = gen#645 in let _t = gen#643 in (poly_failwith_1)@(L("TEST MODE")))[@inline] in
-    let <Test#0>transfer_exn =
-      fun gen#437 ->
-      (let (gen#646, gen#647) = gen#437 in
-       let (gen#648, gen#649) = gen#646 in
-       let _a = gen#648 in
-       let _s = gen#649 in
-       let _t = gen#647 in (poly_failwith_12)@(L("TEST MODE")))[@inline] in
-    let <Test#0>get_storage_of_address =
-      fun _a -> ((poly_failwith_1)@(L("TEST MODE")))[@inline] in
-    let <Test#0>get_balance =
-      fun _a -> ((poly_failwith_14)@(L("TEST MODE")))[@inline] in
-    let <Test#0>michelson_equal =
-      fun gen#458 ->
-      (let (gen#650, gen#651) = gen#458 in
-       let _m1 = gen#650 in
-       let _m2 = gen#651 in (poly_failwith_13)@(L("TEST MODE")))[@inline] in
-    let <Test#0>reset_state =
-      fun gen#464 ->
-      (let (gen#652, gen#653) = gen#464 in
-       let _n = gen#652 in let _l = gen#653 in (poly_failwith_1)@(L("TEST MODE")))[@inline] in
-    let <Test#0>reset_state_at =
-      fun gen#468 ->
-      (let (gen#654, gen#655) = gen#468 in
-       let (gen#656, gen#657) = gen#654 in
-       let _t = gen#656 in
-       let _n = gen#657 in let _l = gen#655 in (poly_failwith_1)@(L("TEST MODE")))[@inline] in
-    let <Test#0>get_voting_power =
-      fun _kh -> ((poly_failwith_12)@(L("TEST MODE")))[@inline] in
-    let <Test#0>get_total_voting_power =
-      (poly_failwith_12)@(L("TEST MODE"))[@inline] in
-    let <Test#0>nth_bootstrap_contract =
-      fun _i -> ((poly_failwith_6)@(L("TEST MODE")))[@inline] in
-    let <Test#0>nth_bootstrap_account =
-      fun _i -> ((poly_failwith_6)@(L("TEST MODE")))[@inline] in
-    let <Test#0>last_originations =
-      fun _u -> ((poly_failwith_11)@(L("TEST MODE")))[@inline] in
-    let <Test#0>save_mutation =
-      fun gen#495 ->
-      (let (gen#658, gen#659) = gen#495 in
-       let _s = gen#658 in let _m = gen#659 in (poly_failwith_2)@(L("TEST MODE")))[@inline] in
-    let <Test#0>add_account =
-      fun gen#517 ->
-      (let (gen#660, gen#661) = gen#517 in
-       let _s = gen#660 in let _k = gen#661 in (poly_failwith_1)@(L("TEST MODE")))[@inline] in
-    let <Test#0>new_account =
-      fun _u -> ((poly_failwith_10)@(L("TEST MODE")))[@inline] in
-    let <Test#0>baker_account =
-      fun gen#523 ->
-      (let (gen#662, gen#663) = gen#523 in
-       let _p = gen#662 in let _o = gen#663 in (poly_failwith_1)@(L("TEST MODE")))[@inline] in
-    let <Test#0>bake_until_n_cycle_end =
-      fun _n -> ((poly_failwith_1)@(L("TEST MODE")))[@inline] in
-    let <Test#0>register_delegate =
-      fun _kh -> ((poly_failwith_1)@(L("TEST MODE")))[@inline] in
-    let <Test#0>register_constant =
-      fun _m -> ((poly_failwith_9)@(L("TEST MODE")))[@inline] in
-    let <Test#0>create_chest =
-      fun gen#545 ->
-      (let (gen#664, gen#665) = gen#545 in
-       let _b = gen#664 in let _n = gen#665 in (poly_failwith_8)@(L("TEST MODE")))[@inline] in
-    let <Test#0>create_chest_key =
-      fun gen#549 ->
-      (let (gen#666, gen#667) = gen#549 in
-       let _c = gen#666 in let _n = gen#667 in (poly_failwith_7)@(L("TEST MODE")))[@inline] in
-    let <Test#0>constant_to_michelson_program =
-      fun _s -> ((poly_failwith_1)@(L("TEST MODE")))[@inline] in
-    let <Test#0>restore_context =
-      fun _u -> ((poly_failwith_1)@(L("TEST_POP_CONTEXT")))[@inline] in
-    let <Test#0>save_context =
-      fun _u -> ((poly_failwith_1)@(L("TEST_PUSH_CONTEXT")))[@inline] in
-    let <Test#0>drop_context =
-      fun _u -> ((poly_failwith_1)@(L("TEST_DROP_CONTEXT")))[@inline] in
-    let <Test#0>read_contract_from_file =
-      fun _fn -> ((poly_failwith_1)@(L("TEST_READ_CONTRACT_FROM_FILE")))[@inline] in
-    let <Test#0>compile_contract_from_file =
-      fun gen#563 ->
-      (let (gen#668, gen#669) = gen#563 in
-       let (gen#670, gen#671) = gen#668 in
-       let _fn = gen#670 in
-       let _e = gen#671 in
-       let _v = gen#669 in
-       (poly_failwith_1)@(L("TEST_COMPILE_CONTRACT_FROM_FILE")))[@inline] in
-    let <Test#0>originate_contract =
-      fun gen#570 ->
-      (let (gen#672, gen#673) = gen#570 in
-       let (gen#674, gen#675) = gen#672 in
-       let _c = gen#674 in
-       let _s = gen#675 in
-       let _t = gen#673 in (poly_failwith_6)@(L("TEST_ORIGINATE")))[@inline] in
-    let <Test#0>size = fun _c -> ((poly_failwith_5)@(L("TEST_SIZE")))[@inline] in
-    let <Test#0>get_bootstrap_account =
-      fun _n -> ((poly_failwith_4)@(L("TEST_GET_BOOTSTRAP_ACCOUNT")))[@inline] in
-    let <Test#0>sign =
-      fun gen#579 ->
-      (let (gen#676, gen#677) = gen#579 in
-       let _sk = gen#676 in
-       let _d = gen#677 in (poly_failwith_3)@(L("TEST_SIGN")))[@inline] in
-    let <Test#0>chr = fun _n -> ((poly_failwith_2)@(L("TEST_CHR")))[@inline] in
-    let <Test#0>nl = L("NEWLINE")[@inline] in
-    let <Test#0>println =
-      fun _v -> ((poly_failwith_1)@(L("TEST_PRINTLN")))[@inline] in
-    let <Test#0>print =
-      fun _v -> ((poly_failwith_1)@(L("TEST_PRINT")))[@inline] in
-    let <Test#0>eprint =
-      fun _v -> ((poly_failwith_1)@(L("TEST_EPRINTL")))[@inline] in
-    let v = PAIR(L(1) , L("b")) in let <A#0>y = v in let tm = <A#0>y in L(unit) |}]
-=======
-    (Pair 1 "b") |}]
->>>>>>> df50b899
+    (Pair 1 "b") |}]