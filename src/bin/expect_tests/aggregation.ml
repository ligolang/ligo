--- conflicted
+++ resolved
@@ -4,152 +4,6 @@
   "../../test/contracts/aggregation/" ^ basename
 
 let%expect_test _ =
-<<<<<<< HEAD
-  run_ligo_good [ "print" ; "ast-aggregated" ; contract "bug_alias.mligo" ] ;
-  [%expect {xxx|
-let a#463 : int = 42 in let b#464 : int = 1 in let x : int = a#463 in unit |xxx}]
-let%expect_test _ =
-  run_ligo_good [ "compile" ; "expression" ; "cameligo" ; "x" ; "--init-file" ; contract "bug_alias.mligo" ] ;
-  [%expect {|
-    42 |}]
-
-let%expect_test _ =
-  run_ligo_good [ "print" ; "ast-aggregated" ; contract "bug_alias2.mligo" ] ;
-  [%expect {xxx|
-    let a#463 : int = 40 in
-    let b#466 : int =
-      let ba#464 : int = 1 in let baa#465 : int = ba#464 in ADD(ba#464 , baa#465) in
-    let x : int = ADD(a#463 , b#466) in unit |xxx}]
-let%expect_test _ =
-  run_ligo_good [ "compile" ; "expression" ; "cameligo" ; "x" ; "--init-file" ; contract "bug_alias2.mligo" ] ;
-  [%expect{| 42 |}]
-
-let%expect_test _ =
-  run_ligo_good [ "print" ; "ast-aggregated" ; contract "bug_alias3.mligo" ] ;
-  [%expect {xxx|
-    let a#463 : int = 1 in
-    let as#464 : int = 42 in
-    let x#465 : int = a#463 in
-    let b#466 : int = as#464 in let x : int = as#464 in unit |xxx}]
-let%expect_test _ =
-  run_ligo_good [ "compile" ; "expression" ; "cameligo" ; "x" ; "--init-file" ; contract "bug_alias3.mligo" ] ;
-  [%expect{| 42 |}]
-
-let%expect_test _ =
-  run_ligo_good [ "print" ; "ast-aggregated" ; contract "bug_alias4.mligo" ] ;
-  [%expect {xxx|
-  let as#463 : int = 20 in
-  let s_as#464 : int = 22 in let x : int = ADD(as#463 , s_as#464) in unit |xxx}]
-let%expect_test _ =
-  run_ligo_good [ "compile" ; "expression" ; "cameligo" ; "x" ; "--init-file" ; contract "bug_alias4.mligo" ] ;
-  [%expect {|
-    42 |}]
-
-let%expect_test _ =
-  run_ligo_good [ "print" ; "ast-aggregated" ; contract "bug_alias5.mligo" ] ;
-  [%expect{|
-    let a#463 : int = 1 in
-    let as#464 : int = 42 in let as#465 : int = 3 in let x : int = as#464 in unit |}]
-let%expect_test _ =
-  run_ligo_good [ "compile" ; "expression" ; "cameligo" ; "x" ; "--init-file" ; contract "bug_alias5.mligo" ] ;
-  [%expect{| 42 |}]
-
-let%expect_test _ =
-  run_ligo_good [ "print" ; "ast-aggregated" ; contract "bug_alias6.mligo" ] ;
-  [%expect {xxx|
-  let x#463 : int = 1 in
-  let foo : int =
-    let x : int = 20 in
-    let x#464 : int = x in
-    let y#465 : int = x#463 in
-    let z#466 : int = y#465 in ADD(ADD(ADD(x#464 , y#465) , x) , z#466) in
-  let x : int = foo in unit |xxx}]
-let%expect_test _ =
-  run_ligo_good [ "compile" ; "expression" ; "cameligo" ; "x" ; "--init-file" ; contract "bug_alias6.mligo" ] ;
-  [%expect{| 42 |}]
-
-let%expect_test _ =
-  run_ligo_good [ "print" ; "ast-aggregated" ; contract "bug_alias7.mligo" ] ;
-  [%expect {xxx|
-  let v#463 : int = 40 in
-  let v#464 : int = ADD(v#463 , 1) in
-  let v#465 : int = ADD(v#464 , 1) in let x : int = v#465 in unit |xxx}]
-let%expect_test _ =
-  run_ligo_good [ "compile" ; "expression" ; "cameligo" ; "x" ; "--init-file" ; contract "bug_alias7.mligo" ] ;
-  [%expect {|
-    42 |}]
-
-let%expect_test _ =
-  run_ligo_good [ "print" ; "ast-aggregated" ; contract "bug_alias8.mligo" ] ;
-  [%expect {xxx|
-  let x#463 : int = 41 in
-  let x : int = 1 in
-  let x#464 : int = x in
-  let y#465 : int = x#463 in
-  let u : int = ADD(x#464 , y#465) in let x : int = u in unit |xxx}]
-let%expect_test _ =
-  run_ligo_good [ "compile" ; "expression" ; "cameligo" ; "x" ; "--init-file" ; contract "bug_alias8.mligo" ] ;
-  [%expect{| 42 |}]
-
-let%expect_test _ =
-  run_ligo_good [ "print" ; "ast-aggregated" ; contract "bug_alias9.mligo" ] ;
-  [%expect {xxx|
-  let x#463 : int = 41 in
-  let x#464 : int = ADD(x#463 , 1) in let x : int = x#464 in unit |xxx}]
-let%expect_test _ =
-  run_ligo_good [ "compile" ; "expression" ; "cameligo" ; "x" ; "--init-file" ; contract "bug_alias9.mligo" ] ;
-  [%expect{| 42 |}]
-
-let%expect_test _ =
-  run_ligo_good [ "print" ; "ast-aggregated" ; contract "bug_alias10.mligo" ] ;
-  [%expect {xxx|
-  let x#463 : int = 42 in
-  let x#464 : int = 2 in let y#465 : int = x#463 in let x : int = y#465 in unit |xxx}]
-let%expect_test _ =
-  run_ligo_good [ "compile" ; "expression" ; "cameligo" ; "x" ; "--init-file" ; contract "bug_alias10.mligo" ] ;
-  [%expect{| 42 |}]
-
-let%expect_test _ =
-  run_ligo_good [ "print" ; "ast-aggregated" ; contract "bug_alias11.mligo" ] ;
-  [%expect {xxx|
-  let x#463 : int = 19 in
-  let y#464 : int = 22 in
-  let x : int =
-    let x : int = 1 in
-    let u : int = x#463 in let v : int = y#464 in ADD(ADD(u , v) , x) in
-  unit |xxx}]
-let%expect_test _ =
-  run_ligo_good [ "compile" ; "expression" ; "cameligo" ; "x" ; "--init-file" ; contract "bug_alias11.mligo" ] ;
-  [%expect{| 42 |}]
-
-let%expect_test _ =
-  run_ligo_good [ "print" ; "ast-aggregated" ; contract "bug_alias12.mligo" ] ;
-  [%expect {xxx|
-  let a#463 : int = 42 in
-  let x#464 : int = a#463 in let x : int = x#464 in unit |xxx}]
-let%expect_test _ =
-  run_ligo_good [ "compile" ; "expression" ; "cameligo" ; "x" ; "--init-file" ; contract "bug_alias12.mligo" ] ;
-  [%expect{| 42 |}]
-
-let%expect_test _ =
-  run_ligo_good [ "print" ; "ast-aggregated" ; contract "bug_alias13.mligo" ] ;
-  [%expect {xxx|
-  let current_turn#465 : nat -> nat = lambda (
-  i : nat) : nat return ADD(i , +1) in
-  let other#466 : nat -> unit = lambda (
-  n : nat) : unit return let current_turn : nat = (current_turn#465)@(+1) in
-                         (assert)@(EQ(n , current_turn)) in
-  let main : ( unit * unit ) -> ( list (operation) * unit ) = lambda (
-  gen#2 : ( unit * unit )) : ( list (operation) * unit ) return  match
-                                                                  gen#2 with
-                                                                  | ( _p : unit , _s : unit ) ->
-                                                                  ( LIST_EMPTY
-                                                                    () ,
-                                                                    (other#466)@(+2) ) in
-  unit |xxx}]
-let%expect_test _ =
-=======
->>>>>>> 6d087445
   run_ligo_good [ "compile" ; "contract" ; contract "bug_alias13.mligo" ] ;
   [%expect {|
     { parameter unit ;
