--- conflicted
+++ resolved
@@ -2,22 +2,26 @@
 
 let () =
   let f _ =
-      C.Flags.write_sexp
-        "platform-specific-compiler-flags.sexp"
-        Caml.(
-          if C.ocaml_config_var_exn (C.create "") "os_type" = "Win32"
-<<<<<<< HEAD
-          then ["-cclib"; "-lole32"; "-cclib"; "-luserenv"; "-cclib"; "-lbcrypt"; "-cclib"; Sys.getenv "LIGO_NTDLL_PATH" ^ "/ligoNtdll.a"]
-          else []);
-      C.Flags.write_sexp
-        "platform-specific-linker-flags.sexp"
-        Caml.(
-          if C.ocaml_config_var_exn (C.create "") "system" = "macosx"
-          then ["-cclib"; "-framework Security"]
-          else [])
+    C.Flags.write_sexp
+      "platform-specific-compiler-flags.sexp"
+      Caml.(
+        if C.ocaml_config_var_exn (C.create "") "os_type" = "Win32"
+        then
+          [ "-cclib"
+          ; "-lole32"
+          ; "-cclib"
+          ; "-luserenv"
+          ; "-cclib"
+          ; "-lbcrypt"
+          ; "-cclib"
+          ; Sys.getenv "LIGO_NTDLL_PATH" ^ "/ligoNtdll.a"
+          ]
+        else []);
+    C.Flags.write_sexp
+      "platform-specific-linker-flags.sexp"
+      Caml.(
+        if C.ocaml_config_var_exn (C.create "") "system" = "macosx"
+        then [ "-cclib"; "-framework Security" ]
+        else [])
   in
-  C.main ~name:"" f
-=======
-          then [ "-cclib"; "-lole32"; "-cclib"; "-luserenv"; "-cclib"; "-lbcrypt" ]
-          else []))
->>>>>>> 29e839f3
+  C.main ~name:"" f