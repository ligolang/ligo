--- conflicted
+++ resolved
@@ -4,7 +4,6 @@
 
 
 let get_declarations_core core_prg =
-<<<<<<< HEAD
   (* Note: This hack is needed because when some file is `#import`ed the `module_binder` is 
      the absolute file path, and the REPL prints an absolute file path which is confusing
      So we ignore the module declarations which which have their module_binder as some absolute path.
@@ -12,13 +11,13 @@
      Reference: https://gitlab.com/ligolang/ligo/-/blob/c8ae194e97341dc717549c9f50c743bcea855a33/vendors/BuildSystem/BuildSystem.ml#L113-121
   *)
   let ignore_module_variable_which_is_absolute_path module_variable =
-    let module_variable = try Stage_common.Var.to_name_exn module_variable with _ -> "" in
+    let module_variable = try Ast_core.ModuleVar.to_name_exn module_variable with _ -> "" in
     not @@ Caml.Sys.file_exists module_variable in
 
-  let func_declarations = Ligo_compile.Of_core.list_declarations core_prg in
-  let type_declarations = Ligo_compile.Of_core.list_type_declarations core_prg in
+  let func_declarations = List.map ~f:(fun a -> `Value a)  @@ Ligo_compile.Of_core.list_declarations core_prg in
+  let type_declarations = List.map ~f:(fun a -> `Type a)   @@ Ligo_compile.Of_core.list_type_declarations core_prg in
   let mod_declarations  = Ligo_compile.Of_core.list_mod_declarations core_prg in
-  let mod_declarations  = List.filter mod_declarations ~f:ignore_module_variable_which_is_absolute_path in
+  let mod_declarations  = List.map ~f:(fun a -> `Module a) @@ List.filter mod_declarations ~f:ignore_module_variable_which_is_absolute_path in
   func_declarations @ type_declarations @ mod_declarations
 
 let get_declarations_typed typed_prg =
@@ -29,26 +28,14 @@
      Reference: https://gitlab.com/ligolang/ligo/-/blob/c8ae194e97341dc717549c9f50c743bcea855a33/vendors/BuildSystem/BuildSystem.ml#L113-121
   *)
   let ignore_module_variable_which_is_absolute_path module_variable =
-    let module_variable = try Stage_common.Var.to_name_exn module_variable with _ -> "" in
+    let module_variable = try Ast_typed.ModuleVar.to_name_exn module_variable with _ -> "" in
     not @@ Caml.Sys.file_exists module_variable in
 
-  let func_declarations = Ligo_compile.Of_typed.list_declarations typed_prg in
-  let type_declarations = Ligo_compile.Of_typed.list_type_declarations typed_prg in
+  let func_declarations = List.map ~f:(fun a -> `Value a)  @@ Ligo_compile.Of_typed.list_declarations typed_prg in
+  let type_declarations = List.map ~f:(fun a -> `Type a)   @@ Ligo_compile.Of_typed.list_type_declarations typed_prg in
   let mod_declarations  = Ligo_compile.Of_typed.list_mod_declarations typed_prg in
-  let mod_declarations  = List.filter mod_declarations ~f:ignore_module_variable_which_is_absolute_path in
+  let mod_declarations  = List.map ~f:(fun a -> `Module a) @@ List.filter mod_declarations ~f:ignore_module_variable_which_is_absolute_path in
   func_declarations @ type_declarations @ mod_declarations
-=======
-     let func_declarations = List.map ~f:(fun a -> `Value a)  @@ Ligo_compile.Of_core.list_declarations core_prg in
-     let type_declarations = List.map ~f:(fun a -> `Type a)   @@ Ligo_compile.Of_core.list_type_declarations core_prg in
-     let mod_declarations  = List.map ~f:(fun a -> `Module a) @@ Ligo_compile.Of_core.list_mod_declarations core_prg in
-     func_declarations @ type_declarations @ mod_declarations
-
-let get_declarations_typed typed_prg =
-     let func_declarations = List.map ~f:(fun a -> `Value a)  @@ Ligo_compile.Of_typed.list_declarations typed_prg in
-     let type_declarations = List.map ~f:(fun a -> `Type a)   @@ Ligo_compile.Of_typed.list_type_declarations typed_prg in
-     let mod_declarations  = List.map ~f:(fun a -> `Module a) @@ Ligo_compile.Of_typed.list_mod_declarations typed_prg in
-     func_declarations @ type_declarations @ mod_declarations
->>>>>>> b0fc6973
 
 let pp_declaration ppf = function
     `Value a  -> Ast_core.PP.expression_variable ppf a
