--- conflicted
+++ resolved
@@ -5,18 +5,6 @@
 module ModResHelpers = Preprocessor.ModRes.Helpers
 
 let get_declarations_core core_prg =
-<<<<<<< HEAD
-     let func_declarations = List.map ~f:(fun a -> `Value a)  @@ Ligo_compile.Of_core.list_declarations core_prg in
-     let type_declarations = List.map ~f:(fun a -> `Type a)   @@ Ligo_compile.Of_core.list_type_declarations core_prg in
-     let mod_declarations  = List.map ~f:(fun a -> `Module a) @@ Ligo_compile.Of_core.list_mod_declarations core_prg in
-     func_declarations @ type_declarations @ mod_declarations
-
-let get_declarations_typed typed_prg =
-     let func_declarations = List.map ~f:(fun a -> `Value a)  @@ Ligo_compile.Of_typed.list_declarations typed_prg in
-     let type_declarations = List.map ~f:(fun a -> `Type a)   @@ Ligo_compile.Of_typed.list_type_declarations typed_prg in
-     let mod_declarations  = List.map ~f:(fun a -> `Module a) @@ Ligo_compile.Of_typed.list_mod_declarations typed_prg in
-     func_declarations @ type_declarations @ mod_declarations
-=======
   (* Note: This hack is needed because when some file is `#import`ed the `module_binder` is 
      the absolute file path, and the REPL prints an absolute file path which is confusing
      So we ignore the module declarations which which have their module_binder as some absolute path.
@@ -49,12 +37,6 @@
   let mod_declarations  = Ligo_compile.Of_typed.list_mod_declarations typed_prg in
   let mod_declarations  = List.map ~f:(fun a -> `Module a) @@ List.filter mod_declarations ~f:ignore_module_variable_which_is_absolute_path in
   func_declarations @ type_declarations @ mod_declarations
-
-let pp_declaration ppf = function
-    `Value a  -> Ast_core.PP.expression_variable ppf a
-  | `Type a   -> Ast_core.PP.type_variable       ppf a
-  | `Module a -> Ast_core.PP.module_variable     ppf a
->>>>>>> ea133acd
 
 let pp_declaration ppf = function
     `Value a  -> Ast_core.PP.expression_variable ppf a
@@ -127,11 +109,7 @@
 let try_eval ~raise ~raw_options state s =
   let options = Compiler_options.make ~raw_options () in
   let options = Compiler_options.set_init_env options state.env in
-<<<<<<< HEAD
-  let typed_exp  = Ligo_compile.Utils.type_expression_string ~raise ~options:options state.syntax s @@ Environment.to_program state.env in
-=======
   let typed_exp  = Ligo_compile.Utils.type_expression_string ~raise ~add_warning ~options:options state.syntax s @@ Environment.to_program state.env in
->>>>>>> ea133acd
   let module_ = Ligo_compile.Of_typed.compile_program ~raise state.top_level in
   let aggregated_exp = Ligo_compile.Of_typed.compile_expression_in_context ~raise typed_exp module_ in
   let mini_c = Ligo_compile.Of_aggregated.compile_expression ~raise aggregated_exp in
@@ -173,11 +151,6 @@
      raise.raise `Repl_unexpected
 
 let import_file ~raise ~raw_options state file_name module_name =
-<<<<<<< HEAD
-  let options = Compiler_options.make ~raw_options ~protocol_version:state.protocol () in
-  let options = Compiler_options.set_init_env options state.env in
-  let module_ = Build.build_context ~raise ~add_warning ~options file_name in
-=======
   let file_name = ModResHelpers.resolve_file_name file_name state.module_resolutions in
   let options = Compiler_options.make ~raw_options ~protocol_version:state.protocol () in
   let options = Compiler_options.set_init_env options state.env in
@@ -185,26 +158,17 @@
     let prg = Build.build_context ~raise ~add_warning ~options file_name in
     Simple_utils.Location.wrap (Ast_typed.M_struct prg)
   in
->>>>>>> ea133acd
   let module_ = Ast_typed.([Simple_utils.Location.wrap @@ Declaration_module {module_binder=Ast_typed.ModuleVar.of_input_var module_name;module_;module_attr={public=true}}]) in
   let env     = Environment.append module_ state.env in
   let state = { state with env = env; top_level = concat_modules ~declaration:true state.top_level module_ } in
   (state, Just_ok)
 
-<<<<<<< HEAD
-let use_file ~raise ~raw_options state s =
-  let options = Compiler_options.make ~raw_options ~protocol_version:state.protocol () in
-  let options = Compiler_options.set_init_env options state.env in
-  (* Missing typer environment? *)
-  let module' = Build.build_context ~raise ~add_warning ~options s in
-=======
 let use_file ~raise ~raw_options state file_name =
   let file_name = ModResHelpers.resolve_file_name file_name state.module_resolutions in
   let options = Compiler_options.make ~raw_options ~protocol_version:state.protocol () in
   let options = Compiler_options.set_init_env options state.env in
   (* Missing typer environment? *)
   let module' = Build.build_context ~raise ~add_warning ~options file_name in
->>>>>>> ea133acd
   let env = Environment.append module' state.env in
   let state = { state with env = env;
                             top_level = concat_modules ~declaration:false state.top_level module'
