--- conflicted
+++ resolved
@@ -130,13 +130,8 @@
 
 let import_file ~raise state file_name module_name =
   let options = Compiler_options.make ~protocol_version:state.protocol () in
-<<<<<<< HEAD
-  let options = {options with Compiler_options.middle_end = { options.Compiler_options.middle_end with init_env = state.env }} in
-  let module_ = Build.combined_contract ~raise ~add_warning ~options (variant_to_syntax state.syntax) file_name in
-=======
-  let options = {options with init_env = state.env } in
+let options = {options with Compiler_options.middle_end = { options.Compiler_options.middle_end with init_env = state.env }} in
   let module_ = Build.build_context ~raise ~add_warning ~options (variant_to_syntax state.syntax) file_name in
->>>>>>> 7aef6506
   let module_ = Ast_typed.([Simple_utils.Location.wrap @@ Declaration_module {module_binder=Ast_typed.Var.of_input_var module_name;module_;module_attr={public=true}}]) in
   let env     = Environment.append module_ state.env in
   let state = { state with env = env; top_level = concat_modules ~declaration:true state.top_level module_ } in
