(library
 (name cli)
 (instrumentation
  (backend bisect_ppx))
 (libraries simple-utils cmdliner ligo ligo_compile build repl install
   publish user cli_helpers daemon ligo_api)
 (modules cli version))

(library
 (name repl)
 (instrumentation
  (backend bisect_ppx))
 (libraries simple-utils cmdliner ligo build lambda-term)
 (modules repl))

(library
 (name install)
 (instrumentation
  (backend bisect_ppx))
 (libraries cli_helpers simple-utils lwt lwt.unix yojson)
 (modules install))

(library
 (name publish)
 (instrumentation
  (backend bisect_ppx))
 (libraries cli_helpers simple-utils lwt lwt.unix tar tar-unix decompress.gz
<<<<<<< HEAD
   bigstringaf base64 cohttp-lwt-unix yojson digestif semver core_unix core_unix.command_unix core_unix.filename_unix)
 (preprocess (pps ppx_deriving_yojson))
=======
   bigstringaf base64 cohttp-lwt-unix yojson digestif core_unix
   core_unix.command_unix core_unix.filename_unix)
 (preprocess
  (pps ppx_deriving_yojson))
>>>>>>> 9167107f
 (modules publish))

(library
 (name user)
 (instrumentation
  (backend bisect_ppx))
 (libraries cli_helpers simple-utils lwt lwt.unix base64 cohttp-lwt-unix
   lambda-term) ;Remove unused libs
 (preprocess
  (pps ppx_deriving_yojson))
 (modules user))

(library
 (name daemon)
 (instrumentation
  (backend bisect_ppx))
<<<<<<< HEAD
 (libraries parse-argv cli_helpers)
 (preprocess (pps ppx_deriving_yojson))
=======
 (libraries parse-argv ligo_api cli_helpers)
 (preprocess
  (pps ppx_deriving_yojson))
>>>>>>> 9167107f
 (modules daemon))

(rule
 (targets version.ml)
 (action
  (with-stdout-to
   version.ml
   (run "sh" "-c" "printf 'let version = \"%s\"' \"${LIGO_VERSION}\""))))

; build static executable with --profile static

(env
 (static
  (flags
   (:standard -ccopt -static -cclib "-lgmp"))))

(executable
 (name configurator)
 (modules configurator)
 (flags (:standard))
 (libraries core dune-configurator))

(rule
 (targets win32-flags.sexp)
 (action
  (run ./configurator.exe)))

(executable
 (name runligo)
 (public_name ligo)
 (instrumentation
  (backend bisect_ppx))
 (libraries simple-utils cmdliner ligo cli)
 (flags
  -open
  Core
  (:include win32-flags.sexp))
 (modules runligo)
 (package ligo))<|MERGE_RESOLUTION|>--- conflicted
+++ resolved
@@ -25,15 +25,10 @@
  (instrumentation
   (backend bisect_ppx))
  (libraries cli_helpers simple-utils lwt lwt.unix tar tar-unix decompress.gz
-<<<<<<< HEAD
-   bigstringaf base64 cohttp-lwt-unix yojson digestif semver core_unix core_unix.command_unix core_unix.filename_unix)
- (preprocess (pps ppx_deriving_yojson))
-=======
    bigstringaf base64 cohttp-lwt-unix yojson digestif core_unix
    core_unix.command_unix core_unix.filename_unix)
  (preprocess
   (pps ppx_deriving_yojson))
->>>>>>> 9167107f
  (modules publish))
 
 (library
@@ -50,14 +45,9 @@
  (name daemon)
  (instrumentation
   (backend bisect_ppx))
-<<<<<<< HEAD
  (libraries parse-argv cli_helpers)
- (preprocess (pps ppx_deriving_yojson))
-=======
- (libraries parse-argv ligo_api cli_helpers)
  (preprocess
   (pps ppx_deriving_yojson))
->>>>>>> 9167107f
  (modules daemon))
 
 (rule
