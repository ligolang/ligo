--- conflicted
+++ resolved
@@ -30,10 +30,7 @@
 module LigoManifest = Cli_helpers.LigoManifest
 module LigoIgnore = Cli_helpers.LigoIgnore
 module RepositoryUrl = Cli_helpers.RepositoryUrl
-<<<<<<< HEAD
 module Semver = Cli_helpers.Semver
-=======
->>>>>>> f44b83b9
 module SMap = Caml.Map.Make (String)
 
 type object_ = (string * string) list
@@ -42,7 +39,6 @@
   `Assoc (List.fold o ~init:[] ~f:(fun kvs (k, v) -> (k, `String v) :: kvs))
 
 
-<<<<<<< HEAD
 let with_logging ~before ?(after = "Done") fn =
   let () = Printf.printf "==> %s... %!" before in
   match fn () with
@@ -71,16 +67,7 @@
     ; integrity : string
     }
 
-  let make
-      ~name
-      ~version
-      ~unpacked_size
-      ~packed_size
-      ~fcount
-      ~sha1
-      ~sha512
-      ~tarball
-    =
+  let make ~name ~version ~unpacked_size ~packed_size ~fcount ~sha1 ~sha512 ~tarball =
     { name
     ; version
     ; file_count = fcount
@@ -105,9 +92,7 @@
   [@@deriving to_yojson]
 
   let make ~tarball ~package_stats =
-    let PackageStats.{ sha1; file_count; unpacked_size; integrity; _ } =
-      package_stats
-    in
+    let PackageStats.{ sha1; file_count; unpacked_size; integrity; _ } = package_stats in
     { integrity; shasum = sha1; tarball; file_count; unpacked_size }
 end
 
@@ -186,51 +171,6 @@
 
   let to_yojson t =
     let kvs = SMap.fold (fun k v xs -> (k, Version.to_yojson v) :: xs) t [] in
-=======
-type sem_ver = string [@@deriving to_yojson]
-type dist_tag = { latest : sem_ver } [@@deriving to_yojson]
-
-type dist =
-  { integrity : string
-  ; shasum : string
-  ; tarball : string
-  }
-[@@deriving to_yojson]
-
-type author = { name : string } [@@deriving to_yojson]
-
-type version =
-  { name : string
-  ; author : author
-  ; main : string option
-  ; type_ : string [@key "type"]
-  ; storage_fn : string option
-  ; storage_arg : string option
-  ; repository : RepositoryUrl.t
-  ; version : sem_ver
-  ; description : string
-  ; scripts : object_
-  ; dependencies : object_
-  ; dev_dependencies : object_ [@key "devDependencies"]
-  ; readme : string
-  ; id : string [@key "_id"]
-  ; dist : dist
-  }
-[@@deriving to_yojson]
-
-type attachment =
-  { content_type : string
-  ; data : string
-  ; length : int
-  }
-[@@deriving to_yojson]
-
-module Versions = struct
-  type t = version SMap.t
-
-  let to_yojson t =
-    let kvs = SMap.fold (fun k v xs -> (k, version_to_yojson v) :: xs) t [] in
->>>>>>> f44b83b9
     `Assoc kvs
 end
 
@@ -250,13 +190,10 @@
 end
 
 module Attachments = struct
-<<<<<<< HEAD
   type t = Attachment.t SMap.t
 
   let to_yojson t =
-    let kvs =
-      SMap.fold (fun k v xs -> (k, Attachment.to_yojson v) :: xs) t []
-    in
+    let kvs = SMap.fold (fun k v xs -> (k, Attachment.to_yojson v) :: xs) t [] in
     `Assoc kvs
 end
 
@@ -309,9 +246,7 @@
   | `Created -> Ok ("Package successfully published", "")
   | `Unauthorized ->
     Error
-      ( Format.sprintf
-          "\n%s already exists and you don't seem to have access to it."
-          name
+      ( Format.sprintf "\n%s already exists and you don't seem to have access to it." name
       , "" )
   | `Bad_gateway | `Service_unavailable | `Gateway_timeout ->
     Error ("\nRegistry seems down. Contact the developers", "")
@@ -339,144 +274,9 @@
         in
         Lwt.return (body, headers))
   in
-  let r =
-    Lwt.bind body_headers (fun (body, headers) -> Client.put ~headers ~body uri)
-  in
+  let r = Lwt.bind body_headers (fun (body, headers) -> Client.put ~headers ~body uri) in
   let response, body = Lwt_main.run r in
   handle_server_response ~name:manifest.name response body
-
-=======
-  type t = attachment SMap.t
-
-  let to_yojson t =
-    let kvs = SMap.fold (fun k v xs -> (k, attachment_to_yojson v) :: xs) t [] in
-    `Assoc kvs
-end
-
-type body =
-  { id : string [@key "_id"]
-  ; name : string
-  ; description : string
-  ; dist_tags : dist_tag [@key "dist-tags"]
-  ; versions : Versions.t
-  ; readme : string
-  ; attachments : Attachments.t [@key "_attachments"]
-  }
-[@@deriving to_yojson]
-
-let body
-    ~name
-    ~author
-    ~type_
-    ~storage_fn
-    ~storage_arg
-    ~repository
-    ~main
-    ~readme
-    ~version
-    ~ligo_registry
-    ~description
-    ~sha512
-    ~sha1
-    ~gzipped_tarball
-    ~scripts
-    ~dependencies
-    ~dev_dependencies
-  =
-  { id = name
-  ; name
-  ; description
-  ; dist_tags = { latest = version }
-  ; versions =
-      SMap.add
-        version
-        { main
-        ; name
-        ; author = { name = author }
-        ; type_
-        ; storage_fn
-        ; storage_arg
-        ; repository
-        ; version
-        ; description
-        ; scripts
-        ; dependencies
-        ; dev_dependencies
-        ; readme
-        ; id = Format.sprintf "%s@%s" name version
-        ; dist =
-            { integrity = Format.sprintf "sha512-%s" (Base64.encode_exn sha512)
-            ; shasum = sha1
-            ; tarball = Format.sprintf "%s/%s/-/%s-%s.tgz" ligo_registry name name version
-            }
-        }
-        SMap.empty
-  ; readme
-  ; attachments =
-      SMap.add
-        (Format.sprintf "%s-%s.tgz" name version)
-        { content_type = "application/octet-stream"
-        ; data = Base64.encode_exn (Bytes.to_string gzipped_tarball)
-        ; length = Bytes.length gzipped_tarball
-        }
-        SMap.empty
-  }
-
-
-let http ~token ~sha1 ~sha512 ~gzipped_tarball ~ligo_registry ~manifest =
-  let open Cohttp_lwt_unix in
-  let LigoManifest.
-        { name
-        ; version
-        ; main
-        ; scripts
-        ; dependencies
-        ; dev_dependencies
-        ; description
-        ; readme
-        ; author
-        ; type_
-        ; repository
-        ; storage_fn
-        ; storage_arg
-        ; _
-        }
-    =
-    manifest
-  in
-  let uri = Uri.of_string (Format.sprintf "%s/%s" ligo_registry name) in
-  let headers =
-    Cohttp.Header.of_list
-      [ "referer", "publish"
-      ; "authorization", Format.sprintf "Bearer %s" token
-      ; "content-type", "application/json"
-      ]
-  in
-  let body =
-    body
-      ~name
-      ~author
-      ~type_
-      ~storage_fn
-      ~storage_arg
-      ~repository
-      ~version
-      ~scripts
-      ~dependencies
-      ~dev_dependencies
-      ~main
-      ~description
-      ~readme
-      ~ligo_registry
-      ~sha512
-      ~sha1
-      ~gzipped_tarball
-    |> body_to_yojson
-    |> Yojson.Safe.to_string
-    |> Cohttp_lwt.Body.of_string
-  in
-  Client.put ~headers ~body uri
->>>>>>> f44b83b9
 
 
 let os_type =
@@ -487,13 +287,9 @@
   | _ -> Gz.Unix
 
 
-<<<<<<< HEAD
 (* [gzip] compresses the file [fname] *)
 let gzip fname =
   let fd = Caml_unix.openfile fname [ Core_unix.O_RDWR ] 0o666 in
-=======
-let gzip fname fd =
->>>>>>> f44b83b9
   let file_size = Int.of_int64_exn (Core_unix.stat fname).st_size in
   let level = 4 in
   let buffer_len = De.io_buffer_size in
@@ -521,7 +317,6 @@
     Buffer.add_string r str
   in
   Gz.Higher.compress ~w ~q ~level ~refill ~flush () cfg i o;
-<<<<<<< HEAD
   let () = Caml_unix.close fd in
   r
 
@@ -529,51 +324,26 @@
 (* [get_all_files] returs a list of files to be included in the package, it
    starts starts finding files from the project-root & It ignores the files or 
    directries specified in .ligoignore *)
-let rec get_all_files
-    : ligoignore:(string -> bool) -> string -> (string * int) list Lwt.t
+let rec get_all_files : ligoignore:(string -> bool) -> string -> (string * int) list Lwt.t
   =
  fun ~ligoignore file_or_dir ->
-=======
-  r
-
-
-(* TODO: More files here ?? *)
-module SSet = Set.Make (String)
-
-let ignore_dirs = SSet.of_list [ ".ligo"; "_esy"; "node_modules"; "esy.lock"; ".git" ]
-
-let rec get_all_files : string -> string list Lwt.t =
- fun file_or_dir ->
->>>>>>> f44b83b9
   let open Lwt.Syntax in
   let* status = Lwt_unix.lstat file_or_dir in
   let* files =
     match status.st_kind with
-<<<<<<< HEAD
     | S_REG ->
       if ligoignore (String.chop_prefix_if_exists ~prefix:"." file_or_dir)
       then Lwt.return []
       else Lwt.return [ file_or_dir, status.st_size ]
     | S_DIR ->
       if ligoignore (String.chop_prefix_if_exists ~prefix:"." file_or_dir)
-=======
-    | S_REG -> Lwt.return [ file_or_dir ]
-    | S_DIR ->
-      if SSet.mem ignore_dirs (Filename.basename file_or_dir)
->>>>>>> f44b83b9
       then Lwt.return []
       else (
         let all = Sys_unix.ls_dir file_or_dir in
         let* files =
           Lwt_list.fold_left_s
             (fun acc f ->
-<<<<<<< HEAD
-              let* fs =
-                get_all_files ~ligoignore (Filename.concat file_or_dir f)
-              in
-=======
-              let* fs = get_all_files (Filename.concat file_or_dir f) in
->>>>>>> f44b83b9
+              let* fs = get_all_files ~ligoignore (Filename.concat file_or_dir f) in
               Lwt.return (acc @ fs))
             []
             all
@@ -598,29 +368,18 @@
   result
 
 
-<<<<<<< HEAD
 (* [tar] creates a tar file of the [files] *)
 let tar ~name ~version files =
   let files, sizes = List.unzip files in
   let unpacked_size = List.fold sizes ~init:0 ~f:( + ) in
   let fcount = List.length files in
   let fname = Filename_unix.temp_file name (Semver.to_string version) in
-  let fd =
-    Caml_unix.openfile fname [ Core_unix.O_CREAT; Core_unix.O_RDWR ] 0o666
-  in
-=======
-let tar_gzip ~name ~version dir =
-  let open Lwt.Syntax in
-  let* files = from_dir ~dir (fun () -> get_all_files ".") in
-  let fname = Filename_unix.temp_file name version in
   let fd = Caml_unix.openfile fname [ Core_unix.O_CREAT; Core_unix.O_RDWR ] 0o666 in
->>>>>>> f44b83b9
   let () = Tar_unix.Archive.create files fd in
   let () = Caml_unix.close fd in
   Lwt.return (fcount, fname, unpacked_size)
 
 
-<<<<<<< HEAD
 (* [tar_gzip] creates a tar-ball of the directory [dir] *)
 let tar_gzip ~name ~version ~ligoignore dir =
   let open Lwt.Syntax in
@@ -639,9 +398,7 @@
   in
   let packed_size = Bytes.length tarball in
   let sha1 =
-    tarball
-    |> Digestif.SHA1.digest_bytes ~off:0 ~len:packed_size
-    |> Digestif.SHA1.to_hex
+    tarball |> Digestif.SHA1.digest_bytes ~off:0 ~len:packed_size |> Digestif.SHA1.to_hex
   in
   let sha512 =
     tarball
@@ -683,8 +440,7 @@
   let token = LigoRC.get_token ~registry_key ligorc in
   match token with
   | Some token -> Ok token
-  | None ->
-    Error ("\nUser not logged in.\nHint: Use ligo login or ligo add-user.", "")
+  | None -> Error ("\nUser not logged in.\nHint: Use ligo login or ligo add-user.", "")
 
 
 let get_project_root project_root =
@@ -692,10 +448,7 @@
   | Some project_root -> Ok project_root
   | None ->
     Error
-      ( "\n\
-         Can't find project-root.\n\
-         Hint: Use --project-root to specify project root."
-      , "" )
+      ("\nCan't find project-root.\nHint: Use --project-root to specify project root.", "")
 
 
 let show_stats stats =
@@ -732,13 +485,9 @@
   let () = Format.printf "    name:          %s\n%!" name in
   let () = Format.printf "    version:       %s\n%!" version in
   let () = Format.printf "    filename:      %s\n%!" tarball_name in
+  let () = Format.printf "    package size:  %s\n%!" (human_readable_size packed_size) in
   let () =
-    Format.printf "    package size:  %s\n%!" (human_readable_size packed_size)
-  in
-  let () =
-    Format.printf
-      "    unpacked size: %s\n%!"
-      (human_readable_size unpacked_size)
+    Format.printf "    unpacked size: %s\n%!" (human_readable_size unpacked_size)
   in
   let () = Format.printf "    shasum:        %s\n%!" sha1 in
   let () = Format.printf "    integrity:     %s\n%!" integrity in
@@ -748,16 +497,14 @@
 
 let publish ~ligo_registry ~ligorc_path ~project_root ~dry_run ~ligo_bin_path =
   let* manifest =
-    with_logging ~before:"Reading manifest" (fun () ->
-        read_manifest ~project_root)
+    with_logging ~before:"Reading manifest" (fun () -> read_manifest ~project_root)
   in
   let* () =
     with_logging ~before:"Validating manifest file" (fun () ->
         validate_manifest ~ligo_bin_path manifest)
   in
   let* project_root =
-    with_logging ~before:"Finding project root" (fun () ->
-        get_project_root project_root)
+    with_logging ~before:"Finding project root" (fun () -> get_project_root project_root)
   in
   let ligoignore_path = Filename.concat project_root ".ligoignore" in
   let ligoignore = LigoIgnore.matches @@ LigoIgnore.read ~ligoignore_path in
@@ -775,61 +522,4 @@
           get_auth_token ~ligorc_path ligo_registry)
     in
     with_logging ~before:"Uploading package" (fun () ->
-        publish ~token ~body ~ligo_registry ~manifest))
-=======
-
-let publish ~project_root ~token ~ligo_registry ~manifest =
-  let open Lwt.Syntax in
-  let LigoManifest.{ name; version; _ } = manifest in
-  let () = Format.printf "Packing tarball... %!" in
-  let* gzipped_tarball = tar_gzip project_root ~name ~version in
-  let () = Printf.printf "Done\n%!" in
-  let len = Bytes.length gzipped_tarball in
-  let sha1 =
-    gzipped_tarball |> Digestif.SHA1.digest_bytes ~off:0 ~len |> Digestif.SHA1.to_hex
-  in
-  let sha512 =
-    gzipped_tarball
-    |> Digestif.SHA512.digest_bytes ~off:0 ~len
-    |> Digestif.SHA512.to_raw_string
-  in
-  let () = Printf.printf "Uploading package... %!" in
-  http ~token ~sha1 ~sha512 ~gzipped_tarball ~ligo_registry ~manifest
-
-
-let handle_server_response ~name response body =
-  let open Cohttp_lwt in
-  let body = Lwt_main.run (Body.to_string body) in
-  let code = Response.status response in
-  match code with
-  | `Conflict -> Error ("\nConflict: version already exists", "")
-  | `Created ->
-    let () = Printf.printf "Done\n%!" in
-    Ok ("Package successfully published", "")
-  | `Unauthorized ->
-    Error
-      ( Format.sprintf "\n%s already exists and you don't seem to have access to it." name
-      , "" )
-  | `Bad_gateway | `Service_unavailable | `Gateway_timeout ->
-    Error ("\nRegistry seems down. Contact the developers", "")
-  | _ -> Error (body, "")
-
-
-let publish ~ligo_registry ~ligorc_path ~project_root =
-  let manifest = LigoManifest.read ~project_root in
-  let manifest = Result.bind manifest ~f:LigoManifest.validate in
-  match manifest with
-  | Error e -> Error (Format.sprintf "\nERROR: %s" e, "")
-  | Ok manifest ->
-    let ligorc = LigoRC.read ~ligorc_path in
-    let registry_key = LigoRC.registry_key ligo_registry in
-    let token = LigoRC.get_token ~registry_key ligorc in
-    (match token with
-    | None -> Error ("\nUser not logged in.\nHint: Use ligo login or ligo add-user", "")
-    | Some token ->
-      let project_root = Option.value_exn project_root in
-      let response, body =
-        Lwt_main.run (publish ~project_root ~token ~ligo_registry ~manifest)
-      in
-      handle_server_response ~name:manifest.name response body)
->>>>>>> f44b83b9
+        publish ~token ~body ~ligo_registry ~manifest))