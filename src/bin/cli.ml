open Cli_helpers

module Default_options = Compiler_options.Default_options

let is_dev = ref true

let entry_point =
  let open Command.Param in
  let name = "e" in
  let doc = "ENTRY-POINT the entry-point that will be compiled." in
  let spec = optional_with_default Default_options.entry_point string in
  flag ~doc ~aliases:["--entry-point"] name spec

let source_file =
    let name = "SOURCE_FILE" in
    let _doc = "the path to the smart contract file." in
    Command.Param.(anon (name %: Filename.arg_type))

let package_name =
  let name = "PACKAGE_NAME" in
  let _doc = "package to install." in
  Command.Param.(anon (maybe (name %: string)))

let expression purpose =
  let name = purpose ^ "_EXPRESSION" in
  let _desc = "the expression that will be compiled." in
  Command.Param.(anon (name %: string))

let libraries : string list Command.Param.t =
  let open Command.Param in
  let name = "--library" in
  let doc  = "LIBS A comma-separated list of paths to directories where to search for files to be included by the preprocessor" in
  let spec = optional_with_default Default_options.libraries 
    @@ Command.Arg_type.comma_separated ~strip_whitespace:true ~unique_values:true string in
  flag ~doc ~aliases:["l"] name spec

let syntax =
  let open Command.Param in
  let doc  = "SYNTAX the syntax that will be used. Currently supported syntaxes are \"pascaligo\", \"cameligo\", \"reasonligo\" and \"jsligo\". By default, the syntax is guessed from the extension (.ligo, .mligo, .religo, and .jsligo respectively)." in
  let spec = optional_with_default Default_options.syntax string in
  flag ~doc ~aliases:["s"] "--syntax" spec

let on_chain_views : _ Command.Param.t =
  let open Command.Param in
  let doc  = "VIEWS A list of declaration name that will be compiled as on-chain views, separated by ','" in
  let spec = optional_with_default Default_options.views
    @@ Command.Arg_type.comma_separated ~strip_whitespace:true ~unique_values:true string in
  flag ~doc ~aliases:["v"] "--views" spec

let constants : _ Command.Param.t =
  let open Command.Param in
  let doc  = "CONSTANTS A list of global constants that will be assumed in the context, separated by ','" in
  let spec = optional_with_default Default_options.constants
    @@ Command.Arg_type.comma_separated ~strip_whitespace:true ~unique_values:true string in
  flag ~doc ~aliases:["c"] "--constants" spec

let file_constants : _ Command.Param.t =
  let open Command.Param in
  let doc  = "FILE_CONSTANTS A file with a JSON list of strings with Michelson code. Those Michelson values will be registered as global constants in the context." in
  let spec = optional string in
  flag ~doc "--file-constants" spec

let steps =
  let open Command.Param in
  let doc  = "INT a bound in the number of steps to be done by the interpreter." in
  let spec = optional_with_default Default_options.steps int in
  flag ~doc ~aliases:["n"] "--steps" spec

let protocol_version =
  let open Command.Param in
  let open Environment.Protocols in
  let plist = Format.asprintf "%a" (Simple_utils.PP_helpers.list_sep_d_par Format.pp_print_string) protocols_str in
  let doc   = Format.asprintf "PROTOCOL choose protocol's types/values pre-loaded into the LIGO environment %s. \
                              By default, the current protocol (%s) will be used" plist (variant_to_string current) in
  let spec  = optional_with_default Default_options.protocol_version string in
  flag ~doc ~aliases:["--protocol"] "p" spec

let dialect =
  let open Command.Param in
  let name = "--pascaligo-dialect" in
  let doc  = "DIALECT the pascaligo dialect that will be used. Currently supported dialects are \"terse\" and \"verbose\". By default the dialect is \"terse\"." in
  let spec = optional_with_default Default_options.dialect string in
  flag ~doc ~aliases:["d";"dialect"] name spec

let req_syntax =
  let open Command.Param in
  let name = "SYNTAX" in
  let _desc = "the syntax that will be used. Currently supported syntaxes are \"pascaligo\", \"cameligo\" and \"reasonligo\". By default, the syntax is guessed from the extension (.ligo, .mligo, .religo, .jsligo respectively)." in
  anon (name %: string)
let init_file =
  let open Command.Param in
  let doc  = "FILENAME the path to the smart contract file to be used for context initialization." in
  let spec = optional string in
  flag ~doc "--init-file" spec

let amount =
  let open Command.Param in
  let name = "--amount" in
  let doc  = "INT the tezos amount the Michelson interpreter will use for the transaction." in
  let spec = optional_with_default "0" string in
  flag ~doc name spec
let balance =
  let open Command.Param in
  let name = "--balance" in
  let doc  = "INT the balance the Michelson interpreter will use for the contract balance." in
  let spec = optional_with_default "0" string in
  flag ~doc name spec

let sender =
  let open Command.Param in
  let name = "--sender" in
  let doc  = "ADDRESS the sender the Michelson interpreter transaction will use." in
  let spec = optional string in
  flag ~doc name spec

let source =
  let open Command.Param in
  let name = "--source" in
  let doc  = "ADDRESS the source the Michelson interpreter transaction will use." in
  let spec = optional string in
  flag ~doc name spec

let disable_michelson_typechecking =
  let open Command.Param in
  let name = "--disable-michelson-typechecking" in
  let doc  = "Disable Michelson typecking, this might produce ill-typed Michelson code." in
  flag ~doc name no_arg

let without_run =
  let open Command.Param in
  let name = "--without-run" in
  let doc  = "disable running of compiled expression." in
  flag ~doc name no_arg

let with_types =
  let open Command.Param in
  let name = "--with-types" in
  let doc = "Tries to infer types for all named expressions" in
  flag ~doc name no_arg

let now =
  let open Command.Param in
  let name = "--now" in
  let doc  = "TIMESTAMP the NOW value the Michelson interpreter will use (e.g. '2000-01-01T10:10:10Z')" in
  let spec = optional string in
  flag ~doc name spec

let display_format =
  let open Command.Param in
  let open Simple_utils.Display in
  let name = "--display-format" in
  let doc  = "FORMAT the format that will be used by the CLI. Available formats are 'dev', 'json', and 'human-readable' (default). When human-readable lacks details (we are still tweaking it), please contact us and use another format in the meanwhile." in
  flag ~doc ~aliases:["--format"] name @@
  optional_with_default human_readable @@
  Command.Arg_type.create @@ function
    | "human-readable" -> human_readable
    | "dev"            -> dev
    | "json"           -> json
    | _ -> failwith "todo"

let output_file =
  let open Command.Param in
  let doc  = "FILENAME if used, prints the output into the specified file instead of stdout" in
  let spec = optional string in
  flag ~doc ~aliases:["o"] "--output-file" spec

let michelson_code_format =
  let open Command.Param in
  let docv = "--michelson-format" in
  let doc = "CODE_FORMAT format that will be used by compile-contract for the resulting Michelson. Available formats are 'text' (default), 'json' and 'hex'." in
  flag ~doc docv @@
  optional_with_default `Text @@
  Command.Arg_type.create @@ function
    | "text" -> `Text
    | "json" -> `Json
    | "hex"  -> `Hex
    | _ -> failwith "todo"

let michelson_comments =
  let open Command.Param in
  let doc = "COMMENT_TYPE Selects kinds of comments to be added to the Michelson output. \
Currently 'location' and 'env' are supported. 'location' propagates original \
source locations. 'env' inserts additional empty Seq nodes with comments \
relating the Michelson stack to the source LIGO environment." in
  let name = "--michelson-comments" in
  flag ~doc name @@
  listed @@
  Command.Arg_type.create
    (function
      | "location" -> `Location
      | "env" -> `Env
      | s -> failwithf "unexpected value for --%s: %s" name s ())

let optimize =
  let open Command.Param in
  let name = "--optimize" in
  let doc = "ENTRY_POINT Apply Mini-C optimizations as if compiling ENTRY_POINT" in
  flag ~doc name @@ optional string

let warn =
  let open Command.Param in
  let name = "--no-warn" in
  let doc = "disable warning messages" in
  map ~f:not @@ flag ~doc name no_arg

let werror =
  let open Command.Param in
  let name = "--werror" in
  let doc  = "treat warnings as errors" in
  flag ~doc name no_arg

let seed =
  let open Command.Param in
  let name = "--seed" in
  let doc = "SEED the seed or counter used for generation." in
  flag ~doc name @@ optional int

let generator =
  let open Command.Param in
  let name = "generator" in
  let doc = "GEN the generator for mutation." in
  flag ~doc ~aliases:["g"] name @@ optional_with_default Default_options.generator string

let self_pass =
  let open Command.Param in
  let name = "--self-pass" in
  let doc  = "apply the self pass" in
  flag ~doc name no_arg

let project_root =
  let open Command.Param in
  let name = "--project-root" in
  let doc  = "PATH The path to root of the project." in
  let spec = optional string in
  flag ~doc name spec

let cache_path = 
  let open Command.Param in
  let name = "--cache-path" in
  let doc  = "PATH The path where dependencies are installed." in
  let spec = optional_with_default Constants.ligo_install_path string in
  flag ~doc name spec

module Api = Ligo_api
let (<*>) = Command.Param.(<*>)
let (<$>) f a = Command.Param.return f <*> a

(* Command run function of type () -> () and catches exception inside.
I use a mutable variable to propagate back the effect of the result of f *)
let return = ref Done
let compile_file =
  let f source_file entry_point views syntax protocol_version display_format disable_michelson_typechecking michelson_format output_file show_warnings warning_as_error michelson_comments constants file_constants project_root () =
    let raw_options = Compiler_options.make_raw_options ~entry_point ~syntax ~views ~protocol_version ~disable_michelson_typechecking ~warning_as_error ~constants ~file_constants ~project_root () in
    return_result ~return ~show_warnings ?output_file @@
    Api.Compile.contract raw_options source_file display_format michelson_format michelson_comments in
  let summary   = "compile a contract." in
  let readme () = "This sub-command compiles a contract to Michelson \
                  code. It expects a source file and an entrypoint \
                  function that has the type of a contract: \"parameter \
                  * storage -> operations list * storage\"." in
  Command.basic ~summary ~readme
  (f <$> source_file <*> entry_point <*> on_chain_views <*> syntax <*> protocol_version <*> display_format <*> disable_michelson_typechecking <*> michelson_code_format <*> output_file <*> warn <*> werror <*> michelson_comments <*> constants <*> file_constants <*> project_root )


let compile_parameter =
  let f source_file entry_point expression syntax protocol_version amount balance sender source now display_format michelson_format output_file show_warnings warning_as_error project_root () =
    let raw_options = Compiler_options.make_raw_options ~syntax ~protocol_version ~warning_as_error ~project_root () in
    return_result ~return ~show_warnings ?output_file @@
    Api.Compile.parameter raw_options source_file entry_point expression amount balance sender source now display_format michelson_format 
  in
  let summary   = "compile parameters to a Michelson expression." in
  let readme () = "This sub-command compiles a parameter for a given \
                  contract to a Michelson expression. The resulting \
                  Michelson expression can be passed as an argument in \
                  a transaction which calls a contract." in
  Command.basic ~summary ~readme
  (f <$> source_file <*> entry_point <*> expression "parameter" <*> syntax <*> protocol_version <*> amount <*> balance <*> sender <*> source <*> now <*> display_format <*> michelson_code_format <*> output_file <*> warn <*> werror <*> project_root )

let compile_expression =
  let f syntax expression protocol_version init_file display_format without_run michelson_format show_warnings warning_as_error project_root () =
    let raw_options = Compiler_options.make_raw_options ~syntax ~protocol_version ~without_run ~warning_as_error ~project_root () in
    return_result ~return ~show_warnings @@
    Api.Compile.expression raw_options expression init_file display_format michelson_format 
    in
  let summary   = "compile to a Michelson value." in
  let readme () = "This sub-command compiles a LIGO expression to a \
                   Michelson value. It works by compiling the LIGO \
                   expression to a Michelson expression and then \
                   interpreting it using Michelson's interpreter." in
  Command.basic ~summary ~readme
  (f <$> req_syntax <*> expression "" <*> protocol_version <*> init_file <*> display_format  <*> without_run <*> michelson_code_format <*> warn <*> werror <*> project_root )

let compile_storage =
  let f source_file expression entry_point syntax protocol_version amount balance sender source now display_format michelson_format output_file show_warnings warning_as_error project_root () =
    let raw_options = Compiler_options.make_raw_options ~entry_point ~syntax ~protocol_version ~warning_as_error ~project_root () in
    return_result ~return ~show_warnings ?output_file @@
    Api.Compile.storage raw_options source_file expression amount balance sender source now display_format michelson_format 
  in
  let summary   = "compile an initial storage in LIGO syntax to \
                  a Michelson expression." in
  let readme () = "This sub-command compiles an initial storage for a \
                  given contract to a Michelson expression. The \
                  resulting Michelson expression can be passed as an \
                  argument in a transaction which originates a contract." in
  Command.basic ~summary ~readme
  (f <$> source_file <*> expression "STORAGE" <*> entry_point <*> syntax <*> protocol_version <*> amount <*> balance <*> sender <*> source <*> now <*> display_format <*> michelson_code_format <*> output_file <*> warn <*> werror <*> project_root )

let compile_constant =
  let f syntax expression protocol_version init_file display_format without_run show_warnings warning_as_error project_root () =
    let raw_options = Compiler_options.make_raw_options ~syntax ~protocol_version ~without_run ~warning_as_error ~project_root () in
    return_result ~return ~show_warnings @@
    Api.Compile.constant raw_options expression init_file display_format
    in
  let summary   = "compile constant to a Michelson value and its hash." in
  let readme () = "This sub-command compiles a LIGO expression to a \
                   Michelson value and its hash as a global constant. \
                   It works by compiling the LIGO \
                   expression to a Michelson expression and then \
                   interpreting it using Michelson's interpreter." in
  Command.basic ~summary ~readme
  (f <$> req_syntax <*> expression "" <*> protocol_version <*> init_file <*> display_format  <*> without_run <*> warn <*> werror <*> project_root )

let compile_group = Command.group ~summary:"compile a ligo program to michelson" @@
  [ "contract",   compile_file;
    "expression", compile_expression;
    "parameter",  compile_parameter;
    "storage",    compile_storage;
    "constant",   compile_constant;]

(** Transpile commands *)
let transpile_contract =
  let f source_file new_syntax syntax new_dialect display_format output_file () =
    return_result ~return ?output_file @@
    Api.Transpile.contract source_file new_syntax syntax new_dialect display_format
  in
  let summary   = "transpile a contract to another syntax (BETA)." in
  let readme () = "This sub-command transpiles a source file to another \
                  syntax. It does not use the build system, but the \
                  source file is preprocessed. Comments are currently \
                  not transpiled. Please use at your own risk." in
  Command.basic ~summary ~readme
  (f <$> source_file <*> req_syntax <*> syntax <*> dialect <*> display_format <*> output_file)


let transpile_expression =
  let f syntax expression new_syntax new_dialect display_format () =
    return_result ~return @@
    Api.Transpile.expression expression new_syntax syntax new_dialect display_format
  in
  let summary   = "transpile an expression to another syntax (BETA)." in
  let readme () = "This sub-command transpiles a LIGO expression to \
                  another syntax. Comments are currently not \
                  transpiled. Please use at your own risk." in
  Command.basic ~summary ~readme
  (f <$> req_syntax <*> expression "" <*> req_syntax <*> dialect <*> display_format)

let transpile_group =
  Command.group ~summary:"transpile ligo code from a syntax to another (BETA)" @@
  [ "contract"  , transpile_contract;
    "expression", transpile_expression;]


(** Mutate commands *)
let mutate_cst =
  let f source_file syntax protocol_version libraries display_format seed generator () =
    let raw_options = Compiler_options.make_raw_options ~syntax ~protocol_version ~libraries ~generator () in
    return_result ~return @@
    Api.Mutate.mutate_cst raw_options source_file display_format seed in
  let summary   = "return a mutated version for a given file." in
  let readme () = "This sub-command returns a mutated version for a \
                  given file. It does not use the build system." in
  Command.basic ~summary ~readme
  (f <$> source_file <*> syntax <*> protocol_version <*> libraries <*> display_format <*> seed <*> generator)

let mutate_ast =
  let f source_file syntax protocol_version libraries display_format seed generator () =
    let raw_options = Compiler_options.make_raw_options ~syntax ~protocol_version ~libraries ~generator () in
    return_result ~return @@
    Api.Mutate.mutate_ast raw_options source_file display_format seed
  in
  let summary   = "return a mutated version for a given file." in
  let readme () = "This sub-command returns a mutated version for a \
                  given file. It does not use the build system." in
  Command.basic ~summary ~readme
  (f <$> source_file <*> syntax <*> protocol_version <*> libraries <*> display_format <*> seed <*> generator)

let mutate_group =
  let summary = "create mutants of a ligo file" in
  Command.group ~summary @@
  [ "cst", mutate_cst;
    "ast", mutate_ast;]

(** Run commands *)
let test =
  let f source_file syntax steps protocol_version display_format project_root () =
    let raw_options = Compiler_options.make_raw_options ~syntax ~steps ~protocol_version ~project_root () in
    return_result ~return @@
    Api.Run.test raw_options source_file display_format
  in
  let summary   = "test a contract with the LIGO test framework (BETA)." in
  let readme () = "This sub-command tests a LIGO contract using a LIGO \
                  interpreter. Still under development, there are features that are work \
                  in progress and are subject to change. No real test \
                  procedure should rely on this sub-command alone."
  in
  Command.basic ~summary ~readme
  (f <$> source_file <*> syntax <*> steps <*> protocol_version <*> display_format <*> project_root )

let dry_run =
  let f source_file parameter storage entry_point amount balance sender source now syntax protocol_version display_format show_warnings warning_as_error project_root () =
    let raw_options = Compiler_options.make_raw_options ~entry_point ~syntax ~protocol_version ~warning_as_error ~project_root () in
    return_result ~return ~show_warnings @@
    Api.Run.dry_run raw_options source_file parameter storage amount balance sender source now display_format 
    in
  let summary   = "run a smart-contract with the given storage and input." in
  let readme () = "This sub-command runs a LIGO contract on a given \
                  storage and parameter. The context is initialized \
                  from a source file where the contract is \
                  implemented. The interpretation is done using \
                  Michelson's interpreter." in
  Command.basic ~summary ~readme
  (f <$> source_file <*> expression "PARAMETER" <*> expression "STORAGE" <*> entry_point <*> amount <*> balance <*> sender <*> source <*> now <*> syntax <*> protocol_version <*> display_format <*> warn <*> werror <*> project_root )

let evaluate_call =
  let f source_file parameter entry_point amount balance sender source now syntax protocol_version display_format show_warnings warning_as_error project_root () =
    let raw_options = Compiler_options.make_raw_options ~entry_point ~syntax ~protocol_version ~warning_as_error ~project_root () in
    return_result ~return ~show_warnings @@
    Api.Run.evaluate_call raw_options source_file parameter amount balance sender source now display_format 
    in
  let summary   = "run a function with the given parameter." in
  let readme () = "This sub-command runs a LIGO function on a given \
                  argument. The context is initialized from a source \
                  file where the function is implemented. The \
                  interpretation is done using Michelson's interpreter." in
  Command.basic ~summary ~readme
  (f <$> source_file <*> expression "PARAMETER" <*>  entry_point <*> amount <*> balance <*> sender <*> source <*> now <*> syntax <*> protocol_version <*> display_format <*> warn <*> werror <*> project_root )

let evaluate_expr =
  let f source_file entry_point amount balance sender source now syntax protocol_version display_format show_warnings warning_as_error project_root () =
    let raw_options = Compiler_options.make_raw_options ~entry_point ~syntax ~protocol_version ~warning_as_error ~project_root () in
    return_result ~return ~show_warnings @@
    Api.Run.evaluate_expr raw_options source_file amount balance sender source now display_format 
    in
  let summary   = "evaluate a given definition." in
  let readme () = "This sub-command evaluates a LIGO definition. The \
                  context is initialized from a source file where the \
                  definition is written. The interpretation is done \
                  using a Michelson interpreter." in
  Command.basic ~summary ~readme
  (f <$> source_file <*> entry_point <*> amount <*> balance <*> sender <*> source <*> now <*> syntax <*> protocol_version <*> display_format <*> warn <*> werror <*> project_root )

let interpret =
  let f expression init_file syntax protocol_version amount balance sender source now display_format project_root () =
    let raw_options = Compiler_options.make_raw_options ~syntax ~protocol_version ~project_root () in 
    return_result ~return @@
    Api.Run.interpret raw_options expression init_file amount balance sender source now display_format 
  in
  let summary   = "interpret the expression in the context initialized by the provided source file." in
  let readme () = "This sub-command interprets a LIGO expression. The \
                  context can be initialized by providing a source \
                  file. The interpretation is done using Michelson's \
                  interpreter." in
  Command.basic ~summary ~readme
  (f <$> expression "EXPRESSION" <*> init_file <*> syntax <*> protocol_version <*> amount <*> balance <*> sender <*> source <*> now <*> display_format <*> project_root )

let run_group =
  Command.group ~summary:"compile and interpret ligo code"
  [
    "test"         , test;
    "dry-run"      , dry_run;
    "evaluate-call", evaluate_call;
    "evaluate-expr", evaluate_expr;
    "interpret"    , interpret;
  ]

(** Info commands *)
let list_declarations =
  let f source_file syntax display_format () =
    let raw_options = Compiler_options.make_raw_options ~syntax () in
    return_result ~return @@
    Api.Info.list_declarations raw_options source_file display_format
  in
  let summary   = "list all the top-level declarations." in
  let readme () = "This sub-command prints a list of all top-level \
                  declarations (not including types and modules)." in
  Command.basic ~summary ~readme
  (f <$> source_file <*> syntax <*> display_format)

let measure_contract =
  let f source_file entry_point views syntax protocol_version display_format show_warnings warning_as_error project_root () =
    let raw_options = Compiler_options.make_raw_options ~entry_point ~syntax ~protocol_version ~views ~warning_as_error ~project_root () in
    return_result ~return ~show_warnings @@
    Api.Info.measure_contract raw_options source_file display_format
  in
  let summary   = "measure a contract's compiled size in bytes." in
  let readme () = "This sub-command compiles a source file and measures \
                  the contract's compiled size in bytes." in
  Command.basic ~summary ~readme
  (f <$> source_file <*> entry_point <*> on_chain_views <*> syntax <*> protocol_version <*> display_format <*> warn <*> werror <*> project_root )

let get_scope =
  let f source_file protocol_version libraries display_format with_types () =
    let raw_options = Compiler_options.make_raw_options ~protocol_version ~libraries ~with_types () in
    return_result ~return @@
    Api.Info.get_scope raw_options source_file  display_format
  in
  let summary   = "return the JSON encoded environment for a given file." in
  let readme () = "This sub-command returns the environment for a given \
                  file in JSON format. It does not use the build system." in
  Command.basic ~summary ~readme
  (f <$> source_file <*> protocol_version <*> libraries <*> display_format <*> with_types)

let info_group =
  let summary = "tools to get information from contracts" in
  Command.group ~summary
  [ "list-declarations", list_declarations;
    "measure-contract" , measure_contract;
    "get-scope"        , get_scope; ]

(** Print commands *)
let preprocessed =
  let f source_file syntax libraries display_format project_root () =
    let raw_options = Compiler_options.make_raw_options ~syntax ~libraries ~project_root () in
    return_result ~return @@
      Api.Print.preprocess raw_options source_file display_format  in
  let summary   = "preprocess the source file.\nWarning: Intended for development of LIGO and can break at any time." in
  let readme () = "This sub-command runs the pre-processor on a LIGO \
                  source file and outputs the result. The directive \
                  `#include` directly inlines the included file and \
                  therefore its content appears in the output. In \
                  contrast, the directive `#import` includes the file \
                  as a module and therefore the content of the imported \
                  file is not printed by this sub-command." in
  Command.basic ~summary ~readme @@
  (f <$> source_file <*> syntax <*> libraries <*> display_format <*> project_root )
let pretty_print =
  let f source_file syntax display_format warning_as_error () =
    let raw_options = Compiler_options.make_raw_options ~syntax ~warning_as_error () in
    return_result ~return @@
    Api.Print.pretty_print raw_options source_file display_format in
  let summary   = "pretty-print the source file." in
  let readme () = "This sub-command pretty-prints a source file in \
                  LIGO. The width of the pretty-printed text is \
                  adjusted to the number of columns in the terminal (or \
                  60 if it cannot be determined)." in
  Command.basic ~summary ~readme @@
  (f <$> source_file <*> syntax <*> display_format <*> werror)
let print_graph =
  let f source_file syntax display_format project_root () =
  let raw_options = Compiler_options.make_raw_options ~syntax ~project_root () in
    return_result ~return @@
    Api.Print.dependency_graph raw_options source_file display_format 
  in
  let summary   = "print the dependency graph.\nWarning: Intended for development of LIGO and can break at any time." in
  let readme () = "This sub-command prints the dependency graph created \
                  by the module system. It explores all imported source \
                  files (recursively) following a DFS strategy." in
  Command.basic ~summary ~readme @@
  (f <$> source_file <*> syntax <*> display_format <*> project_root )

let print_cst =
  let f source_file syntax display_format () =
    let raw_options = Compiler_options.make_raw_options ~syntax () in
    return_result ~return @@
    Api.Print.cst raw_options source_file display_format
  in
  let summary   = "print the CST.\nWarning: Intended for development of LIGO and can break at any time." in
  let readme () = "This sub-command prints the source file in the CST \
                  stage, obtained after preprocessing and parsing." in
  Command.basic ~summary ~readme @@
  (f <$> source_file <*> syntax <*> display_format)

let print_ast =
  let f source_file syntax display_format () =
    let raw_options = Compiler_options.make_raw_options ~syntax () in
    return_result ~return @@
    Api.Print.ast raw_options source_file display_format
  in
  let summary   = "print the AST with imperative construct.\n Warning: Intended for development of LIGO and can break at any time." in
  let readme () = "This sub-command prints the source file in the AST \
                  imperative stage, before desugaring step is applied." in
  Command.basic ~summary ~readme @@
  (f <$> source_file <*> syntax <*> display_format)


let print_ast_sugar =
  let f source_file syntax display_format self_pass () =
    let raw_options = Compiler_options.make_raw_options ~syntax ~self_pass () in
    return_result ~return @@
    Api.Print.ast_sugar raw_options source_file display_format
  in
  let summary   = "print the AST with syntatic sugar.\n Warning: Intended for development of LIGO and can break at any time." in
  let readme () = "This sub-command prints the source file in the AST \
                  stage, after desugaring step is applied." in
  Command.basic ~summary ~readme @@
  (f <$> source_file <*> syntax <*> display_format <*> self_pass)

let print_ast_core =
  let f source_file syntax display_format self_pass project_root () =
    let raw_options = Compiler_options.make_raw_options ~syntax ~self_pass ~project_root () in
    return_result ~return @@
    Api.Print.ast_core raw_options source_file display_format 
  in
  let summary  = "print the core ligo AST.\n Warning: Intended for development of LIGO and can break at any time." in
  let readme () = "This sub-command prints the source file in the AST \
                  core stage." in
  Command.basic ~summary ~readme @@
  (f <$> source_file <*> syntax <*> display_format <*> self_pass <*> project_root )

let print_ast_typed =
  let f source_file syntax protocol_version display_format self_pass project_root () =
    let raw_options = Compiler_options.make_raw_options ~syntax ~protocol_version ~self_pass ~project_root () in
    return_result ~return @@
    Api.Print.ast_typed raw_options source_file  display_format   
  in
  let summary   = "print the typed AST.\n Warning: Intended for development of LIGO and can break at any time." in
  let readme () = "This sub-command prints the source file in the AST \
                  typed stage. Internally, it uses the build system to \
                  type the contract, but the contract is not combined \
                  with imported modules." in
  Command.basic ~summary ~readme @@
  (f <$> source_file <*> syntax <*> protocol_version <*> display_format <*> self_pass <*> project_root )

let print_ast_aggregated =
  let f source_file syntax protocol_version display_format self_pass project_root () =
    let raw_options = Compiler_options.make_raw_options ~syntax ~protocol_version ~self_pass ~project_root () in
    return_result ~return @@
      Api.Print.ast_aggregated raw_options source_file display_format 
  in
  let summary = "print the contract after aggregation.\n Warning: Intended for development of LIGO and can break at any time." in
  let readme () = "This sub-command prints the source file in the AST \
                   aggregated stage." in
  Command.basic ~summary ~readme
  (f <$> source_file <*> syntax <*> protocol_version <*> display_format <*> self_pass <*> project_root )

let print_ast_combined =
  let f source_file syntax protocol_version display_format project_root () =
    let raw_options = Compiler_options.make_raw_options ~syntax ~protocol_version ~project_root () in
    return_result ~return @@
    Api.Print.ast_combined raw_options source_file display_format 
  in
  let summary   = "print the contract after combination with the build system.\n Warning: Intended for development of LIGO and can break at any time." in
  let readme () = "This sub-command prints the source file in the AST \
                  typed stage. Internally, it uses the build system to \
                  type the contract, and the contract is combined with \
                  the imported modules." in
  Command.basic ~summary ~readme
  (f <$> source_file <*> syntax <*> protocol_version <*> display_format <*> project_root )

let print_mini_c =
  let f source_file syntax protocol_version display_format optimize project_root () =
    let raw_options = Compiler_options.make_raw_options ~syntax ~protocol_version ~project_root () in
    return_result ~return @@
    Api.Print.mini_c raw_options source_file display_format optimize 
  in
  let summary   = "print Mini-C. Warning: Intended for development of LIGO and can break at any time." in
  let readme () = "This sub-command prints the source file in the Mini-C \
                  stage. Internally, it uses the build system to type \
                  and compile the contract. Compilation is applied \
                  after combination in the AST typed stage." in
  Command.basic ~summary ~readme
  (f <$> source_file <*> syntax <*> protocol_version <*> display_format <*> optimize <*> project_root )

let print_group =
  let summary = "print intermediary program representation.\nWarning: Intended for development of LIGO and can break at any time" in
  Command.group ~summary ~preserve_subcommand_order:() @@
  [ "preprocessed"    , preprocessed;
    "pretty"          , pretty_print;
    "dependency-graph", print_graph;
    "cst"             , print_cst;
    "ast-imperative"  , print_ast;
    "ast-sugar"       , print_ast_sugar;
    "ast-core"        , print_ast_core;
    "ast-typed"       , print_ast_typed;
    "ast-combined"    , print_ast_combined;
    "ast-aggregated"  , print_ast_aggregated;
    "mini-c"          , print_mini_c; ]

(** other *)
let changelog =
  let f display_format () =
    return_result ~return @@ Api.dump_changelog display_format in
  let summary   = "print the ligo changelog" in
  let readme () = "Dump the LIGO changelog to stdout." in
  Command.basic ~summary ~readme
  (f <$> display_format)

let repl =
  let f syntax protocol_version amount balance sender source now display_format init_file project_root () =
    let raw_options = Compiler_options.make_raw_options ~syntax ~protocol_version ~project_root () in
    return_result ~return @@ Repl.main raw_options display_format now amount balance sender source init_file
  in
  let summary   = "interactive ligo interpreter" in
<<<<<<< HEAD
  let readme () = "REPL (Read-Eval-Print-Loop) for LIGO" in
  Command.basic ~summary ~readme
=======
  Command.basic ~summary
>>>>>>> f70a2b2c
  (f <$> req_syntax <*> protocol_version <*> amount <*> balance <*> sender <*> source <*> now <*> display_format <*> init_file <*> project_root )

let install =
  let summary   = "install ligo packages declared in package.json" in
  let readme () = "This command invokes the package manager to install the external packages declared in package.json" in
  let f package_name cache_path () =
    return_result ~return @@ fun () -> Install.install ~package_name ~cache_path in
  Command.basic ~summary ~readme (f <$> package_name <*> cache_path)

let main = Command.group ~preserve_subcommand_order:() ~summary:"The LigoLANG compiler" @@
  [
    "compile"  , compile_group;
    "transpile", transpile_group;
    "run"      , run_group;
    "info"     , info_group;
    "mutate"   , mutate_group;
    "repl"     , repl;
    "changelog", changelog;
    "print"    , print_group;
    "install"  , install;
  ]

let run ?argv () =
  Command.run ~version:Version.version ?argv main;
  (* Effect to error code *)
  match !return with
    Done -> 0;
  | Compileur_Error -> 1;
  | Exception exn ->
    let message msg =
      Format.eprintf "An internal error ocurred. Please, contact the developers.@.";
      if !is_dev then Format.eprintf "%s.@." msg;
      Format.pp_print_flush Format.err_formatter () ;
      2
    in
    match exn with
    | Failure msg -> message msg
    | exn -> message (Exn.to_string exn)
  <|MERGE_RESOLUTION|>--- conflicted
+++ resolved
@@ -691,12 +691,8 @@
     return_result ~return @@ Repl.main raw_options display_format now amount balance sender source init_file
   in
   let summary   = "interactive ligo interpreter" in
-<<<<<<< HEAD
   let readme () = "REPL (Read-Eval-Print-Loop) for LIGO" in
   Command.basic ~summary ~readme
-=======
-  Command.basic ~summary
->>>>>>> f70a2b2c
   (f <$> req_syntax <*> protocol_version <*> amount <*> balance <*> sender <*> source <*> now <*> display_format <*> init_file <*> project_root )
 
 let install =
