--- conflicted
+++ resolved
@@ -1,30 +1,10 @@
 open Ast_sugar
 open Desugaring
 
-<<<<<<< HEAD
-let compile ~raise (p : module_) : Ast_core.module_  =
-  let p = compile_module p in
-  Self_ast_core.all_module ~raise p
-
-let compile_expression ~raise (e : expression) : Ast_core.expression  =
-  let e = compile_expression e in
-  Self_ast_core.all_expression ~raise e
-
-
-let list_declarations (m : module_) : expression_variable list =
-  List.fold_left
-    ~f:(fun prev el ->
-      let open Location in
-      match el.wrap_content with
-      | Declaration_constant {binder;_} -> binder.var::prev
-      | _ -> prev)
-    ~init:[] m
-=======
 let compile (p : module_) : Ast_core.module_  =
   let p = compile_module p in
   Self_ast_core.all_module ~init:p
 
 let compile_expression ~raise (e : expression) : Ast_core.expression  =
   let e = compile_expression e in
-  Self_ast_core.all_expression ~raise e
->>>>>>> ea133acd
+  Self_ast_core.all_expression ~raise e