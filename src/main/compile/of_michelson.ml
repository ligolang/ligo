open Main_errors
open Tezos_utils
open Proto_alpha_utils
open Trace
open Ligo_prim

let check_view_restrictions ~raise : Stacking.compiled_expression list -> unit = fun views_mich ->
  (* From Tezos changelog on views:
    CREATE_CONTRACT, SET_DELEGATE and TRANSFER_TOKENS cannot be used at the top-level of a
    view because they are stateful, and SELF because the entry-point does not make sense in a view.
    However, CREATE_CONTRACT, SET_DELEGATE and TRANSFER_TOKENS remain available in lambdas defined inside a view. (MR !3737)
  *)
  let open Tezos_micheline.Micheline in
  let rec iter_prim_mich : inside_lambda:bool -> (inside_lambda:bool -> 'loc * 'p -> unit) -> ('loc,'p) node -> unit = fun ~inside_lambda f m ->
    match m with
    | Int _ | String _ | Bytes _ -> ()
    | Seq (_,x) -> List.iter ~f:(iter_prim_mich ~inside_lambda f) x
    | Prim (loc,p,lst,_) ->
      f ~inside_lambda (loc,p) ;
      let inside_lambda = if String.equal p "LAMBDA" then true else false in
      List.iter ~f:(iter_prim_mich ~inside_lambda f) lst
  in
  let iter_prim_mich = iter_prim_mich ~inside_lambda:false in
  let f ~inside_lambda : Mini_c.meta * string -> unit = fun ( {location;_} , prim_str ) ->
    match prim_str, inside_lambda with
    | "SELF" , (true | false) -> raise.error (`Main_view_rule_violated location)
    | ("CREATE_CONTRACT" | "SET_DELEGATE" | "TRANSFER_TOKENS") , false -> raise.error (`Main_view_rule_violated location)
    | _ -> ()
  in
  List.iter ~f:(fun m -> iter_prim_mich f m.expr) views_mich

let parse_constant ~raise code =
  let open Tezos_micheline in
  let open Tezos_micheline.Micheline in
  let (code, errs) = Micheline_parser.tokenize code in
  let code = (match errs with
              | _ :: _ -> raise.error (unparsing_michelson_tracer @@ List.map ~f:(fun x -> `Tezos_alpha_error x) errs)
              | [] ->
                 let (code, errs) = Micheline_parser.parse_expression ~check:false code in
                 match errs with
                 | _ :: _ -> raise.error (unparsing_michelson_tracer @@ List.map ~f:(fun x -> `Tezos_alpha_error x) errs)
                 | [] -> map_node (fun _ -> ()) (fun x -> x) code
             ) in
  Trace.trace_alpha_tzresult ~raise unparsing_michelson_tracer @@
    Memory_proto_alpha.node_to_canonical code

let dummy : Stacking.meta =
  { location = Location.dummy;
    env = [];
    binder = None }

(* should preserve locations, currently wipes them *)
let build_contract ~raise :
  protocol_version:Environment.Protocols.t ->
  ?enable_typed_opt:bool ->
  ?has_env_comments:bool ->
  ?disable_typecheck:bool ->
  ?constants:string list ->
  ?tezos_context:_ ->
  Stacking.compiled_expression ->
<<<<<<< HEAD
  (Ast_typed.expression_variable * Stacking.compiled_expression) list -> _ Michelson.michelson  =
    fun ~protocol_version ?(enable_typed_opt = false) ?(has_env_comments = false) ?(disable_typecheck= false) ?(constants = []) ?tezos_context compiled views ->
=======
  (ValueVar.t * Stacking.compiled_expression) list -> _ Michelson.michelson  =
    fun ~protocol_version ?(enable_typed_opt = false) ?(has_env_comments = false) ?(disable_typecheck= false) ?(constants = []) compiled views ->
>>>>>>> 2acc6bad
      let views =
        List.map
          ~f:(fun (name, view) ->
            let (view_param_ty, ret_ty) = trace_option ~raise (main_view_not_a_function name) @@ (* remitodo error specific to views*)
              Self_michelson.fetch_views_ty view.expr_ty
            in
            (ValueVar.to_name_exn name, view_param_ty, ret_ty, view.expr)
          )
          views
      in
      let (param_ty, storage_ty) = trace_option ~raise (main_entrypoint_not_a_function) @@
        Self_michelson.fetch_contract_ty_inputs compiled.expr_ty in
      let expr = compiled.expr in
      let contract =
        Michelson.lcontract
          dummy
          dummy param_ty
          dummy storage_ty
          dummy expr
          dummy views in
      if disable_typecheck then
        contract
      else
        let contract' =
          Trace.trace_tzresult_lwt ~raise (typecheck_contract_tracer contract)
            (Memory_proto_alpha.prims_of_strings contract) in
        (* Parse constants *)
        let constants = List.map ~f:(parse_constant ~raise) constants in
        let environment = match tezos_context with
          | None -> Proto_alpha_utils.Memory_proto_alpha.dummy_environment ()
          | Some tezos_context -> { tezos_context ; identities = [] } in
        (* Update the Tezos context by registering the global constants *)
        let tezos_context = List.fold_left constants ~init:environment.tezos_context
                    ~f:(fun ctxt cnt ->
                      let (ctxt, _, _) = Trace.trace_alpha_tzresult_lwt ~raise (typecheck_contract_tracer contract) @@
                                           Proto_alpha_utils.Memory_proto_alpha.register_constant ctxt cnt in
                      ctxt) in
        let environment = { environment with tezos_context } in
        (* Type-check *)
        let () =
          if Environment.Protocols.(not @@ equal protocol_version in_use) then
            Trace.warn_on_tzresult_lwt ~raise (fun errs -> `Michelson_typecheck_failed_with_different_protocol (protocol_version, errs)) @@
              Proto_alpha_utils.Memory_proto_alpha.typecheck_contract ~environment contract'
          else
            let _ : (_,_) Micheline.Micheline.node =
              Trace.trace_tzresult_lwt ~raise (typecheck_contract_tracer contract) @@
                Proto_alpha_utils.Memory_proto_alpha.typecheck_contract ~environment contract'
            in
            ()
        in
        if enable_typed_opt then
          let typer_oracle : type a . (a, _) Micheline.Micheline.node -> _ = fun c ->
            let map, _ = Trace.trace_tzresult_lwt ~raise (typecheck_contract_tracer contract) @@
                           Proto_alpha_utils.Memory_proto_alpha.typecheck_map_contract ~environment c in
            map in
          let has_comment : Mini_c.meta -> bool =
            fun { env; location = _; binder = _ } ->
            has_env_comments && not (List.is_empty env) in
          Self_michelson.optimize_with_types ~raise ~typer_oracle protocol_version ~has_comment contract
        else
          contract

let measure ~raise = fun m ->
  Trace.trace_tzresult_lwt ~raise (main_could_not_serialize) @@
    Proto_alpha_utils.Measure.measure m<|MERGE_RESOLUTION|>--- conflicted
+++ resolved
@@ -58,13 +58,8 @@
   ?constants:string list ->
   ?tezos_context:_ ->
   Stacking.compiled_expression ->
-<<<<<<< HEAD
-  (Ast_typed.expression_variable * Stacking.compiled_expression) list -> _ Michelson.michelson  =
+  (ValueVar.t * Stacking.compiled_expression) list -> _ Michelson.michelson  =
     fun ~protocol_version ?(enable_typed_opt = false) ?(has_env_comments = false) ?(disable_typecheck= false) ?(constants = []) ?tezos_context compiled views ->
-=======
-  (ValueVar.t * Stacking.compiled_expression) list -> _ Michelson.michelson  =
-    fun ~protocol_version ?(enable_typed_opt = false) ?(has_env_comments = false) ?(disable_typecheck= false) ?(constants = []) compiled views ->
->>>>>>> 2acc6bad
       let views =
         List.map
           ~f:(fun (name, view) ->
