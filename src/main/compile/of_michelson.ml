--- conflicted
+++ resolved
@@ -26,17 +26,11 @@
 (* should preserve locations, currently wipes them *)
 let build_contract ~raise ~options :
   ?disable_typecheck:bool ->
-<<<<<<< HEAD
+  ?constants:string list ->
   ?enable_typed_opt:bool ->
   Stacking.compiled_expression ->
   (Ast_typed.expression_variable * Stacking.compiled_expression) list -> _ Michelson.michelson  =
-    fun ?(disable_typecheck= false) ?(enable_typed_opt = false) compiled views ->
-=======
-  ?constants:string list ->
-  Stacking.compiled_expression ->
-  (Ast_typed.expression_variable * Stacking.compiled_expression) list -> _ Michelson.michelson  =
-    fun ?(disable_typecheck= false) ?(constants = []) compiled views ->
->>>>>>> 7e75f86e
+    fun ?(disable_typecheck= false) ?(constants = []) ?(enable_typed_opt = false) compiled views ->
       let views =
         List.map
           ~f:(fun (name, view) ->
@@ -75,8 +69,7 @@
         let environment = { environment with tezos_context } in
         (* Type-check *)
         let _ = Trace.trace_tzresult_lwt ~raise (typecheck_contract_tracer contract) @@
-<<<<<<< HEAD
-          Proto_alpha_utils.Memory_proto_alpha.typecheck_contract contract' in
+          Proto_alpha_utils.Memory_proto_alpha.typecheck_contract ~environment contract' in
         if enable_typed_opt then
           let typer_oracle c =
             let map, _ = Trace.trace_tzresult_lwt ~raise (typecheck_contract_tracer contract) @@
@@ -85,10 +78,6 @@
           Self_michelson.optimize_with_types ~raise ~typer_oracle options.Compiler_options.protocol_version contract
         else
           contract
-=======
-          Proto_alpha_utils.Memory_proto_alpha.typecheck_contract ~environment contract' in
-        contract
->>>>>>> 7e75f86e
 
 let measure ~raise = fun m ->
   Trace.trace_tzresult_lwt ~raise (main_could_not_serialize) @@
