open Simple_utils.Trace
open Ast_typed
open Aggregation
open Main_errors

module Var = Simple_utils.Var

module SMap = Map.Make(String)

let compile_program ~raise : Ast_typed.program -> Ast_typed.expression Ast_aggregated.program = fun p ->
  trace ~raise aggregation_tracer @@ Aggregation.compile_program p

let compile_expression_in_context ~raise : Ast_typed.expression -> Ast_typed.expression Ast_aggregated.program -> Ast_aggregated.expression =
  fun exp prg ->
    let x = Aggregation.compile_expression_in_context exp prg in
    trace ~raise self_ast_aggregated_tracer @@ Self_ast_aggregated.all_expression x

let compile_expression ~raise : Ast_typed.expression -> Ast_aggregated.expression = fun e ->
  let x = trace ~raise aggregation_tracer @@ compile_expression e in
  trace ~raise self_ast_aggregated_tracer @@ Self_ast_aggregated.all_expression x

let apply_to_entrypoint_contract ~raise : Ast_typed.program -> Ast_typed.expression_variable -> Ast_aggregated.expression =
    fun prg entrypoint ->
  let aggregated_prg = compile_program ~raise prg in
  let Self_ast_typed.Helpers.{parameter=p_ty ; storage=s_ty} =
    trace ~raise self_ast_typed_tracer @@ Self_ast_typed.Helpers.fetch_contract_type entrypoint prg
  in
  let ty = t_arrow (t_pair p_ty s_ty) (t_pair (t_list (t_operation ())) s_ty) () in
  let var_ep = Ast_typed.(e_a_variable entrypoint ty) in
  compile_expression_in_context ~raise var_ep aggregated_prg

let apply_to_entrypoint_view ~raise : Ast_typed.program -> Ast_typed.expression_variable list -> Ast_aggregated.expression =
    fun prg views ->
  let aggregated_prg = compile_program ~raise prg in
  let aux : int -> expression_variable -> (label * expression) = fun i view ->
    let Self_ast_typed.Helpers.{arg=a_ty ; storage=s_ty ; return=r_ty}, _ =
      trace ~raise self_ast_typed_tracer @@ Self_ast_typed.Helpers.fetch_view_type view prg in
    let ty = t_arrow (t_pair a_ty s_ty) r_ty () in
    Ast_typed.Label (string_of_int i), Ast_typed.(e_a_variable view ty)
  in
  let tuple_view = Ast_typed.ez_e_a_record ~layout:L_comb (List.mapi ~f:aux views) in
  compile_expression_in_context ~raise tuple_view aggregated_prg

let apply_to_entrypoint ~raise : Ast_typed.program -> string -> Ast_aggregated.expression =
    fun prg entrypoint ->
  let aggregated_prg = compile_program ~raise prg in
  let v = Ast_typed.ValueVar.of_input_var entrypoint in
  let ty, _ =
    trace ~raise self_ast_typed_tracer @@ Self_ast_typed.Helpers.fetch_entry_type entrypoint prg in
  let var_ep = Ast_typed.(e_a_variable v ty) in
  compile_expression_in_context ~raise var_ep aggregated_prg

let assert_equal_contract_type ~raise : Simple_utils.Runned_result.check_type -> Ast_typed.expression_variable -> Ast_typed.program -> Ast_typed.expression -> unit  =
    fun c entry contract param ->
  let entry_point = trace_option ~raise main_entrypoint_not_found (Ast_typed.get_entry contract entry) in
  trace ~raise (check_typed_arguments_tracer c) (
    fun ~raise ->
    match entry_point.type_expression.type_content with
    | T_arrow {type1=args;type2=_} -> (
        match args.type_content with
        | T_record m when LMap.cardinal m.content = 2 -> (
          let {associated_type=param_exp;_} = LMap.find (Label "0") m.content in
          let {associated_type=storage_exp;_} = LMap.find (Label "1") m.content in
            match c with
            | Check_parameter -> trace ~raise checking_tracer @@ Checking.assert_type_expression_eq entry_point.location (param_exp, param.type_expression)
            | Check_storage   -> trace ~raise checking_tracer @@ Checking.assert_type_expression_eq entry_point.location (storage_exp, param.type_expression)
        )
        | _ -> raise.raise @@ main_entrypoint_not_a_function )
    | _ -> raise.raise @@ main_entrypoint_not_a_function
  )

let get_views : Ast_typed.program -> (expression_variable * location) list = fun p ->
<<<<<<< HEAD
  let f : (expression_variable * location) list -> declaration_loc -> (expression_variable * location) list =
    fun acc {wrap_content=decl ; location=_ } ->
      match decl with
      | Declaration_constant { binder ; expr=_ ; attr } when attr.view -> (binder, Ast_typed.ValueVar.get_location binder)::acc
=======
  let f : (expression_variable * location) list -> declaration -> (expression_variable * location) list =
    fun acc {wrap_content=decl ; location=_ } ->
      match decl with
      | Declaration_constant { binder ; expr=_ ; attr } when attr.view -> (binder.var, Ast_typed.ValueVar.get_location binder.var)::acc
>>>>>>> ea133acd
      (* TODO: check for [@view] attributes in the AST and warn if [@view] is used anywhere other than top-level
        (e.g. warn if [@view] is used inside a module)
        Write a pass to check for known attributes (source_attributes -> known_attributes)
        *)
      (* | Declaration_module { module_binder=_ ; module_ ; module_attr=_} -> get_views module_ @ acc *)
      | _ -> acc
  in
  List.fold ~init:[] ~f p

let list_declarations (m : Ast_typed.module_) : expression_variable list =
  List.fold_left
    ~f:(fun prev el ->
      let open Simple_utils.Location in
      match el.wrap_content with
<<<<<<< HEAD
      | Declaration_constant {binder;_} -> binder::prev
=======
      | Declaration_constant {binder;_} -> binder.var::prev
>>>>>>> ea133acd
      | _ -> prev)
    ~init:[] m

let list_type_declarations (m : Ast_typed.module_) : type_variable list =
  List.fold_left
    ~f:(fun prev el ->
      let open Simple_utils.Location in
      match el.wrap_content with
      | Declaration_type {type_binder;_} -> type_binder::prev
      | _ -> prev)
    ~init:[] m

let list_mod_declarations (m : Ast_typed.module_) : module_variable list =
  List.fold_left
    ~f:(fun prev el ->
      let open Simple_utils.Location in
      match el.wrap_content with
      | Declaration_module {module_binder;_} -> module_binder::prev
      | _ -> prev)
    ~init:[] m<|MERGE_RESOLUTION|>--- conflicted
+++ resolved
@@ -70,17 +70,10 @@
   )
 
 let get_views : Ast_typed.program -> (expression_variable * location) list = fun p ->
-<<<<<<< HEAD
-  let f : (expression_variable * location) list -> declaration_loc -> (expression_variable * location) list =
-    fun acc {wrap_content=decl ; location=_ } ->
-      match decl with
-      | Declaration_constant { binder ; expr=_ ; attr } when attr.view -> (binder, Ast_typed.ValueVar.get_location binder)::acc
-=======
   let f : (expression_variable * location) list -> declaration -> (expression_variable * location) list =
     fun acc {wrap_content=decl ; location=_ } ->
       match decl with
       | Declaration_constant { binder ; expr=_ ; attr } when attr.view -> (binder.var, Ast_typed.ValueVar.get_location binder.var)::acc
->>>>>>> ea133acd
       (* TODO: check for [@view] attributes in the AST and warn if [@view] is used anywhere other than top-level
         (e.g. warn if [@view] is used inside a module)
         Write a pass to check for known attributes (source_attributes -> known_attributes)
@@ -95,11 +88,7 @@
     ~f:(fun prev el ->
       let open Simple_utils.Location in
       match el.wrap_content with
-<<<<<<< HEAD
-      | Declaration_constant {binder;_} -> binder::prev
-=======
       | Declaration_constant {binder;_} -> binder.var::prev
->>>>>>> ea133acd
       | _ -> prev)
     ~init:[] m
 
