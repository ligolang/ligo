--- conflicted
+++ resolved
@@ -1,16 +1,8 @@
 open Simple_utils.Trace
 open Main_errors
 
-<<<<<<< HEAD
-type s_syntax = Syntax_name of string
-type v_syntax = PascaLIGO | CameLIGO | ReasonLIGO | JsLIGO
-
-type meta = {
-  syntax : v_syntax;
-=======
 type meta = {
   syntax : Syntax_types.t;
->>>>>>> bc2ec448
 }
 
 let protocol_to_variant ~raise : string -> Environment.Protocols.t =
