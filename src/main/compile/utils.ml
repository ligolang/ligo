--- conflicted
+++ resolved
@@ -14,7 +14,7 @@
 
 let to_core ~raise ~add_warning ~options ~meta (c_unit: Buffer.t) file_path =
   let sugar  = to_sugar ~raise ~add_warning ~options ~meta c_unit file_path in
-  let core   = Of_sugar.compile ~raise sugar in
+  let core   = Of_sugar.compile sugar in
   core
 
 let type_file ~raise ~add_warning ~(options : Compiler_options.t) f stx form : Ast_typed.program =
@@ -38,11 +38,7 @@
   let c_unit, _     = Of_source.compile_string_without_preproc expression in
   let imperative    = Of_c_unit.compile_string ~raise ~add_warning ~meta c_unit in
   let sugar         = Of_imperative.compile ~raise imperative in
-<<<<<<< HEAD
-  let core          = Of_sugar.compile ~raise sugar in
-=======
   let core          = Of_sugar.compile sugar in
->>>>>>> ea133acd
   let typed         = Of_core.typecheck ~raise ~add_warning ~options Env core in
   typed,core
 
@@ -62,11 +58,7 @@
   let imperative = Of_c_unit.compile_contract_input ~raise ~meta parameter storage in
   let sugar      = Of_imperative.compile_expression ~raise imperative in
   let core       = Of_sugar.compile_expression ~raise sugar in
-<<<<<<< HEAD
-  let typed      = Of_core.compile_expression ~raise ~options ~init_prog core in
-=======
   let typed      = Of_core.compile_expression ~raise ~add_warning ~options ~init_prog core in
->>>>>>> ea133acd
   let aggregated = Of_typed.compile_expression_in_context ~raise typed aggregated_prg  in
   let mini_c     = Of_aggregated.compile_expression ~raise aggregated in
   let compiled   = Of_mini_c.compile_expression ~raise ~options mini_c in
