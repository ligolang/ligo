module Michelson = Tezos_utils.Michelson
module Location  = Simple_utils.Location
open Proto_alpha_utils
open Simple_utils.Trace
open Memory_proto_alpha.Protocol.Script_ir_translator
open Memory_proto_alpha.X
open Simple_utils.Runned_result

module Errors = Main_errors

let parse_constant ~raise code =
  let open Tezos_micheline in
  let open Tezos_micheline.Micheline in
  let (code, errs) = Micheline_parser.tokenize code in
  let code = (match errs with
              | _ :: _ -> raise.error (Errors.unparsing_michelson_tracer @@ List.map ~f:(fun x -> `Tezos_alpha_error x) errs)
              | [] ->
                 let (code, errs) = Micheline_parser.parse_expression ~check:false code in
                 match errs with
                 | _ :: _ -> raise.error (Errors.unparsing_michelson_tracer @@ List.map ~f:(fun x -> `Tezos_alpha_error x) errs)
                 | [] -> map_node (fun _ -> ()) (fun x -> x) code
             ) in
  Trace.trace_alpha_tzresult ~raise Errors.unparsing_michelson_tracer @@
    Memory_proto_alpha.node_to_canonical code

type options = Memory_proto_alpha.options

type dry_run_options =
  { parameter_ty : (Stacking.Program.meta, string) Tezos_micheline.Micheline.node option ; (* added to allow dry-running contract using `Tezos.self` *)
    amount : string ;
    balance : string ;
    now : string option ;
    sender : string option ;
    source : string option ;
  }

(* Shouldn't this be done by the cli parser ? *)
let make_dry_run_options ~raise ?tezos_context ?(constants = []) (opts : dry_run_options) : options  =
  let open Proto_alpha_utils.Trace in
  let open Proto_alpha_utils.Memory_proto_alpha in
  let open Protocol.Alpha_context in
  let balance = match Tez.of_string opts.balance with
    | None -> raise.error @@ Errors.main_invalid_balance opts.balance
    | Some balance -> balance in
  let amount = match Tez.of_string opts.amount with
    | None -> raise.error @@ Errors.main_invalid_amount opts.amount
    | Some amount -> amount in
  let sender =
    match opts.sender with
    | None -> None
    | Some sender ->
      let sender =
        trace_alpha_tzresult ~raise
          (fun _ -> Errors.main_invalid_sender sender)
          (Contract.of_b58check sender) in
      (Some sender) in
  let source =
    match opts.source with
    | None -> None
    | Some source ->
      let source =
        trace_alpha_tzresult ~raise
          (fun _ -> Errors.main_invalid_source source)
          (Contract.of_b58check source) in
      (Some source) in
  let now =
    match opts.now with
    | None -> None
    | Some st ->
      match Memory_proto_alpha.Protocol.Script_timestamp.of_string st with
        | Some t -> (Some t)
        | None -> raise.error @@ Errors.main_invalid_timestamp st in
  let parameter_ty =
    match opts.parameter_ty with
    | Some x ->
      let x = Trace.trace_tzresult_lwt ~raise Errors.parsing_payload_tracer @@ Memory_proto_alpha.prims_of_strings x in
      let x = Tezos_micheline.Micheline.strip_locations x in
      (Some x)
    | None -> None
  in
  (* Parse constants *)
  let constants = List.map ~f:(parse_constant ~raise) constants in
  make_options ?tezos_context ~constants ?now:now ~amount ~balance ?sender ?source ?parameter_ty ()

let ex_value_ty_to_michelson ~raise (v : ex_typed_value) : _ Michelson.t * _ Michelson.t =
  let (Ex_typed_value (ty , value)) = v in
  let ty' =
    Trace.trace_tzresult_lwt ~raise Errors.unparsing_michelson_tracer @@
    Memory_proto_alpha.unparse_michelson_ty ty in
  let value' =
    Trace.trace_tzresult_lwt ~raise Errors.unparsing_michelson_tracer @@
    Memory_proto_alpha.unparse_michelson_data ty value in
  (ty', value')

let pack_payload ~raise (payload : _ Michelson.t) ty =
  let ty =
    Trace.trace_tzresult_lwt ~raise Errors.parsing_payload_tracer @@
    Memory_proto_alpha.prims_of_strings ty in
  let (Ex_ty ty) =
    Trace.trace_tzresult_lwt ~raise Errors.parsing_payload_tracer @@
    Memory_proto_alpha.parse_michelson_ty ty in
  let payload =
    Trace.trace_tzresult_lwt ~raise Errors.parsing_input_tracer @@
    Memory_proto_alpha.prims_of_strings payload in
  let payload =
    Trace.trace_tzresult_lwt ~raise Errors.parsing_payload_tracer @@
    Memory_proto_alpha.parse_michelson_data payload ty in
  let data =
    Trace.trace_tzresult_lwt ~raise Errors.packing_payload_tracer @@
    Memory_proto_alpha.pack ty payload in
  data

let fetch_lambda_types ~raise (contract_ty : _ Michelson.t) =
  match contract_ty with
  | Prim (_, "lambda", [in_ty; out_ty], _) -> (in_ty, out_ty)
  | _ -> raise.error Errors.main_unknown (*TODO*)

let run_contract ~raise ?options (exp : _ Michelson.t) (exp_type : _ Michelson.t) (input_michelson : _ Michelson.t) =
  let open! Tezos_raw_protocol_014_PtKathma in
  let (input_ty, output_ty) = fetch_lambda_types ~raise exp_type in
  let input_ty =
    Trace.trace_tzresult_lwt ~raise Errors.parsing_input_tracer @@
    Memory_proto_alpha.prims_of_strings input_ty in
  let (param_type, storage_type) =
    match input_ty with
    | Prim (_, T_pair, (x :: y :: ys), _) ->
      let y =
        if List.is_empty ys
        then y
        else Tezos_micheline.Micheline.Prim (-1, Michelson_v1_primitives.T_pair, y :: ys, []) in
      (x, y)
    | _ -> failwith ("Internal error: input_ty was not a pair " ^ __LOC__) in
  let (Ex_ty input_ty) =
    Trace.trace_tzresult_lwt ~raise Errors.parsing_input_tracer @@
    Memory_proto_alpha.parse_michelson_ty input_ty in
  let (Ex_ty param_type) =
    Trace.trace_tzresult_lwt ~raise Errors.parsing_input_tracer @@
    Memory_proto_alpha.parse_michelson_ty param_type in
  let (Ex_ty storage_type) =
    Trace.trace_tzresult_lwt ~raise Errors.parsing_input_tracer @@
    Memory_proto_alpha.parse_michelson_ty storage_type in
  let output_ty =
    Trace.trace_tzresult_lwt ~raise Errors.parsing_input_tracer @@
    Memory_proto_alpha.prims_of_strings output_ty in
  let (Ex_ty output_ty) =
    Trace.trace_tzresult_lwt ~raise Errors.parsing_input_tracer @@
    Memory_proto_alpha.parse_michelson_ty output_ty in
  let input_michelson =
    Trace.trace_tzresult_lwt ~raise Errors.parsing_input_tracer @@
    Memory_proto_alpha.prims_of_strings input_michelson in
  let input =
    Trace.trace_tzresult_lwt ~raise Errors.parsing_input_tracer @@
    Memory_proto_alpha.parse_michelson_data input_michelson input_ty
  in
  let ty_stack_before = Script_typed_ir.Item_t (input_ty, Bot_t) in
  let ty_stack_after = Script_typed_ir.Item_t (output_ty, Bot_t) in
  let top_level =
    (* original_type_expr is probably wrong *)
    let entrypoints = Script_typed_ir.{ root = Script_typed_ir.no_entrypoints ; original_type_expr = Int (0,Z.zero) } in
    Script_tc_context.toplevel ~storage_type ~param_type ~entrypoints in
  let (descr : (_,_,_,_) descr) =
    Trace.trace_tzresult_lwt ~raise Errors.parsing_code_tracer @@
    Memory_proto_alpha.parse_michelson_fail ~top_level exp ty_stack_before ty_stack_after in
  let open! Memory_proto_alpha.Protocol.Script_interpreter in
  let res =
    Trace.trace_tzresult_lwt ~raise Errors.error_of_execution_tracer @@
    Memory_proto_alpha.failure_interpret ?options descr input (EmptyCell, EmptyCell) in
  match res with
  | Memory_proto_alpha.Succeed output ->
    let (ty, value) = ex_value_ty_to_michelson ~raise (Ex_typed_value (output_ty, output)) in
    Success (ty, value)
  | Memory_proto_alpha.Fail expr ->
    let expr = Tezos_micheline.Micheline.root @@ Tezos_protocol_014_PtKathma.Protocol.Michelson_v1_primitives.strings_of_prims expr in
    Fail expr

let run_function ~raise ?options (exp : _ Michelson.t) (exp_type : _ Michelson.t) (input_michelson : _ Michelson.t) =
  let open! Tezos_raw_protocol_014_PtKathma in
  let (input_ty, output_ty) = fetch_lambda_types ~raise exp_type in
  let input_ty =
    Trace.trace_tzresult_lwt ~raise Errors.parsing_input_tracer @@
    Memory_proto_alpha.prims_of_strings input_ty in
  let (Ex_ty input_ty) =
    Trace.trace_tzresult_lwt ~raise Errors.parsing_input_tracer @@
    Memory_proto_alpha.parse_michelson_ty input_ty in
  let output_ty =
    Trace.trace_tzresult_lwt ~raise Errors.parsing_input_tracer @@
    Memory_proto_alpha.prims_of_strings output_ty in
  let (Ex_ty output_ty) =
    Trace.trace_tzresult_lwt ~raise Errors.parsing_input_tracer @@
    Memory_proto_alpha.parse_michelson_ty output_ty in
  let input_michelson =
    Trace.trace_tzresult_lwt ~raise Errors.parsing_input_tracer @@
    Memory_proto_alpha.prims_of_strings input_michelson in
  let tezos_context = Option.map ~f:(fun ({ tezos_context ; _ } : options) -> tezos_context) options in
  let input =
    Trace.trace_tzresult_lwt ~raise Errors.parsing_input_tracer @@
    Memory_proto_alpha.parse_michelson_data ?tezos_context input_michelson input_ty
  in
  let ty_stack_before = Script_typed_ir.Item_t (input_ty, Bot_t) in
  let ty_stack_after = Script_typed_ir.Item_t (output_ty, Bot_t) in
  let top_level = Script_tc_context.(add_lambda (init Data)) in
  let exp' = match exp with
    | Seq (_, [Prim (_, "LAMBDA", [_;_;v], _)]) -> v
    | _ -> failwith "not lambda" in
  let (descr : (_,_,_,_) descr) =
    Trace.trace_tzresult_lwt ~raise Errors.parsing_code_tracer @@
      Memory_proto_alpha.parse_michelson_fail ~top_level exp' ty_stack_before ty_stack_after in
  let open! Memory_proto_alpha.Protocol.Script_interpreter in
  let res =
    Trace.trace_tzresult_lwt ~raise Errors.error_of_execution_tracer @@
    Memory_proto_alpha.failure_interpret ?options descr input (EmptyCell, EmptyCell) in
  match res with
  | Memory_proto_alpha.Succeed output ->
    let (ty, value) = ex_value_ty_to_michelson ~raise (Ex_typed_value (output_ty, output)) in
    Success (ty, value)
  | Memory_proto_alpha.Fail expr ->
    let expr = Tezos_micheline.Micheline.root @@ Tezos_protocol_014_PtKathma.Protocol.Michelson_v1_primitives.strings_of_prims expr in
    Fail expr

<<<<<<< HEAD
let run_expression ~raise ?options (exp : _ Michelson.t) (exp_type : _ Michelson.t) =
  let open! Tezos_raw_protocol_014_PtKathma in
=======
let run_expression ~raise ?options ?legacy (exp : _ Michelson.t) (exp_type : _ Michelson.t) =
  let open! Tezos_raw_protocol_013_PtJakart in
>>>>>>> aefba0c9
  let exp_type =
    Trace.trace_tzresult_lwt ~raise Errors.parsing_input_tracer @@
    Memory_proto_alpha.prims_of_strings exp_type in
  let (Ex_ty exp_type') =
    Trace.trace_tzresult_lwt ~raise Errors.parsing_input_tracer @@
    Memory_proto_alpha.parse_michelson_ty exp_type in
  let top_level = Script_tc_context.(init Data)
  and ty_stack_before = Script_typed_ir.Bot_t
  and ty_stack_after = Script_typed_ir.Item_t (exp_type', Bot_t) in
  let tezos_context = match options with None -> None | Some o -> Some (o.Memory_proto_alpha.tezos_context) in
  let descr =
    Trace.trace_tzresult_lwt ~raise Errors.parsing_code_tracer @@
    Memory_proto_alpha.parse_michelson_fail ?legacy ?tezos_context ~top_level exp ty_stack_before ty_stack_after in
  let open! Memory_proto_alpha.Protocol.Script_interpreter in
  let res =
    Trace.trace_tzresult_lwt ~raise Errors.error_of_execution_tracer @@
    Memory_proto_alpha.failure_interpret ?options descr EmptyCell EmptyCell in
  match res with
  | Memory_proto_alpha.Succeed output ->
    let (ty, value) = ex_value_ty_to_michelson ~raise (Ex_typed_value (exp_type', output)) in
    Success (ty, value)
  | Memory_proto_alpha.Fail expr ->
    let expr = Tezos_micheline.Micheline.root @@ Tezos_protocol_014_PtKathma.Protocol.Michelson_v1_primitives.strings_of_prims expr in
    Fail expr

let run_failwith ~raise ?options (exp : _ Michelson.t) (exp_type : _ Michelson.t) : (int, string) Tezos_micheline.Micheline.node =
  let expr = run_expression ~raise ?options exp exp_type in
  match expr with
  | Success _  -> raise.error Errors.main_unknown (* TODO : simple_fail "an error of execution was expected" *)
  | Fail res -> res

let run_no_failwith ~raise ?options (exp : _ Michelson.t) (exp_type : _ Michelson.t) =
  let expr = run_expression ~raise ?options exp exp_type in
  match expr with
  | Success tval  -> tval
  | Fail _ -> raise.error Errors.main_unknown (* TODO : simple_fail "unexpected error of execution" *)

let evaluate_expression ~raise ?options exp exp_type =
  let etv = run_expression ~raise ?options exp exp_type in
  match etv with
    | Success (_, value) -> value
    | Fail res -> raise.error @@ Errors.main_execution_failed res

let evaluate_constant ~raise ?options exp exp_type =
  let etv = run_expression ~raise ?options exp exp_type in
  match etv with
    | Success (_, value) ->
       let value_ = Trace.trace_alpha_tzresult ~raise (Errors.unparsing_michelson_tracer) @@
                     Memory_proto_alpha.node_to_canonical value in
       let (_, hash, _) = Trace.trace_alpha_tzresult_lwt ~raise (fun _ -> Errors.main_unknown) @@
                            Memory_proto_alpha.(register_constant (dummy_environment ()).tezos_context value_) in
       (hash, value)
    | Fail res -> raise.error @@ Errors.main_execution_failed res

let clean_expression exp =
  let open Tezos_micheline.Micheline in
  inject_locations (fun v -> v) (strip_locations exp)

let clean_constant ~raise exp =
  let open Tezos_micheline.Micheline in
  let value = inject_locations (fun v -> v) (strip_locations exp)in
  let value_ = Trace.trace_alpha_tzresult ~raise (Errors.unparsing_michelson_tracer) @@
                Memory_proto_alpha.node_to_canonical value in
  let (_, hash, _) = Trace.trace_alpha_tzresult_lwt ~raise (fun _ -> Errors.main_unknown) @@
                       Memory_proto_alpha.(register_constant (dummy_environment ()).tezos_context value_) in
  (hash, value)<|MERGE_RESOLUTION|>--- conflicted
+++ resolved
@@ -217,13 +217,8 @@
     let expr = Tezos_micheline.Micheline.root @@ Tezos_protocol_014_PtKathma.Protocol.Michelson_v1_primitives.strings_of_prims expr in
     Fail expr
 
-<<<<<<< HEAD
-let run_expression ~raise ?options (exp : _ Michelson.t) (exp_type : _ Michelson.t) =
+let run_expression ~raise ?options ?legacy (exp : _ Michelson.t) (exp_type : _ Michelson.t) =
   let open! Tezos_raw_protocol_014_PtKathma in
-=======
-let run_expression ~raise ?options ?legacy (exp : _ Michelson.t) (exp_type : _ Michelson.t) =
-  let open! Tezos_raw_protocol_013_PtJakart in
->>>>>>> aefba0c9
   let exp_type =
     Trace.trace_tzresult_lwt ~raise Errors.parsing_input_tracer @@
     Memory_proto_alpha.prims_of_strings exp_type in
