open Ligo_prim
open Types

module Bindings_map = Simple_utils.Map.Make (Value_var)
type bindings_map   = Ast_typed.type_expression Bindings_map.t

let rec extract_variable_types :
  bindings_map -> Ast_typed.declaration_content -> bindings_map =
  fun prev decl ->
    let add env b =
      let aux : Ast_typed.expression_variable *  Ast_typed.type_expression -> Ast_typed.expression_variable * Ast_typed.type_expression = fun (v,t) ->
        let t' = match t.orig_var with Some t' ->
          { t with type_content = T_variable t'} | None -> t in
        (v,t')
      in
      let b' = List.map ~f:aux b in
      Bindings_map.add_bindings b' env
    in
    let aux : bindings_map -> Ast_typed.expression -> bindings_map = fun env exp ->
      let return = add env in
      match exp.expression_content with
      | E_literal _ | E_application _ | E_raw_code _ | E_constructor _ | E_assign _
      | E_type_abstraction _ | E_mod_in _
      | E_record _ | E_accessor _ | E_update _ | E_constant _ -> return []
      | E_type_inst _ -> return [] (* TODO *)
      | E_variable v -> return [(v,exp.type_expression)]
      | E_lambda { binder ; _ } ->
        let rec in_t t = match t.Ast_typed.type_content with
          | T_arrow { type1 ; _ } -> type1
          | T_for_all { type_ ; _ } -> in_t type_
          | _ -> failwith "lambda does not have type arrow"
        in
        let in_t = in_t exp.type_expression in
        return [Binder.get_var binder,in_t]
      | E_recursive { fun_name ; fun_type ; lambda = { binder ; _ } } ->
        let in_t = match fun_type.type_content with
          | T_arrow { type1 ; _ } -> type1
          | _ -> failwith "rec fun does not have type arrow"
        in
        return [ (fun_name , fun_type) ; (Binder.get_var binder , in_t) ]
      | E_let_in { let_binder ; rhs ; _ } ->
<<<<<<< HEAD
        return @@ [(Binder.get_var let_binder,rhs.type_expression)]
      | E_matching {matchee ; cases } -> (
=======
        return [(let_binder.var,rhs.type_expression)]
      | E_matching { matchee ; cases } -> (
>>>>>>> 34527451
        match cases with
        | Match_variant {cases ; tv=_} -> (
          match Ast_typed.get_t_sum matchee.type_expression with
            | Some variant_t ->
              let aux : _ Ast_typed.matching_content_case -> (Ast_typed.expression_variable * Ast_typed.type_expression) =
                fun { constructor ; pattern ; _ } ->
                  let proj_t = (Record.LMap.find constructor variant_t.fields).associated_type in
                  (pattern,proj_t)
              in
              return (List.map ~f:aux cases)
            | None -> (
              match Ast_typed.get_t_list matchee.type_expression with
              | Some list_proj ->
                let x = List.find_exn ~f:(fun ({constructor=Label l;_}:_ Ast_typed.matching_content_case) -> String.equal l "Cons") cases in
                let t = Ast_typed.t_pair list_proj matchee.type_expression in
                return [(x.pattern,t)]
              | None -> failwith "matched value in the Match_variant: wrong type"
            )
        )
        | Match_record { fields ; _ }  ->
          let aux = fun b -> (Binder.get_var b, Binder.get_ascr b) in
          return (List.map ~f:aux @@ Record.LMap.to_list fields)
      )
      | E_module_accessor { element=e ; _ } -> return [(e,exp.type_expression)]
    in
    match decl with
    | D_value { attr = { hidden = true ; _ } ; _ } -> prev
    | D_value { binder ; expr ; _ } ->
      let prev = add prev [Binder.get_var binder,expr.type_expression] in
      Self_ast_typed.Helpers.fold_expression aux prev expr
    | D_type _ -> prev
    | D_module { module_ ; _ } ->
      (match module_.wrap_content with
      | M_variable _ -> prev
      | M_module_path _ -> prev
      | M_struct ds ->
        List.fold_left ds ~init:prev
          ~f:(fun prev d -> extract_variable_types prev d.wrap_content))

let resolve_if :
  with_types:bool -> bindings_map -> Value_var.t -> type_case =
  fun ~with_types bindings var ->
    if with_types then (
      let t_opt = Bindings_map.find_opt var bindings in
      match t_opt with
      | Some t -> Resolved t
      | None -> Unresolved
    )
    else Unresolved

let make_v_def :
  with_types:bool -> ?core_type:Ast_core.type_expression -> bindings_map -> def_type -> Value_var.t -> Location.t -> Location.t -> def =
  fun ~with_types ?core_type bindings def_type var range body_range ->
    let type_case = match core_type with
      | Some t -> Core t
      | None -> resolve_if ~with_types bindings var
    in
    make_v_def (get_binder_name var) type_case def_type range body_range<|MERGE_RESOLUTION|>--- conflicted
+++ resolved
@@ -39,13 +39,8 @@
         in
         return [ (fun_name , fun_type) ; (Binder.get_var binder , in_t) ]
       | E_let_in { let_binder ; rhs ; _ } ->
-<<<<<<< HEAD
-        return @@ [(Binder.get_var let_binder,rhs.type_expression)]
-      | E_matching {matchee ; cases } -> (
-=======
-        return [(let_binder.var,rhs.type_expression)]
+        return [(Binder.get_var let_binder,rhs.type_expression)]
       | E_matching { matchee ; cases } -> (
->>>>>>> 34527451
         match cases with
         | Match_variant {cases ; tv=_} -> (
           match Ast_typed.get_t_sum matchee.type_expression with
