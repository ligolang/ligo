open Types

type tenv = Environment.t

<<<<<<< HEAD
let var_equal : Ast_typed.expression_variable -> Ast_typed.expression_variable -> bool = fun v1 v2 ->
  Ast_typed.ValueVar.equal v1 v2

=======
>>>>>>> ea133acd
let extract_variable_types :
  bindings_map -> Ast_typed.declaration_content -> bindings_map =
  fun prev decl ->
    let add env b =
      let aux : Ast_typed.expression_variable *  Ast_typed.type_expression -> Ast_typed.expression_variable * Ast_typed.type_expression = fun (v,t) ->
        let t' = match t.orig_var with Some t' -> { t with type_content = T_variable t'} | None -> (* let () = Format.printf "\nYAA\n NONE : %a" Ast_typed.PP.type_expression t in *) t in
        (v,t')
      in
      let b' = List.map ~f:aux b in
      Bindings_map.add_bindings b' env
    in
    let aux : bindings_map -> Ast_typed.expression -> bindings_map = fun env exp ->
      let return = add env in
      match exp.expression_content with
      | E_literal _ | E_application _ | E_raw_code _ | E_constructor _
      | E_type_in _ | E_type_abstraction _ | E_mod_in _
      | E_record _ | E_record_accessor _ | E_record_update _ | E_constant _ -> return []
      | E_module_accessor _ -> return []
      | E_type_inst _ -> return [] (* TODO *)
      | E_variable v -> return [(v,exp.type_expression)]
      | E_lambda { binder ; _ } ->
        let in_t = match exp.type_expression.type_content with
          | T_arrow { type1 ; _ } -> type1
          | _ -> failwith "lambda does not have type arrow"
        in
        return [binder,in_t]
      | E_recursive { fun_name ; fun_type ; lambda = { binder ; _ } } ->
        let in_t = match fun_type.type_content with
          | T_arrow { type1 ; _ } -> type1
          | _ -> failwith "rec fun does not have type arrow"
        in
        return [ (fun_name , fun_type) ; (binder , in_t) ]
      | E_let_in { let_binder ; rhs ; _ } ->
        return @@ [(let_binder,rhs.type_expression)]
      | E_matching {matchee ; cases } -> (
        match cases with
        | Match_variant {cases ; tv=_} -> (
          match Ast_typed.get_t_sum matchee.type_expression with
            | Some variant_t ->
              let aux : Ast_typed.matching_content_case -> (Ast_typed.expression_variable * Ast_typed.type_expression) =
                fun { constructor ; pattern ; _ } ->
                  let proj_t = (Ast_core.LMap.find constructor variant_t.content).associated_type in
                  (pattern,proj_t)
              in
              return (List.map ~f:aux cases)
            | None -> (
              match Ast_typed.get_t_option matchee.type_expression with
                | Some proj_t ->
                  let x = List.find_exn ~f:(fun ({constructor=Label l;_}:Ast_typed.matching_content_case) -> String.equal l "Some") cases in
                  return [(x.pattern,proj_t)]
                | None -> (
                  match Ast_typed.get_t_list matchee.type_expression with
                  | Some list_proj ->
                    let x = List.find_exn ~f:(fun ({constructor=Label l;_}:Ast_typed.matching_content_case) -> String.equal l "Cons") cases in
                    let t = Ast_typed.t_pair list_proj matchee.type_expression in
                    return [(x.pattern,t)]
                  | None -> failwith "matched value in the Match_variant: wrong type"
                )
              )
        )
        | Match_record { fields ; _ }  ->
          return (Ast_typed.LMap.to_list fields)
      )
    in
    match decl with
    | Declaration_constant { binder ; expr ; _ } ->
      let prev = add prev [binder.var,expr.type_expression] in
      Self_ast_typed.Helpers.fold_expression aux prev expr
    | Declaration_type _ -> prev
    | Declaration_module _ -> prev

let get_binder_name : Ast_typed.ValueVar.t -> string = fun v ->
  if Ast_typed.ValueVar.is_generated v
<<<<<<< HEAD
  then "generated"
  else Ast_typed.ValueVar.to_name_exn v

let get_type_binder_name : Ast_typed.TypeVar.t -> string = fun v ->
  if Ast_typed.TypeVar.is_generated v
  then "generated"
  else Ast_typed.TypeVar.to_name_exn v
let get_mod_binder_name : Ast_typed.ModuleVar.t -> string = fun v ->
  if Ast_typed.ModuleVar.is_generated v
  then "generated"
=======
  then "generated"
  else Ast_typed.ValueVar.to_name_exn v

let get_type_binder_name : Ast_typed.TypeVar.t -> string = fun v ->
  if Ast_typed.TypeVar.is_generated v
  then "generated"
  else Ast_typed.TypeVar.to_name_exn v
let get_mod_binder_name : Ast_typed.ModuleVar.t -> string = fun v ->
  if Ast_typed.ModuleVar.is_generated v
  then "generated"
>>>>>>> ea133acd
  else Ast_typed.ModuleVar.to_name_exn v

let make_def_id name i =
  (name ^ "#" ^ (string_of_int i), i+1)

let add_shadowing_def : (int * string) -> def -> def_map -> (int * def_map) =  fun (i,name) def env ->
  let (definition_id,i) = make_def_id name i in
  let shadow = Def_map.filter
    (fun _ s_def -> match def, s_def with
      | Variable _ , Variable _ | Type _ , Type _ ->
        not @@ String.equal (get_def_name s_def) name
      | _ -> true )
    env in
  let env = Def_map.add definition_id def shadow in
  (i,env)

type type_ppx = Ast_typed.type_expression -> Ast_typed.type_expression

let resolve_if :
  with_types:bool -> ?ppx:type_ppx -> bindings_map -> Ast_core.expression_variable -> type_case =
  fun ~with_types ?(ppx = fun i -> i) bindings var ->
    if with_types then (
      let t_opt = Bindings_map.find_opt var bindings in
      match t_opt with
      | Some t -> Resolved (ppx t)
      | None -> Unresolved
    )
    else Unresolved

let make_v_def_from_core :
  with_types:bool -> bindings_map -> Ast_core.expression_variable -> Location.t -> Location.t -> def =
  fun ~with_types bindings var range body_range ->
    let type_case = resolve_if ~with_types bindings var in
    make_v_def (get_binder_name var) type_case range body_range

let make_v_def_option_type :
  with_types:bool -> bindings_map -> Ast_core.expression_variable -> Ast_core.type_expression option -> Location.t -> Location.t -> def =
  fun ~with_types bindings var core_t_opt range body_range ->
    let type_case = match core_t_opt with
      | Some t -> Core t
      | None -> resolve_if ~with_types bindings var
    in
    make_v_def (get_binder_name var) type_case range body_range<|MERGE_RESOLUTION|>--- conflicted
+++ resolved
@@ -2,12 +2,6 @@
 
 type tenv = Environment.t
 
-<<<<<<< HEAD
-let var_equal : Ast_typed.expression_variable -> Ast_typed.expression_variable -> bool = fun v1 v2 ->
-  Ast_typed.ValueVar.equal v1 v2
-
-=======
->>>>>>> ea133acd
 let extract_variable_types :
   bindings_map -> Ast_typed.declaration_content -> bindings_map =
   fun prev decl ->
@@ -81,7 +75,6 @@
 
 let get_binder_name : Ast_typed.ValueVar.t -> string = fun v ->
   if Ast_typed.ValueVar.is_generated v
-<<<<<<< HEAD
   then "generated"
   else Ast_typed.ValueVar.to_name_exn v
 
@@ -92,18 +85,6 @@
 let get_mod_binder_name : Ast_typed.ModuleVar.t -> string = fun v ->
   if Ast_typed.ModuleVar.is_generated v
   then "generated"
-=======
-  then "generated"
-  else Ast_typed.ValueVar.to_name_exn v
-
-let get_type_binder_name : Ast_typed.TypeVar.t -> string = fun v ->
-  if Ast_typed.TypeVar.is_generated v
-  then "generated"
-  else Ast_typed.TypeVar.to_name_exn v
-let get_mod_binder_name : Ast_typed.ModuleVar.t -> string = fun v ->
-  if Ast_typed.ModuleVar.is_generated v
-  then "generated"
->>>>>>> ea133acd
   else Ast_typed.ModuleVar.to_name_exn v
 
 let make_def_id name i =
