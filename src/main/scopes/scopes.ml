--- conflicted
+++ resolved
@@ -5,20 +5,15 @@
 module Formatter = Formatter
 module Api_helper = Api_helper
 
-module ModVar = Ast_typed.ModuleVar
+module ModVar = Module_var
 
 module New = New_scopes
 
 type sub_module = { type_env : tenv  ; bindings : bindings_map }
 
-<<<<<<< HEAD
-let scopes : with_types:bool -> options:Compiler_options.middle_end -> Ast_core.module_ -> (def_map * scopes) = fun ~with_types ~options core_prg ->
-  let make_v_def = make_v_def ~with_types in
-=======
 let scopes : with_types:bool -> options:Compiler_options.middle_end -> Ast_core.program -> (def_map * scopes) = fun ~with_types ~options core_prg ->
   let make_v_def_from_core = make_v_def_from_core ~with_types  in
   let make_v_def_option_type = make_v_def_option_type ~with_types in
->>>>>>> 22a80c76
 
   let rec find_scopes' = fun (all_defs,env,scopes,lastloc) (partials:sub_module) (e : Ast_core.expression) ->
     let bindings = partials.bindings in
@@ -27,15 +22,9 @@
       find_scopes' (all_defs,env,scopes,let_result.location) partials let_result
     )
     | E_let_in { let_binder = {var ; ascr ; attributes=_} ; rhs ; let_result ; attr=_} -> (
-<<<<<<< HEAD
       let (all_defs,_, scopes) = find_scopes' (all_defs,env,scopes,e.location) partials rhs in
-      let def = make_v_def bindings var ?core_type:ascr (Ast_core.ValueVar.get_location var) rhs.location in
-      let env = add_shadowing_def (get_binder_name var) def env in
-=======
-      let (i,all_defs,_, scopes) = find_scopes' (i,all_defs,env,scopes,e.location) bindings rhs in
       let def = make_v_def_option_type bindings var ascr (Value_var.get_location var) rhs.location in
-      let (i,env) = add_shadowing_def (i,get_binder_name var) def env in
->>>>>>> 22a80c76
+      let (env) = add_shadowing_def (get_binder_name var) def env in
       let all_defs = merge_defs env all_defs in
       find_scopes' (all_defs,env,scopes,let_result.location) partials let_result
     )
@@ -56,54 +45,38 @@
         let all_defs = merge_defs env all_defs in
         find_scopes' (all_defs,env,scopes,let_result.location) partials let_result
       | M_variable m -> 
-        let alias = [get_mod_binder_name m] in
-        let def = make_m_alias_def ~range ~body_range:(ModVar.get_location m) (get_mod_binder_name module_binder) alias in
+        (* let alias = [get_mod_binder_name m] in *)
+        (* let def = make_m_alias_def ~range ~body_range:(ModVar.get_location m) (get_mod_binder_name module_binder) alias in *)
         let env = update_module_reference [m] env in
-        let env = add_shadowing_def (get_mod_binder_name module_binder) def env in
+        (* let env = add_shadowing_def (get_mod_binder_name module_binder) def env in *)
         let all_defs = merge_defs env all_defs in
         find_scopes' (all_defs,env,scopes,let_result.location) partials let_result
       | M_module_path m ->
         let path,mods,body_range = List.fold ~init:([],[],Location.dummy) ~f:(fun (path,mods,loc) m -> 
           path@[get_mod_binder_name m], mods@[m], Location.cover loc (ModVar.get_location m)) 
           (List.Ne.to_list m) in
-        let def = make_m_alias_def ~range ~body_range (get_mod_binder_name module_binder) path in
+        (* let def = make_m_alias_def ~range ~body_range (get_mod_binder_name module_binder) path in *)
         let env = update_module_reference mods env in
-        let env = add_shadowing_def (get_mod_binder_name module_binder) def env in
+        (* let env = add_shadowing_def (get_mod_binder_name module_binder) def env in *)
         let all_defs = merge_defs env all_defs in
         find_scopes' (all_defs,env,scopes,let_result.location) partials let_result
     )
     | E_recursive { fun_name ; fun_type ; lambda = { binder = {var;ascr=input_type; attributes=_} ; output_type = _ ; result ; _ } } -> (
-<<<<<<< HEAD
-      let env =
-        let def = make_v_def bindings fun_name ~core_type:fun_type (Ast_typed.ValueVar.get_location fun_name) result.location in
+      let (env) =
+        let def = make_v_def_option_type bindings fun_name (Some fun_type) (Value_var.get_location fun_name) result.location in
         add_shadowing_def (get_binder_name fun_name) def env
       in
-      let env =
-        let def = make_v_def bindings var ?core_type:input_type (Ast_typed.ValueVar.get_location var) result.location in
+      let (env) =
+        let def = make_v_def_option_type bindings var (Some input_type) (Value_var.get_location var) result.location in
         add_shadowing_def (get_binder_name var) def env
-=======
-      let (i,env) =
-        let def = make_v_def_option_type bindings fun_name (Some fun_type) (Value_var.get_location fun_name) result.location in
-        add_shadowing_def (i,get_binder_name fun_name) def env
-      in
-      let (i,env) =
-        let def = make_v_def_option_type bindings var (Some input_type) (Value_var.get_location var) result.location in
-        add_shadowing_def (i,get_binder_name var) def env
->>>>>>> 22a80c76
       in
       let all_defs = merge_defs env all_defs in
       find_scopes' (all_defs,env,scopes,result.location) partials result
     )
     | E_lambda { binder={var;ascr=input_type; attributes=_} ; output_type = _ ; result } -> (
-<<<<<<< HEAD
-      let env =
-        let def = make_v_def bindings var ?core_type:input_type (Ast_typed.ValueVar.get_location var) result.location in
+      let (env) =
+        let def = make_v_def_option_type bindings var input_type (Value_var.get_location var) result.location in
         add_shadowing_def (get_binder_name var) def env
-=======
-      let (i,env) =
-        let def = make_v_def_option_type bindings var input_type (Value_var.get_location var) result.location in
-        add_shadowing_def (i,get_binder_name var) def env
->>>>>>> 22a80c76
       in
       let all_defs = merge_defs env all_defs in
       find_scopes' (all_defs,env,scopes,result.location) partials result
@@ -115,33 +88,18 @@
       find_scopes' (all_defs,env,scopes,result.location) partials result
     )
     | E_matching {matchee; cases} -> (
-<<<<<<< HEAD
       let (all_defs,_,scopes) = find_scopes' (all_defs,env,scopes,matchee.location) partials matchee in
-      let aux = fun (all_defs,scopes) ({pattern;body}: (Ast_core.expression,_) Ast_core.match_case) ->
-        let aux env (p: _ Ast_core.pattern) =
-          match p.wrap_content with
-          | Ast_core.P_var binder ->
-            let loc = Ast_core.ValueVar.get_location binder.var in
-            let proj_def = make_v_def bindings binder.var loc loc in
-            add_shadowing_def (get_binder_name binder.var) proj_def env
-          | _ -> env
-        in
-        let env = Stage_common.Helpers.fold_pattern aux env pattern in
-        let (all_defs,_,scopes) = find_scopes' (all_defs,env,scopes,body.location) partials body in
-=======
-      let (i,all_defs,_,scopes) = find_scopes' (i,all_defs,env,scopes,matchee.location) bindings matchee in
-      let aux = fun (i,all_defs,scopes) ({pattern;body}: (Ast_core.expression,_) Match_expr.match_case) ->
-        let aux (i,env) (p: _ Pattern.t) =
+      let aux = fun (all_defs,scopes) ({pattern;body}: (Ast_core.expression,_) Match_expr.match_case) ->
+        let aux (env) (p: _ Pattern.t) =
           match p.wrap_content with
           | P_var binder ->
             let loc = Value_var.get_location binder.var in
             let proj_def = make_v_def_from_core bindings binder.var loc loc in
-            add_shadowing_def (i,get_binder_name binder.var) proj_def env
-          | _ -> (i,env)
+            add_shadowing_def (get_binder_name binder.var) proj_def env
+          | _ -> (env)
         in
-        let (i,env) = Pattern.fold_pattern aux (i,env) pattern in
-        let (i,all_defs,_,scopes) = find_scopes' (i,all_defs,env,scopes,body.location) bindings body in
->>>>>>> 22a80c76
+        let (env) = Pattern.fold_pattern aux (env) pattern in
+        let (all_defs,_,scopes) = find_scopes' (all_defs,env,scopes,body.location) partials body in
         let all_defs = merge_defs env all_defs in
         (all_defs,scopes)
       in
@@ -153,23 +111,13 @@
         let (all_defs,_,scopes) = find_scopes' (all_defs,env,scopes,exp.location) partials exp in
         (all_defs,scopes)
       in
-<<<<<<< HEAD
-      let (all_defs,scopes) = List.fold_left ~f:aux ~init:(all_defs,scopes) (Ast_core.LMap.to_list emap) in
-      (all_defs,env,scopes)
-=======
-      let (i,all_defs,scopes) = List.fold_left ~f:aux ~init:(i,all_defs,scopes) (Record.LMap.to_list emap) in
-      (i,all_defs,env,scopes)
->>>>>>> 22a80c76
+      let (all_defs,scopes) = List.fold_left ~f:aux ~init:(all_defs,scopes) (Record.LMap.to_list emap) in
+      (all_defs,env,scopes)
     )
     | E_update { struct_ ; update ; _ } -> (
       (*TODO: here record has a virtual location, check this out.. not normal *)
-<<<<<<< HEAD
-      let (all_defs,_,scopes) = find_scopes' (all_defs,env,scopes,record.location) partials record in
+      let (all_defs,_,scopes) = find_scopes' (all_defs,env,scopes,struct_.location) partials struct_ in
       find_scopes' (all_defs,env,scopes,update.location) partials update
-=======
-      let (i,all_defs,_,scopes) = find_scopes' (i,all_defs,env,scopes,struct_.location) bindings struct_ in
-      find_scopes' (i,all_defs,env,scopes,update.location) bindings update
->>>>>>> 22a80c76
     )
     | E_constant { arguments ; _ } -> (
       let aux = fun (all_defs,scopes) (exp:Ast_core.expression) ->
@@ -183,13 +131,8 @@
       let (all_defs,_,scopes) = find_scopes' (all_defs,env,scopes,lamb.location) partials lamb in
       find_scopes' (all_defs,env,scopes,args.location) partials args
     )
-<<<<<<< HEAD
-    | E_ascription { anno_expr=e;_ } | E_record_accessor { record=e;_ } | E_constructor { element=e;_ } -> (
+    | E_ascription { anno_expr=e;_ } | E_accessor { struct_=e;_ } | E_constructor { element=e;_ } -> (
       find_scopes' (all_defs,env,scopes,e.location) partials e
-=======
-    | E_ascription { anno_expr=e;_ } | E_accessor { struct_=e;_ } | E_constructor { element=e;_ } -> (
-      find_scopes' (i,all_defs,env,scopes,e.location) bindings e
->>>>>>> 22a80c76
     )
     | E_module_accessor { module_path ; element } -> (
       let env = update_module_reference module_path env in
@@ -209,14 +152,8 @@
       (all_defs,env,scopes)
     )
     | E_assign { binder ; expression ; _ } -> (
-<<<<<<< HEAD
-      (* QUESTION: in case of e_assign I dont think a shadowing def needs to be added ?? *)
-      let def = make_v_def bindings binder.var ?core_type:binder.ascr (Ast_typed.ValueVar.get_location binder.var) expression.location in
-      let env = add_shadowing_def (get_binder_name binder.var) def env in
-=======
       let def = make_v_def_option_type bindings binder.var binder.ascr (Value_var.get_location binder.var) expression.location in
-      let (i,env) = add_shadowing_def (i, get_binder_name binder.var) def env in
->>>>>>> 22a80c76
+      let (env) = add_shadowing_def ( get_binder_name binder.var) def env in
       let all_defs = merge_defs env all_defs in
       find_scopes' (all_defs,env,scopes,expression.location) partials expression
     )
@@ -225,117 +162,31 @@
     let (defs,_,scopes) = find_scopes' (top_lvl_defs,top_lvl_defs,scopes,loc) bindings e in
     (defs,scopes)
 
-<<<<<<< HEAD
-  and declaration = fun (top_def_map, inner_def_map, scopes, partials) (decl : Ast_core.declaration) ->
-    let typed_prg =
-      (*
-        if --with-types optional flag is enabled, we try typing the declaration
-        to build a partial Ast_typed program.
-        if a declaration do not type, we will still try to type the next one
-      *)
-      if with_types then 
-        Simple_utils.Trace.to_option 
-          (Checking.type_declaration ~options ~env:partials.type_env decl)
-      else 
-        None
-    in
-    let partials = match typed_prg with
-      | Some (decl') ->
-        let bindings = extract_variable_types partials.bindings decl'.wrap_content in
-        let type_env = Environment.add_declaration decl' partials.type_env in
-        { type_env ; bindings }
-      | None -> partials
-    in
-    match decl.wrap_content with
-    | Declaration_constant { attr = { hidden = true ; _ } ; _ } -> (
-      ( top_def_map, inner_def_map, scopes , partials )
-    )
-    | Declaration_constant { binder= { var ; ascr ; attributes=_ } ; expr ; _ } -> (
-      let (new_inner_def_map,scopes) = find_scopes (top_def_map,scopes,decl.location) partials expr in
-      let inner_def_map = merge_defs new_inner_def_map inner_def_map in
-      let def = make_v_def partials.bindings var ?core_type:ascr (Ast_core.ValueVar.get_location var) expr.location in
-      let top_def_map = add_shadowing_def (get_binder_name var) def top_def_map in
-      ( top_def_map, inner_def_map, scopes , partials )
-    )
-    | Declaration_type {type_attr={hidden = true; _} ; _} -> (
-      ( top_def_map, inner_def_map, scopes, partials )
-    )
-    | Declaration_type {type_binder; type_expr ; type_attr=_} -> (
-      let def = make_t_def (get_type_binder_name type_binder) decl.location type_expr in
-      let top_def_map = add_shadowing_def (get_type_binder_name type_binder) def top_def_map in
-      ( top_def_map, inner_def_map, scopes, partials )
-    )
-    | Declaration_module {module_attr={hidden = true; _} ; _} -> (
-      ( top_def_map, inner_def_map, scopes, partials )
-    )
-    | Declaration_module {module_binder; module_ ; module_attr=_} -> (
-      let range = ModVar.get_location module_binder in
-      match module_.wrap_content with
-      | M_struct m ->
-        let (mod_top_env, mod_inner_env, scopes, _) = List.fold_left ~f:declaration ~init:(Def_map.empty, Def_map.empty, scopes, partials) m in
-        let mod_env = merge_defs mod_top_env mod_inner_env in
-        let def = make_m_def ~range ~body_range:module_.location (get_mod_binder_name module_binder) mod_env in
-        let top_def_map = add_shadowing_def (get_mod_binder_name module_binder) def top_def_map in
-        ( top_def_map, inner_def_map, scopes, partials )
-      | M_variable m -> 
-        let alias = [get_mod_binder_name m] in
-        let top_def_map = update_module_reference [m] top_def_map in
-        let def = make_m_alias_def ~range ~body_range:(ModVar.get_location m) (get_mod_binder_name module_binder) alias in
-        let top_def_map = add_shadowing_def (get_mod_binder_name module_binder) def top_def_map in
-        ( top_def_map, inner_def_map, scopes, partials )
-      | M_module_path m ->
-        let path,mods,body_range = List.fold ~init:([],[],Location.dummy) ~f:(fun (path,mods,loc) m -> 
-          path@[get_mod_binder_name m], mods@[m], Location.cover loc (ModVar.get_location m)) 
-          (List.Ne.to_list m) in
-        let top_def_map = update_module_reference mods top_def_map in
-        let def = make_m_alias_def ~range ~body_range (get_mod_binder_name module_binder) path in
-        let top_def_map = add_shadowing_def (get_mod_binder_name module_binder) def top_def_map in
-        ( top_def_map, inner_def_map, scopes, partials )
-=======
-  and module_expr ~options ~env ~scopes i (me: Ast_core.module_expr) =
+  and module_expr ~options ~env ~scopes (me: Ast_core.module_expr) =
     match me.wrap_content with
     | M_struct decls -> (
-      let (i,new_def_map,_,scopes,_) = module_ ~options i decls in
-      (i,new_def_map,scopes)
+      let (new_def_map,_,scopes,_) = module_ ~options decls in
+      (new_def_map,scopes)
     )
     | M_module_path path -> (
       let aux (env:def_map) binder : def_map =
         match Def_map.find_opt (get_mod_binder_name binder) env with
-        | Some (Module m) -> m.content
+        (* | Some (Module m) -> m.content *)
         | _ -> env
       in
       let def_map = List.fold_left ~f:aux ~init:env(List.Ne.to_list path) in
-      (i,def_map,scopes)
+      (def_map,scopes)
     )
     | M_variable mv -> (
       let env_opt = Def_map.find_opt (get_mod_binder_name mv) env in
       let def_map = match env_opt with
-        | Some (Module m) -> m.content
+        (* | Some (Module m) -> m.content *)
         | _ -> Def_map.empty
       in
-      (i,def_map,scopes)
->>>>>>> 22a80c76
-    )
-  in
-
-<<<<<<< HEAD
-  let main ~(options:Compiler_options.middle_end) core_prg =
-    let init = { type_env = options.init_env ; bindings = Bindings_map.empty } in
-    let (top,inner,scopes,_) = List.fold_left ~f:declaration ~init:(Def_map.empty, Def_map.empty, [], init) core_prg in
-    let defs = merge_defs top inner in 
-    defs, scopes
-  in
-  let () = Misc.reset_counter () in
-  main ~options core_prg
-
-  (* TODO: nested module name B2 or A.B.2 ?? *)
-  (* TODO: update schema.json after modifying code *)
-  (* TODO: check the body range of module defs *)
-
-  (* TODO: Fix nested module var references *)
-  (* TODO: Fix top module var used inside nested module update reference *)
-=======
-  and declaration = fun (i,top_def_map,inner_def_map,scopes,partials) (decl : Ast_core.declaration) ->
+      (def_map,scopes)
+    )
+
+  and declaration = fun (top_def_map,inner_def_map,scopes,partials) (decl : Ast_core.declaration) ->
     let compile_declaration ~raise env decl () = Checking.type_declaration ~raise ~options ~env decl in
     let typed_prg =
       (*
@@ -355,44 +206,43 @@
     in
     match decl.wrap_content with
     | D_value { attr = { hidden = true ; _ } ; _ } -> (
-      ( i, top_def_map, inner_def_map, scopes , partials )
+      (  top_def_map, inner_def_map, scopes , partials )
     )
     | D_value { binder= { var ; ascr ; attributes=_ } ; expr ; _ } -> (
-      let (i,new_inner_def_map,scopes) = find_scopes (i,top_def_map,scopes,decl.location) partials.bindings expr in
+      let (new_inner_def_map,scopes) = find_scopes (top_def_map,scopes,decl.location) partials expr in
       let inner_def_map = merge_defs new_inner_def_map inner_def_map in
       let def = make_v_def_option_type partials.bindings var ascr (Value_var.get_location var) expr.location in
-      let (i,top_def_map) = add_shadowing_def (i,get_binder_name var) def top_def_map in
-      ( i, top_def_map, inner_def_map, scopes , partials )
+      let (top_def_map) = add_shadowing_def (get_binder_name var) def top_def_map in
+      (  top_def_map, inner_def_map, scopes , partials )
     )
     | D_type {type_attr={hidden = true; _} ; _} -> (
-      ( i, top_def_map, inner_def_map, scopes, partials )
+      (  top_def_map, inner_def_map, scopes, partials )
     )
     | D_type {type_binder; type_expr ; type_attr=_} -> (
       let def = make_t_def (get_type_binder_name type_binder) decl.location type_expr in
-      let (i,top_def_map) = add_shadowing_def (i,get_type_binder_name type_binder) def top_def_map in
-      ( i, top_def_map, inner_def_map, scopes, partials )
+      let (top_def_map) = add_shadowing_def (get_type_binder_name type_binder) def top_def_map in
+      (  top_def_map, inner_def_map, scopes, partials )
     )
     | D_module {module_attr={hidden = true; _} ; _} -> (
-      ( i, top_def_map, inner_def_map, scopes, partials )
+      (  top_def_map, inner_def_map, scopes, partials )
     )
     | D_module {module_binder; module_ ; module_attr=_} -> (
-      let (i,new_outer_def_map,scopes) = module_expr ~options ~env:top_def_map ~scopes i module_ in
-      let def = make_m_def (get_mod_binder_name module_binder) decl.location new_outer_def_map in
-      let top_def_map = Def_map.add (get_mod_binder_name module_binder) def top_def_map in
-      ( i, top_def_map, inner_def_map, scopes, partials )
-    )
-
-  and decl = fun (i,top_def_map,inner_def_map,scopes,partials) (decl : Ast_core.decl) ->
-    declaration (i,top_def_map,inner_def_map,scopes,partials) decl
-  and module_ ~options i m =
+      let (new_outer_def_map,scopes) = module_expr ~options ~env:top_def_map ~scopes module_ in
+      (* let def = make_m_def (get_mod_binder_name module_binder) decl.location new_outer_def_map in *)
+      (* let top_def_map = Def_map.add (get_mod_binder_name module_binder) def top_def_map in *)
+      (  top_def_map, inner_def_map, scopes, partials )
+    )
+
+  and decl = fun (top_def_map,inner_def_map,scopes,partials) (decl : Ast_core.decl) ->
+    declaration (top_def_map,inner_def_map,scopes,partials) decl
+  and module_ ~options m =
     let init = { type_env = options.init_env ; bindings = Bindings_map.empty } in
-    List.fold_left ~f:decl ~init:(i, Def_map.empty, Def_map.empty, [], init) m
+    List.fold_left ~f:decl ~init:( Def_map.empty, Def_map.empty, [], init) m
   in
-  let program ~(options : Compiler_options.middle_end) i core_prg =
+  let program ~(options : Compiler_options.middle_end) core_prg =
     let init = { type_env = options.init_env ; bindings = Bindings_map.empty } in
-    List.fold_left ~f:declaration ~init:(i, Def_map.empty, Def_map.empty, [], init) core_prg
+    List.fold_left ~f:declaration ~init:( Def_map.empty, Def_map.empty, [], init) core_prg
   in
-  let (_,top_d,inner_d,s,_) = program ~options 0 core_prg in
+  let (top_d,inner_d,s,_) = program ~options core_prg in
   let d = Def_map.union merge_refs top_d inner_d in
-  (d,s)
->>>>>>> 22a80c76
+  (d,s)