open Simple_utils.Trace
open Proto_alpha_utils
module Tezos_alpha_test_helpers = Tezos_012_Psithaca_test_helpers
open Errors
open Ligo_interpreter_exc
open Ligo_interpreter.Types
open Ligo_interpreter.Combinators
module Tezos_protocol = Tezos_protocol_012_Psithaca
module Tezos_raw_protocol = Tezos_raw_protocol_012_Psithaca
module Tezos_protocol_parameters = Tezos_protocol_012_Psithaca_parameters

type r = Errors.interpreter_error raise

type bootstrap_contract =
  int * unit Tezos_utils.Michelson.michelson * unit Tezos_utils.Michelson.michelson * Ast_aggregated.type_expression * Ast_aggregated.type_expression
type baker_account =
  string * Signature.Public_key.t * int64 option
type block = Tezos_alpha_test_helpers.Block.t
type last_originations = (Memory_proto_alpha.Protocol.Alpha_context.Contract.t * Memory_proto_alpha.Protocol.Alpha_context.Contract.t list) list
type storage_tys = (Tezos_protocol.Protocol.Alpha_context.Contract.t * Ast_aggregated.type_expression) list
type parameter_tys = (Tezos_protocol.Protocol.Alpha_context.Contract.t * Ast_aggregated.type_expression) list
type state_error = Tezos_error_monad.TzCore.error list
type tezos_op = Tezos_raw_protocol.Alpha_context.packed_operation

(*
  The threaded context has three parts:
  - Raw: Tezos state as represented in the tezos code-base (same types)
  - Transduced: data extracted from the raw context and transduced to a more suitable form
    after each baking operation
  - Interpreter internal state: data that can't be extracted from the raw context but still needed by LIGO testing framework
*)
type context = {
  raw : raw ;
  transduced : transduced ;
  internals : internals ;
}
and raw = block
and transduced = {
  last_originations : last_originations ; (* newly orginated contracts caused by the last baking operation *)
  bigmaps : bigmaps ; (* context bigmaps state as ligo values *)
}
and internals = {
  protocol_version : Environment.Protocols.t ;
  baker : Memory_proto_alpha.Protocol.Alpha_context.Contract.t ; (* baker to be used for the next transfer/origination *)
  source : Memory_proto_alpha.Protocol.Alpha_context.Contract.t ; (* source to be used for the next transfer/origination *)
  next_bootstrapped_contracts : bootstrap_contract list ; (* next contracts to be injected as boostrap accounts in the next state reset *)
  next_baker_accounts : baker_account list ; (* next contracts to be injected as boostrap accounts in the next state reset *)
  bootstrapped : Memory_proto_alpha.Protocol.Alpha_context.Contract.t list ; (* addresses of boostrapped contracts *)
  storage_tys : storage_tys ; (* contract storage ligo types of all originated contracts *)
  parameter_tys : parameter_tys ; (* contract parameter ligo types of bootstrapped contracts *)
}


(* Some getters    TODO: might be moved to tezos-X-test-helpers ? *)
let get_timestamp (ctxt : context) =
  ctxt.raw.header.shell.timestamp
let get_balance ~raise ~loc ~calltrace (ctxt :context) addr =
  Trace.trace_tzresult_lwt ~raise (throw_obj_exc loc calltrace) @@
    Tezos_alpha_test_helpers.Context.Contract.balance (B ctxt.raw) addr
let get_contract ~raise ~loc ~calltrace (ctxt :context) addr =
  Trace.trace_tzresult_lwt ~raise (throw_obj_exc loc calltrace) @@
    Tezos_alpha_test_helpers.Context.Contract.balance (B ctxt.raw) addr
let contract_exists : context ->  Memory_proto_alpha.Protocol.Alpha_context.Contract.t -> bool = fun ctxt contract ->
  let info = Lwt_main.run @@
    Tezos_raw_protocol.Alpha_services.Contract.info Tezos_alpha_test_helpers.Block.rpc_ctxt ctxt.raw contract in
  Trace.tz_result_to_bool info

let get_voting_power ~raise ~loc ~calltrace (ctxt :context) key_hash =
  let vp =
    Tezos_alpha_test_helpers.Context.get_voting_power (B ctxt.raw) key_hash in
  Trace.trace_alpha_shell_tzresult_lwt ~raise (throw_obj_exc loc calltrace) vp

let get_total_voting_power ~raise ~loc ~calltrace (ctxt :context) =
  let tvp =
    Tezos_alpha_test_helpers.Context.get_total_voting_power (B ctxt.raw) in
  Trace.trace_alpha_shell_tzresult_lwt ~raise (throw_obj_exc loc calltrace) tvp

let equal_account = Memory_proto_alpha.Protocol.Alpha_context.Contract.equal
let compare_account = Memory_proto_alpha.Protocol.Alpha_context.Contract.compare

type ligo_repr = unit Tezos_utils.Michelson.michelson
type canonical_repr = Tezos_raw_protocol.Michelson_v1_primitives.prim Tezos_micheline.Micheline.canonical
let ligo_to_canonical : raise:r -> loc:Location.t -> calltrace:calltrace -> ligo_repr -> canonical_repr Data_encoding.lazy_t =
  fun ~raise ~loc ~calltrace x ->
    let open Tezos_micheline.Micheline in
    let x = inject_locations (fun _ -> 0) (strip_locations x) in
    let x = strip_locations x in
    let x = Trace.trace_alpha_tzresult ~raise (throw_obj_exc loc calltrace) @@
      Tezos_protocol.Protocol.Michelson_v1_primitives.prims_of_strings x
    in
    Tezos_protocol.Protocol.Alpha_context.Script.lazy_expr x
let canonical_to_ligo : canonical_repr -> ligo_repr =
  fun x ->
  x |> Tezos_protocol.Protocol.Michelson_v1_primitives.strings_of_prims
    |> Tezos_micheline.Micheline.inject_locations (fun _ -> ())

<<<<<<< HEAD
=======
let node_to_canonical m =
    let open Tezos_micheline.Micheline in
    let x = inject_locations (fun _ -> 0) (strip_locations m) in
    let x = strip_locations x in
    Tezos_protocol.Protocol.Michelson_v1_primitives.prims_of_strings x

let parse_constant ~raise ~loc ~calltrace code =
  let open Tezos_micheline in
  let open Tezos_micheline.Micheline in
  let (code, errs) = Micheline_parser.tokenize code in
  let code = (match errs with
              | _ :: _ -> raise.raise (throw_obj_exc loc calltrace @@ List.map ~f:(fun x -> `Tezos_alpha_error x) errs)
              | [] ->
                 let (code, errs) = Micheline_parser.parse_expression ~check:false code in
                 match errs with
                 | _ :: _ -> raise.raise (throw_obj_exc loc calltrace @@ List.map ~f:(fun x -> `Tezos_alpha_error x) errs)
                 | [] -> map_node (fun _ -> ()) (fun x -> x) code
             ) in
  code
  (* Trace.trace_alpha_tzresult ~raise (throw_obj_exc loc calltrace) @@
   *   node_to_canonical code *)


(* REMITODO: NOT STATE RELATED, move out ? *)
let get_contract_rejection_data :
  state_error -> (Memory_proto_alpha.Protocol.Alpha_context.Contract.t * unit Tezos_utils.Michelson.michelson) option =
  fun errs ->
    let open Tezos_protocol.Protocol in
    let open Script_interpreter in
    let open Environment in
    match errs with
    | [ Ecoproto_error (Runtime_contract_error contract) ; Ecoproto_error (Reject (_,x,_)) ] ->
      let x = canonical_to_ligo x in
      Some (contract,x)
    | _ -> None

>>>>>>> 31fa04dd
let get_big_map ~raise (ctxt : context) id key key_ty  =
  let data = List.Assoc.find_exn ctxt.transduced.bigmaps ~equal:Int.equal id in
  let key_value = Michelson_to_value.decompile_to_untyped_value ~raise ~bigmaps:ctxt.transduced.bigmaps key_ty key in
  let state = data.version in
  List.Assoc.find state ~equal:equal_value key_value

let set_big_map ~raise (ctxt : context) id version k_ty v_ty =
  let open Tezos_micheline.Micheline in
  let key_type = strip_locations k_ty in
  let key_type = Proto_alpha_utils.Trace.trace_alpha_tzresult ~raise
                   (fun _ -> generic_error Location.generated "Cannot extract key type") @@
                   Tezos_protocol.Protocol.Michelson_v1_primitives.prims_of_strings key_type in
  let value_type = strip_locations v_ty in
  let value_type = Proto_alpha_utils.Trace.trace_alpha_tzresult ~raise
                     (fun _ -> generic_error Location.generated "Cannot extract value type") @@
                     Tezos_protocol.Protocol.Michelson_v1_primitives.prims_of_strings value_type in
  let data : Ligo_interpreter.Types.bigmap_data = { key_type ; value_type ; version } in
  let transduced = { ctxt.transduced with bigmaps = List.Assoc.add ctxt.transduced.bigmaps ~equal:Int.equal id data } in
  { ctxt with transduced }

let get_storage ~raise ~loc ~calltrace ctxt addr =
  let st_v = Trace.trace_tzresult_lwt ~raise (throw_obj_exc loc calltrace) @@
    Tezos_protocol.Protocol.Alpha_services.Contract.storage Tezos_alpha_test_helpers.Block.rpc_ctxt ctxt.raw addr
  in
  let st_ty = Trace.trace_tzresult_lwt ~raise (throw_obj_exc loc calltrace) @@
    Tezos_protocol.Protocol.Alpha_services.Contract.script Tezos_alpha_test_helpers.Block.rpc_ctxt ctxt.raw addr
  in
  let x = Trace.trace_alpha_tzresult ~raise (throw_obj_exc loc calltrace) @@
    Memory_proto_alpha.Protocol.Script_repr.force_decode st_ty.code
  in
  let { storage_type ; _  } : Tezos_protocol.Protocol.Script_ir_translator.toplevel =
    (* Feels wrong :'( *)
    let (alpha_context,_,_) =
      let open Tezos_raw_protocol in
      Trace.trace_alpha_tzresult_lwt ~raise (fun _ -> corner_case ()) @@
        Alpha_context.prepare
          ~level:ctxt.raw.header.shell.level
          ~predecessor_timestamp:ctxt.raw.header.shell.timestamp
          ~timestamp:(get_timestamp ctxt)
          ctxt.raw.context
    in
    fst @@ Trace.trace_alpha_tzresult_lwt ~raise (throw_obj_exc loc calltrace) @@ 
      Tezos_protocol.Protocol.Script_ir_translator.parse_toplevel alpha_context ~legacy:false x
  in
  let storage_type = Tezos_micheline.Micheline.(inject_locations (fun _ -> ()) (strip_locations storage_type)) in
  let storage_type = Tezos_micheline.Micheline.strip_locations storage_type in
  let storage_type = canonical_to_ligo storage_type in
  (st_v, storage_type)

let get_alpha_context ~raise ctxt =
  let (alpha_context,_,_) =
    let open Tezos_raw_protocol in
    Trace.trace_alpha_tzresult_lwt ~raise (fun _ -> corner_case ()) @@
      Alpha_context.prepare
        ~level:ctxt.raw.header.shell.level
        ~predecessor_timestamp:ctxt.raw.header.shell.timestamp
        ~timestamp:(get_timestamp ctxt)
        ctxt.raw.context in
  alpha_context

let unwrap_baker ~raise ~loc : Memory_proto_alpha.Protocol.Alpha_context.Contract.t -> Tezos_crypto.Signature.Public_key_hash.t  =
  fun x ->
    Trace.trace_option ~raise (generic_error loc "The baker is not an implicit account") @@ Memory_proto_alpha.Protocol.Alpha_context.Contract.is_implicit x

let unwrap_source ~raise ~loc : Memory_proto_alpha.Protocol.Alpha_context.Contract.t -> Memory_proto_alpha.Protocol.Alpha_context.Contract.t  =
  fun x ->
    let _ = Trace.trace_option ~raise (generic_error loc "The source address is not an implicit account") @@ Memory_proto_alpha.Protocol.Alpha_context.Contract.is_implicit x in
    x
let implicit_account ~raise ~loc : string -> Tezos_protocol.Protocol.Alpha_context.Contract.t  =
  fun x ->
    Trace.trace_alpha_tzresult ~raise (fun _ -> generic_error loc "Cannot convert to implicit account") @@ Tezos_protocol.Protocol.Alpha_context.Contract.of_b58check x

let script_of_compiled_code ~raise ~loc ~calltrace (contract : unit Tezos_utils.Michelson.michelson) (storage : unit Tezos_utils.Michelson.michelson) : Tezos_protocol.Protocol.Alpha_context.Script.t  =
  let open! Tezos_protocol.Protocol.Alpha_context.Script in
  let code = ligo_to_canonical ~raise ~loc ~calltrace contract in
  let storage = ligo_to_canonical ~raise ~loc ~calltrace storage in
  { code ; storage }

let extract_origination_from_result :
  type a .
    Memory_proto_alpha.Protocol.Alpha_context.Contract.t ->
    a Tezos_protocol.Protocol.Apply_results.contents_result ->
    last_originations =
  fun src x ->
  let open Tezos_raw_protocol in
  match x with
  | Manager_operation_result { operation_result = Applied (Transaction_result _) ; internal_operation_results ; balance_updates=_ } ->
    let aux (x:Apply_results.packed_internal_operation_result) =
      match x with
      | Internal_operation_result ({source ; _},Applied (Origination_result x)) -> [(source, x.originated_contracts)]
      | _ -> []
    in
    List.concat @@ List.map ~f:aux internal_operation_results
  | Manager_operation_result { operation_result = Applied (Origination_result x) ; internal_operation_results=_ ; balance_updates=_} ->
    [(src, x.originated_contracts)]
  | _ -> []

let extract_lazy_storage_diff_from_result :
  type a .
    a Tezos_raw_protocol.Apply_results.contents_result ->
    Tezos_raw_protocol.Alpha_context.Lazy_storage.diffs option list =
  fun x ->
  let open Tezos_raw_protocol in
  match x with
  | Manager_operation_result { operation_result = Applied (Transaction_result y) ; internal_operation_results ; balance_updates=_ } ->
    let aux (x:Apply_results.packed_internal_operation_result) =
      match x with
      | Internal_operation_result ({source = _ ; _},Applied (Origination_result x)) -> [x.lazy_storage_diff]
      | Internal_operation_result ({source = _ ; _},Applied (Transaction_result x)) -> [x.lazy_storage_diff]
      | _ -> []
    in
    (List.concat @@ List.map ~f:aux internal_operation_results) @ [y.lazy_storage_diff]
  | Manager_operation_result { operation_result = Applied (Origination_result x) ; internal_operation_results=_ ; balance_updates=_ } ->
    [x.lazy_storage_diff]
  | _ -> []

let get_last_originations : Memory_proto_alpha.Protocol.Alpha_context.Contract.t -> Tezos_protocol.Protocol.operation_receipt -> last_originations =
  fun top_src x ->
    let open Tezos_raw_protocol in
    match x with
    | No_operation_metadata -> []
    | Operation_metadata { contents } -> (
      let rec aux : type a . last_originations -> a Apply_results.contents_result_list -> last_originations =
        fun acc x ->
          match x with
          | Cons_result (hd, tl) -> (
            let x = extract_origination_from_result top_src hd in
            aux (acc @ x) tl
          )
          | Single_result x -> (
            let x = extract_origination_from_result top_src x in
            x @ acc
          )
      in
      aux [] contents
    )

let get_lazy_storage_diffs : Tezos_protocol.Protocol.operation_receipt ->
                             Tezos_raw_protocol.Alpha_context.Lazy_storage.diffs option list =
  fun x ->
    let open Tezos_raw_protocol in
    match x with
    | No_operation_metadata -> []
    | Operation_metadata { contents } -> (
      let rec aux : type a . _ -> a Apply_results.contents_result_list -> _ =
        fun acc x ->
          match x with
          | Cons_result (hd, tl) -> (
            let x = extract_lazy_storage_diff_from_result hd in
            aux (acc @ x) tl
          )
          | Single_result x -> (
            let x = extract_lazy_storage_diff_from_result x in
            x @ acc
          )
      in
      aux [] contents
    )

let convert_lazy_storage_diffs (lazy_storage_diffs : Tezos_raw_protocol.Alpha_context.Lazy_storage.diffs) =
  let enc = Data_encoding.Binary.to_bytes_exn Tezos_raw_protocol.Alpha_context.Lazy_storage.encoding lazy_storage_diffs in
  Data_encoding.Binary.of_bytes_exn Tezos_raw_protocol.Lazy_storage_diff.encoding enc

let upd_bigmaps : raise:r -> bigmaps -> Tezos_raw_protocol.Apply_results.packed_operation_metadata -> bigmaps = fun ~raise bigmaps op ->
  let lazy_storage_diffs = get_lazy_storage_diffs op in
  let lazy_storage_diffs = List.concat @@ List.filter_opt lazy_storage_diffs in
  let lazy_storage_diffs = convert_lazy_storage_diffs lazy_storage_diffs in
  let get_id id = Z.to_int (Tezos_raw_protocol.Lazy_storage_kind.Big_map.Id.unparse_to_z id) in
  List.fold_right lazy_storage_diffs
    ~init:bigmaps
    ~f:(
      fun it bigmaps ->
        match it with
        | Item (Big_map, id, Remove) ->
            List.Assoc.remove bigmaps ~equal:Int.equal (get_id id)
        | Item (Big_map, id, Update {init=Alloc {key_type;value_type};updates}) ->
            let kv_diff = List.map ~f:(fun {key;value;key_hash=_} -> (key, value)) updates in
            let aux (kv : (value * value) list) (key, value) =
              let key_value = Michelson_to_value.conv ~raise ~bigmaps key_type key in
              match value with
              | None -> List.Assoc.remove kv ~equal:equal_value key_value
              | Some value ->
                let value_value = Michelson_to_value.conv ~raise ~bigmaps value_type value in
                List.Assoc.add kv ~equal:equal_value key_value value_value in
            let state = List.fold kv_diff ~init:[] ~f:aux in
            let data = {key_type;value_type;version = state} in
            List.Assoc.add bigmaps ~equal:Int.equal (get_id id) data
        | Item (Big_map, id, Update {init=Copy {src};updates}) ->
            let kv_diff = List.map ~f:(fun {key;value;key_hash=_} -> (key, value)) updates in
            let data = List.Assoc.find_exn bigmaps ~equal:Int.equal (get_id src) in
            let state = data.version in
            let aux (kv : (value * value) list) (key, value) =
              let key_value = Michelson_to_value.conv ~raise ~bigmaps data.key_type key in
              match value with
              | None -> List.Assoc.remove kv ~equal:equal_value key_value
              | Some value ->
                let value_value = Michelson_to_value.conv ~raise ~bigmaps data.value_type value in
                List.Assoc.add kv ~equal:equal_value key_value value_value in
            let state = List.fold kv_diff ~init:state ~f:aux in
            let data = { data with version = state } in
            List.Assoc.add bigmaps ~equal:Int.equal (get_id id) data
        | Item (Big_map, id, Update {init=Existing;updates}) ->
            let kv_diff = List.map ~f:(fun {key;value;key_hash=_} -> (key, value)) updates in
            let data = List.Assoc.find_exn bigmaps ~equal:Int.equal (get_id id) in
            let state = data.version in
            let aux (kv : (value * value) list) (key, value) =
              let key_value = Michelson_to_value.conv ~raise ~bigmaps data.key_type key in
              match value with
              | None -> List.Assoc.remove kv ~equal:equal_value key_value
              | Some value ->
                let value_value = Michelson_to_value.conv ~raise ~bigmaps data.value_type value in
                List.Assoc.add kv ~equal:equal_value key_value value_value in
            let state = List.fold kv_diff ~init:state ~f:aux in
            let data = { data with version = state } in
            List.Assoc.add bigmaps ~equal:Int.equal (get_id id) data
        | _  -> bigmaps
    )

(* upd_context_of_receipts *)
let upd_transduced_data : raise:r -> context -> Tezos_raw_protocol.Apply_results.packed_operation_metadata -> transduced =
  fun ~raise ctxt op_data ->
    let last_originations = get_last_originations ctxt.internals.source op_data in
    let bigmaps = upd_bigmaps ~raise ctxt.transduced.bigmaps op_data in
    { last_originations ; bigmaps }

(* result of baking an operation *)
type add_operation_outcome =
  | Success of (context * Z.t(* gas consumed *))
  | Fail of state_error

let get_last_operation_result (incr : Tezos_alpha_test_helpers.Incremental.t) =
  match Tezos_alpha_test_helpers.Incremental.rev_tickets incr with
  | [] -> failwith "Tried to get last operation result in empty block"
  | hd :: [] -> hd
  | _ -> failwith "Tried to get last operation result but the ticket list has more than one element"

let get_single_tx_result (x : Tezos_raw_protocol.Apply_results.packed_operation_metadata) =
  match x with
  | Operation_metadata ({contents = Single_result y} : _ Tezos_raw_protocol.Apply_results.operation_metadata)  -> (
    match y with
    | Manager_operation_result { operation_result = Applied (
          Transaction_result { consumed_gas ; _ } 
        | Origination_result { consumed_gas ; _ }
        | Delegation_result { consumed_gas ; _ }
        | Register_global_constant_result { consumed_gas ; _ } )
      ; _ } -> Some consumed_gas
    | _ -> None
  )
  | _ -> None

let get_consumed_gas x =
  let fp_to_z (fp : Memory_proto_alpha.Protocol.Alpha_context.Gas.Arith.fp) : z =
    let open Data_encoding in
    (match Binary.to_bytes_opt Memory_proto_alpha.Protocol.Alpha_context.Gas.Arith.z_fp_encoding fp with Some x -> x | None -> failwith "failed decoding gas")
    |> Binary.of_bytes_exn z
  in
  match get_single_tx_result x with
  | Some x -> Z.((fp_to_z x) / (of_int 1000))
  | None -> Z.zero

let bake_op : raise:r -> loc:Location.t -> calltrace:calltrace -> context -> tezos_op -> add_operation_outcome =
  fun ~raise ~loc ~calltrace ctxt operation ->
    let open Tezos_alpha_test_helpers in
    let baker = unwrap_baker ~raise ~loc ctxt.internals.baker in
    (* First check if baker is going to be successfully selected *)
    let _ = Trace.trace_tzresult_lwt ~raise (fun _ -> raise.raise (generic_error loc "Baker cannot bake. Enough rolls? Enough cycles passed?")) @@
              Block.(get_next_baker ~policy:(By_account baker) ctxt.raw) in
    let incr = Trace.trace_tzresult_lwt ~raise (throw_obj_exc loc calltrace) @@
                 Incremental.begin_construction ~policy:Block.(By_account baker) ctxt.raw in
    let incr = Incremental.add_operation incr operation in
    match Lwt_main.run @@ incr with
    | Ok incr ->
      let consum = get_consumed_gas (get_last_operation_result incr) in
      let op_data = get_last_operation_result incr in
      let raw = Trace.trace_tzresult_lwt ~raise (throw_obj_exc loc calltrace) @@
        Incremental.finalize_block incr
      in
      let transduced = upd_transduced_data ~raise ctxt op_data in
      Success ({ ctxt with raw ; transduced }, consum)
    | Error errs ->
      Fail errs

let bake_until_n_cycle_end ~raise ~loc ~calltrace (ctxt : context) n =
  let open Tezos_alpha_test_helpers in
  let raw = Trace.trace_tzresult_lwt ~raise (throw_obj_exc loc calltrace) @@ Block.bake_until_n_cycle_end n ctxt.raw in
  { ctxt with raw }

let register_delegate ~raise ~loc ~calltrace (ctxt : context) pkh =
  let open Tezos_alpha_test_helpers in
  let contract = Tezos_raw_protocol.Alpha_context.Contract.implicit_contract pkh in
  let operation = Trace.trace_tzresult_lwt ~raise (throw_obj_exc loc calltrace) @@ Op.delegation (B ctxt.raw) contract (Some pkh) in
  match bake_op ~raise ~loc ~calltrace ctxt operation with
  | Success (ctxt,_) ->
    ctxt
  | Fail errs -> raise.raise (target_lang_error loc calltrace errs)

let register_constant ~raise ~loc ~calltrace (ctxt : context) ~source ~value =
  let open Tezos_alpha_test_helpers in
  let value = ligo_to_canonical ~raise ~loc ~calltrace value in
  let hash = Trace.trace_alpha_tzresult ~raise (throw_obj_exc loc calltrace) @@ Tezos_protocol.Protocol.Script_repr.force_bytes value in
  let hash = Tezos_protocol.Protocol.Script_expr_hash.hash_bytes [hash] in
  let hash = Format.asprintf "%a" Tezos_protocol.Protocol.Script_expr_hash.pp hash in
  let operation = Trace.trace_tzresult_lwt ~raise (throw_obj_exc loc calltrace) @@ Op.register_global_constant (B ctxt.raw) ~source ~value in
  match bake_op ~raise ~loc ~calltrace ctxt operation with
  | Success (ctxt,_) ->
    (hash, ctxt)
  | Fail errs -> raise.raise (target_lang_error loc calltrace errs)

let add_account ~raise ~loc sk pk pkh : unit =
  let open Tezos_alpha_test_helpers in
  let sk = Trace.trace_tzresult ~raise (fun _ -> Errors.generic_error loc "Cannot parse secret key") @@ Tezos_crypto.Signature.Secret_key.of_b58check sk in
  let account = Account.{ sk ; pk ; pkh } in
  Account.add_account account

let new_account : unit -> string * Signature.public_key = fun () ->
  let open Tezos_alpha_test_helpers.Account in
  let account = new_account () in
  let sk = Signature.Secret_key.to_b58check account.sk in
  (sk, account.pk)

let transfer ~raise ~loc ~calltrace (ctxt:context) ?entrypoint dst parameter amt : add_operation_outcome =
  let open Tezos_alpha_test_helpers in
  let source = unwrap_source ~raise ~loc ctxt.internals.source in
  let parameters = ligo_to_canonical ~raise ~loc ~calltrace parameter in
  let operation : Tezos_raw_protocol.Alpha_context.packed_operation = Trace.trace_tzresult_lwt ~raise (throw_obj_exc loc calltrace) @@
    (* TODO: fee? *)
    let amt = Int64.of_int (Z.to_int amt) in
    let gas_limit = (Memory_proto_alpha.Protocol.Alpha_context.Gas.Arith.integral_of_int_exn 999_999) in
    Op.transaction ~gas_limit ~fee:(Test_tez.of_int 1) ~parameters ?entrypoint (B ctxt.raw) source dst (Test_tez.of_mutez_exn amt)
  in
  bake_op ~raise ~loc ~calltrace ctxt operation

let originate_contract : raise:r -> loc:Location.t -> calltrace:calltrace -> context -> value * value -> Z.t -> value * context =
  fun ~raise ~loc ~calltrace ctxt (contract, storage) amt ->
    let contract = trace_option ~raise (corner_case ()) @@ get_michelson_contract contract in
    let { code = storage ; ast_ty = ligo_ty ; _ } = trace_option ~raise (corner_case ()) @@ get_michelson_expr storage in
    let open Tezos_alpha_test_helpers in
    let source = unwrap_source ~raise ~loc ctxt.internals.source in
    let amt = try Some (Test_tez.of_mutez_exn (Int64.of_int (Z.to_int amt))) with _ -> None in
    let script = script_of_compiled_code ~raise ~loc ~calltrace contract storage in
    let (operation, dst) = Trace.trace_tzresult_lwt ~raise (throw_obj_exc loc calltrace) @@
      (* TODO : fee ? *)
      Op.origination (B ctxt.raw) source ?credit:amt ~fee:(Test_tez.of_int 1) ~script
    in
    match bake_op ~raise ~loc ~calltrace ctxt operation with
    | Success (ctxt,_) ->
      let addr = v_address dst in
      let storage_tys = (dst, ligo_ty) :: (ctxt.internals.storage_tys) in
      (addr, {ctxt with internals = { ctxt.internals with storage_tys}})
    | Fail errs -> raise.raise (target_lang_error loc calltrace errs)

let get_bootstrapped_contract ~raise (n : int) =
  (* TODO-er: this function repeats work each time called... improve *)
  let rec foldnat s e = function
      0 -> e
    | k -> foldnat s (s e) (k - 1) in
  let open Tezos_raw_protocol.Contract_repr in
  let origination_nonce = foldnat incr_origination_nonce (initial_origination_nonce (Tezos_crypto.Operation_hash.hash_bytes [Bytes.of_string "Un festival de GADT."])) n in
  let contract = to_b58check (originated_contract origination_nonce) in
  let contract = Tezos_protocol.Protocol.Alpha_context.Contract.of_b58check contract in
  Trace.trace_alpha_tzresult ~raise (fun _ -> generic_error Location.generated "Error parsing address") @@ contract

let init ?rng_state ?commitments ?(initial_balances = []) ?(baker_accounts = []) ?(consensus_threshold=0)
    ?min_proposal_quorum ?bootstrap_contracts ?level ?cost_per_byte
    ?liquidity_baking_subsidy ?endorsing_reward_per_slot
    ?baking_reward_bonus_per_slot ?baking_reward_fixed_portion ?origination_size
    ?blocks_per_cycle n =
  let open Tezos_alpha_test_helpers in
  let accounts = Account.generate_accounts ?rng_state ~initial_balances n in
  let contracts =
    List.map
      ~f:(fun (a, _) -> Tezos_raw_protocol.Alpha_context.Contract.implicit_contract Account.(a.pkh))
      accounts
  in
  let baker_accounts = List.map baker_accounts ~f:(fun (sk, pk, amt) ->
                            let pkh = Signature.Public_key.hash pk in
                            let amt = match amt with
                              | None -> Tez.of_mutez_exn 4_000_000_000_000L
                              | Some v -> Tez.of_mutez_exn  v in
                            Account.({ sk ; pk ; pkh}), amt) in
  let () = List.iter baker_accounts ~f:(fun (acc, _) ->
               Account.(add_account acc)) in
  let accounts = accounts @ baker_accounts in
  let raw = Block.genesis
    ?commitments
    ~consensus_threshold
    ?min_proposal_quorum
    ?bootstrap_contracts
    ?level
    ?cost_per_byte
    ?liquidity_baking_subsidy
    ?endorsing_reward_per_slot
    ?baking_reward_bonus_per_slot
    ?baking_reward_fixed_portion
    ?origination_size
    ?blocks_per_cycle
    accounts in
  (raw, contracts)

let init_ctxt ~raise ?(loc=Location.generated) ?(calltrace=[]) ?(initial_balances=[]) ?(baker_accounts = []) ?(n=2) protocol_version bootstrapped_contracts =
  let open Tezos_raw_protocol in
  let rng_state = Caml.Random.State.make (Caml.Array.make 1 0) in
  let () = (* check baker initial balance if the default amount is changed *)
    match initial_balances with
    | [] -> () (* if empty list: will be defaulted with coherent values*)
    | baker::_ -> (
      let max = Tezos_protocol_parameters.Default_parameters.constants_test.tokens_per_roll in
      if (Tez.(<) (Alpha_context.Tez.of_mutez_exn baker) max) then raise.raise (Errors.not_enough_initial_accounts loc max) else ()
    )
  in
  (* DEPRECATED FOR NOW, delegate should become optional and this argument must be passed to init
     grep for DEPRECATED to find a commented test in ligo_interpreter_tests.ml
  let bootstrap_contracts =
    List.map
      ~f:(
        fun (mutez, contract, storage, _, _) : Alpha_context.Parameters.bootstrap_contract ->
          let script = script_of_compiled_code ~raise ~loc ~calltrace contract storage in
          {
            delegate = Signature.Public_key_hash.zero ;
            amount = Alpha_context.Tez.of_mutez_exn (Int64.of_int mutez) ;
            script ;
          }
      )
      bootstrapped_contracts
  in
  *)
  let storage_tys =
    List.mapi
      ~f:(fun i (_, _, _, _, storage_ty) -> let contract = get_bootstrapped_contract ~raise i in (contract, storage_ty))
      bootstrapped_contracts
  in
  let parameter_tys =
    List.mapi
      ~f:(fun i (_, _, _, parameter_ty, _) -> let contract = get_bootstrapped_contract ~raise i in (contract, parameter_ty))
      bootstrapped_contracts
  in
  let baker_accounts = List.map ~f:(fun (sk, pk, amt) ->
                            let sk =  Trace.trace_tzresult ~raise (fun _ -> Errors.generic_error loc "Cannot parse secret key") @@ Tezos_crypto.Signature.Secret_key.of_b58check sk in
                            sk, pk, amt) baker_accounts in
  let r, acclst = init ~rng_state ~level:(Int32.of_int_exn 0) ~initial_balances ~baker_accounts n in
  let init_raw_ctxt = Trace.trace_tzresult_lwt ~raise (throw_obj_exc loc calltrace) @@ r in
  match acclst with
  | baker::source::_ ->
    let transduced = { last_originations = [] ; bigmaps= [] } in
    let internals = { protocol_version ; baker ; source ; next_bootstrapped_contracts = [] ; next_baker_accounts = [] ; storage_tys ; parameter_tys ; bootstrapped = acclst } in
    { raw = init_raw_ctxt ; transduced ; internals }
  | _ ->
    raise.raise (bootstrap_not_enough loc)<|MERGE_RESOLUTION|>--- conflicted
+++ resolved
@@ -94,8 +94,6 @@
   x |> Tezos_protocol.Protocol.Michelson_v1_primitives.strings_of_prims
     |> Tezos_micheline.Micheline.inject_locations (fun _ -> ())
 
-<<<<<<< HEAD
-=======
 let node_to_canonical m =
     let open Tezos_micheline.Micheline in
     let x = inject_locations (fun _ -> 0) (strip_locations m) in
@@ -132,7 +130,6 @@
       Some (contract,x)
     | _ -> None
 
->>>>>>> 31fa04dd
 let get_big_map ~raise (ctxt : context) id key key_ty  =
   let data = List.Assoc.find_exn ctxt.transduced.bigmaps ~equal:Int.equal id in
   let key_value = Michelson_to_value.decompile_to_untyped_value ~raise ~bigmaps:ctxt.transduced.bigmaps key_ty key in
