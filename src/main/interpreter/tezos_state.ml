--- conflicted
+++ resolved
@@ -91,15 +91,6 @@
   x |> Tezos_protocol.Protocol.Michelson_v1_primitives.strings_of_prims
     |> Tezos_micheline.Micheline.inject_locations (fun _ -> ())
 
-<<<<<<< HEAD
-let node_to_canonical m =
-    let open Tezos_micheline.Micheline in
-    let x = inject_locations (fun _ -> 0) (strip_locations m) in
-    let x = strip_locations x in
-    Tezos_protocol.Protocol.Michelson_v1_primitives.prims_of_strings x
-
-=======
->>>>>>> ea133acd
 let parse_constant ~raise ~loc ~calltrace code =
   let open Tezos_micheline in
   let open Tezos_micheline.Micheline in
@@ -113,11 +104,6 @@
                  | [] -> map_node (fun _ -> ()) (fun x -> x) code
              ) in
   code
-<<<<<<< HEAD
-  (* Trace.trace_alpha_tzresult ~raise (throw_obj_exc loc calltrace) @@
-   *   node_to_canonical code *)
-=======
->>>>>>> ea133acd
 
 
 (* REMITODO: NOT STATE RELATED, move out ? *)
