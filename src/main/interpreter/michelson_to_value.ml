--- conflicted
+++ resolved
@@ -259,13 +259,8 @@
         Unit         | Address       | Signature           | Key                  | Key_hash         | Timestamp    |
         Chain_id     | Contract      | Michelson_program   | Michelson_or         | Michelson_pair   | Baker_hash   |
         Pvss_key     | Sapling_state | Sapling_transaction | Baker_operation      | Bls12_381_g1     | Bls12_381_g2 |
-<<<<<<< HEAD
-        Bls12_381_fr | Never         | Ticket              | Test_exec_error      | Test_exec_result | Chest        |
+        Bls12_381_fr | Never         | Ticket                                                        | Chest        |
         Chest_key    | Typed_address | Mutation            | Chest_opening_result | External _       | Tx_rollup_l2_address), _) -> v
-=======
-        Bls12_381_fr | Never         | Ticket                                                        | Chest        |
-        Chest_key    | Typed_address | Mutation            | Chest_opening_result | External _), _) -> v
->>>>>>> 87084396
   )
   | T_sum _ when (Option.is_some (Ast_aggregated.get_t_option t)) -> (
     let opt = trace_option ~raise (wrong_mini_c_value t v) @@ get_option v in
