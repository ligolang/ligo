--- conflicted
+++ resolved
@@ -975,16 +975,11 @@
             let f_env'' = Env.extend f_env' fun_name (orig_lambda.type_expression, f') in
             eval_ligo body (term.location :: calltrace) f_env''
           | V_Michelson (Ty_code { code ; code_ty = _ ; ast_ty = _ }) ->
-<<<<<<< HEAD
              let>> ctxt = Get_state () in
-             (match Michelson_backend.run_michelson_func ~raise ~loc:term.location ctxt code term.type_expression args' args.type_expression with
+             (match Michelson_backend.run_michelson_func ~raise ~options ~loc:term.location ctxt code term.type_expression args' args.type_expression with
              | Ok v -> return v
              | Error (Failwith_string s) -> fail @@ Errors.meta_lang_eval term.location calltrace s
              | Error _ -> fail @@ Errors.meta_lang_eval term.location calltrace "Failure")
-=======
-            let>> ctxt = Get_state () in
-            return @@ Michelson_backend.run_michelson_func ~raise ~options ~loc:term.location ctxt code term.type_expression args' args.type_expression
->>>>>>> 87084396
           | _ -> fail @@ Errors.generic_error term.location "Trying to apply on something that is not a function?"
       )
     | E_lambda {binder; result;} ->
