--- conflicted
+++ resolved
@@ -179,11 +179,7 @@
             l) ;
       fail @@ Errors.meta_lang_eval loc calltrace "Not comparable"
 
-<<<<<<< HEAD
-let rec apply_operator ~raise ~steps ~options ~mod_res : Location.t -> calltrace -> AST.type_expression -> env -> AST.constant' -> (value * AST.type_expression * Location.t) list -> value Monad.t =
-=======
-let rec apply_operator ~raise ~steps ~(options : Compiler_options.t) : Location.t -> calltrace -> AST.type_expression -> env -> AST.constant' -> (value * AST.type_expression * Location.t) list -> value Monad.t =
->>>>>>> b72cc749
+let rec apply_operator ~raise ~steps ~(options : Compiler_options.t) ~mod_res : Location.t -> calltrace -> AST.type_expression -> env -> AST.constant' -> (value * AST.type_expression * Location.t) list -> value Monad.t =
   fun loc calltrace expr_ty env c operands ->
   let open Monad in
   let eval_ligo = eval_ligo ~raise ~steps ~options ~mod_res in
@@ -724,29 +720,8 @@
       Test operators
     >>>>>>>>
     *)
-<<<<<<< HEAD
-    | ( C_TEST_ORIGINATE_FROM_FILE, args) -> (
-      match options.Compiler_options.backend.protocol_version, args with
-      | Environment.Protocols.Edo , [ V_Ct (C_string source_file) ; V_Ct (C_string entryp) ; storage ; V_Ct ( C_mutez amt ) ] ->
-        (* let () = if Option.is_some options.frontend.project_root then print_endline "FOUND" else print_endline "NOT FOUND" in *)
-        let source_file = resolve_file_name source_file mod_res in
-        let>> (code,size) = Compile_contract_from_file (source_file,entryp,[]) in
-        let>> addr = Inject_script (loc, calltrace, code, storage, amt) in
-        return @@ V_Record (LMap.of_list [ (Label "0", addr) ; (Label "1", code) ; (Label "2", size) ])
-      | Environment.Protocols.Hangzhou , [ V_Ct (C_string source_file) ; V_Ct (C_string entryp) ; V_List views ; storage ; V_Ct ( C_mutez amt ) ] ->
-        (* let () = if Option.is_some options.frontend.project_root then print_endline "FOUND" else print_endline "NOT FOUND" in *)
-        let source_file = resolve_file_name source_file mod_res in
-        let views = List.map
-          ~f:(fun x -> trace_option ~raise (Errors.corner_case ()) @@ get_string x)
-          views
-        in
-        let>> (code,size) = Compile_contract_from_file (source_file,entryp,views) in
-        let>> addr = Inject_script (loc, calltrace, code, storage, amt) in
-        return @@ V_Record (LMap.of_list [ (Label "0", addr) ; (Label "1", code) ; (Label "2", size) ])
-      | _ -> fail @@ Errors.generic_error loc "Unbound primitive. Check the protocol version you are using"
-    )
-=======
     | ( C_TEST_ORIGINATE_FROM_FILE, [ V_Ct (C_string source_file) ; V_Ct (C_string entryp) ; V_List views ; storage ; V_Ct ( C_mutez amt ) ]) ->
+      let source_file = resolve_file_name source_file mod_res in
       let views = List.map
                     ~f:(fun x -> trace_option ~raise (Errors.corner_case ()) @@ get_string x)
                     views
@@ -755,7 +730,6 @@
       let>> addr = Inject_script (loc, calltrace, code, storage, amt) in
       return @@ V_Record (LMap.of_list [ (Label "0", addr) ; (Label "1", code) ; (Label "2", size) ])
     | ( C_TEST_ORIGINATE_FROM_FILE , _  ) -> fail @@ error_type
->>>>>>> b72cc749
     | ( C_TEST_EXTERNAL_CALL_TO_ADDRESS_EXN , [ (V_Ct (C_address address)) ; V_Michelson (Ty_code { code = param ; _ }) ; V_Ct ( C_mutez amt ) ] ) -> (
       let contract = { address; entrypoint = None } in
       let>> res = External_call (loc,calltrace,contract,param,amt) in
