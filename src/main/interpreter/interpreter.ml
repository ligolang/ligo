--- conflicted
+++ resolved
@@ -1433,11 +1433,6 @@
       Monad.fail @@ Errors.literal Location.generated (Literal_bls12_381_g2 b))
   | Literal_bls12_381_fr b ->
     (match Bls12_381.Fr.of_bytes_opt b with
-<<<<<<< HEAD
-    | Some t -> Monad.return @@ v_bls12_381_fr t
-    | None ->
-      Monad.fail @@ Errors.literal Location.generated (Literal_bls12_381_fr b))
-=======
      | Some t -> Monad.return @@ v_bls12_381_fr t
      | None ->
        Monad.fail @@ Errors.literal Location.generated (Literal_bls12_381_fr b))
@@ -1447,7 +1442,6 @@
       Monad.return @@ v_chain_id t
     | None ->
       Monad.fail @@ Errors.literal Location.generated (Literal_chain_id c))
->>>>>>> e50cdd7d
   | l -> Monad.fail @@ Errors.literal Location.generated l
 
 
