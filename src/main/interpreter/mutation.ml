--- conflicted
+++ resolved
@@ -3,27 +3,6 @@
 module LT = Ligo_interpreter.Types
 module LC = Ligo_interpreter.Combinators
 
-<<<<<<< HEAD
-
-let mutate_some_contract : Z.t -> Ast_aggregated.expression -> (Ast_aggregated.expression * LT.mutation) option =
-  fun z main ->
-  let n = Z.to_int z in
-  let module Fuzzer = Fuzz.Ast_aggregated.Mutator in
-  Fuzzer.some_mutate_expression ~n main
-
-let mutate_some_value : raise:(interpreter_error,_) raise -> Location.t -> Z.t -> LT.value -> Ast_aggregated.type_expression -> (Ast_aggregated.expression * LT.mutation) option =
-  fun ~raise loc z v v_type ->
-  let n = Z.to_int z in
-  let module Fuzzer = Fuzz.Ast_aggregated.Mutator in
-  let expr = Michelson_backend.val_to_ast ~raise ~loc v v_type in
-  Fuzzer.some_mutate_expression ~n expr
-
-let mutate_all_value : raise:(interpreter_error,_) raise -> Location.t -> LT.value -> Ast_aggregated.type_expression -> (Ast_aggregated.expression * LT.mutation) list =
-  fun ~raise loc v v_type ->
-  let expr = Michelson_backend.val_to_ast ~raise ~loc v v_type in
-  let module Fuzzer = Fuzz.Ast_aggregated.Mutator in
-  Fuzzer.all_mutate_expression expr
-=======
 let get_syntax ~raise syntax loc =
   match syntax with
   | Some syntax -> syntax
@@ -35,27 +14,37 @@
                         | Ok (r,_) -> r
                         | Error _ -> raise.error (Errors.generic_error loc "Could not detect syntax")
 
+
+let mutate_some_contract : raise:(interpreter_error,_) raise -> ?syntax:_ -> Z.t -> Ast_aggregated.expression -> (Ast_aggregated.expression * LT.mutation) option =
+  fun ~raise ?syntax z main ->
+  let n = Z.to_int z in
+  let module Fuzzer = Fuzz.Ast_aggregated.Mutator in
+  let f (e, (l, m)) =
+    let syntax = get_syntax ~raise syntax l in
+    let s = Fuzz.Ast_aggregated.expression_to_string ~syntax m in
+    (e, (l, m, s)) in
+  Option.map ~f @@ Fuzzer.some_mutate_expression ~n main
+
 let mutate_some_value : raise:(interpreter_error,_) raise -> ?syntax:_ -> Location.t -> Z.t -> LT.value -> Ast_aggregated.type_expression -> (Ast_aggregated.expression * LT.mutation) option =
   fun ~raise ?syntax loc z v v_type ->
     let n = Z.to_int z in
     let expr = Michelson_backend.val_to_ast ~raise ~loc v v_type in
     let module Fuzzer = Fuzz.Ast_aggregated.Mutator in
-    let f (e, (l, m)) =
+    let f (e, (loc, m)) =
       let syntax = get_syntax ~raise syntax loc in
       let s = Fuzz.Ast_aggregated.expression_to_string ~syntax m in
-      (e, (l, m, s)) in
+      (e, (loc, m, s)) in
     Option.map ~f @@ Fuzzer.some_mutate_expression ~n expr
 
 let mutate_all_value : raise:(interpreter_error,_) raise -> ?syntax:_ -> Location.t -> LT.value -> Ast_aggregated.type_expression -> (Ast_aggregated.expression * LT.mutation) list =
   fun ~raise ?syntax loc v v_type ->
     let expr = Michelson_backend.val_to_ast ~raise ~loc v v_type in
     let module Fuzzer = Fuzz.Ast_aggregated.Mutator in
-    let f (e, (l, m)) =
+    let f (e, (loc, m)) =
       let syntax = get_syntax ~raise syntax loc in
       let s = Fuzz.Ast_aggregated.expression_to_string ~syntax m in
-      (e, (l, m, s)) in
+      (e, (loc, m, s)) in
     List.map ~f @@ Fuzzer.all_mutate_expression expr
->>>>>>> d2a2e28a
 
 let rec value_gen : raise:(interpreter_error, _) raise -> ?small:bool -> ?known_addresses:LT.mcontract list -> Ast_aggregated.type_expression -> LT.value QCheck.Gen.t =
   fun ~raise ?(small = true) ?known_addresses type_expr ->
