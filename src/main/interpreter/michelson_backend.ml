--- conflicted
+++ resolved
@@ -4,10 +4,7 @@
 open Simple_utils.Option
 
 module Tezos_protocol = Tezos_protocol_012_Psithaca
-<<<<<<< HEAD
-=======
-
->>>>>>> ea133acd
+
 
 let int_of_mutez t = Z.of_int64 @@ Memory_proto_alpha.Protocol.Alpha_context.Tez.to_mutez t
 let tez_to_z : Tezos_protocol.Protocol.Tez_repr.t -> Z.t = fun t ->
@@ -413,41 +410,6 @@
          aux fv acc tl in
   aux (get_fv expr) [] env
 
-<<<<<<< HEAD
-let get_literal_type : Ast_aggregated.literal -> Ast_aggregated.type_expression =
-  fun t ->
-  let open Ast_aggregated in
-  match t with
-  | (Literal_unit) -> t_unit ()
-  | (Literal_int _) -> t_int ()
-  | (Literal_nat _) -> t_nat ()
-  | (Literal_mutez _) -> t_mutez ()
-  | (Literal_string _) -> t_string ()
-  | (Literal_bytes _) -> t_bytes ()
-  | (Literal_timestamp _) -> t_timestamp ()
-  | (Literal_address _) -> t_address ()
-  | (Literal_signature _) -> t_signature ()
-  | (Literal_key _) -> t_key ()
-  | (Literal_key_hash _) -> t_key_hash ()
-  | (Literal_chain_id _) -> t_chain_id ()
-  | (Literal_operation _) -> t_operation ()
-  | (Literal_bls12_381_g1 _) -> t_bls12_381_g1 ()
-  | (Literal_bls12_381_g2 _) -> t_bls12_381_g2 ()
-  | (Literal_bls12_381_fr _) -> t_bls12_381_fr ()
-  | (Literal_chest _) -> t_chest ()
-  | (Literal_chest_key _) -> t_chest_key ()
-
-let compile_literal ~raise ~loc : Ast_aggregated.literal -> _ =
-  fun v ->
-  let open Ligo_interpreter.Types in
-  let type_lit = get_literal_type v in
-  let typed_exp = Ast_aggregated.e_a_literal v type_lit in
-  let options = Compiler_options.make ~raw_options:Compiler_options.default_raw_options () in
-  let compiled_exp = compile_value ~raise ~options typed_exp in
-  let expr, expr_ty = run_expression_unwrap ~raise ~loc compiled_exp in
-  (expr, expr_ty, typed_exp.type_expression)
-=======
->>>>>>> ea133acd
 
 let storage_retreival_dummy_ty = Tezos_utils.Michelson.prim "int"
 
