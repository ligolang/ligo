module Location = Simple_utils.Location
module Var      = Simple_utils.Var
open Simple_utils.Trace
open Simple_utils.Option

module Tezos_protocol = Tezos_protocol_014_PtKathma
module Tezos_protocol_env = Tezos_protocol_environment_014_PtKathma
module Tezos_raw_protocol = Tezos_raw_protocol_014_PtKathma
open Ligo_prim


let int_of_mutez t = Z.of_int64 @@ Memory_proto_alpha.Protocol.Alpha_context.Tez.to_mutez t
let tez_to_z : Tezos_protocol.Protocol.Tez_repr.t -> Z.t = fun t ->
  let enc = Tezos_protocol.Protocol.Tez_repr.encoding in
  let c = Data_encoding.Binary.to_bytes_exn enc t in
  int_of_mutez @@ Data_encoding.Binary.of_bytes_exn Tezos_protocol.Protocol.Alpha_context.Tez.encoding c
let contract_to_contract : Tezos_protocol.Protocol.Contract_repr.t -> Tezos_protocol.Protocol.Alpha_context.Contract.t = fun t ->
  let enc = Tezos_protocol.Protocol.Contract_repr.encoding in
  let c = Data_encoding.Binary.to_bytes_exn enc t in
  Data_encoding.Binary.of_bytes_exn Tezos_protocol.Protocol.Alpha_context.Contract.encoding c
let string_of_contract t = Format.asprintf "%a" Tezos_protocol.Protocol.Alpha_context.Contract.pp t
let string_of_key_hash t = Format.asprintf "%a" Tezos_crypto.Signature.Public_key_hash.pp t
let string_of_key t = Format.asprintf "%a" Tezos_crypto.Signature.Public_key.pp t
let string_of_signature t = Format.asprintf "%a" Tezos_crypto.Signature.pp t
let bytes_of_bls12_381_g1 t = Bls12_381.G1.to_bytes t
let bytes_of_bls12_381_g2 t = Bls12_381.G2.to_bytes t
let bytes_of_bls12_381_fr t = Bls12_381.Fr.to_bytes t

module Tezos_eq = struct
  (* behavior should be equivalent to the one in the tezos codebase *)
  let nat_shift_left x y =
    if Z.compare y (Z.of_int 256) > 0 then None
    else
      let y = Z.to_int y in
      Some (Z.shift_left x y)

  let nat_shift_right x y =
    if Z.compare y (Z.of_int 256) > 0 then None
    else
      let y = Z.to_int y in
      Some (Z.shift_right x y)

  let int_ediv x y =
      try
        let (q, r) = Z.ediv_rem x y in
        Some (q, r)
      with _ -> None

  let timestamp_add : Z.t -> Z.t-> Z.t =
    fun tz n ->
      let open Memory_proto_alpha.Protocol.Script_timestamp in
      let t = of_zint tz in
      add_delta t (Memory_proto_alpha.Protocol.Script_int.of_zint n) |> to_zint

  let timestamp_sub : Z.t -> Z.t-> Z.t =
    fun tz n ->
      let open Memory_proto_alpha.Protocol.Script_timestamp in
      let t = of_zint tz in
      sub_delta t (Memory_proto_alpha.Protocol.Script_int.of_zint n) |> to_zint

  let mutez_add : Z.t -> Z.t -> Z.t option = fun x y ->
    let open Memory_proto_alpha.Protocol.Alpha_context.Tez in
    let open Option in
    try
      let x = Z.to_int64 x in
      let y = Z.to_int64 y in
      let* x = of_mutez x in
      let* y = of_mutez y in
      match x +? y with
      | Ok t -> some @@ Z.of_int64 (to_mutez t)
      | _ -> None
    with
      Z.Overflow -> None

  let mutez_sub : Z.t -> Z.t -> Z.t option = fun x y ->
    let open Memory_proto_alpha.Protocol.Alpha_context.Tez in
    let open Option in
    try
      let x = Z.to_int64 x in
      let y = Z.to_int64 y in
      let* x = of_mutez x in
      let* y = of_mutez y in
      match x -? y with
      | Ok t -> some @@ Z.of_int64 (to_mutez t)
      | _ -> None
    with
      Z.Overflow -> None

end

let create_chest_key (chest:bytes) (time:int) : bytes =
  let open Tezos_crypto in
  let chest = Data_encoding.Binary.of_bytes_exn Timelock.chest_encoding chest in
  Data_encoding.Binary.to_bytes_exn Timelock.chest_key_encoding @@ Timelock.create_chest_key chest ~time

let create_chest (payload:Bytes.t) (time:int) : _ =
  let open Tezos_crypto in
  let (chest, chest_key) = Timelock.create_chest_and_chest_key ~payload ~time in
  let chest_key_bytes =  Data_encoding.Binary.to_bytes_exn Timelock.chest_key_encoding chest_key in
  let chest_bytes = Data_encoding.Binary.to_bytes_exn Timelock.chest_encoding chest in
  (chest_bytes, chest_key_bytes)

let compile_contract ~raise ~options source_file entry_point declared_views =
  let open Ligo_compile in
  let michelson = Build.build_contract ~raise ~options entry_point source_file in
  let views = Build.build_views ~raise ~options entry_point declared_views source_file in
  Of_michelson.build_contract ~raise ~has_env_comments:false ~protocol_version:options.middle_end.protocol_version ~disable_typecheck:false michelson views

let clean_location_with v x =
  let open Tezos_micheline.Micheline in
  inject_locations (fun _ -> v) (strip_locations x)

let clean_locations e t =
  clean_location_with () e, clean_location_with () t

let add_ast_env ?(name = ValueVar.fresh ()) env binder body =
  let open Ast_aggregated in
  let aux (let_binder , expr, no_mutation, inline) (e : expression) =
    if ValueVar.compare let_binder binder <> 0 && ValueVar.compare let_binder name <> 0 then
<<<<<<< HEAD
      e_a_let_in {var=let_binder;ascr=expr.type_expression;attributes=Binder.empty_attribute} expr e { inline ; no_mutation ; view = false ; public = false ; hidden = false }
=======
      e_a_let_in {var=let_binder;ascr=None;attributes=Stage_common.Helpers.empty_attribute} expr e { inline ; no_mutation ; view = false ; public = false ; hidden = false ; thunk = false }
>>>>>>> 78e1b1dd
    else
      e in
  let typed_exp' = List.fold_right ~f:aux ~init:body env in
  typed_exp'

let make_options ~raise ?param ctxt =
  let open Ligo_run.Of_michelson in
  let default = { now = None ;
                  amount = "" ;
                  balance = "" ;
                  sender = None ;
                  source = None ;
                  parameter_ty = param } in
  match ctxt with
  | None ->
     make_dry_run_options ~raise default
  | Some (ctxt: Tezos_state.context) ->
    let source = ctxt.internals.source in
    let tezos_context = Tezos_state.get_alpha_context ~raise ctxt in
    let tezos_context = Memory_proto_alpha.Protocol.Alpha_context.Gas.set_limit tezos_context (Memory_proto_alpha.Protocol.Alpha_context.Gas.Arith.integral_exn (Z.of_int 800000)) in
    let timestamp = Memory_proto_alpha.Protocol.Script_timestamp.of_zint (Z.of_int64 (Proto_alpha_utils.Time.Protocol.to_seconds (Tezos_state.get_timestamp ctxt))) in
    let level =
      Memory_proto_alpha.Protocol.((Alpha_context.Level.current tezos_context).level |> Alpha_context.Raw_level.to_int32
      |> Script_int.of_int32 |> Script_int.abs)
    in
    {
      tezos_context ;
      source ;
      payer = source ;
      self = source ;
      amount = Memory_proto_alpha.Protocol.Alpha_context.Tez.of_mutez_exn 100000000L ;
      chain_id = Tezos_protocol_env.Chain_id.zero;
      balance = Memory_proto_alpha.Protocol.Alpha_context.Tez.zero ;
      now = timestamp ;
      level ;
    }

let run_expression_unwrap ~raise ?ctxt ?(loc = Location.generated) (c_expr : Stacking.compiled_expression) =
  let options = make_options ~raise ctxt in
  let runres = Ligo_run.Of_michelson.run_expression ~raise ~options c_expr.expr c_expr.expr_ty in
  match runres with
  | Success (expr_ty, expr) ->
     let expr, expr_ty = clean_locations expr expr_ty in
     (expr, expr_ty)
  | Fail _ ->
     raise.error @@ Errors.generic_error loc "Running failed"

let compile_value ~raise ~options aggregated_exp =
  let open Ligo_compile in
  let mini_c_exp = Of_aggregated.compile_expression ~raise aggregated_exp in
  Of_mini_c.compile_expression ~raise ~options mini_c_exp

let compile_type ~raise type_exp =
  let open Ligo_compile in
  let ty = Of_aggregated.compile_type ~raise type_exp in
  Of_mini_c.compile_type ty

let entrypoint_of_string x =
  match Tezos_raw_protocol.Entrypoint_repr.of_annot_lax_opt (Tezos_raw_protocol.Non_empty_string.of_string_exn x) with
  | Some x -> x
  | None -> failwith (Format.asprintf "Testing framework: Invalid entrypoint %s" x)

let compile_contract_ ~raise ~options subst_lst arg_binder rec_name in_ty out_ty aggregated_exp =
  let open Ligo_compile in
  let aggregated_exp' = add_ast_env subst_lst arg_binder aggregated_exp in
  let aggregated_exp = match rec_name with
    | None -> Ast_aggregated.e_a_lambda { result = aggregated_exp'; output_type = out_ty ; binder = {var=arg_binder;ascr=in_ty;attributes=Binder.empty_attribute} } in_ty out_ty
    | Some fun_name -> Ast_aggregated.e_a_recursive { fun_name ; fun_type  = (Ast_aggregated.t_arrow in_ty out_ty ()) ; lambda = { result = aggregated_exp';output_type=out_ty;binder = {var=arg_binder;ascr=in_ty;attributes=Binder.empty_attribute}}} in
  let (parameter, storage) = trace_option ~raise (Errors.generic_error Location.generated "Trying to compile a non-contract?") @@
                               Ast_aggregated.get_t_pair in_ty in
  let aggregated_exp = trace ~raise Main_errors.self_ast_aggregated_tracer @@ Self_ast_aggregated.all_contract parameter storage aggregated_exp in
  let mini_c = Of_aggregated.compile_expression ~raise aggregated_exp in
  Of_mini_c.compile_contract ~raise ~options mini_c

let make_function in_ty out_ty arg_binder body subst_lst =
  let typed_exp' = add_ast_env subst_lst arg_binder body in
  Ast_aggregated.e_a_lambda {result=typed_exp'; output_type = out_ty ; binder={var=arg_binder;ascr=in_ty;attributes=Binder.empty_attribute}} in_ty out_ty

let rec val_to_ast ~raise ~loc : Ligo_interpreter.Types.value ->
                          Ast_aggregated.type_expression ->
                          _ =
  fun v ty ->
  let open Ligo_interpreter.Types in
  let open Ast_aggregated in
  match v with
  | V_Ct C_unit ->
     let () = trace_option ~raise (Errors.generic_error loc (Format.asprintf "Expected unit but got %a" Ast_aggregated.PP.type_expression ty))
                 (get_t_unit ty) in
     e_a_unit ()
  | V_Ct (C_bool b) ->
     let () = trace_option ~raise (Errors.generic_error loc (Format.asprintf "Expected bool but got %a" Ast_aggregated.PP.type_expression ty))
                 (get_t_bool ty) in
     e_a_bool b
  | V_Ct (C_int x) ->
     let () = trace_option ~raise (Errors.generic_error loc (Format.asprintf "Expected int but got %a" Ast_aggregated.PP.type_expression ty))
                 (get_t_int ty) in
     e_a_int x
  | V_Ct (C_nat x) ->
     let () = trace_option ~raise (Errors.generic_error loc (Format.asprintf "Expected nat but got %a" Ast_aggregated.PP.type_expression ty))
                 (get_t_nat ty) in
     e_a_nat x
  | V_Ct (C_mutez x) ->
     let () = trace_option ~raise (Errors.generic_error loc (Format.asprintf "Expected mutez but got %a" Ast_aggregated.PP.type_expression ty))
                 (get_t_mutez ty) in
     e_a_mutez x
  | V_Ct (C_timestamp t) ->
     let () = trace_option ~raise (Errors.generic_error loc (Format.asprintf "Expected timestamp but got %a" Ast_aggregated.PP.type_expression ty))
                 (get_t_timestamp ty) in
     e_a_timestamp t
  | V_Ct (C_string s) ->
     let () = trace_option ~raise (Errors.generic_error loc (Format.asprintf "Expected string but got %a" Ast_aggregated.PP.type_expression ty))
                 (get_t_string ty) in
     e_a_string (Simple_utils.Ligo_string.standard s)
  | V_Ct (C_bytes b) -> (
    match get_t_bytes ty with
    | Some () -> e_a_bytes b
    | None -> (
      match get_t_chest ty with
      | Some () -> e_a_chest b
      | None -> (
        match get_t_chest_key ty with
        | Some () -> e_a_chest_key b
        | None -> raise.error (Errors.generic_error loc (Format.asprintf "Expected bytes, chest, or chest_key but got %a" Ast_aggregated.PP.type_expression ty))
        )
    )
  )
  | V_Ct (C_address a) when is_t_address ty ->
     let () = trace_option ~raise (Errors.generic_error loc (Format.asprintf "Expected address or typed address but got %a" Ast_aggregated.PP.type_expression ty))
                 (get_t_address ty) in
     let x = string_of_contract a in
     e_a_address x
  | V_Ct (C_address a) when is_t_typed_address ty ->
    let _ = trace_option ~raise (Errors.generic_error loc (Format.asprintf "Expected address or typed address but got %a" Ast_aggregated.PP.type_expression ty))
                (get_t_typed_address ty) in
    let x = string_of_contract a in
    e_a_address x
  | V_Ct (C_address _) ->
     raise.error @@ (Errors.generic_error loc (Format.asprintf "Expected address or typed address but got %a" Ast_aggregated.PP.type_expression ty))
  | V_Ct (C_contract c) when is_t_contract ty ->
     let ty = trace_option ~raise (Errors.generic_error loc (Format.asprintf "Expected contract but got %a" Ast_aggregated.PP.type_expression ty))
                 (get_t_contract ty) in
     let x = string_of_contract c.address in
     (* TODO-er: if we want support for entrypoints, this should be fixed: *)
     let t = match c.entrypoint with
     | None -> e_a_contract (e_a_address x) ty
     | Some e ->
        e_a_contract_entrypoint (e_a_string (Ligo_string.Standard ("%" ^ e))) (e_a_address x) ty in
     t
  | V_Ct (C_contract _) ->
     raise.error @@ (Errors.generic_error loc (Format.asprintf "Expected contract but got %a" Ast_aggregated.PP.type_expression ty))
  | V_Ct (C_key_hash kh) ->
     let () = trace_option ~raise (Errors.generic_error loc (Format.asprintf "Expected key_hash but got %a" Ast_aggregated.PP.type_expression ty))
                 (get_t_key_hash ty) in
     let x = string_of_key_hash kh in
     e_a_key_hash x
  | V_Ct (C_key k) ->
     let () = trace_option ~raise (Errors.generic_error loc (Format.asprintf "Expected key but got %a" Ast_aggregated.PP.type_expression ty))
                 (get_t_key ty) in
     let x = string_of_key k in
     e_a_key x
  | V_Ct (C_signature s) ->
     let () = trace_option ~raise (Errors.generic_error loc (Format.asprintf "Expected signature but got %a" Ast_aggregated.PP.type_expression ty))
                 (get_t_signature ty) in
     let x = string_of_signature s in
     e_a_signature x
  | V_Ct (C_bls12_381_g1 b) ->
     let () = trace_option ~raise (Errors.generic_error loc (Format.asprintf "Expected bls12_381_g1 but got %a" Ast_aggregated.PP.type_expression ty))
                 (get_t_bls12_381_g1 ty) in
     let x = bytes_of_bls12_381_g1 b in
     e_a_bls12_381_g1 x
  | V_Ct (C_bls12_381_g2 b) ->
     let () = trace_option ~raise (Errors.generic_error loc (Format.asprintf "Expected bls12_381_g2 but got %a" Ast_aggregated.PP.type_expression ty))
                 (get_t_bls12_381_g2 ty) in
     let x = bytes_of_bls12_381_g2 b in
     e_a_bls12_381_g2 x
  | V_Ct (C_bls12_381_fr b) ->
     let () = trace_option ~raise (Errors.generic_error loc (Format.asprintf "Expected bls12_381_fr but got %a" Ast_aggregated.PP.type_expression ty))
                 (get_t_bls12_381_fr ty) in
     let x = bytes_of_bls12_381_fr b in
     e_a_bls12_381_fr x
  | V_Construct (ctor, arg) when is_t_sum ty ->
     let map_ty = trace_option ~raise (Errors.generic_error loc (Format.asprintf "Expected sum type but got %a" Ast_aggregated.PP.type_expression ty)) @@ get_t_sum_opt ty in
     let {associated_type=ty';michelson_annotation=_;decl_pos=_} : row_element = Record.LMap.find (Label ctor) map_ty.fields in
     let arg = val_to_ast ~raise ~loc arg ty' in
     e_a_constructor ctor arg ty
  | V_Construct _ ->
     raise.error @@ Errors.generic_error loc (Format.asprintf "Expected sum type but got %a" Ast_aggregated.PP.type_expression ty)
  | V_Func_val v ->
     make_ast_func ~raise ?name:v.rec_name v.env v.arg_binder v.body v.orig_lambda
  | V_Michelson (Ty_code { code ; code_ty = _ ; ast_ty }) ->
     let s = Format.asprintf "%a" Tezos_utils.Michelson.pp code in
     let s = Ligo_string.verbatim s in
     e_a_raw_code Backend.Michelson.name (make_e (e_string s) ast_ty) ast_ty
  | V_Record map when is_t_record ty ->
     let map_ty = trace_option ~raise (Errors.generic_error loc (Format.asprintf "Expected record type but got %a" Ast_aggregated.PP.type_expression ty)) @@  get_t_record_opt ty in
     make_ast_record ~raise ~loc map_ty map
  | V_Record map when Option.is_some @@ get_t_ticket ty ->
    let ty = trace_option ~raise (Errors.generic_error loc "impossible") @@ get_t_ticket ty in
    let rows = trace_option ~raise (Errors.generic_error loc "impossible") @@ get_t_record (Ast_aggregated.t_unforged_ticket ty) in
    let map =
      let get l map = trace_option ~raise (Errors.generic_error loc "bad unforged ticket") (Record.LMap.find_opt l map) in
      (*  at this point the record value is a nested pair (extracted from michelson), e.g. (KT1RYW6Zm24t3rSquhw1djfcgQeH9gBdsmiL , (0x05010000000474657374 , 10n)) *)
      let ticketer = get (Label "0") map in
      let map = match get (Label "1") map with V_Record map -> map | _ -> raise.error @@ Errors.generic_error loc "unforged ticket badly decompiled" in
      let value = get (Label "0") map in
      let amt = get (Label "1") map in
      Record.of_list [
        (Label "ticketer", ticketer) ;
        (Label "value", value) ;
        (Label "amount", amt) ;
      ]
    in
    make_ast_record ~raise ~loc rows map
  | V_Record _ ->
     raise.error @@ Errors.generic_error loc (Format.asprintf "Expected record type but got %a" Ast_aggregated.PP.type_expression ty)
  | V_List l ->
     let ty = trace_option ~raise (Errors.generic_error loc (Format.asprintf "Expected list but got %a" Ast_aggregated.PP.type_expression ty)) @@ get_t_list ty in
     make_ast_list ~raise ~loc ty l
  | V_Set l ->
     let ty = trace_option ~raise (Errors.generic_error loc (Format.asprintf "Expected set but got %a" Ast_aggregated.PP.type_expression ty)) @@ get_t_set ty in
     make_ast_set ~raise ~loc ty l
  | V_Map kv when is_t_big_map ty ->
     let (key_ty, value_ty) = trace_option ~raise (Errors.generic_error loc (Format.asprintf "Expected big_map but got %a" Ast_aggregated.PP.type_expression ty)) @@ get_t_big_map ty in
     make_ast_big_map ~raise ~loc key_ty value_ty kv
  | V_Map kv when is_t_map ty ->
     let (key_ty, value_ty) = trace_option ~raise (Errors.generic_error loc (Format.asprintf "Expected map but got %a" Ast_aggregated.PP.type_expression ty)) @@ get_t_map ty in
     make_ast_map~raise ~loc key_ty value_ty kv
  | V_Map _ ->
     raise.error @@ Errors.generic_error loc (Format.asprintf "Expected map or big_map but got %a" Ast_aggregated.PP.type_expression ty)
  | V_Michelson_contract _ ->
     raise.error @@ Errors.generic_error loc "Cannot be abstracted: michelson-contract"
  | V_Michelson (Untyped_code _) ->
     raise.error @@ Errors.generic_error loc "Cannot be abstracted: untyped-michelson-code"
  | V_Mutation _ ->
     raise.error @@ Errors.generic_error loc "Cannot be abstracted: mutation"
  | V_Gen _ ->
     raise.error @@ Errors.generic_error loc "Cannot be abstracted: generator"

and make_ast_func ~raise ?name env arg body orig =
  let open Ast_aggregated in
  let env = make_subst_ast_env_exp ~raise env in
  let typed_exp' = add_ast_env ?name:name env arg body in
  let Arrow.{ type1 = in_ty ; type2 = out_ty } = get_t_arrow_exn orig.type_expression in
  let lambda = Lambda.{ result=typed_exp' ; output_type = out_ty ; binder={var=arg;ascr=in_ty;attributes=Binder.empty_attribute}} in
  let typed_exp' = match name with
    | None -> e_a_lambda lambda in_ty out_ty
    | Some fun_name -> e_a_recursive {fun_name ; fun_type = orig.type_expression ; lambda }
  in
  typed_exp'

and make_ast_record ~raise ~loc (map_ty: Ast_aggregated.t_sum) map =
  let open Ligo_interpreter.Types in
  let kv_list = Ast_aggregated.Helpers.kv_list_of_t_record_or_tuple ~layout:map_ty.layout map_ty.fields in
  let kv_list = List.map ~f:(fun (l, ty) -> let value = Record.LMap.find l map in let ast = val_to_ast ~raise ~loc value ty.associated_type in (l, ast)) kv_list in
  Ast_aggregated.ez_e_a_record ~layout:map_ty.layout kv_list

and make_ast_list ~raise ~loc ty l =
  let l = List.map ~f:(fun v -> val_to_ast ~raise ~loc v ty) l in
  List.fold_right l ~f:Ast_aggregated.e_a_cons ~init:(Ast_aggregated.e_a_nil ty)

and make_ast_set ~raise ~loc ty l =
  let l = List.dedup_and_sort ~compare:Ligo_interpreter.Combinators.compare_value l in
  let l = List.map ~f:(fun v -> val_to_ast ~raise ~loc v ty) l in
  List.fold_right l ~f:Ast_aggregated.e_a_set_add ~init:(Ast_aggregated.e_a_set_empty ty)

and make_ast_big_map ~raise ~loc key_ty value_ty kv =
  let kv = List.dedup_and_sort ~compare:(fun (k, _) (k', _) -> Ligo_interpreter.Combinators.compare_value k k') kv in
  let kv = List.map ~f:(fun (k, v) ->
                let k = val_to_ast ~raise ~loc k key_ty in
                let v = val_to_ast ~raise ~loc v value_ty in
                (k, v)) kv in
  List.fold_right kv ~f:(fun (k, v) r -> Ast_aggregated.e_a_big_map_add k v r) ~init:(Ast_aggregated.e_a_big_map_empty key_ty value_ty)

and make_ast_map ~raise ~loc key_ty value_ty kv =
  let kv = List.dedup_and_sort ~compare:(fun (k, _) (k', _) -> Ligo_interpreter.Combinators.compare_value k k') kv in
  let kv = List.map ~f:(fun (k, v) ->
                let k = val_to_ast ~raise ~loc k key_ty in
                let v = val_to_ast ~raise ~loc v value_ty in
                (k, v)) kv in
  List.fold_right kv ~f:(fun (k, v) r -> Ast_aggregated.e_a_map_add k v r) ~init:(Ast_aggregated.e_a_map_empty key_ty value_ty)

and compile_simple_value ~raise ~options ?ctxt ~loc : Ligo_interpreter.Types.value ->
                      Ast_aggregated.type_expression ->
                      Ligo_interpreter.Types.typed_michelson_code =
  fun v ty ->
  let typed_exp = val_to_ast ~raise ~loc v ty in
  let (_: Ast_aggregated.expression) = trace ~raise Main_errors.self_ast_aggregated_tracer @@ Self_ast_aggregated.expression_obj typed_exp in
  let compiled_exp = compile_value ~raise ~options typed_exp in
  let expr, _ = run_expression_unwrap ~raise ?ctxt ~loc compiled_exp in
  (* TODO-er: check the ignored second component: *)
  let expr_ty = clean_location_with () compiled_exp.expr_ty in
  { code = expr ; code_ty = expr_ty ; ast_ty = typed_exp.type_expression }

and make_subst_ast_env_exp ~raise env =
  let open Ligo_interpreter.Types in
  let rec aux acc = function
    | [] -> acc
    | (name, { item ; no_mutation ; inline }) :: tl ->
         let expr = val_to_ast ~raise ~loc:(ValueVar.get_location name) item.eval_term item.ast_type in
         aux ((name, expr, no_mutation, inline) :: acc) tl in
  aux [] env


let storage_retreival_dummy_ty = Tezos_utils.Michelson.prim "int"

let run_michelson_func ~raise ~options ~loc (ctxt : Tezos_state.context) (code : (unit, string) Tezos_micheline.Micheline.node) func_ty arg arg_ty =
  let open Ligo_interpreter.Types in
  let { code = arg ; code_ty = arg_ty ; _ } = compile_simple_value ~raise ~options ~ctxt ~loc arg arg_ty in
  let func_ty = compile_type ~raise func_ty in
  let func = match code with
  | Seq (_, s) ->
     Tezos_utils.Michelson.(seq ([i_push arg_ty arg] @ s))
  | _ ->
     raise.error (Errors.generic_error Location.generated "Could not parse") in
  let options = make_options ~raise (Some ctxt) in
  match Ligo_run.Of_michelson.run_expression ~raise ~legacy:true ~options func func_ty with
  | Success (ty, value) ->
     Result.return @@ Michelson_to_value.decompile_to_untyped_value ~raise ~bigmaps:ctxt.transduced.bigmaps ty value
  | Fail f ->
     Result.fail f

let parse_code ~raise code =
  let open Tezos_micheline in
  let (code, errs) = Micheline_parser.tokenize code in
  let code = (match errs with
              | _ :: _ -> raise.error (Errors.generic_error Location.generated "Could not parse")
              | [] ->
                 let (code, errs) = Micheline_parser.parse_expression ~check:false code in
                 match errs with
                 | _ :: _ -> raise.error (Errors.generic_error Location.generated "Could not parse")
                 | [] ->
                    let code = Micheline.map_node (fun _ -> ()) (fun x -> x) code in
                    match code with
                    | Seq (_, s) ->
                       Tezos_utils.Michelson.(seq s)
                    | _ ->
                       raise.error (Errors.generic_error Location.generated "Could not parse")
             ) in
  code

let parse_and_run_michelson_func ~raise ~loc (ctxt : Tezos_state.context) code func_ty arg arg_ty =
  let code = parse_code ~raise code in
  run_michelson_func ~raise ~loc ctxt code func_ty arg arg_ty

let parse_raw_michelson_code ~raise code ty =
  let open Tezos_micheline in
  let ty = compile_type ~raise ty in
  let code = parse_code ~raise code in
  let code_ty = Micheline.map_node (fun _ -> ()) (fun x -> x) ty in
  (code, code_ty)<|MERGE_RESOLUTION|>--- conflicted
+++ resolved
@@ -117,11 +117,7 @@
   let open Ast_aggregated in
   let aux (let_binder , expr, no_mutation, inline) (e : expression) =
     if ValueVar.compare let_binder binder <> 0 && ValueVar.compare let_binder name <> 0 then
-<<<<<<< HEAD
-      e_a_let_in {var=let_binder;ascr=expr.type_expression;attributes=Binder.empty_attribute} expr e { inline ; no_mutation ; view = false ; public = false ; hidden = false }
-=======
-      e_a_let_in {var=let_binder;ascr=None;attributes=Stage_common.Helpers.empty_attribute} expr e { inline ; no_mutation ; view = false ; public = false ; hidden = false ; thunk = false }
->>>>>>> 78e1b1dd
+      e_a_let_in {var=let_binder;ascr=expr.type_expression;attributes=Binder.empty_attribute} expr e { inline ; no_mutation ; view = false ; public = false ; hidden = false ; thunk = false}
     else
       e in
   let typed_exp' = List.fold_right ~f:aux ~init:body env in
