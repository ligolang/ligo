open Simple_utils.Trace
(*
  That monad do not seem very useful now,
  but it could become useful if we want to support multiple testing mode (against node, or memory)
*)


module LT = Ligo_interpreter.Types
module LC = Ligo_interpreter.Combinators
module Exc = Ligo_interpreter_exc
module Tezos_protocol = Tezos_protocol_011_PtHangz2
module Location = Simple_utils.Location

open Errors

type execution_trace = unit

let add_warning _ = ()

let clean_locations ty = Tezos_micheline.Micheline.inject_locations (fun _ -> ()) (Tezos_micheline.Micheline.strip_locations ty)

(* Command should _only_ contains instruction that needs or modify the tezos context *)
module Command = struct
  type 'a t =
    | Set_big_map : Z.t * (LT.value * LT.value) list * Ast_aggregated.type_expression -> unit t
    | Pack : Location.t * LT.value * Ast_aggregated.type_expression -> LT.value t
    | Unpack : Location.t * bytes * Ast_aggregated.type_expression -> LT.value t
    | Bootstrap_contract : int * LT.value * LT.value * Ast_aggregated.type_expression  -> unit t
    | Nth_bootstrap_contract : int -> Tezos_protocol.Protocol.Alpha_context.Contract.t t
    | Nth_bootstrap_typed_address : Location.t * int -> (Tezos_protocol.Protocol.Alpha_context.Contract.t * Ast_aggregated.type_expression * Ast_aggregated.type_expression) t
    | Reset_state : Location.t * LT.calltrace * LT.value * LT.value -> unit t
    | Get_state : unit -> Tezos_state.context t
    | Put_state : Tezos_state.context -> unit t
    | External_call : Location.t * Ligo_interpreter.Types.calltrace * LT.contract * (execution_trace, string) Tezos_micheline.Micheline.node * Z.t
      -> [`Exec_failed of Tezos_state.state_error | `Exec_ok of Z.t] t
    | State_error_to_value : Tezos_state.state_error -> LT.value t
    | Get_storage : Location.t * Ligo_interpreter.Types.calltrace * LT.value * Ast_aggregated.type_expression -> LT.value t
    | Get_storage_of_address : Location.t * Ligo_interpreter.Types.calltrace * LT.value -> LT.value t
    | Get_size : LT.value -> LT.value t
    | Get_balance : Location.t * Ligo_interpreter.Types.calltrace * LT.value -> LT.value t
    | Get_last_originations : unit -> LT.value t
    | Check_obj_ligo : LT.expression -> unit t
    | Compile_contract_from_file : string * string * string list -> (LT.value * LT.value) t
    | Compile_meta_value : Location.t * LT.value * Ast_aggregated.type_expression -> LT.value t
    | Run : Location.t * LT.func_val * LT.value -> LT.value t
    | Eval : Location.t * LT.value * Ast_aggregated.type_expression -> LT.value t
    | Compile_contract : Location.t * LT.value * Ast_aggregated.type_expression -> LT.value t
    | Decompile : LT.mcode * LT.mcode * Ast_aggregated.type_expression -> LT.value t
    | To_contract : Location.t * LT.value * string option * Ast_aggregated.type_expression -> LT.value t
    | Check_storage_address : Location.t * Tezos_protocol.Protocol.Alpha_context.Contract.t * Ast_aggregated.type_expression -> unit t
    | Contract_exists : LT.value -> bool t
    | Inject_script : Location.t * Ligo_interpreter.Types.calltrace * LT.value * LT.value * Z.t -> LT.value t
    | Set_now : Location.t * Ligo_interpreter.Types.calltrace * Z.t -> unit t
    | Set_source : LT.value -> unit t
    | Set_baker : LT.value -> unit t
    | Get_voting_power : Location.t * Ligo_interpreter.Types.calltrace * Tezos_protocol.Protocol.Alpha_context.public_key_hash -> LT.value t
    | Get_total_voting_power : Location.t * Ligo_interpreter.Types.calltrace -> LT.value t
    | Get_bootstrap : Location.t * LT.value -> LT.value t
    (* TODO : move them ou to here *)
    | Michelson_equal : Location.t * LT.value * LT.value -> bool t
    | Sha256 : bytes -> LT.value t
    | Sha512 : bytes -> LT.value t
    | Blake2b : bytes -> LT.value t
    | Keccak : bytes -> LT.value t
    | Sha3 : bytes -> LT.value t
    | Hash_key : Tezos_protocol.Protocol.Alpha_context.public_key -> LT.value t
    | Implicit_account : Location.t * Tezos_protocol.Protocol.Alpha_context.public_key_hash -> LT.value t
    | Check_signature : Tezos_protocol.Protocol.Alpha_context.public_key * Tezos_protocol.Protocol.Alpha_context.signature * bytes -> LT.value t
    | Pairing_check : (Bls12_381.G1.t * Bls12_381.G2.t) list -> LT.value t
    | Add_account : Location.t * string * Tezos_protocol.Protocol.Alpha_context.public_key -> unit t
    | New_account : unit -> LT.value t
<<<<<<< HEAD
    | Baker_account : LT.value * LT.value -> unit t
    | Register_delegate : Location.t * Ligo_interpreter.Types.calltrace *  Tezos_protocol.Protocol.Alpha_context.public_key_hash -> LT.value t
    | Bake_until_n_cycle_end : Location.t * Ligo_interpreter.Types.calltrace *  Z.t -> LT.value t
=======

>>>>>>> 16c4978d
  let eval
    : type a.
      raise:Errors.interpreter_error raise ->
      options:Compiler_options.t ->
      a t ->
      Tezos_state.context ->
      execution_trace ref option ->
      (a * Tezos_state.context)
    = fun ~raise ~options command ctxt _log ->
    match command with
    | Set_big_map (id, kv, bigmap_ty) ->
      let (k_ty, v_ty) = trace_option ~raise (Errors.generic_error bigmap_ty.location "Expected big_map type") @@
                           Ast_aggregated.get_t_big_map bigmap_ty in
      let k_ty = Michelson_backend.compile_type ~raise k_ty in
      let v_ty = Michelson_backend.compile_type ~raise v_ty in
      let ctxt = Tezos_state.set_big_map ~raise ctxt (Z.to_int id) kv k_ty v_ty in
      ((), ctxt)
    | Pack (loc, value, value_ty) ->
      let expr = Michelson_backend.val_to_ast ~raise ~loc value value_ty in
      let expr = Ast_aggregated.e_a_pack expr in
      let mich = Michelson_backend.compile_value ~raise expr in
      let ret_co, ret_ty = Michelson_backend.run_expression_unwrap ~raise ~ctxt ~loc mich in
      let ret = Michelson_to_value.decompile_to_untyped_value ~raise ~bigmaps:ctxt.transduced.bigmaps ret_ty ret_co in
      (ret, ctxt)
    | Unpack (loc, bytes, value_ty) ->
      let value_ty = trace_option ~raise (Errors.generic_error loc "Expected return type is not an option" ) @@ Ast_aggregated.get_t_option value_ty in
      let expr = Ast_aggregated.(e_a_unpack (e_a_bytes bytes) value_ty) in
      let mich = Michelson_backend.compile_value ~raise expr in
      let (ret_co, ret_ty) = Michelson_backend.run_expression_unwrap ~raise ~ctxt ~loc mich in
      let ret = Michelson_to_value.decompile_to_untyped_value ~raise ~bigmaps:ctxt.transduced.bigmaps ret_ty ret_co in
      (ret, ctxt)
    | Nth_bootstrap_contract (n) ->
      let contract = Tezos_state.get_bootstrapped_contract ~raise n in
      (contract,ctxt)
    | Nth_bootstrap_typed_address (loc, n) ->
      let contract = Tezos_state.get_bootstrapped_contract ~raise n in
      let storage_ty =
        trace_option ~raise (Errors.generic_error loc "Storage type not available" ) @@
          List.Assoc.find ~equal:(Tezos_state.equal_account) ctxt.internals.storage_tys contract in
      let parameter_ty =
        trace_option ~raise (Errors.generic_error loc "Parameter type not available" ) @@
          List.Assoc.find ~equal:(Tezos_state.equal_account) ctxt.internals.parameter_tys contract in
      let contract = Tezos_state.get_bootstrapped_contract ~raise n in
      ((contract, parameter_ty, storage_ty),ctxt)
    | Bootstrap_contract (mutez, contract, storage, contract_ty) ->
      let contract = trace_option ~raise (corner_case ()) @@ LC.get_michelson_contract contract in
      let Ast_aggregated.{ type1 = input_ty ; type2 = _ } = trace_option ~raise (corner_case ()) @@ Ast_aggregated.get_t_arrow contract_ty in
      let parameter_ty, _ = trace_option ~raise (corner_case ()) @@ Ast_aggregated.get_t_pair input_ty in
      let { code = storage ; ast_ty = storage_ty ; _ } : LT.typed_michelson_code =
        trace_option ~raise (corner_case ()) @@ LC.get_michelson_expr storage in
      let next_bootstrapped_contracts = (mutez, contract, storage, parameter_ty, storage_ty) :: ctxt.internals.next_bootstrapped_contracts in
      let ctxt = { ctxt with internals = { ctxt.internals with next_bootstrapped_contracts } } in
      ((),ctxt)
    | Reset_state (loc,calltrace,n,amts) ->
      let amts = trace_option ~raise (corner_case ()) @@ LC.get_list amts in
      let amts = List.map ~f:
        (fun x ->
          let x = trace_option ~raise (corner_case ()) @@ LC.get_mutez x in
          (Z.to_int64 x) )
        amts
      in
      let n = trace_option ~raise (corner_case ()) @@ LC.get_nat n in
      let bootstrap_contracts = List.rev ctxt.internals.next_bootstrapped_contracts in
      let baker_accounts = List.rev ctxt.internals.next_baker_accounts in
      let ctxt = Tezos_state.init_ctxt
        ~raise ~loc ~calltrace ~initial_balances:amts ~n:(Z.to_int n)
        ctxt.internals.protocol_version bootstrap_contracts ~baker_accounts
      in
      ((),ctxt)
    | Get_state () ->
      (ctxt,ctxt)
    | Put_state (ctxt) ->
      ((),ctxt)
    | External_call (loc, calltrace, { address; entrypoint }, param, amt) -> (
      let x = Tezos_state.transfer ~raise ~loc ~calltrace ctxt address ?entrypoint param amt in
      match x with
      | Success (ctxt',gas_consumed) ->
        (`Exec_ok gas_consumed, ctxt')
      | Fail errs -> (`Exec_failed errs, ctxt)
    )
    | State_error_to_value errs -> (
      match Tezos_state.get_contract_rejection_data errs with
      | Some (addr,code) ->
        let code_ty = Michelson_backend.storage_retreival_dummy_ty in
        let v = LT.V_Michelson (Ty_code { code ; code_ty ; ast_ty = Ast_aggregated.t_int () }) in
        let addr = LT.V_Ct (C_address addr) in
        let err = LC.v_ctor "Rejected" (LC.v_pair (v,addr)) in
        (LC.v_ctor "Fail" err, ctxt)
      | None ->
        (LC.v_ctor "Fail" (LC.v_ctor "Other" (LC.v_unit ())), ctxt)
    )
    | Get_storage (loc, calltrace, addr, ty_expr) ->
      let addr = trace_option ~raise (corner_case ()) @@ LC.get_address addr in
      let (storage',ty) = Tezos_state.get_storage ~raise ~loc ~calltrace ctxt addr in
      let storage = storage'
        |> Tezos_protocol.Protocol.Michelson_v1_primitives.strings_of_prims
        |> Tezos_micheline.Micheline.inject_locations (fun _ -> ())
      in
      let ret = Michelson_to_value.decompile_to_untyped_value ~raise ~bigmaps:ctxt.transduced.bigmaps ty storage in
      let ret = Michelson_to_value.decompile_value ~raise ~bigmaps:ctxt.transduced.bigmaps ret ty_expr in
      (ret, ctxt)
    | Get_balance (loc, calltrace, addr) ->
      let addr = trace_option ~raise (corner_case ()) @@ LC.get_address addr in
      let balance = Tezos_state.get_balance ~raise ~loc ~calltrace ctxt addr in
      let mutez = Michelson_backend.int_of_mutez balance in
      let balance = LT.V_Ct (C_mutez mutez) in
      (balance, ctxt)
    | Get_storage_of_address (loc, calltrace, addr) ->
      let addr = trace_option ~raise (corner_case ()) @@ LC.get_address addr in
      let (storage',ty) = Tezos_state.get_storage ~raise ~loc ~calltrace ctxt addr in
      let storage = storage'
        |> Tezos_protocol.Protocol.Michelson_v1_primitives.strings_of_prims
        |> Tezos_micheline.Micheline.inject_locations (fun _ -> ())
      in
      let ast_ty =
        trace_option ~raise (Errors.generic_error loc "Not supported (yet) when the provided account has been fetched from Test.get_last_originations" ) @@
          List.Assoc.find ~equal:(Tezos_state.equal_account) ctxt.internals.storage_tys addr
      in
      let ret = LT.V_Michelson (Ty_code { code = storage ; code_ty = ty ; ast_ty }) in
      (ret, ctxt)
    | Check_obj_ligo e ->
      let _ = trace ~raise Main_errors.self_ast_aggregated_tracer @@ Self_ast_aggregated.expression_obj e in
      ((), ctxt)
    | Compile_meta_value (loc,x,ty) ->
      let x = Michelson_backend.compile_simple_value ~raise ~ctxt ~loc x ty in
      (LT.V_Michelson (LT.Ty_code x), ctxt)
    | Get_size (contract_code) -> (
      match contract_code with
      | LT.V_Michelson (LT.Contract contract_code) ->
         let s = Ligo_compile.Of_michelson.measure ~raise contract_code in
         (LT.V_Ct (C_int (Z.of_int s)), ctxt)
      | _ -> raise.raise @@ Errors.generic_error Location.generated
                              "Trying to measure a non-contract"
    )
    | Compile_contract_from_file (source_file, entrypoint, views) ->
      let contract_code =
        Michelson_backend.compile_contract ~raise ~add_warning ~options source_file entrypoint views in
      let size =
        let s = Ligo_compile.Of_michelson.measure ~raise contract_code in
        LT.V_Ct (C_int (Z.of_int s))
      in
      let contract_code = Tezos_micheline.Micheline.(inject_locations (fun _ -> ()) (strip_locations contract_code)) in
      let contract = LT.V_Michelson (LT.Contract contract_code) in
      ((contract,size), ctxt)
    | Run (loc, f, v) ->
      let open Ligo_interpreter.Types in
      let subst_lst = Michelson_backend.make_subst_ast_env_exp ~raise f.env f.orig_lambda in
      let Ast_aggregated.{ type1 = in_ty ; type2 = out_ty } = trace_option ~raise (Errors.generic_error loc "Trying to run a non-function?") @@
                            Ast_aggregated.get_t_arrow f.orig_lambda.type_expression in
      let func_typed_exp = Michelson_backend.make_function in_ty out_ty f.arg_binder f.body subst_lst in
      let _ = trace ~raise Main_errors.self_ast_aggregated_tracer @@ Self_ast_aggregated.expression_obj func_typed_exp in
      let func_code = Michelson_backend.compile_value ~raise func_typed_exp in
      let { code = arg_code ; _ } = Michelson_backend.compile_simple_value ~raise ~ctxt ~loc v in_ty in
      let input_ty,_ = Ligo_run.Of_michelson.fetch_lambda_types ~raise func_code.expr_ty in
      let options = Michelson_backend.make_options ~raise ~param:input_ty (Some ctxt) in
      let runres = Ligo_run.Of_michelson.run_function ~raise ~options func_code.expr func_code.expr_ty arg_code in
      let (expr_ty,expr) = match runres with | Success x -> x | Fail x -> raise.raise @@ Errors.target_lang_failwith loc x in
      let expr, expr_ty =
        clean_locations expr, clean_locations expr_ty in
      let ret = LT.V_Michelson (Ty_code { code = expr ; code_ty = expr_ty ; ast_ty = f.body.type_expression }) in
      (ret, ctxt)
    | Eval (loc, v, expr_ty) ->
      let value = Michelson_backend.compile_simple_value ~raise ~ctxt ~loc v expr_ty in
      (LT.V_Michelson (Ty_code value), ctxt)
    | Compile_contract (loc, v, _ty_expr) ->
       let compiled_expr, compiled_expr_ty = match v with
         | LT.V_Func_val { arg_binder ; body ; orig_lambda ; env ; rec_name } ->
            let subst_lst = Michelson_backend.make_subst_ast_env_exp ~raise env orig_lambda in
            let Ast_aggregated.{ type1 = in_ty ; type2 = out_ty } =
              trace_option ~raise (Errors.generic_error loc "Trying to run a non-function?") @@
                Ast_aggregated.get_t_arrow orig_lambda.type_expression in
            let compiled_expr =
              let protocol_version = ctxt.internals.protocol_version in
              Michelson_backend.compile_contract_ ~raise ~protocol_version subst_lst arg_binder rec_name in_ty out_ty body in
            let expr = clean_locations compiled_expr.expr in
            (* TODO-er: check the ignored second component: *)
            let expr_ty = clean_locations compiled_expr.expr_ty in
            (expr, expr_ty)
         | _ ->
            raise.raise @@ Errors.generic_error loc "Contract does not reduce to a function value?" in
        let (param_ty, storage_ty) =
        match Self_michelson.fetch_contract_ty_inputs compiled_expr_ty with
        | Some (param_ty, storage_ty) -> (param_ty, storage_ty)
        | _ -> raise.raise @@ Errors.generic_error loc "Compiled expression has not the correct input of contract" in
      let open Tezos_utils in
      let param_ty = clean_locations param_ty in
      let storage_ty = clean_locations storage_ty in
      let expr = clean_locations compiled_expr in
      let contract = Michelson.contract param_ty storage_ty expr [] in
      (LT.V_Michelson (Contract contract), ctxt)
    | Decompile (code, code_ty, ast_ty) ->
      let ret = Michelson_to_value.decompile_to_untyped_value ~raise ~bigmaps:ctxt.transduced.bigmaps code_ty code in
      let ret = Michelson_to_value.decompile_value ~raise ~bigmaps:ctxt.transduced.bigmaps ret ast_ty in
      (ret, ctxt)
    | To_contract (loc, v, entrypoint, _ty_expr) -> (
      match v with
      | LT.V_Ct (LT.C_address address) ->
         let contract : LT.constant_val =
           LT.C_contract { address ; entrypoint } in
         (LT.V_Ct contract, ctxt)
      | _ ->
         raise.raise @@ Errors.generic_error loc
                          "Should be caught by the typer"
    )
    | Check_storage_address (loc, addr, ty) ->
      let ligo_ty =
        trace_option ~raise (Errors.generic_error loc "Not supported (yet) when the provided account has been fetched from Test.get_last_originations" ) @@
          List.Assoc.find ~equal:(Tezos_state.equal_account) ctxt.internals.storage_tys addr in
      let _,ty = trace_option ~raise (Errors.generic_error loc "Argument expected to be a typed_address" ) @@
                    Ast_aggregated.get_t_typed_address ty in
      let () = trace_option ~raise (Errors.generic_error loc "Storage type does not match expected type") @@
          (Ast_aggregated.Helpers.assert_type_expression_eq (ligo_ty, ty)) in
      ((), ctxt)
    | Contract_exists addr ->
      let addr = trace_option ~raise (corner_case ()) @@ LC.get_address addr in
      let info = Tezos_state.contract_exists ctxt addr in
      (info, ctxt)
    | Inject_script (loc, calltrace, code, storage, amt) ->
      Tezos_state.originate_contract ~raise ~loc ~calltrace ctxt (code, storage) amt
    | Set_now (loc, calltrace, now) ->
      let ctxt = Tezos_state.set_timestamp ~raise ~loc ~calltrace ctxt now in
      ((), ctxt)
    | Set_source source ->
      let source = trace_option ~raise (corner_case ()) @@ LC.get_address source in
      ((), {ctxt with internals = { ctxt.internals with source }})
    | Set_baker baker ->
      let baker = trace_option ~raise (corner_case ()) @@ LC.get_address baker in
      ((), {ctxt with internals = { ctxt.internals with baker }})
    | Get_voting_power (loc, calltrace, key_hash) ->
      let vp = Tezos_state.get_voting_power ~raise ~loc ~calltrace ctxt key_hash in
      ((LT.V_Ct (LT.C_nat (Z.of_int32 vp))), ctxt)
    | Get_total_voting_power (loc, calltrace) ->
      let tvp = Tezos_state.get_total_voting_power ~raise ~loc ~calltrace ctxt in
      ((LT.V_Ct (LT.C_nat (Z.of_int32 tvp))), ctxt)
    | Get_bootstrap (loc,x) -> (
      let x = trace_option ~raise (corner_case ()) @@ LC.get_int x in
      match List.nth ctxt.internals.bootstrapped (Z.to_int x) with
      | Some x -> (LT.V_Ct (C_address x), ctxt)
      | None -> raise.raise (Errors.generic_error loc "This bootstrap account do not exist")
    )
    | Michelson_equal (loc,a,b) ->
      let { code ; _ } : LT.typed_michelson_code = trace_option ~raise (Errors.generic_error loc "Can't compare contracts") @@
        LC.get_michelson_expr a in
      let { code = code' ; _ } : LT.typed_michelson_code = trace_option ~raise (Errors.generic_error loc "Can't compare contracts") @@
        LC.get_michelson_expr b in
      (Caml.(=) code code', ctxt)
    | Get_last_originations () ->
      let aux (src, lst) =
        let src = LC.v_address src in
        let lst = LT.V_List (List.map ~f:LC.v_address lst) in
        (src, lst)
      in
      let v = LT.V_Map (List.map ~f:aux ctxt.transduced.last_originations) in
      (v,ctxt)
    | Sha256 b -> (
      let b = Tezos_protocol.Protocol.Environment.Raw_hashes.sha256 b in
      let v = LT.V_Ct (LT.C_bytes b) in
      (v, ctxt)
    )
    | Sha512 b -> (
      let b = Tezos_protocol.Protocol.Environment.Raw_hashes.sha512 b in
      let v = LT.V_Ct (LT.C_bytes b) in
      (v, ctxt)
    )
    | Blake2b b -> (
      let b = Tezos_protocol.Protocol.Environment.Raw_hashes.blake2b b in
      let v = LT.V_Ct (LT.C_bytes b) in
      (v, ctxt)
    )
    | Keccak b -> (
      let b = Tezos_protocol.Protocol.Environment.Raw_hashes.keccak256 b in
      let v = LT.V_Ct (LT.C_bytes b) in
      (v, ctxt)
    )
    | Sha3 b -> (
      let b = Tezos_protocol.Protocol.Environment.Raw_hashes.sha3_256 b in
      let v = LT.V_Ct (LT.C_bytes b) in
      (v, ctxt)
    )
    | Hash_key k -> (
      let kh = Tezos_protocol.Protocol.Environment.Signature.Public_key.hash k in
      let v = LT.V_Ct (LT.C_key_hash kh) in
      (v, ctxt)
    )
    | Implicit_account (loc, kh) -> (
      let address = Tezos_protocol.Protocol.Environment.Signature.Public_key_hash.to_b58check kh in
      let address = Tezos_state.implicit_account ~raise ~loc address in
      let v = LT.V_Ct (LT.C_contract { address ; entrypoint = None }) in
      (v, ctxt)
    )
    | Check_signature (k, s, b) -> (
      let b = Tezos_protocol.Protocol.Environment.Signature.check k s b in
      let v = LC.v_bool b in
      (v, ctxt)
    )
    | Pairing_check l -> (
      let check = match l with
        | [] -> true
        | pairs ->
           Bls12_381.(
               Pairing.miller_loop pairs |> Pairing.final_exponentiation_opt
               |> Option.map ~f:Fq12.(eq one))
           |> Option.value ~default:false in
      (LC.v_bool check, ctxt)
    )
    | Add_account (loc, sk, pk) -> (
      let pkh = Tezos_protocol.Protocol.Environment.Signature.Public_key.hash pk in
      Tezos_state.add_account ~raise ~loc sk pk pkh;
      ((), ctxt)
    )
    | New_account () -> (
      let (sk, pk) = Tezos_state.new_account () in
      let value = LC.v_pair ((V_Ct (C_string sk)), (V_Ct (C_key pk))) in
      (value, ctxt)
    )
    | Baker_account (acc, opt) -> (
      let tez = trace_option ~raise (corner_case ()) @@ LC.get_option opt in
      let tez = Option.map ~f:(fun v -> trace_option ~raise (corner_case ()) @@ LC.get_mutez v) tez in
      let tez = Option.map ~f:(fun t -> Z.to_int64 t) tez in
      let sk, pk = trace_option ~raise (corner_case ()) @@ LC.get_pair acc in
      let sk = trace_option ~raise (corner_case ()) @@ LC.get_string sk in
      let pk = trace_option ~raise (corner_case ()) @@ LC.get_key pk in
      let next_baker_accounts = (sk, pk, tez) :: ctxt.internals.next_baker_accounts in
      let ctxt = { ctxt with internals = { ctxt.internals with next_baker_accounts } } in
      ((),ctxt)
    )
    | Register_delegate (loc, calltrace, pkh) -> (
      let ctxt = Tezos_state.register_delegate ~raise ~loc ~calltrace ctxt pkh in
      let value = LC.v_unit () in
      (value, ctxt)
    )
    | Bake_until_n_cycle_end (loc, calltrace, n) -> (
      let ctxt = Tezos_state.bake_until_n_cycle_end ~raise ~loc ~calltrace ctxt (Z.to_int n) in
      let value = LC.v_unit () in
      (value, ctxt)
    )
end

type 'a t =
  | Bind : 'a t * ('a -> 'b t) -> 'b t
  | Call : 'a Command.t -> 'a t
  | Return : 'a -> 'a t
  | Fail_ligo : Errors.interpreter_error -> 'a t
  | Try_or : 'a t * 'a t -> 'a t

let rec eval
  : type a.
    raise:Errors.interpreter_error raise ->
    options:Compiler_options.t ->  
    a t ->
    Tezos_state.context ->
    execution_trace ref option ->
    a * Tezos_state.context
  = fun ~raise ~options e ctxt log ->
  match e with
  | Bind (e', f) ->
    let (v, ctxt) = eval ~raise ~options e' ctxt log in
    eval ~raise ~options (f v) ctxt log
  | Call command -> Command.eval ~raise ~options command ctxt log
  | Return v -> (v, ctxt)
  | Fail_ligo err -> raise.raise err
  | Try_or (e', handler) ->
    try_with
      (eval ~options e' ctxt log)
      (function
            `Main_interpret_target_lang_error _
          | `Main_interpret_target_lang_failwith _
          | `Main_interpret_meta_lang_eval _
          | `Main_interpret_meta_lang_failwith _ ->
            eval ~raise ~options handler ctxt log
          | e -> raise.raise e)

let fail err : 'a t = Fail_ligo err
let return (x: 'a) : 'a t = Return x
let call (command : 'a Command.t) : 'a t = Call command
let try_or (c : 'a t) (handler : 'a t) : 'a t = Try_or (c, handler)
let ( let>> ) o f = Bind (call o, f)
let ( let* ) o f = Bind (o, f)

let rec bind_list = function
  | [] -> return []
  | hd::tl ->
    let* hd = hd in
    let* tl = bind_list tl in
    return @@ hd :: tl

let bind_map_list f lst = bind_list (List.map ~f:f lst)

let bind_fold_list f init lst =
  let aux x y =
    let* x = x in
    f x y
  in
  List.fold_left ~f:aux ~init:(return init) lst

let bind_fold_right_list f init lst =
  let aux y x =
    let* x = x in
    f y x
  in
  List.fold_right ~f:aux ~init:(return init) lst

let rec iter_while f lst =
  match lst with
  | [] ->
     return None
  | (x :: xs) ->
     let* b = f x in
     match b with
     | None ->
        iter_while f xs
     | Some x ->
        return (Some x)<|MERGE_RESOLUTION|>--- conflicted
+++ resolved
@@ -69,13 +69,10 @@
     | Pairing_check : (Bls12_381.G1.t * Bls12_381.G2.t) list -> LT.value t
     | Add_account : Location.t * string * Tezos_protocol.Protocol.Alpha_context.public_key -> unit t
     | New_account : unit -> LT.value t
-<<<<<<< HEAD
     | Baker_account : LT.value * LT.value -> unit t
     | Register_delegate : Location.t * Ligo_interpreter.Types.calltrace *  Tezos_protocol.Protocol.Alpha_context.public_key_hash -> LT.value t
     | Bake_until_n_cycle_end : Location.t * Ligo_interpreter.Types.calltrace *  Z.t -> LT.value t
-=======
-
->>>>>>> 16c4978d
+
   let eval
     : type a.
       raise:Errors.interpreter_error raise ->
