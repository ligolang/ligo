open Simple_utils.Trace
(*
  That monad do not seem very useful now,
  but it could become useful if we want to support multiple testing mode (against node, or memory)
*)


module LT = Ligo_interpreter.Types
module LC = Ligo_interpreter.Combinators
module Exc = Ligo_interpreter_exc
module Tezos_protocol = Tezos_protocol_014_PtKathma
module Tezos_protocol_env = Tezos_protocol_environment_014_PtKathma
module Tezos_client = Tezos_client_014_PtKathma

module Location = Simple_utils.Location
module ModRes = Preprocessor.ModRes

open Errors
type execution_trace = unit

type state = {
  tezos_context : Tezos_state.context ;
  mod_res       : ModRes.t option ;
}

let make_state ~raise ~(options : Compiler_options.t)  =
  let tezos_context = Tezos_state.init_ctxt ~raise options.backend.protocol_version [] in
  let mod_res       = Option.bind ~f:ModRes.make options.frontend.project_root in
  { tezos_context ; mod_res }

let clean_locations ty = Tezos_micheline.Micheline.inject_locations (fun _ -> ()) (Tezos_micheline.Micheline.strip_locations ty)

(* Command should _only_ contains instruction that needs or modify the tezos context *)
module Command = struct
  type 'a t =
    | Set_big_map : Z.t * (LT.value * LT.value) list * Ast_aggregated.type_expression -> unit t
    | Unpack : Location.t * bytes * Ast_aggregated.type_expression -> LT.value t
    | Bootstrap_contract : int * LT.value * LT.value * Ast_aggregated.type_expression  -> unit t
    | Nth_bootstrap_contract : int -> Tezos_protocol.Protocol.Alpha_context.Contract.t t
    | Nth_bootstrap_typed_address : Location.t * int -> (Tezos_protocol.Protocol.Alpha_context.Contract.t * Ast_aggregated.type_expression * Ast_aggregated.type_expression) t
    | Reset_state : Location.t * Z.t option * LT.calltrace * LT.value * LT.value -> unit t
    | Get_state : unit -> Tezos_state.context t
    | Get_mod_res : unit -> ModRes.t option t
    | External_call : Location.t * Ligo_interpreter.Types.calltrace * LT.contract * (execution_trace, string) Tezos_micheline.Micheline.node * Z.t
      -> [`Exec_failed of Tezos_state.state_error | `Exec_ok of Z.t] t
    | State_error_to_value : Tezos_state.state_error -> LT.value t
    | Get_storage : Location.t * Ligo_interpreter.Types.calltrace * LT.value * Ast_aggregated.type_expression -> LT.value t
    | Get_storage_of_address : Location.t * Ligo_interpreter.Types.calltrace * LT.value -> LT.value t
    | Get_size : LT.value -> LT.value t
    | Get_balance : Location.t * Ligo_interpreter.Types.calltrace * LT.value -> LT.value t
    | Get_last_originations : unit -> LT.value t
    | Check_obj_ligo : LT.expression -> unit t
    | Compile_contract_from_file : string * string * string list -> LT.value t
    | Read_contract_from_file : Location.t * LT.calltrace * string -> LT.value t
    | Run : Location.t * LT.func_val * LT.value -> LT.value t
    | Eval : Location.t * LT.value * Ast_aggregated.type_expression -> LT.value t
    | Compile_contract : Location.t * LT.value * Ast_aggregated.type_expression -> LT.value t
    | Decompile : LT.mcode * LT.mcode * Ast_aggregated.type_expression -> LT.value t
    | To_contract : Location.t * LT.value * string option * Ast_aggregated.type_expression -> LT.value t
    | Check_storage_address : Location.t * Tezos_protocol.Protocol.Alpha_context.Contract.t * Ast_aggregated.type_expression -> unit t
    | Inject_script : Location.t * Ligo_interpreter.Types.calltrace * LT.value * LT.value * Z.t -> LT.value t
    | Set_source : LT.value -> unit t
    | Set_baker : Location.t * LT.calltrace * LT.value -> unit t
    | Get_voting_power : Location.t * Ligo_interpreter.Types.calltrace * Tezos_protocol.Protocol.Alpha_context.public_key_hash -> LT.value t
    | Get_total_voting_power : Location.t * Ligo_interpreter.Types.calltrace -> LT.value t
    | Get_bootstrap : Location.t * LT.calltrace * LT.value -> LT.value t
    | Sign : Location.t * LT.calltrace * string * bytes -> LT.value t
    | Add_cast : Location.t * LT.mcontract * Ast_aggregated.type_expression -> unit t
    (* TODO : move them ou to here *)
    | Michelson_equal : Location.t * LT.value * LT.value -> bool t
<<<<<<< HEAD
    | Implicit_account : Tezos_protocol.Protocol.Alpha_context.public_key_hash -> LT.value t
=======
    | Implicit_account : Location.t * LT.calltrace * Tezos_protocol.Protocol.Alpha_context.public_key_hash -> LT.value t
    | Contract : Location.t * LT.calltrace * LT.mcontract * string option * Ast_aggregated.type_expression -> LT.value t
>>>>>>> aefba0c9
    | Pairing_check : (Bls12_381.G1.t * Bls12_381.G2.t) list -> LT.value t
    | Add_account : Location.t * LT.calltrace * string * Tezos_protocol.Protocol.Alpha_context.public_key -> unit t
    | New_account : unit -> LT.value t
    | Baker_account : LT.value * LT.value -> unit t
    | Register_delegate : Location.t * Ligo_interpreter.Types.calltrace *  Tezos_protocol.Protocol.Alpha_context.public_key_hash -> LT.value t
    | Bake_until_n_cycle_end : Location.t * Ligo_interpreter.Types.calltrace *  Z.t -> LT.value t
    | Register_constant : Location.t * Ligo_interpreter.Types.calltrace * LT.mcode -> string t
    | Constant_to_Michelson : Location.t * Ligo_interpreter.Types.calltrace * string -> LT.mcode t
    | Register_file_constants : Location.t * Ligo_interpreter.Types.calltrace * string -> LT.value t
    | Push_context : unit -> unit t
    | Pop_context : unit -> unit t
    | Drop_context : unit -> unit t

  let eval
    : type a.
      raise:(Errors.interpreter_error, Main_warnings.all) raise ->
      options:Compiler_options.t ->
      a t ->
      state ->
      execution_trace ref option ->
      (a * Tezos_state.context)
    = fun ~raise ~options command state _log ->
    let ctxt = state.tezos_context in
    match command with
    | Set_big_map (id, kv, bigmap_ty) ->
      let (k_ty, v_ty) = trace_option ~raise (Errors.generic_error bigmap_ty.location "Expected big_map type") @@
                           Ast_aggregated.get_t_big_map bigmap_ty in
      let k_ty = Michelson_backend.compile_type ~raise k_ty in
      let v_ty = Michelson_backend.compile_type ~raise v_ty in
      let ctxt = Tezos_state.set_big_map ~raise ctxt (Z.to_int id) kv k_ty v_ty in
      ((), ctxt)
    | Unpack (loc, bytes, value_ty) ->
      let value_ty = trace_option ~raise (Errors.generic_error loc "Expected return type is not an option" ) @@ Ast_aggregated.get_t_option value_ty in
      let expr = Ast_aggregated.(e_a_unpack (e_a_bytes bytes) value_ty) in
      let mich = Michelson_backend.compile_value ~raise ~options expr in
      let (ret_co, ret_ty) = Michelson_backend.run_expression_unwrap ~raise ~ctxt ~loc mich in
      let ret = Michelson_to_value.decompile_to_untyped_value ~raise ~bigmaps:ctxt.transduced.bigmaps ret_ty ret_co in
      (ret, ctxt)
    | Nth_bootstrap_contract (n) ->
      let contract = Tezos_state.get_bootstrapped_contract ~raise n in
      (contract,ctxt)
    | Nth_bootstrap_typed_address (loc, n) ->
      let contract = Tezos_state.get_bootstrapped_contract ~raise n in
      let storage_ty =
        trace_option ~raise (Errors.generic_error loc "Storage type not available" ) @@
          List.Assoc.find ~equal:(Tezos_state.equal_account) ctxt.internals.storage_tys contract in
      let parameter_ty =
        trace_option ~raise (Errors.generic_error loc "Parameter type not available" ) @@
          List.Assoc.find ~equal:(Tezos_state.equal_account) ctxt.internals.parameter_tys contract in
      let contract = Tezos_state.get_bootstrapped_contract ~raise n in
      ((contract, parameter_ty, storage_ty),ctxt)
    | Bootstrap_contract (mutez, contract, storage, contract_ty) ->
      let contract = trace_option ~raise (corner_case ()) @@ LC.get_michelson_contract contract in
      let Ast_aggregated.{ type1 = input_ty ; type2 = _ } = trace_option ~raise (corner_case ()) @@ Ast_aggregated.get_t_arrow contract_ty in
      let parameter_ty, _ = trace_option ~raise (corner_case ()) @@ Ast_aggregated.get_t_pair input_ty in
      let { code = storage ; ast_ty = storage_ty ; _ } : LT.typed_michelson_code =
        trace_option ~raise (corner_case ()) @@ LC.get_michelson_expr storage in
      let next_bootstrapped_contracts = (mutez, contract, storage, parameter_ty, storage_ty) :: ctxt.internals.next_bootstrapped_contracts in
      let ctxt = { ctxt with internals = { ctxt.internals with next_bootstrapped_contracts } } in
      ((),ctxt)
    | Reset_state (loc,initial_timestamp,calltrace,n,amts) ->
      let initial_timestamp = Option.map initial_timestamp ~f:(fun x -> Proto_alpha_utils.Time.Protocol.of_seconds (Z.to_int64 x)) in
      let amts = trace_option ~raise (corner_case ()) @@ LC.get_list amts in
      let amts = List.map ~f:
        (fun x ->
          let x = trace_option ~raise (corner_case ()) @@ LC.get_mutez x in
          (Z.to_int64 x) )
        amts
      in
      let n = trace_option ~raise (corner_case ()) @@ LC.get_nat n in
      let bootstrap_contracts = List.rev ctxt.internals.next_bootstrapped_contracts in
      let baker_accounts = List.rev ctxt.internals.next_baker_accounts in
      let ctxt = Tezos_state.init_ctxt
        ~raise ~loc ~calltrace ~initial_balances:amts ~n:(Z.to_int n) ?initial_timestamp
        ctxt.internals.protocol_version bootstrap_contracts ~baker_accounts
      in
      ((),ctxt)
    | Get_state () ->
      (ctxt,ctxt)
    | Get_mod_res () ->
      (state.mod_res,ctxt)
    | External_call (loc, calltrace, { address; entrypoint }, param, amt) -> (
      let entrypoint = Option.map ~f:(fun x -> Michelson_backend.entrypoint_of_string x) entrypoint in
      let x = Tezos_state.transfer ~raise ~loc ~calltrace ctxt address ?entrypoint param amt in
      match x with
      | Success (ctxt',gas_consumed) ->
        (`Exec_ok gas_consumed, ctxt')
      | Fail errs -> (`Exec_failed errs, ctxt)
    )
    | State_error_to_value errs -> (
      let open Tezos_protocol.Protocol in
      let open Tezos_protocol_env in
      let fail_ctor arg = LC.v_ctor "Fail" arg in
      let fail_other () =
        let errs_as_str =
          Format.asprintf "%a"
            (Tezos_client.Michelson_v1_error_reporter.report_errors ~details:true ~show_source:true ?parsed:(None)) errs
        in
        let rej = LC.v_ctor "Other" (LC.v_string errs_as_str) in
        fail_ctor rej
      in
      match errs with
      | Ecoproto_error (Script_interpreter.Runtime_contract_error contract_failing) :: rest -> (
        let contract_failing = LT.V_Ct (C_address (Tezos_state.contract_of_hash ~raise contract_failing)) in
        match rest with
        | Ecoproto_error (Script_interpreter.Reject (_,x,_)) :: _ -> (
          let code = Tezos_state.canonical_to_ligo x in
          let code_ty = Michelson_backend.storage_retreival_dummy_ty in
          let v = LT.V_Michelson (Ty_code { code ; code_ty ; ast_ty = Ast_aggregated.t_int () }) in
          let rej = LC.v_ctor "Rejected" (LC.v_pair (v,contract_failing)) in
          (fail_ctor rej, ctxt)
        )
        | Ecoproto_error (Script_interpreter.Bad_contract_parameter _addr) :: _ -> (
          (fail_other () , ctxt)
        )
        | _ ->
          (fail_other (), ctxt)
      )
      (* this error is only caught because we have local modifications in tezos-ligo *)
      | (Ecoproto_error (Contract_storage.Balance_too_low (contract_too_low,contract_balance,spend_request))) :: _ -> (
        let contract_too_low : LT.mcontract = Michelson_backend.contract_to_contract contract_too_low in
        let contract_too_low = LT.V_Ct (C_address contract_too_low) in
        let contract_balance,spend_request =
          let contract_balance = Michelson_backend.tez_to_z contract_balance in
          let spend_request = Michelson_backend.tez_to_z spend_request in
          LT.V_Ct (C_mutez contract_balance), LT.V_Ct (C_mutez spend_request)
        in
        let rej_data = LC.v_record [ ("contract_too_low",contract_too_low) ; ("contract_balance",contract_balance)  ; ("spend_request",spend_request)] in
        let rej = LC.v_ctor "Balance_too_low" rej_data in
        (fail_ctor rej, ctxt)
      )
      | _ -> (fail_other () , ctxt)
    )
    | Get_storage (loc, calltrace, addr, ty_expr) ->
      let addr = trace_option ~raise (corner_case ()) @@ LC.get_address addr in
      let (storage',ty) = Tezos_state.get_storage ~raise ~loc ~calltrace ctxt addr in
      let storage = storage'
        |> Tezos_protocol.Protocol.Michelson_v1_primitives.strings_of_prims
        |> Tezos_micheline.Micheline.inject_locations (fun _ -> ())
      in
      let ret = Michelson_to_value.decompile_to_untyped_value ~raise ~bigmaps:ctxt.transduced.bigmaps ty storage in
      let ret = Michelson_to_value.decompile_value ~raise ~bigmaps:ctxt.transduced.bigmaps ret ty_expr in
      (ret, ctxt)
    | Get_balance (loc, calltrace, addr) ->
      let addr = trace_option ~raise (corner_case ()) @@ LC.get_address addr in
      let balance = Tezos_state.get_balance ~raise ~loc ~calltrace ctxt addr in
      let mutez = Michelson_backend.int_of_mutez balance in
      let balance = LT.V_Ct (C_mutez mutez) in
      (balance, ctxt)
    | Get_storage_of_address (loc, calltrace, addr) ->
      let addr = trace_option ~raise (corner_case ()) @@ LC.get_address addr in
      let (storage',ty) = Tezos_state.get_storage ~raise ~loc ~calltrace ctxt addr in
      let storage = storage'
        |> Tezos_protocol.Protocol.Michelson_v1_primitives.strings_of_prims
        |> Tezos_micheline.Micheline.inject_locations (fun _ -> ())
      in
      let ast_ty =
        trace_option ~raise (Errors.generic_error loc "Not supported (yet) when the provided account has been fetched from Test.get_last_originations" ) @@
          List.Assoc.find ~equal:(Tezos_state.equal_account) ctxt.internals.storage_tys addr
      in
      let ret = LT.V_Michelson (Ty_code { code = storage ; code_ty = ty ; ast_ty }) in
      (ret, ctxt)
    | Check_obj_ligo e ->
      let _ = trace ~raise Main_errors.self_ast_aggregated_tracer @@ Self_ast_aggregated.expression_obj e in
      ((), ctxt)
    | Get_size (contract_code) -> (
      match contract_code with
      | LT.V_Michelson_contract contract_code ->
         let s = Ligo_compile.Of_michelson.measure ~raise contract_code in
         (LT.V_Ct (C_int (Z.of_int s)), ctxt)
      | _ -> raise.error @@ Errors.generic_error Location.generated
                              "Trying to measure a non-contract"
    )
    | Compile_contract_from_file (source_file, entry_point, views) ->
      let options = Compiler_options.set_entry_point options entry_point in
      let options = Compiler_options.set_views options views in
      let options = Compiler_options.set_test_flag options false in
      let contract_code =
        Michelson_backend.compile_contract ~raise ~options source_file entry_point views in
      let contract_code = Tezos_micheline.Micheline.(inject_locations (fun _ -> ()) (strip_locations contract_code)) in
      let contract = LT.V_Michelson_contract contract_code in
      (contract, ctxt)
    | Read_contract_from_file (loc, calltrace, source_file) ->
      (try
        let s = In_channel.(with_file source_file ~f:input_all) in
        let t, _ =  Tezos_micheline.Micheline_parser.tokenize s in
        let m, _ = Tezos_micheline.Micheline_parser.parse_expression t in
        let contract_code = Tezos_micheline.Micheline.map_node (fun _ -> ()) (fun x -> x) m in
        let contract = LT.V_Michelson_contract contract_code in
        (contract, ctxt)
       with
        | Sys_error _ ->
          raise.error @@ generic_error ~calltrace loc @@ "Could not open " ^ source_file ^ " for reading.")
    | Run (loc, f, v) ->
      let open Ligo_interpreter.Types in
      let subst_lst = Michelson_backend.make_subst_ast_env_exp ~raise f.env f.orig_lambda in
      let Ast_aggregated.{ type1 = in_ty ; type2 = out_ty } = trace_option ~raise (Errors.generic_error loc "Trying to run a non-function?") @@
                            Ast_aggregated.get_t_arrow f.orig_lambda.type_expression in
      let func_typed_exp = Michelson_backend.make_function in_ty out_ty f.arg_binder f.body subst_lst in
      let _ = trace ~raise Main_errors.self_ast_aggregated_tracer @@ Self_ast_aggregated.expression_obj func_typed_exp in
      let func_code = Michelson_backend.compile_value ~raise ~options func_typed_exp in
      let { code = arg_code ; _ } = Michelson_backend.compile_simple_value ~raise ~options ~ctxt ~loc v in_ty in
      let input_ty,_ = Ligo_run.Of_michelson.fetch_lambda_types ~raise func_code.expr_ty in
      let options = Michelson_backend.make_options ~raise ~param:input_ty (Some ctxt) in
      let runres = Ligo_run.Of_michelson.run_function ~raise ~options func_code.expr func_code.expr_ty arg_code in
      let (expr_ty,expr) = match runres with | Success x -> x | Fail x -> raise.error @@ Errors.target_lang_failwith loc x in
      let expr, expr_ty =
        clean_locations expr, clean_locations expr_ty in
      let ret = LT.V_Michelson (Ty_code { code = expr ; code_ty = expr_ty ; ast_ty = f.body.type_expression }) in
      (ret, ctxt)
    | Eval (loc, v, expr_ty) ->
      let value = Michelson_backend.compile_simple_value ~raise ~options ~ctxt ~loc v expr_ty in
      (LT.V_Michelson (Ty_code value), ctxt)
    | Compile_contract (loc, v, _ty_expr) ->
       let compiled_expr, compiled_expr_ty = match v with
         | LT.V_Func_val { arg_binder ; body ; orig_lambda ; env ; rec_name } ->
            let subst_lst = Michelson_backend.make_subst_ast_env_exp ~raise env orig_lambda in
            let Ast_aggregated.{ type1 = in_ty ; type2 = out_ty } =
              trace_option ~raise (Errors.generic_error loc "Trying to run a non-function?") @@
                Ast_aggregated.get_t_arrow orig_lambda.type_expression in
            let compiled_expr =
              Michelson_backend.compile_contract_ ~raise ~options subst_lst arg_binder rec_name in_ty out_ty body in
            let expr = clean_locations compiled_expr.expr in
            (* TODO-er: check the ignored second component: *)
            let expr_ty = clean_locations compiled_expr.expr_ty in            (expr, expr_ty)
         | _ ->
            raise.error @@ Errors.generic_error loc "Contract does not reduce to a function value?" in
        let (param_ty, storage_ty) =
        match Self_michelson.fetch_contract_ty_inputs compiled_expr_ty with
        | Some (param_ty, storage_ty) -> (param_ty, storage_ty)
        | _ -> raise.error @@ Errors.generic_error loc "Compiled expression has not the correct input of contract" in
      let open Tezos_utils in
      let param_ty = clean_locations param_ty in
      let storage_ty = clean_locations storage_ty in
      let expr = clean_locations compiled_expr in
      let contract = Michelson.contract param_ty storage_ty expr [] in
      (LT.V_Michelson_contract contract, ctxt)
    | Decompile (code, code_ty, ast_ty) ->
      let ret = Michelson_to_value.decompile_to_untyped_value ~raise ~bigmaps:ctxt.transduced.bigmaps code_ty code in
      let ret = Michelson_to_value.decompile_value ~raise ~bigmaps:ctxt.transduced.bigmaps ret ast_ty in
      (ret, ctxt)
    | To_contract (loc, v, entrypoint, _ty_expr) -> (
      match v with
      | LT.V_Ct (LT.C_address address) ->
         let contract : LT.constant_val =
           LT.C_contract { address ; entrypoint } in
         (LT.V_Ct contract, ctxt)
      | _ ->
         raise.error @@ Errors.generic_error loc
                          "Should be caught by the typer"
    )
    | Check_storage_address (loc, addr, ty) ->
      let ligo_ty =
        trace_option ~raise (Errors.generic_error loc "Not supported (yet) when the provided account has been fetched from Test.get_last_originations" ) @@
          List.Assoc.find ~equal:(Tezos_state.equal_account) ctxt.internals.storage_tys addr in
      let _,ty = trace_option ~raise (Errors.generic_error loc "Argument expected to be a typed_address" ) @@
                    Ast_aggregated.get_t_typed_address ty in
      let () = trace_option ~raise (Errors.generic_error loc "Storage type does not match expected type") @@
          (Ast_aggregated.Helpers.assert_type_expression_eq (ligo_ty, ty)) in
      ((), ctxt)
    | Inject_script (loc, calltrace, code, storage, amt) ->
      Tezos_state.originate_contract ~raise ~loc ~calltrace ctxt (code, storage) amt
    | Set_source source ->
      let source = trace_option ~raise (corner_case ()) @@ LC.get_address source in
      ((), {ctxt with internals = { ctxt.internals with source }})
    | Set_baker (loc, calltrace, baker_policy) ->
      let baker_policy = trace_option ~raise (corner_case ()) @@ LC.get_baker_policy baker_policy in
      let baker_policy = Tezos_state.baker_policy ~raise ~loc ~calltrace baker_policy in
      ((), {ctxt with internals = { ctxt.internals with baker_policy }})
    | Get_voting_power (loc, calltrace, key_hash) ->
      let vp = Tezos_state.get_voting_power ~raise ~loc ~calltrace ctxt key_hash in
      ((LT.V_Ct (LT.C_nat (Z.of_int64 vp))), ctxt)
    | Get_total_voting_power (loc, calltrace) ->
      let tvp = Tezos_state.get_total_voting_power ~raise ~loc ~calltrace ctxt in
      ((LT.V_Ct (LT.C_nat (Z.of_int64 tvp))), ctxt)
    | Get_bootstrap (loc,calltrace, x) -> (
      let x = trace_option ~raise (corner_case ()) @@ LC.get_int x in
      match List.nth ctxt.internals.bootstrapped (Z.to_int x) with
      | Some x ->
        let (sk, pk) =
          let pkh = Tezos_state.implicit_account ~raise ~loc ~calltrace "The source address is not an implicit account" x in
          Tezos_state.get_account ~raise ~loc ~calltrace pkh
        in
        let record = LC.v_triple LT.(V_Ct (C_address x), V_Ct (C_key pk), V_Ct (C_string sk)) in
        (record, ctxt)
      | None -> raise.error (Errors.generic_error loc "This bootstrap account do not exist")
    )
    | Sign (loc, calltrace, sk, data) ->
      let signature = Tezos_state.sign_message ~raise ~loc ~calltrace data sk in
      (LT.V_Ct (LT.C_signature signature), ctxt)
    | Add_cast (loc, addr, ty) ->
      let () = match List.Assoc.find ~equal:(Tezos_state.equal_account) ctxt.internals.storage_tys addr with
        | None -> ()
        | Some ty' ->
           if (Ast_aggregated.Helpers.type_expression_eq (ty, ty')) then ()
           else Format.eprintf "@[<hv>%a:@.Run-time warning: cast changing the type of an address.\n@]" Simple_utils.Snippet.pp loc in
      let storage_tys = List.Assoc.add ~equal:(Tezos_state.equal_account) ctxt.internals.storage_tys addr ty in
      let internals = { ctxt.internals with storage_tys } in
      ((), { ctxt with internals })
    | Michelson_equal (loc,a,b) ->
      let { code ; _ } : LT.typed_michelson_code = trace_option ~raise (Errors.generic_error loc "Can't compare contracts") @@
        LC.get_michelson_expr a in
      let { code = code' ; _ } : LT.typed_michelson_code = trace_option ~raise (Errors.generic_error loc "Can't compare contracts") @@
        LC.get_michelson_expr b in
      (Caml.(=) code code', ctxt)
    | Get_last_originations () ->
      let aux (src, lst) =
        let src = LC.v_address src in
        let lst = LT.V_List (List.map ~f:LC.v_address lst) in
        (src, lst)
      in
      let v = LT.V_Map (List.map ~f:aux ctxt.transduced.last_originations) in
      (v,ctxt)
    | Implicit_account (kh) -> (
      let address = Memory_proto_alpha.Protocol.Alpha_context.Contract.Implicit kh in
      let v = LT.V_Ct (LT.C_contract { address ; entrypoint = None }) in
      (v, ctxt)
    )
    | Contract (loc, _calltrace, addr, entrypoint, value_ty) -> (
      let expr = match entrypoint with
        | None -> Ast_aggregated.(e_a_contract_opt (e_a_address @@ Michelson_backend.string_of_contract addr) value_ty)
        | Some entrypoint -> Ast_aggregated.(e_a_contract_entrypoint_opt (e_a_string (Ligo_string.standard entrypoint)) (e_a_address @@ Michelson_backend.string_of_contract addr) value_ty) in
      let mich = Michelson_backend.compile_value ~raise ~options expr in
      let (ret_co, ret_ty) = Michelson_backend.run_expression_unwrap ~raise ~ctxt ~loc mich in
      let ret = Michelson_to_value.decompile_to_untyped_value ~raise ~bigmaps:ctxt.transduced.bigmaps ret_ty ret_co in
      (ret, ctxt)
    )
    | Pairing_check l -> (
      let check = Bls12_381.Pairing.pairing_check l in
      (LC.v_bool check, ctxt)
    )
    | Add_account (loc, calltrace, sk, pk) -> (
      let pkh = Tezos_protocol_env.Signature.Public_key.hash pk in
      Tezos_state.add_account ~raise ~loc ~calltrace sk pk pkh;
      ((), ctxt)
    )
    | New_account () -> (
      let (sk, pk) = Tezos_state.new_account () in
      let value = LC.v_pair ((V_Ct (C_string sk)), (V_Ct (C_key pk))) in
      (value, ctxt)
    )
    | Baker_account (acc, opt) -> (
      let tez = trace_option ~raise (corner_case ()) @@ LC.get_option opt in
      let tez = Option.map ~f:(fun v -> trace_option ~raise (corner_case ()) @@ LC.get_mutez v) tez in
      let tez = Option.map ~f:(fun t -> Z.to_int64 t) tez in
      let sk, pk = trace_option ~raise (corner_case ()) @@ LC.get_pair acc in
      let sk = trace_option ~raise (corner_case ()) @@ LC.get_string sk in
      let pk = trace_option ~raise (corner_case ()) @@ LC.get_key pk in
      let next_baker_accounts = (sk, pk, tez) :: ctxt.internals.next_baker_accounts in
      let ctxt = { ctxt with internals = { ctxt.internals with next_baker_accounts } } in
      ((),ctxt)
    )
    | Register_delegate (loc, calltrace, pkh) -> (
      let ctxt = Tezos_state.register_delegate ~raise ~loc ~calltrace ctxt pkh in
      let value = LC.v_unit () in
      (value, ctxt)
    )
    | Bake_until_n_cycle_end (loc, calltrace, n) -> (
      let ctxt = Tezos_state.bake_until_n_cycle_end ~raise ~loc ~calltrace ctxt (Z.to_int n) in
      let value = LC.v_unit () in
      (value, ctxt)
    )
    | Register_constant (loc, calltrace, code) -> (
      let (hash, ctxt) = Tezos_state.register_constant ~raise ~loc ~calltrace ~source:ctxt.internals.source ~value:code ctxt in
      (hash, ctxt)
    )
    | Constant_to_Michelson (loc, calltrace, code) -> (
      let code = Tezos_state.parse_constant ~raise ~loc ~calltrace code in
      (code, ctxt)
    )
    | Register_file_constants (loc, calltrace, fn) -> (
      let (hashes, ctxt) = Tezos_state.register_file_constants ~raise ~loc ~calltrace ~source:ctxt.internals.source fn ctxt in
      let hashes = LT.V_List (List.map ~f:(fun s -> LT.(V_Ct (C_string s))) hashes) in
      (hashes, ctxt)
    )
    | Push_context () -> (
      Tezos_state.contexts := ctxt ::  ! Tezos_state.contexts ;
      ((), ctxt)
    )
    | Pop_context () -> (
      match ! Tezos_state.contexts with
      | [] -> ((), ctxt)
      | ctxt :: ctxts ->
         Tezos_state.contexts := ctxts ;
         ((), ctxt)
    )
    | Drop_context () -> (
      match ! Tezos_state.contexts with
      | [] -> ((), ctxt)
      | _ :: ctxts ->
         Tezos_state.contexts := ctxts ;
         ((), ctxt)
    )
end

type 'a t =
  | Bind : 'a t * ('a -> 'b t) -> 'b t
  | Call : 'a Command.t -> 'a t
  | Return : 'a -> 'a t
  | Fail_ligo : Errors.interpreter_error -> 'a t
  | Try_or : 'a t * 'a t -> 'a t

let rec eval
  : type a.
    raise:(Errors.interpreter_error, Main_warnings.all) raise ->
    options:Compiler_options.t ->
    a t ->
    state ->
    execution_trace ref option ->
    a * Tezos_state.context
  = fun ~raise ~options e state log ->
  match e with
  | Bind (e', f) ->
    let (v, tezos_context) = eval ~raise ~options e' state log in
    let state = { state with tezos_context } in
    eval ~raise ~options (f v) state log
  | Call command -> Command.eval ~raise ~options command state log
  | Return v -> (v, state.tezos_context)
  | Fail_ligo err -> raise.error err
  | Try_or (e', handler) ->
    try_with
      (fun ~raise ~catch:_ -> eval ~raise ~options e' state log)
      (fun ~catch:_ -> function
            `Main_interpret_target_lang_error _
          | `Main_interpret_target_lang_failwith _
          | `Main_interpret_meta_lang_eval _
          | `Main_interpret_meta_lang_failwith _ ->
            eval ~raise ~options handler state log
          | e -> raise.error e)

let fail err : 'a t = Fail_ligo err
let return (x: 'a) : 'a t = Return x
let call (command : 'a Command.t) : 'a t = Call command
let try_or (c : 'a t) (handler : 'a t) : 'a t = Try_or (c, handler)
let ( let>> ) o f = Bind (call o, f)
let ( let* ) o f = Bind (o, f)

let rec bind_list = function
  | [] -> return []
  | hd::tl ->
    let* hd = hd in
    let* tl = bind_list tl in
    return @@ hd :: tl

let bind_map_list f lst = bind_list (List.map ~f:f lst)

let bind_fold_list f init lst =
  let aux x y =
    let* x = x in
    f x y
  in
  List.fold_left ~f:aux ~init:(return init) lst

let bind_fold_right_list f init lst =
  let aux y x =
    let* x = x in
    f y x
  in
  List.fold_right ~f:aux ~init:(return init) lst

let rec iter_while f lst =
  match lst with
  | [] ->
     return None
  | (x :: xs) ->
     let* b = f x in
     match b with
     | None ->
        iter_while f xs
     | Some x ->
        return (Some x)<|MERGE_RESOLUTION|>--- conflicted
+++ resolved
@@ -68,12 +68,8 @@
     | Add_cast : Location.t * LT.mcontract * Ast_aggregated.type_expression -> unit t
     (* TODO : move them ou to here *)
     | Michelson_equal : Location.t * LT.value * LT.value -> bool t
-<<<<<<< HEAD
     | Implicit_account : Tezos_protocol.Protocol.Alpha_context.public_key_hash -> LT.value t
-=======
-    | Implicit_account : Location.t * LT.calltrace * Tezos_protocol.Protocol.Alpha_context.public_key_hash -> LT.value t
     | Contract : Location.t * LT.calltrace * LT.mcontract * string option * Ast_aggregated.type_expression -> LT.value t
->>>>>>> aefba0c9
     | Pairing_check : (Bls12_381.G1.t * Bls12_381.G2.t) list -> LT.value t
     | Add_account : Location.t * LT.calltrace * string * Tezos_protocol.Protocol.Alpha_context.public_key -> unit t
     | New_account : unit -> LT.value t
