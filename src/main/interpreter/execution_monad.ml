--- conflicted
+++ resolved
@@ -242,15 +242,7 @@
       let options = Compiler_options.set_views options views in
       let options = Compiler_options.set_test_flag options false in
       let contract_code =
-<<<<<<< HEAD
-        Michelson_backend.compile_contract ~raise ~add_warning ~options source_file entry_point views ~options:options.backend in
-      let size =
-        let s = Ligo_compile.Of_michelson.measure ~raise contract_code in
-        LT.V_Ct (C_int (Z.of_int s))
-      in
-=======
         Michelson_backend.compile_contract ~raise ~add_warning ~options source_file entry_point views in
->>>>>>> 4c7ea9d1
       let contract_code = Tezos_micheline.Micheline.(inject_locations (fun _ -> ()) (strip_locations contract_code)) in
       let contract = LT.V_Michelson_contract contract_code in
       (contract, ctxt)
