open Simple_utils.Trace
(*
  That monad do not seem very useful now,
  but it could become useful if we want to support multiple testing mode (against node, or memory)
*)

module LT = Ligo_interpreter.Types
module LC = Ligo_interpreter.Combinators
module Exc = Ligo_interpreter_exc
module Tezos_protocol = Tezos_protocol_014_PtKathma
module Tezos_protocol_env = Tezos_protocol_environment_014_PtKathma
module Tezos_client = Tezos_client_014_PtKathma
module Location = Simple_utils.Location
module ModRes = Preprocessor.ModRes
open Ligo_prim
open Errors

type execution_trace = unit

<<<<<<< HEAD
module Heap : sig
  type value := LT.value
  type loc := LT.location
  type t

  val empty : t
  val alloc : t -> value -> loc * t
  val free : t -> loc -> t
  val deref : t -> loc -> value
  val set : t -> loc -> value -> t
end = struct
  module Map = Caml.Map.Make (Int)

  type t = LT.value Map.t

  let empty = Map.empty

  let incr_next =
    let next = ref 0 in
    fun () ->
      Int.incr next;
      !next

=======
type state =
  { tezos_context : Tezos_state.context
  ; mod_res : ModRes.t option
  }

let make_state ~raise ~(options : Compiler_options.t) =
  let tezos_context =
    Tezos_state.init_ctxt ~raise options.backend.protocol_version []
  in
  let mod_res = Option.bind ~f:ModRes.make options.frontend.project_root in
  { tezos_context; mod_res }


let clean_locations ty =
  Tezos_micheline.Micheline.inject_locations
    (fun _ -> ())
    (Tezos_micheline.Micheline.strip_locations ty)

>>>>>>> 7c900abb

  let alloc t value =
    let loc = incr_next () in
    loc, Map.add loc value t


  let free t loc =
    if not (Map.mem loc t) then failwith "Cannot free unallocated location";
    Map.remove loc t


  let set t loc value =
    if not (Map.mem loc t) then failwith "Cannot set unallocated location";
    Map.add loc value t


  let deref t loc =
    match Map.find_opt loc t with
    | Some value -> value
    | None -> failwith "Cannot deref unallocated location"
end

type state =
  { tezos_context : Tezos_state.context
  ; mod_res : ModRes.t option
  ; heap : Heap.t
  }

let make_state ~raise ~(options : Compiler_options.t) =
  let tezos_context =
    Tezos_state.init_ctxt ~raise options.backend.protocol_version []
  in
  let mod_res = Option.bind ~f:ModRes.make options.frontend.project_root in
  { tezos_context; mod_res; heap = Heap.empty }


let clean_locations ty =
  Tezos_micheline.Micheline.inject_locations
    (fun _ -> ())
    (Tezos_micheline.Micheline.strip_locations ty)


(* Command should _only_ contains instruction that needs or modify the *tezos* state *)
module Command = struct
  type 'a tezos_command =
    | Set_big_map :
        Z.t * (LT.value * LT.value) list * Ast_aggregated.type_expression
        -> unit tezos_command
    | Unpack :
        Location.t * bytes * Ast_aggregated.type_expression
        -> LT.value tezos_command
    | Bootstrap_contract :
        int * LT.value * LT.value * Ast_aggregated.type_expression
        -> unit tezos_command
    | Nth_bootstrap_contract :
        int
        -> Tezos_protocol.Protocol.Alpha_context.Contract.t tezos_command
    | Nth_bootstrap_typed_address :
        Location.t * int
        -> (Tezos_protocol.Protocol.Alpha_context.Contract.t
           * Ast_aggregated.type_expression
           * Ast_aggregated.type_expression)
           tezos_command
    | Reset_state :
        Location.t * Z.t option * LT.calltrace * LT.value * LT.value
        -> unit tezos_command
    | Get_state : unit -> Tezos_state.context tezos_command
    | External_call :
        Location.t
        * Ligo_interpreter.Types.calltrace
        * LT.contract
        * (execution_trace, string) Tezos_micheline.Micheline.node
        * Z.t
        -> [ `Exec_failed of Tezos_state.state_error | `Exec_ok of Z.t ]
           tezos_command
    | State_error_to_value : Tezos_state.state_error -> LT.value tezos_command
    | Get_storage :
        Location.t
        * Ligo_interpreter.Types.calltrace
        * LT.value
        * Ast_aggregated.type_expression
        -> LT.value tezos_command
    | Get_storage_of_address :
        Location.t * Ligo_interpreter.Types.calltrace * LT.value
        -> LT.value tezos_command
    | Get_size : LT.value -> LT.value tezos_command
    | Get_balance :
        Location.t * Ligo_interpreter.Types.calltrace * LT.value
        -> LT.value tezos_command
    | Get_last_originations : unit -> LT.value tezos_command
    | Get_last_events : string * LT.type_expression -> LT.value tezos_command
    | Compile_contract_from_file :
        string * string * string list * Z.t option
        -> LT.value tezos_command
    | Read_contract_from_file :
        Location.t * LT.calltrace * string
        -> LT.value tezos_command
    | Run : Location.t * LT.func_val * LT.value -> LT.value tezos_command
    | Eval :
        Location.t * LT.value * Ast_aggregated.type_expression
        -> LT.value tezos_command
    | Run_Michelson :
        Location.t
        * LT.calltrace
        * (execution_trace, string) Tezos_micheline.Micheline.node
        * Ast_aggregated.type_expression
        * LT.value
        * Ast_aggregated.type_expression
        -> LT.value tezos_command
    | Compile_contract : Location.t * LT.value -> LT.value tezos_command
    | Compile_ast_contract : Location.t * LT.value -> LT.value tezos_command
    | Decompile :
        LT.mcode * LT.mcode * Ast_aggregated.type_expression
        -> LT.value tezos_command
    | To_contract :
        Location.t * LT.value * string option * Ast_aggregated.type_expression
        -> LT.value tezos_command
    | Check_storage_address :
        Location.t
        * Tezos_protocol.Protocol.Alpha_context.Contract.t
        * Ast_aggregated.type_expression
        -> unit tezos_command
    | Inject_script :
        Location.t
        * Ligo_interpreter.Types.calltrace
        * LT.value
        * LT.value
        * Z.t
        -> LT.value tezos_command
    | Set_source : LT.value -> unit tezos_command
    | Set_baker : Location.t * LT.calltrace * LT.value -> unit tezos_command
    | Get_voting_power :
        Location.t
        * Ligo_interpreter.Types.calltrace
        * Tezos_protocol.Protocol.Alpha_context.public_key_hash
        -> LT.value tezos_command
    | Get_total_voting_power :
        Location.t * Ligo_interpreter.Types.calltrace
        -> LT.value tezos_command
    | Get_bootstrap :
        Location.t * LT.calltrace * LT.value
        -> LT.value tezos_command
    | Sign :
        Location.t * LT.calltrace * string * bytes
        -> LT.value tezos_command
    | Add_cast :
        Location.t * LT.mcontract * Ast_aggregated.type_expression
        -> unit tezos_command
    | Michelson_equal : Location.t * LT.value * LT.value -> bool tezos_command
    | Implicit_account :
        Tezos_protocol.Protocol.Alpha_context.public_key_hash
        -> LT.value tezos_command
    | Contract :
        Location.t
        * LT.calltrace
        * LT.mcontract
        * string option
        * Ast_aggregated.type_expression
        -> LT.value tezos_command
    | Pairing_check :
        (Bls12_381.G1.t * Bls12_381.G2.t) list
        -> LT.value tezos_command
    | Add_account :
        Location.t
        * LT.calltrace
        * string
        * Tezos_protocol.Protocol.Alpha_context.public_key
        -> unit tezos_command
    | New_account : unit -> LT.value tezos_command
    | Baker_account : LT.value * LT.value -> unit tezos_command
    | Register_delegate :
        Location.t
        * Ligo_interpreter.Types.calltrace
        * Tezos_protocol.Protocol.Alpha_context.public_key_hash
        -> LT.value tezos_command
    | Bake_until_n_cycle_end :
        Location.t * Ligo_interpreter.Types.calltrace * Z.t
        -> LT.value tezos_command
    | Register_constant :
        Location.t * Ligo_interpreter.Types.calltrace * LT.mcode
        -> string tezos_command
    | Constant_to_Michelson :
        Location.t * Ligo_interpreter.Types.calltrace * string
        -> LT.mcode tezos_command
    | Register_file_constants :
        Location.t * Ligo_interpreter.Types.calltrace * string
        -> LT.value tezos_command
    | Push_context : unit -> unit tezos_command
    | Pop_context : unit -> unit tezos_command
    | Drop_context : unit -> unit tezos_command

  type 'a t =
<<<<<<< HEAD
    | Tezos : 'a tezos_command -> 'a t
    | Get_mod_res : unit -> ModRes.t option t
    | Check_obj_ligo : LT.expression -> unit t
    | Alloc : LT.value -> LT.location t
    | Free : LT.location -> unit t
    | Set : LT.location * LT.value -> unit t
    | Deref : LT.location -> LT.value t
=======
    | Set_big_map :
        Z.t * (LT.value * LT.value) list * Ast_aggregated.type_expression
        -> unit t
    | Unpack : Location.t * bytes * Ast_aggregated.type_expression -> LT.value t
    | Bootstrap_contract :
        int * LT.value * LT.value * Ast_aggregated.type_expression
        -> unit t
    | Nth_bootstrap_contract :
        int
        -> Tezos_protocol.Protocol.Alpha_context.Contract.t t
    | Nth_bootstrap_typed_address :
        Location.t * int
        -> (Tezos_protocol.Protocol.Alpha_context.Contract.t
           * Ast_aggregated.type_expression
           * Ast_aggregated.type_expression)
           t
    | Reset_state :
        Location.t * Z.t option * LT.calltrace * LT.value * LT.value
        -> unit t
    | Get_state : unit -> Tezos_state.context t
    | Get_mod_res : unit -> ModRes.t option t
    | External_call :
        Location.t
        * Ligo_interpreter.Types.calltrace
        * LT.contract
        * (execution_trace, string) Tezos_micheline.Micheline.node
        * Z.t
        -> [ `Exec_failed of Tezos_state.state_error | `Exec_ok of Z.t ] t
    | State_error_to_value : Tezos_state.state_error -> LT.value t
    | Get_storage :
        Location.t
        * Ligo_interpreter.Types.calltrace
        * LT.value
        * Ast_aggregated.type_expression
        -> LT.value t
    | Get_storage_of_address :
        Location.t * Ligo_interpreter.Types.calltrace * LT.value
        -> LT.value t
    | Get_size : LT.value -> LT.value t
    | Get_balance :
        Location.t * Ligo_interpreter.Types.calltrace * LT.value
        -> LT.value t
    | Get_last_originations : unit -> LT.value t
    | Get_last_events : string * LT.type_expression -> LT.value t
    | Check_obj_ligo : LT.expression -> unit t
    | Compile_contract_from_file :
        string * string * string list * Z.t option
        -> LT.value t
    | Read_contract_from_file : Location.t * LT.calltrace * string -> LT.value t
    | Run : Location.t * LT.func_val * LT.value -> LT.value t
    | Eval :
        Location.t * LT.value * Ast_aggregated.type_expression
        -> LT.value t
    | Run_Michelson :
        Location.t
        * LT.calltrace
        * (execution_trace, string) Tezos_micheline.Micheline.node
        * Ast_aggregated.type_expression
        * LT.value
        * Ast_aggregated.type_expression
        -> LT.value t
    | Compile_contract : Location.t * LT.value -> LT.value t
    | Compile_ast_contract : Location.t * LT.value -> LT.value t
    | Decompile :
        LT.mcode * LT.mcode * Ast_aggregated.type_expression
        -> LT.value t
    | To_contract :
        Location.t * LT.value * string option * Ast_aggregated.type_expression
        -> LT.value t
    | Check_storage_address :
        Location.t
        * Tezos_protocol.Protocol.Alpha_context.Contract.t
        * Ast_aggregated.type_expression
        -> unit t
    | Inject_script :
        Location.t
        * Ligo_interpreter.Types.calltrace
        * LT.value
        * LT.value
        * Z.t
        -> LT.value t
    | Set_source : LT.value -> unit t
    | Set_baker : Location.t * LT.calltrace * LT.value -> unit t
    | Get_voting_power :
        Location.t
        * Ligo_interpreter.Types.calltrace
        * Tezos_protocol.Protocol.Alpha_context.public_key_hash
        -> LT.value t
    | Get_total_voting_power :
        Location.t * Ligo_interpreter.Types.calltrace
        -> LT.value t
    | Get_bootstrap : Location.t * LT.calltrace * LT.value -> LT.value t
    | Sign : Location.t * LT.calltrace * string * bytes -> LT.value t
    | Add_cast :
        Location.t * LT.mcontract * Ast_aggregated.type_expression
        -> unit t
    (* TODO : move them ou to here *)
    | Michelson_equal : Location.t * LT.value * LT.value -> bool t
    | Implicit_account :
        Tezos_protocol.Protocol.Alpha_context.public_key_hash
        -> LT.value t
    | Contract :
        Location.t
        * LT.calltrace
        * LT.mcontract
        * string option
        * Ast_aggregated.type_expression
        -> LT.value t
    | Pairing_check : (Bls12_381.G1.t * Bls12_381.G2.t) list -> LT.value t
    | Add_account :
        Location.t
        * LT.calltrace
        * string
        * Tezos_protocol.Protocol.Alpha_context.public_key
        -> unit t
    | New_account : unit -> LT.value t
    | Baker_account : LT.value * LT.value -> unit t
    | Register_delegate :
        Location.t
        * Ligo_interpreter.Types.calltrace
        * Tezos_protocol.Protocol.Alpha_context.public_key_hash
        -> LT.value t
    | Bake_until_n_cycle_end :
        Location.t * Ligo_interpreter.Types.calltrace * Z.t
        -> LT.value t
    | Register_constant :
        Location.t * Ligo_interpreter.Types.calltrace * LT.mcode
        -> string t
    | Constant_to_Michelson :
        Location.t * Ligo_interpreter.Types.calltrace * string
        -> LT.mcode t
    | Register_file_constants :
        Location.t * Ligo_interpreter.Types.calltrace * string
        -> LT.value t
    | Push_context : unit -> unit t
    | Pop_context : unit -> unit t
    | Drop_context : unit -> unit t
>>>>>>> 7c900abb

  let eval_tezos
    : type a.
      raise:(Errors.interpreter_error, Main_warnings.all) raise
      -> options:Compiler_options.t
<<<<<<< HEAD
      -> a tezos_command
      -> Tezos_state.context
      -> execution_trace ref option
      -> a * Tezos_state.context
    =
   fun ~raise ~options command ctxt _log ->
=======
      -> a t
      -> state
      -> execution_trace ref option
      -> a * Tezos_state.context
    =
   fun ~raise ~options command state _log ->
    let ctxt = state.tezos_context in
>>>>>>> 7c900abb
    match command with
    | Set_big_map (id, kv, bigmap_ty) ->
      let k_ty, v_ty =
        trace_option
          ~raise
          (Errors.generic_error bigmap_ty.location "Expected big_map type")
        @@ Ast_aggregated.get_t_big_map bigmap_ty
      in
      let k_ty = Michelson_backend.compile_type ~raise k_ty in
      let v_ty = Michelson_backend.compile_type ~raise v_ty in
      let ctxt =
        Tezos_state.set_big_map ~raise ctxt (Z.to_int id) kv k_ty v_ty
      in
      (), ctxt
    | Unpack (loc, bytes, value_ty) ->
      let value_ty =
        trace_option
          ~raise
          (Errors.generic_error loc "Expected return type is not an option")
        @@ Ast_aggregated.get_t_option value_ty
      in
      let expr = Ast_aggregated.(e_a_unpack (e_a_bytes bytes) value_ty) in
      let mich = Michelson_backend.compile_value ~raise ~options expr in
      let run_options = Michelson_backend.make_options ~raise (Some ctxt) in
      let ret_co, ret_ty =
        Michelson_backend.run_expression_unwrap ~raise ~run_options ~loc mich
      in
      let ret =
        Michelson_to_value.decompile_to_untyped_value
          ~raise
          ~bigmaps:ctxt.transduced.bigmaps
          ret_ty
          ret_co
      in
      ret, ctxt
    | Nth_bootstrap_contract n ->
      let contract = Tezos_state.get_bootstrapped_contract ~raise n in
      contract, ctxt
    | Nth_bootstrap_typed_address (loc, n) ->
      let contract = Tezos_state.get_bootstrapped_contract ~raise n in
      let storage_ty =
        trace_option
          ~raise
          (Errors.generic_error loc "Storage type not available")
        @@ List.Assoc.find
             ~equal:Tezos_state.equal_account
             ctxt.internals.storage_tys
             contract
      in
      let parameter_ty =
        trace_option
          ~raise
          (Errors.generic_error loc "Parameter type not available")
        @@ List.Assoc.find
             ~equal:Tezos_state.equal_account
             ctxt.internals.parameter_tys
             contract
      in
      let contract = Tezos_state.get_bootstrapped_contract ~raise n in
      (contract, parameter_ty, storage_ty), ctxt
    | Bootstrap_contract (mutez, contract, storage, contract_ty) ->
      let contract =
        trace_option ~raise (corner_case ())
        @@ LC.get_michelson_contract contract
      in
      let Arrow.{ type1 = input_ty; type2 = _ } =
        trace_option ~raise (corner_case ())
        @@ Ast_aggregated.get_t_arrow contract_ty
      in
      let parameter_ty, _ =
        trace_option ~raise (corner_case ())
        @@ Ast_aggregated.get_t_pair input_ty
      in
      let ({ code = storage; ast_ty = storage_ty; _ } : LT.typed_michelson_code)
        =
        trace_option ~raise (corner_case ()) @@ LC.get_michelson_expr storage
      in
      let next_bootstrapped_contracts =
        (mutez, contract, storage, parameter_ty, storage_ty)
        :: ctxt.internals.next_bootstrapped_contracts
      in
      let ctxt =
        { ctxt with
          internals = { ctxt.internals with next_bootstrapped_contracts }
        }
      in
      (), ctxt
    | Reset_state (loc, initial_timestamp, calltrace, n, amts) ->
      let initial_timestamp =
        Option.map initial_timestamp ~f:(fun x ->
          Proto_alpha_utils.Time.Protocol.of_seconds (Z.to_int64 x))
      in
      let amts = trace_option ~raise (corner_case ()) @@ LC.get_list amts in
      let amts =
        List.map
          ~f:(fun x ->
            let x = trace_option ~raise (corner_case ()) @@ LC.get_mutez x in
            Z.to_int64 x)
          amts
      in
      let n = trace_option ~raise (corner_case ()) @@ LC.get_nat n in
      let bootstrap_contracts =
        List.rev ctxt.internals.next_bootstrapped_contracts
      in
      let baker_accounts = List.rev ctxt.internals.next_baker_accounts in
      let ctxt =
        Tezos_state.init_ctxt
          ~raise
          ~loc
          ~calltrace
          ~initial_balances:amts
          ~n:(Z.to_int n)
          ?initial_timestamp
          ctxt.internals.protocol_version
          bootstrap_contracts
          ~baker_accounts
      in
      (), ctxt
    | Get_state () -> ctxt, ctxt
<<<<<<< HEAD
=======
    | Get_mod_res () -> state.mod_res, ctxt
>>>>>>> 7c900abb
    | External_call (loc, calltrace, { address; entrypoint }, param, amt) ->
      let entrypoint =
        Option.map
          ~f:(fun x -> Michelson_backend.entrypoint_of_string x)
          entrypoint
      in
      let x =
        Tezos_state.transfer
          ~raise
          ~loc
          ~calltrace
          ctxt
          address
          ?entrypoint
          param
          amt
      in
      (match x with
       | Success (ctxt', gas_consumed) -> `Exec_ok gas_consumed, ctxt'
       | Fail errs -> `Exec_failed errs, ctxt)
    | State_error_to_value errs ->
      let open Tezos_protocol.Protocol in
      let open Tezos_protocol_env in
      let fail_ctor arg = LC.v_ctor "Fail" arg in
      let fail_other () =
        let errs_as_str =
          Format.asprintf
            "%a"
            (Tezos_client.Michelson_v1_error_reporter.report_errors
               ~details:true
               ~show_source:true
               ?parsed:None)
            errs
        in
        let rej = LC.v_ctor "Other" (LC.v_string errs_as_str) in
        fail_ctor rej
      in
      (match errs with
       | Ecoproto_error
           (Script_interpreter.Runtime_contract_error contract_failing)
         :: rest ->
         let contract_failing =
           LT.V_Ct
             (C_address (Tezos_state.contract_of_hash ~raise contract_failing))
         in
         (match rest with
          | Ecoproto_error (Script_interpreter.Reject (_, x, _)) :: _ ->
            let code = Tezos_state.canonical_to_ligo x in
            let code_ty = Michelson_backend.storage_retreival_dummy_ty in
            let v =
              LT.V_Michelson
                (Ty_code { code; code_ty; ast_ty = Ast_aggregated.t_int () })
            in
            let rej = LC.v_ctor "Rejected" (LC.v_pair (v, contract_failing)) in
            fail_ctor rej, ctxt
          | Ecoproto_error (Script_interpreter.Bad_contract_parameter _addr)
            :: _ -> fail_other (), ctxt
          | _ -> fail_other (), ctxt)
       (* this error is only caught because we have local modifications in tezos-ligo *)
       | Ecoproto_error
           (Contract_storage.Balance_too_low
             (contract_too_low, contract_balance, spend_request))
         :: _ ->
         let contract_too_low : LT.mcontract =
           Michelson_backend.contract_to_contract contract_too_low
         in
         let contract_too_low = LT.V_Ct (C_address contract_too_low) in
         let contract_balance, spend_request =
           let contract_balance = Michelson_backend.tez_to_z contract_balance in
           let spend_request = Michelson_backend.tez_to_z spend_request in
           LT.V_Ct (C_mutez contract_balance), LT.V_Ct (C_mutez spend_request)
         in
         let rej_data =
           LC.v_record
             [ "contract_too_low", contract_too_low
             ; "contract_balance", contract_balance
             ; "spend_request", spend_request
             ]
         in
         let rej = LC.v_ctor "Balance_too_low" rej_data in
         fail_ctor rej, ctxt
       | _ -> fail_other (), ctxt)
    | Get_storage (loc, calltrace, addr, ty_expr) ->
      let addr = trace_option ~raise (corner_case ()) @@ LC.get_address addr in
      let storage', ty =
        Tezos_state.get_storage ~raise ~loc ~calltrace ctxt addr
      in
      let storage =
        storage'
        |> Tezos_protocol.Protocol.Michelson_v1_primitives.strings_of_prims
        |> Tezos_micheline.Micheline.inject_locations (fun _ -> ())
      in
      let ret =
        Michelson_to_value.decompile_to_untyped_value
          ~raise
          ~bigmaps:ctxt.transduced.bigmaps
          ty
          storage
      in
      let ret =
        Michelson_to_value.decompile_value
          ~raise
          ~bigmaps:ctxt.transduced.bigmaps
          ret
          ty_expr
      in
      ret, ctxt
    | Get_balance (loc, calltrace, addr) ->
      let addr = trace_option ~raise (corner_case ()) @@ LC.get_address addr in
      let balance = Tezos_state.get_balance ~raise ~loc ~calltrace ctxt addr in
      let mutez = Michelson_backend.int_of_mutez balance in
      let balance = LT.V_Ct (C_mutez mutez) in
      balance, ctxt
    | Get_storage_of_address (loc, calltrace, addr) ->
      let addr = trace_option ~raise (corner_case ()) @@ LC.get_address addr in
      let storage', ty =
        Tezos_state.get_storage ~raise ~loc ~calltrace ctxt addr
      in
      let storage =
        storage'
        |> Tezos_protocol.Protocol.Michelson_v1_primitives.strings_of_prims
        |> Tezos_micheline.Micheline.inject_locations (fun _ -> ())
      in
      let ast_ty =
        trace_option
          ~raise
          (Errors.generic_error
             loc
             "Not supported (yet) when the provided account has been fetched \
              from Test.get_last_originations")
        @@ List.Assoc.find
             ~equal:Tezos_state.equal_account
             ctxt.internals.storage_tys
             addr
<<<<<<< HEAD
      in
      let ret =
        LT.V_Michelson (Ty_code { code = storage; code_ty = ty; ast_ty })
      in
      ret, ctxt
=======
      in
      let ret =
        LT.V_Michelson (Ty_code { code = storage; code_ty = ty; ast_ty })
      in
      ret, ctxt
    | Check_obj_ligo e ->
      let _ =
        trace ~raise Main_errors.self_ast_aggregated_tracer
        @@ Self_ast_aggregated.expression_obj e
      in
      (), ctxt
>>>>>>> 7c900abb
    | Get_size contract_code ->
      (match contract_code with
       | LT.V_Michelson_contract contract_code ->
         let s = Ligo_compile.Of_michelson.measure ~raise contract_code in
         LT.V_Ct (C_int (Z.of_int s)), ctxt
       | _ ->
         raise.error
         @@ Errors.generic_error
              Location.generated
              "Trying to measure a non-contract")
    | Compile_contract_from_file (source_file, entry_point, views, _mutation) ->
      let options = Compiler_options.set_entry_point options entry_point in
      let options = Compiler_options.set_views options views in
      let options = Compiler_options.set_test_flag options false in
      let main, views =
        Michelson_backend.compile_contract_file
          ~raise
          ~options
          source_file
          entry_point
          views
      in
      LT.V_Ast_contract { main; views }, ctxt
    | Read_contract_from_file (loc, calltrace, source_file) ->
      (try
         let s = In_channel.(with_file source_file ~f:input_all) in
         let t, _ = Tezos_micheline.Micheline_parser.tokenize s in
         let m, _ = Tezos_micheline.Micheline_parser.parse_expression t in
         let contract_code =
           Tezos_micheline.Micheline.map_node (fun _ -> ()) (fun x -> x) m
         in
         let contract = LT.V_Michelson_contract contract_code in
         contract, ctxt
       with
       | Sys_error _ ->
         raise.error
         @@ generic_error ~calltrace loc
         @@ "Could not open "
         ^ source_file
         ^ " for reading.")
    | Run (loc, f, v) ->
      let open Ligo_interpreter.Types in
      let subst_lst = Michelson_backend.make_subst_ast_env_exp ~raise f.env in
      let Arrow.{ type1 = in_ty; type2 = out_ty } =
        trace_option
          ~raise
          (Errors.generic_error loc "Trying to run a non-function?")
        @@ Ast_aggregated.get_t_arrow f.orig_lambda.type_expression
      in
      let func_typed_exp =
        Michelson_backend.make_function
          in_ty
          out_ty
          f.arg_binder
          f.body
          subst_lst
      in
      let _ =
        trace ~raise Main_errors.self_ast_aggregated_tracer
        @@ Self_ast_aggregated.expression_obj func_typed_exp
      in
      let func_code =
        Michelson_backend.compile_value ~raise ~options func_typed_exp
      in
      let run_options = Michelson_backend.make_options ~raise (Some ctxt) in
      let { code = arg_code; _ } =
        Michelson_backend.compile_simple_value
          ~raise
          ~options
          ~run_options
          ~loc
          v
          in_ty
      in
      let input_ty, _ =
        Ligo_run.Of_michelson.fetch_lambda_types ~raise func_code.expr_ty
      in
      let options =
        Michelson_backend.make_options ~raise ~param:input_ty (Some ctxt)
      in
      let runres =
        Ligo_run.Of_michelson.run_function
          ~raise
          ~options
          func_code.expr
          func_code.expr_ty
          arg_code
      in
      let expr_ty, expr =
        match runres with
        | Success x -> x
        | Fail x -> raise.error @@ Errors.target_lang_failwith loc [] x
      in
      let expr, expr_ty = clean_locations expr, clean_locations expr_ty in
      let ret =
        LT.V_Michelson
          (Ty_code
             { code = expr; code_ty = expr_ty; ast_ty = f.body.type_expression })
      in
      ret, ctxt
    | Eval (loc, v, expr_ty) ->
      let run_options = Michelson_backend.make_options ~raise (Some ctxt) in
      let value =
        Michelson_backend.compile_simple_value
          ~raise
          ~options
          ~run_options
          ~loc
          v
          expr_ty
      in
      LT.V_Michelson (Ty_code value), ctxt
    | Run_Michelson (loc, calltrace, func, func_ty, value, value_ty) ->
      (match
         Michelson_backend.run_michelson_func
           ~raise
           ~options
           ~loc
           ctxt
           func
           func_ty
           value
           value_ty
       with
       | Ok v -> v, ctxt
       | Error data ->
         let data_t = Michelson_backend.compile_type ~raise func_ty in
         let data_opt =
           to_option
           @@ Michelson_to_value.decompile_to_untyped_value
                ~bigmaps:[]
                (clean_locations data_t)
                (clean_locations data)
         in
         (match data_opt with
          | Some data -> raise.error @@ Errors.meta_lang_eval loc calltrace data
          | None ->
            raise.error @@ Errors.target_lang_failwith loc calltrace data))
    | Compile_contract (loc, v) ->
      let ast_aggregated =
        match v with
<<<<<<< HEAD
        | LT.V_Func_val
            { arg_binder
            ; arg_mut_flag = Immutable
            ; body
            ; orig_lambda
            ; env
            ; rec_name
            } ->
=======
        | LT.V_Func_val { arg_binder; body; orig_lambda; env; rec_name } ->
>>>>>>> 7c900abb
          let subst_lst = Michelson_backend.make_subst_ast_env_exp ~raise env in
          let Arrow.{ type1 = in_ty; type2 = out_ty } =
            trace_option
              ~raise
              (Errors.generic_error loc "Trying to run a non-function?")
            @@ Ast_aggregated.get_t_arrow orig_lambda.type_expression
          in
          Michelson_backend.build_ast
            ~raise
            subst_lst
            arg_binder
            rec_name
            in_ty
            out_ty
            body
        | _ ->
          raise.error
          @@ Errors.generic_error
               loc
               "Contract does not reduce to a function value?"
      in
      LT.V_Ast_contract { main = ast_aggregated; views = None }, ctxt
    | Compile_ast_contract (loc, v) ->
      let contract =
        match v with
        | LT.V_Ast_contract { main = ast_aggregated; views } ->
          let tezos_context = Tezos_state.get_alpha_context ~raise ctxt in
          Michelson_backend.compile_contract_ast
            ~raise
            ~options
            ~tezos_context
            ast_aggregated
            views
        | _ ->
          raise.error
          @@ Errors.generic_error
               loc
               "Contract does not reduce to an AST contract?"
      in
      LT.V_Michelson_contract contract, ctxt
    | Decompile (code, code_ty, ast_ty) ->
      let ret =
        Michelson_to_value.decompile_to_untyped_value
          ~raise
          ~bigmaps:ctxt.transduced.bigmaps
          code_ty
          code
      in
      let ret =
        Michelson_to_value.decompile_value
          ~raise
          ~bigmaps:ctxt.transduced.bigmaps
          ret
          ast_ty
      in
      ret, ctxt
    | To_contract (loc, v, entrypoint, _ty_expr) ->
      (match v with
       | LT.V_Ct (LT.C_address address) ->
         let contract : LT.constant_val =
           LT.C_contract { address; entrypoint }
         in
         LT.V_Ct contract, ctxt
       | _ ->
         raise.error @@ Errors.generic_error loc "Should be caught by the typer")
    | Check_storage_address (loc, addr, ty) ->
      let ligo_ty =
        trace_option
          ~raise
          (Errors.generic_error
             loc
             "Not supported (yet) when the provided account has been fetched \
              from Test.get_last_originations")
        @@ List.Assoc.find
             ~equal:Tezos_state.equal_account
             ctxt.internals.storage_tys
             addr
      in
      let _, ty =
        trace_option
          ~raise
          (Errors.generic_error loc "Argument expected to be a typed_address")
        @@ Ast_aggregated.get_t_typed_address ty
      in
      let () =
        trace_option
          ~raise
          (Errors.generic_error loc "Storage type does not match expected type")
        @@ Ast_aggregated.Helpers.assert_type_expression_eq (ligo_ty, ty)
      in
      (), ctxt
    | Inject_script (loc, calltrace, code, storage, amt) ->
      Tezos_state.originate_contract
        ~raise
        ~loc
        ~calltrace
        ctxt
        (code, storage)
        amt
    | Set_source source ->
      let source =
        trace_option ~raise (corner_case ()) @@ LC.get_address source
      in
      (), { ctxt with internals = { ctxt.internals with source } }
    | Set_baker (loc, calltrace, baker_policy) ->
      let baker_policy =
        trace_option ~raise (corner_case ()) @@ LC.get_baker_policy baker_policy
      in
      let baker_policy =
        Tezos_state.baker_policy ~raise ~loc ~calltrace baker_policy
      in
      (), { ctxt with internals = { ctxt.internals with baker_policy } }
    | Get_voting_power (loc, calltrace, key_hash) ->
      let vp =
        Tezos_state.get_voting_power ~raise ~loc ~calltrace ctxt key_hash
      in
      LT.V_Ct (LT.C_nat (Z.of_int64 vp)), ctxt
    | Get_total_voting_power (loc, calltrace) ->
      let tvp =
        Tezos_state.get_total_voting_power ~raise ~loc ~calltrace ctxt
      in
      LT.V_Ct (LT.C_nat (Z.of_int64 tvp)), ctxt
    | Get_bootstrap (loc, calltrace, x) ->
      let x = trace_option ~raise (corner_case ()) @@ LC.get_int x in
      (match List.nth ctxt.internals.bootstrapped (Z.to_int x) with
       | Some x ->
         let sk, pk =
           let pkh =
             Tezos_state.implicit_account
               ~raise
               ~loc
               ~calltrace
               "The source address is not an implicit account"
               x
           in
           Tezos_state.get_account ~raise ~loc ~calltrace pkh
         in
         let record =
           LC.v_triple
             LT.(V_Ct (C_address x), V_Ct (C_key pk), V_Ct (C_string sk))
         in
         record, ctxt
       | None ->
         raise.error
           (Errors.generic_error loc "This bootstrap account do not exist"))
    | Sign (loc, calltrace, sk, data) ->
      let signature = Tezos_state.sign_message ~raise ~loc ~calltrace data sk in
      LT.V_Ct (LT.C_signature signature), ctxt
    | Add_cast (loc, addr, ty) ->
      let () =
        match
          List.Assoc.find
            ~equal:Tezos_state.equal_account
            ctxt.internals.storage_tys
            addr
        with
        | None -> ()
        | Some ty' ->
          if Ast_aggregated.equal_type_expression ty ty'
          then ()
          else
            Format.eprintf
              "@[<hv>%a:@.Run-time warning: cast changing the type of an \
               address.\n\
               @]"
              Simple_utils.Snippet.pp
              loc
      in
      let storage_tys =
        List.Assoc.add
          ~equal:Tezos_state.equal_account
          ctxt.internals.storage_tys
          addr
          ty
      in
      let internals = { ctxt.internals with storage_tys } in
      (), { ctxt with internals }
    | Michelson_equal (loc, a, b) ->
      let ({ code; _ } : LT.typed_michelson_code) =
        trace_option ~raise (Errors.generic_error loc "Can't compare contracts")
        @@ LC.get_michelson_expr a
      in
      let ({ code = code'; _ } : LT.typed_michelson_code) =
        trace_option ~raise (Errors.generic_error loc "Can't compare contracts")
        @@ LC.get_michelson_expr b
      in
      Caml.( = ) code code', ctxt
    | Get_last_originations () ->
      let aux (src, lst) =
        let src = LC.v_address src in
        let lst = LT.V_List (List.map ~f:LC.v_address lst) in
        src, lst
      in
      let v = LT.V_Map (List.map ~f:aux ctxt.transduced.last_originations) in
      v, ctxt
    | Get_last_events (rq_tag, rq_p_ty) ->
      let rq_p_ty = Michelson_backend.compile_type ~raise rq_p_ty in
      let rq_p_ty =
        Tezos_micheline.Micheline.(
          inject_locations (fun _ -> ()) (strip_locations rq_p_ty))
      in
      let aux (src, _tag, payload, ty) =
        let src = LC.v_address src in
        let x =
          Michelson_to_value.decompile_to_untyped_value
            ~raise
            ~bigmaps:ctxt.transduced.bigmaps
            ty
            payload
        in
        LC.v_pair (src, x)
      in
      let x =
        let f (_, tag, _, p_ty) =
          (*this comparison looks fishy*)
          Caml.compare rq_p_ty p_ty = 0 && String.equal rq_tag tag
        in
        List.filter ctxt.transduced.last_events ~f
      in
      let v = LT.V_List (List.map ~f:aux x) in
      v, ctxt
    | Implicit_account kh ->
      let address =
        Memory_proto_alpha.Protocol.Alpha_context.Contract.Implicit kh
      in
      let v = LT.V_Ct (LT.C_contract { address; entrypoint = None }) in
      v, ctxt
    | Contract (loc, _calltrace, addr, entrypoint, value_ty) ->
      let expr =
        match entrypoint with
        | None ->
          Ast_aggregated.(
            e_a_contract_opt
              (e_a_address @@ Michelson_backend.string_of_contract addr)
              value_ty)
        | Some entrypoint ->
          Ast_aggregated.(
            e_a_contract_entrypoint_opt
              (e_a_string (Ligo_string.standard entrypoint))
              (e_a_address @@ Michelson_backend.string_of_contract addr)
              value_ty)
      in
      let mich = Michelson_backend.compile_value ~raise ~options expr in
      let run_options = Michelson_backend.make_options ~raise (Some ctxt) in
      let ret_co, ret_ty =
        Michelson_backend.run_expression_unwrap ~raise ~run_options ~loc mich
      in
      let ret =
        Michelson_to_value.decompile_to_untyped_value
          ~raise
          ~bigmaps:ctxt.transduced.bigmaps
          ret_ty
          ret_co
      in
      ret, ctxt
    | Pairing_check l ->
      let check = Bls12_381.Pairing.pairing_check l in
      LC.v_bool check, ctxt
    | Add_account (loc, calltrace, sk, pk) ->
      let pkh = Tezos_protocol_env.Signature.Public_key.hash pk in
      Tezos_state.add_account ~raise ~loc ~calltrace sk pk pkh;
      (), ctxt
    | New_account () ->
      let sk, pk = Tezos_state.new_account () in
      let value = LC.v_pair (V_Ct (C_string sk), V_Ct (C_key pk)) in
      value, ctxt
    | Baker_account (acc, opt) ->
      let tez = trace_option ~raise (corner_case ()) @@ LC.get_option opt in
      let tez =
        Option.map
          ~f:(fun v -> trace_option ~raise (corner_case ()) @@ LC.get_mutez v)
          tez
      in
      let tez = Option.map ~f:(fun t -> Z.to_int64 t) tez in
      let sk, pk = trace_option ~raise (corner_case ()) @@ LC.get_pair acc in
      let sk = trace_option ~raise (corner_case ()) @@ LC.get_string sk in
      let pk = trace_option ~raise (corner_case ()) @@ LC.get_key pk in
      let next_baker_accounts =
        (sk, pk, tez) :: ctxt.internals.next_baker_accounts
      in
      let ctxt =
        { ctxt with internals = { ctxt.internals with next_baker_accounts } }
      in
      (), ctxt
    | Register_delegate (loc, calltrace, pkh) ->
      let ctxt =
        Tezos_state.register_delegate ~raise ~loc ~calltrace ctxt pkh
      in
      let value = LC.v_unit () in
      value, ctxt
    | Bake_until_n_cycle_end (loc, calltrace, n) ->
      let ctxt =
        Tezos_state.bake_until_n_cycle_end
          ~raise
          ~loc
          ~calltrace
          ctxt
          (Z.to_int n)
      in
      let value = LC.v_unit () in
      value, ctxt
    | Register_constant (loc, calltrace, code) ->
      let hash, ctxt =
        Tezos_state.register_constant
          ~raise
          ~loc
          ~calltrace
          ~source:ctxt.internals.source
          ~value:code
          ctxt
      in
      hash, ctxt
    | Constant_to_Michelson (loc, calltrace, code) ->
      let code = Tezos_state.parse_constant ~raise ~loc ~calltrace code in
      code, ctxt
    | Register_file_constants (loc, calltrace, fn) ->
      let hashes, ctxt =
        Tezos_state.register_file_constants
          ~raise
          ~loc
          ~calltrace
          ~source:ctxt.internals.source
          fn
          ctxt
      in
      let hashes =
        LT.V_List (List.map ~f:(fun s -> LT.(V_Ct (C_string s))) hashes)
      in
      hashes, ctxt
    | Push_context () ->
      Tezos_state.contexts := ctxt :: !Tezos_state.contexts;
      (), ctxt
    | Pop_context () ->
      (match !Tezos_state.contexts with
       | [] -> (), ctxt
       | ctxt :: ctxts ->
         Tezos_state.contexts := ctxts;
         (), ctxt)
    | Drop_context () ->
      (match !Tezos_state.contexts with
       | [] -> (), ctxt
       | _ :: ctxts ->
         Tezos_state.contexts := ctxts;
         (), ctxt)
<<<<<<< HEAD


  let eval
    : type a.
      raise:(Errors.interpreter_error, Main_warnings.all) raise
      -> options:Compiler_options.t
      -> a t
      -> state
      -> execution_trace ref option
      -> a * state
    =
   fun ~raise ~options command state log ->
    match command with
    | Tezos tezos_cmd ->
      let ret, ctxt =
        eval_tezos ~raise ~options tezos_cmd state.tezos_context log
      in
      ret, { state with tezos_context = ctxt }
    | Check_obj_ligo e ->
      let _ =
        trace ~raise Main_errors.self_ast_aggregated_tracer
        @@ Self_ast_aggregated.expression_obj e
      in
      (), state
    | Get_mod_res () -> state.mod_res, state
    | Alloc val_ ->
      let loc, heap = Heap.alloc state.heap val_ in
      loc, { state with heap }
    | Free var ->
      let heap = Heap.free state.heap var in
      (), { state with heap }
    | Set (var, val_) ->
      let heap = Heap.set state.heap var val_ in
      (), { state with heap }
    | Deref var ->
      let val_ = Heap.deref state.heap var in
      val_, state
=======
>>>>>>> 7c900abb
end

type 'a t =
  | Bind : 'a t * ('a -> 'b t) -> 'b t
  | Call : 'a Command.t -> 'a t
  | Return : 'a -> 'a t
  | Fail_ligo : Errors.interpreter_error -> 'a t
  | Try_or : 'a t * 'a t -> 'a t

let rec eval
  : type a.
    raise:(Errors.interpreter_error, Main_warnings.all) raise
    -> options:Compiler_options.t
    -> a t
    -> state
    -> execution_trace ref option
<<<<<<< HEAD
    -> a * state
=======
    -> a * Tezos_state.context
>>>>>>> 7c900abb
  =
 fun ~raise ~options e state log ->
  match e with
  | Bind (e', f) ->
<<<<<<< HEAD
    let v, state = eval ~raise ~options e' state log in
    eval ~raise ~options (f v) state log
  | Call command -> Command.eval ~raise ~options command state log
  | Return v -> v, state
=======
    let v, tezos_context = eval ~raise ~options e' state log in
    let state = { state with tezos_context } in
    eval ~raise ~options (f v) state log
  | Call command -> Command.eval ~raise ~options command state log
  | Return v -> v, state.tezos_context
>>>>>>> 7c900abb
  | Fail_ligo err -> raise.error err
  | Try_or (e', handler) ->
    try_with
      (fun ~raise ~catch:_ -> eval ~raise ~options e' state log)
      (fun ~catch:_ -> function
        | `Main_interpret_target_lang_error _
        | `Main_interpret_target_lang_failwith _
        | `Main_interpret_meta_lang_eval _
        | `Main_interpret_meta_lang_failwith _ ->
          eval ~raise ~options handler state log
        | e -> raise.error e)


let fail err : 'a t = Fail_ligo err
let return (x : 'a) : 'a t = Return x
let call (command : 'a Command.t) : 'a t = Call command
let try_or (c : 'a t) (handler : 'a t) : 'a t = Try_or (c, handler)
let ( let>> ) o f = Bind (call (Tezos o), f)
let ( let@ ) cmd in_ = Bind (call cmd, in_)
let ( let* ) o f = Bind (o, f)

let rec bind_list = function
  | [] -> return []
  | hd :: tl ->
    let* hd = hd in
    let* tl = bind_list tl in
    return @@ (hd :: tl)
<<<<<<< HEAD


=======


>>>>>>> 7c900abb
let bind_map_list f lst = bind_list (List.map ~f lst)

let bind_fold_list f init lst =
  let aux x y =
    let* x = x in
    f x y
  in
  List.fold_left ~f:aux ~init:(return init) lst


let bind_fold_right_list f init lst =
  let aux y x =
    let* x = x in
    f y x
  in
  List.fold_right ~f:aux ~init:(return init) lst<|MERGE_RESOLUTION|>--- conflicted
+++ resolved
@@ -17,7 +17,6 @@
 
 type execution_trace = unit
 
-<<<<<<< HEAD
 module Heap : sig
   type value := LT.value
   type loc := LT.location
@@ -41,26 +40,6 @@
       Int.incr next;
       !next
 
-=======
-type state =
-  { tezos_context : Tezos_state.context
-  ; mod_res : ModRes.t option
-  }
-
-let make_state ~raise ~(options : Compiler_options.t) =
-  let tezos_context =
-    Tezos_state.init_ctxt ~raise options.backend.protocol_version []
-  in
-  let mod_res = Option.bind ~f:ModRes.make options.frontend.project_root in
-  { tezos_context; mod_res }
-
-
-let clean_locations ty =
-  Tezos_micheline.Micheline.inject_locations
-    (fun _ -> ())
-    (Tezos_micheline.Micheline.strip_locations ty)
-
->>>>>>> 7c900abb
 
   let alloc t value =
     let loc = incr_next () in
@@ -253,7 +232,6 @@
     | Drop_context : unit -> unit tezos_command
 
   type 'a t =
-<<<<<<< HEAD
     | Tezos : 'a tezos_command -> 'a t
     | Get_mod_res : unit -> ModRes.t option t
     | Check_obj_ligo : LT.expression -> unit t
@@ -261,166 +239,17 @@
     | Free : LT.location -> unit t
     | Set : LT.location * LT.value -> unit t
     | Deref : LT.location -> LT.value t
-=======
-    | Set_big_map :
-        Z.t * (LT.value * LT.value) list * Ast_aggregated.type_expression
-        -> unit t
-    | Unpack : Location.t * bytes * Ast_aggregated.type_expression -> LT.value t
-    | Bootstrap_contract :
-        int * LT.value * LT.value * Ast_aggregated.type_expression
-        -> unit t
-    | Nth_bootstrap_contract :
-        int
-        -> Tezos_protocol.Protocol.Alpha_context.Contract.t t
-    | Nth_bootstrap_typed_address :
-        Location.t * int
-        -> (Tezos_protocol.Protocol.Alpha_context.Contract.t
-           * Ast_aggregated.type_expression
-           * Ast_aggregated.type_expression)
-           t
-    | Reset_state :
-        Location.t * Z.t option * LT.calltrace * LT.value * LT.value
-        -> unit t
-    | Get_state : unit -> Tezos_state.context t
-    | Get_mod_res : unit -> ModRes.t option t
-    | External_call :
-        Location.t
-        * Ligo_interpreter.Types.calltrace
-        * LT.contract
-        * (execution_trace, string) Tezos_micheline.Micheline.node
-        * Z.t
-        -> [ `Exec_failed of Tezos_state.state_error | `Exec_ok of Z.t ] t
-    | State_error_to_value : Tezos_state.state_error -> LT.value t
-    | Get_storage :
-        Location.t
-        * Ligo_interpreter.Types.calltrace
-        * LT.value
-        * Ast_aggregated.type_expression
-        -> LT.value t
-    | Get_storage_of_address :
-        Location.t * Ligo_interpreter.Types.calltrace * LT.value
-        -> LT.value t
-    | Get_size : LT.value -> LT.value t
-    | Get_balance :
-        Location.t * Ligo_interpreter.Types.calltrace * LT.value
-        -> LT.value t
-    | Get_last_originations : unit -> LT.value t
-    | Get_last_events : string * LT.type_expression -> LT.value t
-    | Check_obj_ligo : LT.expression -> unit t
-    | Compile_contract_from_file :
-        string * string * string list * Z.t option
-        -> LT.value t
-    | Read_contract_from_file : Location.t * LT.calltrace * string -> LT.value t
-    | Run : Location.t * LT.func_val * LT.value -> LT.value t
-    | Eval :
-        Location.t * LT.value * Ast_aggregated.type_expression
-        -> LT.value t
-    | Run_Michelson :
-        Location.t
-        * LT.calltrace
-        * (execution_trace, string) Tezos_micheline.Micheline.node
-        * Ast_aggregated.type_expression
-        * LT.value
-        * Ast_aggregated.type_expression
-        -> LT.value t
-    | Compile_contract : Location.t * LT.value -> LT.value t
-    | Compile_ast_contract : Location.t * LT.value -> LT.value t
-    | Decompile :
-        LT.mcode * LT.mcode * Ast_aggregated.type_expression
-        -> LT.value t
-    | To_contract :
-        Location.t * LT.value * string option * Ast_aggregated.type_expression
-        -> LT.value t
-    | Check_storage_address :
-        Location.t
-        * Tezos_protocol.Protocol.Alpha_context.Contract.t
-        * Ast_aggregated.type_expression
-        -> unit t
-    | Inject_script :
-        Location.t
-        * Ligo_interpreter.Types.calltrace
-        * LT.value
-        * LT.value
-        * Z.t
-        -> LT.value t
-    | Set_source : LT.value -> unit t
-    | Set_baker : Location.t * LT.calltrace * LT.value -> unit t
-    | Get_voting_power :
-        Location.t
-        * Ligo_interpreter.Types.calltrace
-        * Tezos_protocol.Protocol.Alpha_context.public_key_hash
-        -> LT.value t
-    | Get_total_voting_power :
-        Location.t * Ligo_interpreter.Types.calltrace
-        -> LT.value t
-    | Get_bootstrap : Location.t * LT.calltrace * LT.value -> LT.value t
-    | Sign : Location.t * LT.calltrace * string * bytes -> LT.value t
-    | Add_cast :
-        Location.t * LT.mcontract * Ast_aggregated.type_expression
-        -> unit t
-    (* TODO : move them ou to here *)
-    | Michelson_equal : Location.t * LT.value * LT.value -> bool t
-    | Implicit_account :
-        Tezos_protocol.Protocol.Alpha_context.public_key_hash
-        -> LT.value t
-    | Contract :
-        Location.t
-        * LT.calltrace
-        * LT.mcontract
-        * string option
-        * Ast_aggregated.type_expression
-        -> LT.value t
-    | Pairing_check : (Bls12_381.G1.t * Bls12_381.G2.t) list -> LT.value t
-    | Add_account :
-        Location.t
-        * LT.calltrace
-        * string
-        * Tezos_protocol.Protocol.Alpha_context.public_key
-        -> unit t
-    | New_account : unit -> LT.value t
-    | Baker_account : LT.value * LT.value -> unit t
-    | Register_delegate :
-        Location.t
-        * Ligo_interpreter.Types.calltrace
-        * Tezos_protocol.Protocol.Alpha_context.public_key_hash
-        -> LT.value t
-    | Bake_until_n_cycle_end :
-        Location.t * Ligo_interpreter.Types.calltrace * Z.t
-        -> LT.value t
-    | Register_constant :
-        Location.t * Ligo_interpreter.Types.calltrace * LT.mcode
-        -> string t
-    | Constant_to_Michelson :
-        Location.t * Ligo_interpreter.Types.calltrace * string
-        -> LT.mcode t
-    | Register_file_constants :
-        Location.t * Ligo_interpreter.Types.calltrace * string
-        -> LT.value t
-    | Push_context : unit -> unit t
-    | Pop_context : unit -> unit t
-    | Drop_context : unit -> unit t
->>>>>>> 7c900abb
 
   let eval_tezos
     : type a.
       raise:(Errors.interpreter_error, Main_warnings.all) raise
       -> options:Compiler_options.t
-<<<<<<< HEAD
       -> a tezos_command
       -> Tezos_state.context
       -> execution_trace ref option
       -> a * Tezos_state.context
     =
    fun ~raise ~options command ctxt _log ->
-=======
-      -> a t
-      -> state
-      -> execution_trace ref option
-      -> a * Tezos_state.context
-    =
-   fun ~raise ~options command state _log ->
-    let ctxt = state.tezos_context in
->>>>>>> 7c900abb
     match command with
     | Set_big_map (id, kv, bigmap_ty) ->
       let k_ty, v_ty =
@@ -540,10 +369,6 @@
       in
       (), ctxt
     | Get_state () -> ctxt, ctxt
-<<<<<<< HEAD
-=======
-    | Get_mod_res () -> state.mod_res, ctxt
->>>>>>> 7c900abb
     | External_call (loc, calltrace, { address; entrypoint }, param, amt) ->
       let entrypoint =
         Option.map
@@ -678,25 +503,11 @@
              ~equal:Tezos_state.equal_account
              ctxt.internals.storage_tys
              addr
-<<<<<<< HEAD
       in
       let ret =
         LT.V_Michelson (Ty_code { code = storage; code_ty = ty; ast_ty })
       in
       ret, ctxt
-=======
-      in
-      let ret =
-        LT.V_Michelson (Ty_code { code = storage; code_ty = ty; ast_ty })
-      in
-      ret, ctxt
-    | Check_obj_ligo e ->
-      let _ =
-        trace ~raise Main_errors.self_ast_aggregated_tracer
-        @@ Self_ast_aggregated.expression_obj e
-      in
-      (), ctxt
->>>>>>> 7c900abb
     | Get_size contract_code ->
       (match contract_code with
        | LT.V_Michelson_contract contract_code ->
@@ -838,7 +649,6 @@
     | Compile_contract (loc, v) ->
       let ast_aggregated =
         match v with
-<<<<<<< HEAD
         | LT.V_Func_val
             { arg_binder
             ; arg_mut_flag = Immutable
@@ -847,9 +657,6 @@
             ; env
             ; rec_name
             } ->
-=======
-        | LT.V_Func_val { arg_binder; body; orig_lambda; env; rec_name } ->
->>>>>>> 7c900abb
           let subst_lst = Michelson_backend.make_subst_ast_env_exp ~raise env in
           let Arrow.{ type1 = in_ty; type2 = out_ty } =
             trace_option
@@ -1194,7 +1001,6 @@
        | _ :: ctxts ->
          Tezos_state.contexts := ctxts;
          (), ctxt)
-<<<<<<< HEAD
 
 
   let eval
@@ -1232,8 +1038,6 @@
     | Deref var ->
       let val_ = Heap.deref state.heap var in
       val_, state
-=======
->>>>>>> 7c900abb
 end
 
 type 'a t =
@@ -1250,27 +1054,15 @@
     -> a t
     -> state
     -> execution_trace ref option
-<<<<<<< HEAD
     -> a * state
-=======
-    -> a * Tezos_state.context
->>>>>>> 7c900abb
   =
  fun ~raise ~options e state log ->
   match e with
   | Bind (e', f) ->
-<<<<<<< HEAD
     let v, state = eval ~raise ~options e' state log in
     eval ~raise ~options (f v) state log
   | Call command -> Command.eval ~raise ~options command state log
   | Return v -> v, state
-=======
-    let v, tezos_context = eval ~raise ~options e' state log in
-    let state = { state with tezos_context } in
-    eval ~raise ~options (f v) state log
-  | Call command -> Command.eval ~raise ~options command state log
-  | Return v -> v, state.tezos_context
->>>>>>> 7c900abb
   | Fail_ligo err -> raise.error err
   | Try_or (e', handler) ->
     try_with
@@ -1298,13 +1090,8 @@
     let* hd = hd in
     let* tl = bind_list tl in
     return @@ (hd :: tl)
-<<<<<<< HEAD
-
-
-=======
-
-
->>>>>>> 7c900abb
+
+
 let bind_map_list f lst = bind_list (List.map ~f lst)
 
 let bind_fold_list f init lst =
