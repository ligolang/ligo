open Simple_utils.Trace
(*
  That monad do not seem very useful now,
  but it could become useful if we want to support multiple testing mode (against node, or memory)
*)


module LT = Ligo_interpreter.Types
module LC = Ligo_interpreter.Combinators
module Exc = Ligo_interpreter_exc
module Tezos_protocol = Tezos_protocol_013_PtJakart
module Tezos_client = Tezos_client_013_PtJakart

module Location = Simple_utils.Location
module ModRes = Preprocessor.ModRes

open Errors
type execution_trace = unit

type state = {
  tezos_context : Tezos_state.context ;
  mod_res       : ModRes.t option ; 
}

let make_state ~raise ~(options : Compiler_options.t)  =
  let tezos_context = Tezos_state.init_ctxt ~raise options.backend.protocol_version [] in
  let mod_res       = Option.bind ~f:ModRes.make options.frontend.project_root in
  { tezos_context ; mod_res }

let clean_locations ty = Tezos_micheline.Micheline.inject_locations (fun _ -> ()) (Tezos_micheline.Micheline.strip_locations ty)

(* Command should _only_ contains instruction that needs or modify the tezos context *)
module Command = struct
  type 'a t =
    | Set_big_map : Z.t * (LT.value * LT.value) list * Ast_aggregated.type_expression -> unit t
    | Unpack : Location.t * bytes * Ast_aggregated.type_expression -> LT.value t
    | Bootstrap_contract : int * LT.value * LT.value * Ast_aggregated.type_expression  -> unit t
    | Nth_bootstrap_contract : int -> Tezos_protocol.Protocol.Alpha_context.Contract.t t
    | Nth_bootstrap_typed_address : Location.t * int -> (Tezos_protocol.Protocol.Alpha_context.Contract.t * Ast_aggregated.type_expression * Ast_aggregated.type_expression) t
    | Reset_state : Location.t * LT.calltrace * LT.value * LT.value -> unit t
    | Get_state : unit -> Tezos_state.context t
    | Get_mod_res : unit -> ModRes.t option t
    | External_call : Location.t * Ligo_interpreter.Types.calltrace * LT.contract * (execution_trace, string) Tezos_micheline.Micheline.node * Z.t
      -> [`Exec_failed of Tezos_state.state_error | `Exec_ok of Z.t] t
    | State_error_to_value : Tezos_state.state_error -> LT.value t
    | Get_storage : Location.t * Ligo_interpreter.Types.calltrace * LT.value * Ast_aggregated.type_expression -> LT.value t
    | Get_storage_of_address : Location.t * Ligo_interpreter.Types.calltrace * LT.value -> LT.value t
    | Get_size : LT.value -> LT.value t
    | Get_balance : Location.t * Ligo_interpreter.Types.calltrace * LT.value -> LT.value t
    | Get_last_originations : unit -> LT.value t
    | Check_obj_ligo : LT.expression -> unit t
    | Compile_contract_from_file : string * string * string list -> LT.value t
    | Read_contract_from_file : Location.t * LT.calltrace * string -> LT.value t
    | Run : Location.t * LT.func_val * LT.value -> LT.value t
    | Eval : Location.t * LT.value * Ast_aggregated.type_expression -> LT.value t
    | Compile_contract : Location.t * LT.value * Ast_aggregated.type_expression -> LT.value t
    | Decompile : LT.mcode * LT.mcode * Ast_aggregated.type_expression -> LT.value t
    | To_contract : Location.t * LT.value * string option * Ast_aggregated.type_expression -> LT.value t
    | Check_storage_address : Location.t * Tezos_protocol.Protocol.Alpha_context.Contract.t * Ast_aggregated.type_expression -> unit t
    | Inject_script : Location.t * Ligo_interpreter.Types.calltrace * LT.value * LT.value * Z.t -> LT.value t
    | Set_source : LT.value -> unit t
    | Set_baker : Location.t * LT.calltrace * LT.value -> unit t
    | Get_voting_power : Location.t * Ligo_interpreter.Types.calltrace * Tezos_protocol.Protocol.Alpha_context.public_key_hash -> LT.value t
    | Get_total_voting_power : Location.t * Ligo_interpreter.Types.calltrace -> LT.value t
<<<<<<< HEAD
    | Get_bootstrap : Location.t * LT.calltrace * LT.value -> LT.value t
=======
    | Get_bootstrap : Location.t * LT.value -> LT.value t
    | Sign : Location.t * LT.calltrace * string * bytes -> LT.value t
>>>>>>> 7bbac99d
    (* TODO : move them ou to here *)
    | Michelson_equal : Location.t * LT.value * LT.value -> bool t
    | Implicit_account : Location.t * LT.calltrace * Tezos_protocol.Protocol.Alpha_context.public_key_hash -> LT.value t
    | Pairing_check : (Bls12_381.G1.t * Bls12_381.G2.t) list -> LT.value t
    | Add_account : Location.t * LT.calltrace * string * Tezos_protocol.Protocol.Alpha_context.public_key -> unit t
    | New_account : unit -> LT.value t
    | Baker_account : LT.value * LT.value -> unit t
    | Register_delegate : Location.t * Ligo_interpreter.Types.calltrace *  Tezos_protocol.Protocol.Alpha_context.public_key_hash -> LT.value t
    | Bake_until_n_cycle_end : Location.t * Ligo_interpreter.Types.calltrace *  Z.t -> LT.value t
    | Register_constant : Location.t * Ligo_interpreter.Types.calltrace * LT.mcode -> string t
    | Constant_to_Michelson : Location.t * Ligo_interpreter.Types.calltrace * string -> LT.mcode t
    | Register_file_constants : Location.t * Ligo_interpreter.Types.calltrace * string -> LT.value t
    | Push_context : unit -> unit t
    | Pop_context : unit -> unit t

  let eval
    : type a.
      raise:Errors.interpreter_error raise ->
      add_warning: ( Main_warnings.all -> unit) ->
      options:Compiler_options.t ->
      a t ->
      state ->
      execution_trace ref option ->
      (a * Tezos_state.context)
    = fun ~raise ~add_warning ~options command state _log ->
    let ctxt = state.tezos_context in
    match command with
    | Set_big_map (id, kv, bigmap_ty) ->
      let (k_ty, v_ty) = trace_option ~raise (Errors.generic_error bigmap_ty.location "Expected big_map type") @@
                           Ast_aggregated.get_t_big_map bigmap_ty in
      let k_ty = Michelson_backend.compile_type ~raise k_ty in
      let v_ty = Michelson_backend.compile_type ~raise v_ty in
      let ctxt = Tezos_state.set_big_map ~raise ctxt (Z.to_int id) kv k_ty v_ty in
      ((), ctxt)
    | Unpack (loc, bytes, value_ty) ->
      let value_ty = trace_option ~raise (Errors.generic_error loc "Expected return type is not an option" ) @@ Ast_aggregated.get_t_option value_ty in
      let expr = Ast_aggregated.(e_a_unpack (e_a_bytes bytes) value_ty) in
      let mich = Michelson_backend.compile_value ~raise ~options expr in
      let (ret_co, ret_ty) = Michelson_backend.run_expression_unwrap ~raise ~ctxt ~loc mich in
      let ret = Michelson_to_value.decompile_to_untyped_value ~raise ~bigmaps:ctxt.transduced.bigmaps ret_ty ret_co in
      (ret, ctxt)
    | Nth_bootstrap_contract (n) ->
      let contract = Tezos_state.get_bootstrapped_contract ~raise n in
      (contract,ctxt)
    | Nth_bootstrap_typed_address (loc, n) ->
      let contract = Tezos_state.get_bootstrapped_contract ~raise n in
      let storage_ty =
        trace_option ~raise (Errors.generic_error loc "Storage type not available" ) @@
          List.Assoc.find ~equal:(Tezos_state.equal_account) ctxt.internals.storage_tys contract in
      let parameter_ty =
        trace_option ~raise (Errors.generic_error loc "Parameter type not available" ) @@
          List.Assoc.find ~equal:(Tezos_state.equal_account) ctxt.internals.parameter_tys contract in
      let contract = Tezos_state.get_bootstrapped_contract ~raise n in
      ((contract, parameter_ty, storage_ty),ctxt)
    | Bootstrap_contract (mutez, contract, storage, contract_ty) ->
      let contract = trace_option ~raise (corner_case ()) @@ LC.get_michelson_contract contract in
      let Ast_aggregated.{ type1 = input_ty ; type2 = _ } = trace_option ~raise (corner_case ()) @@ Ast_aggregated.get_t_arrow contract_ty in
      let parameter_ty, _ = trace_option ~raise (corner_case ()) @@ Ast_aggregated.get_t_pair input_ty in
      let { code = storage ; ast_ty = storage_ty ; _ } : LT.typed_michelson_code =
        trace_option ~raise (corner_case ()) @@ LC.get_michelson_expr storage in
      let next_bootstrapped_contracts = (mutez, contract, storage, parameter_ty, storage_ty) :: ctxt.internals.next_bootstrapped_contracts in
      let ctxt = { ctxt with internals = { ctxt.internals with next_bootstrapped_contracts } } in
      ((),ctxt)
    | Reset_state (loc,calltrace,n,amts) ->
      let amts = trace_option ~raise (corner_case ()) @@ LC.get_list amts in
      let amts = List.map ~f:
        (fun x ->
          let x = trace_option ~raise (corner_case ()) @@ LC.get_mutez x in
          (Z.to_int64 x) )
        amts
      in
      let n = trace_option ~raise (corner_case ()) @@ LC.get_nat n in
      let bootstrap_contracts = List.rev ctxt.internals.next_bootstrapped_contracts in
      let baker_accounts = List.rev ctxt.internals.next_baker_accounts in
      let ctxt = Tezos_state.init_ctxt
        ~raise ~loc ~calltrace ~initial_balances:amts ~n:(Z.to_int n)
        ctxt.internals.protocol_version bootstrap_contracts ~baker_accounts
      in
      ((),ctxt)
    | Get_state () ->
      (ctxt,ctxt)
    | Get_mod_res () -> 
      (state.mod_res,ctxt)
    | External_call (loc, calltrace, { address; entrypoint }, param, amt) -> (
      let entrypoint = Option.map ~f:(fun x -> Michelson_backend.entrypoint_of_string x) entrypoint in
      let x = Tezos_state.transfer ~raise ~loc ~calltrace ctxt address ?entrypoint param amt in
      match x with
      | Success (ctxt',gas_consumed) ->
        (`Exec_ok gas_consumed, ctxt')
      | Fail errs -> (`Exec_failed errs, ctxt)
    )
    | State_error_to_value errs -> (
      let open Tezos_protocol.Protocol in
      let open Environment in
      let fail_ctor arg = LC.v_ctor "Fail" arg in
      let fail_other () =
        let errs_as_str =
          Format.asprintf "%a"
            (Tezos_client.Michelson_v1_error_reporter.report_errors ~details:true ~show_source:true ?parsed:(None)) errs
        in
        let rej = LC.v_ctor "Other" (LC.v_string errs_as_str) in
        fail_ctor rej
      in
      match errs with
      | Ecoproto_error (Script_interpreter.Runtime_contract_error contract_failing) :: rest -> (
        let contract_failing = LT.V_Ct (C_address contract_failing) in
        match rest with
        | Ecoproto_error (Script_interpreter.Reject (_,x,_)) :: _ -> (
          let code = Tezos_state.canonical_to_ligo x in
          let code_ty = Michelson_backend.storage_retreival_dummy_ty in
          let v = LT.V_Michelson (Ty_code { code ; code_ty ; ast_ty = Ast_aggregated.t_int () }) in
          let rej = LC.v_ctor "Rejected" (LC.v_pair (v,contract_failing)) in
          (fail_ctor rej, ctxt)
        )
        | Ecoproto_error (Script_interpreter.Bad_contract_parameter _addr) :: _ -> (
          (fail_other () , ctxt)
        )
        | _ -> 
          (fail_other (), ctxt)
      )
      (* this error is only caught because we have local modifications in tezos-ligo *)
      | (Ecoproto_error (Contract_storage.Balance_too_low (contract_too_low,contract_balance,spend_request))) :: _ -> (
        let contract_too_low : LT.mcontract = Michelson_backend.contract_to_contract contract_too_low in
        let contract_too_low = LT.V_Ct (C_address contract_too_low) in
        let contract_balance,spend_request =
          let contract_balance = Michelson_backend.tez_to_z contract_balance in
          let spend_request = Michelson_backend.tez_to_z spend_request in
          LT.V_Ct (C_mutez contract_balance), LT.V_Ct (C_mutez spend_request)
        in
        let rej_data = LC.v_record [ ("contract_too_low",contract_too_low) ; ("contract_balance",contract_balance)  ; ("spend_request",spend_request)] in
        let rej = LC.v_ctor "Balance_too_low" rej_data in
        (fail_ctor rej, ctxt)
      )
      | _ -> (fail_other () , ctxt)
    )
    | Get_storage (loc, calltrace, addr, ty_expr) ->
      let addr = trace_option ~raise (corner_case ()) @@ LC.get_address addr in
      let (storage',ty) = Tezos_state.get_storage ~raise ~loc ~calltrace ctxt addr in
      let storage = storage'
        |> Tezos_protocol.Protocol.Michelson_v1_primitives.strings_of_prims
        |> Tezos_micheline.Micheline.inject_locations (fun _ -> ())
      in
      let ret = Michelson_to_value.decompile_to_untyped_value ~raise ~bigmaps:ctxt.transduced.bigmaps ty storage in
      let ret = Michelson_to_value.decompile_value ~raise ~bigmaps:ctxt.transduced.bigmaps ret ty_expr in
      (ret, ctxt)
    | Get_balance (loc, calltrace, addr) ->
      let addr = trace_option ~raise (corner_case ()) @@ LC.get_address addr in
      let balance = Tezos_state.get_balance ~raise ~loc ~calltrace ctxt addr in
      let mutez = Michelson_backend.int_of_mutez balance in
      let balance = LT.V_Ct (C_mutez mutez) in
      (balance, ctxt)
    | Get_storage_of_address (loc, calltrace, addr) ->
      let addr = trace_option ~raise (corner_case ()) @@ LC.get_address addr in
      let (storage',ty) = Tezos_state.get_storage ~raise ~loc ~calltrace ctxt addr in
      let storage = storage'
        |> Tezos_protocol.Protocol.Michelson_v1_primitives.strings_of_prims
        |> Tezos_micheline.Micheline.inject_locations (fun _ -> ())
      in
      let ast_ty =
        trace_option ~raise (Errors.generic_error loc "Not supported (yet) when the provided account has been fetched from Test.get_last_originations" ) @@
          List.Assoc.find ~equal:(Tezos_state.equal_account) ctxt.internals.storage_tys addr
      in
      let ret = LT.V_Michelson (Ty_code { code = storage ; code_ty = ty ; ast_ty }) in
      (ret, ctxt)
    | Check_obj_ligo e ->
      let _ = trace ~raise Main_errors.self_ast_aggregated_tracer @@ Self_ast_aggregated.expression_obj e in
      ((), ctxt)
    | Get_size (contract_code) -> (
      match contract_code with
      | LT.V_Michelson_contract contract_code ->
         let s = Ligo_compile.Of_michelson.measure ~raise contract_code in
         (LT.V_Ct (C_int (Z.of_int s)), ctxt)
      | _ -> raise.raise @@ Errors.generic_error Location.generated
                              "Trying to measure a non-contract"
    )
    | Compile_contract_from_file (source_file, entry_point, views) ->
      let options = Compiler_options.set_entry_point options entry_point in
      let options = Compiler_options.set_views options views in
      let options = Compiler_options.set_test_flag options false in
      let contract_code =
        Michelson_backend.compile_contract ~raise ~add_warning ~options source_file entry_point views in
      let contract_code = Tezos_micheline.Micheline.(inject_locations (fun _ -> ()) (strip_locations contract_code)) in
      let contract = LT.V_Michelson_contract contract_code in
      (contract, ctxt)
    | Read_contract_from_file (loc, calltrace, source_file) ->
      (try
        let s = In_channel.(with_file source_file ~f:input_all) in
        let t, _ =  Tezos_micheline.Micheline_parser.tokenize s in
        let m, _ = Tezos_micheline.Micheline_parser.parse_expression t in
        let contract_code = Tezos_micheline.Micheline.map_node (fun _ -> ()) (fun x -> x) m in
        let contract = LT.V_Michelson_contract contract_code in
        (contract, ctxt)
       with
        | Sys_error _ ->
          raise.raise @@ generic_error ~calltrace loc @@ "Could not open " ^ source_file ^ " for reading.")
    | Run (loc, f, v) ->
      let open Ligo_interpreter.Types in
      let subst_lst = Michelson_backend.make_subst_ast_env_exp ~raise f.env f.orig_lambda in
      let Ast_aggregated.{ type1 = in_ty ; type2 = out_ty } = trace_option ~raise (Errors.generic_error loc "Trying to run a non-function?") @@
                            Ast_aggregated.get_t_arrow f.orig_lambda.type_expression in
      let func_typed_exp = Michelson_backend.make_function in_ty out_ty f.arg_binder f.body subst_lst in
      let _ = trace ~raise Main_errors.self_ast_aggregated_tracer @@ Self_ast_aggregated.expression_obj func_typed_exp in
      let func_code = Michelson_backend.compile_value ~raise ~options func_typed_exp in
      let { code = arg_code ; _ } = Michelson_backend.compile_simple_value ~raise ~options ~ctxt ~loc v in_ty in
      let input_ty,_ = Ligo_run.Of_michelson.fetch_lambda_types ~raise func_code.expr_ty in
      let options = Michelson_backend.make_options ~raise ~param:input_ty (Some ctxt) in
      let runres = Ligo_run.Of_michelson.run_function ~raise ~options func_code.expr func_code.expr_ty arg_code in
      let (expr_ty,expr) = match runres with | Success x -> x | Fail x -> raise.raise @@ Errors.target_lang_failwith loc x in
      let expr, expr_ty =
        clean_locations expr, clean_locations expr_ty in
      let ret = LT.V_Michelson (Ty_code { code = expr ; code_ty = expr_ty ; ast_ty = f.body.type_expression }) in
      (ret, ctxt)
    | Eval (loc, v, expr_ty) ->
      let value = Michelson_backend.compile_simple_value ~raise ~options ~ctxt ~loc v expr_ty in
      (LT.V_Michelson (Ty_code value), ctxt)
    | Compile_contract (loc, v, _ty_expr) ->
       let compiled_expr, compiled_expr_ty = match v with
         | LT.V_Func_val { arg_binder ; body ; orig_lambda ; env ; rec_name } ->
            let subst_lst = Michelson_backend.make_subst_ast_env_exp ~raise env orig_lambda in
            let Ast_aggregated.{ type1 = in_ty ; type2 = out_ty } =
              trace_option ~raise (Errors.generic_error loc "Trying to run a non-function?") @@
                Ast_aggregated.get_t_arrow orig_lambda.type_expression in
            let compiled_expr =
              Michelson_backend.compile_contract_ ~raise ~options subst_lst arg_binder rec_name in_ty out_ty body in
            let expr = clean_locations compiled_expr.expr in
            (* TODO-er: check the ignored second component: *)
            let expr_ty = clean_locations compiled_expr.expr_ty in
            (expr, expr_ty)
         | _ ->
            raise.raise @@ Errors.generic_error loc "Contract does not reduce to a function value?" in
        let (param_ty, storage_ty) =
        match Self_michelson.fetch_contract_ty_inputs compiled_expr_ty with
        | Some (param_ty, storage_ty) -> (param_ty, storage_ty)
        | _ -> raise.raise @@ Errors.generic_error loc "Compiled expression has not the correct input of contract" in
      let open Tezos_utils in
      let param_ty = clean_locations param_ty in
      let storage_ty = clean_locations storage_ty in
      let expr = clean_locations compiled_expr in
      let contract = Michelson.contract param_ty storage_ty expr [] in
      (LT.V_Michelson_contract contract, ctxt)
    | Decompile (code, code_ty, ast_ty) ->
      let ret = Michelson_to_value.decompile_to_untyped_value ~raise ~bigmaps:ctxt.transduced.bigmaps code_ty code in
      let ret = Michelson_to_value.decompile_value ~raise ~bigmaps:ctxt.transduced.bigmaps ret ast_ty in
      (ret, ctxt)
    | To_contract (loc, v, entrypoint, _ty_expr) -> (
      match v with
      | LT.V_Ct (LT.C_address address) ->
         let contract : LT.constant_val =
           LT.C_contract { address ; entrypoint } in
         (LT.V_Ct contract, ctxt)
      | _ ->
         raise.raise @@ Errors.generic_error loc
                          "Should be caught by the typer"
    )
    | Check_storage_address (loc, addr, ty) ->
      let ligo_ty =
        trace_option ~raise (Errors.generic_error loc "Not supported (yet) when the provided account has been fetched from Test.get_last_originations" ) @@
          List.Assoc.find ~equal:(Tezos_state.equal_account) ctxt.internals.storage_tys addr in
      let _,ty = trace_option ~raise (Errors.generic_error loc "Argument expected to be a typed_address" ) @@
                    Ast_aggregated.get_t_typed_address ty in
      let () = trace_option ~raise (Errors.generic_error loc "Storage type does not match expected type") @@
          (Ast_aggregated.Helpers.assert_type_expression_eq (ligo_ty, ty)) in
      ((), ctxt)
    | Inject_script (loc, calltrace, code, storage, amt) ->
      Tezos_state.originate_contract ~raise ~loc ~calltrace ctxt (code, storage) amt
    | Set_source source ->
      let source = trace_option ~raise (corner_case ()) @@ LC.get_address source in
      ((), {ctxt with internals = { ctxt.internals with source }})
    | Set_baker (loc, calltrace, baker_policy) ->
      let baker_policy = trace_option ~raise (corner_case ()) @@ LC.get_baker_policy baker_policy in
      let baker_policy = Tezos_state.baker_policy ~raise ~loc ~calltrace baker_policy in
      ((), {ctxt with internals = { ctxt.internals with baker_policy }})
    | Get_voting_power (loc, calltrace, key_hash) ->
      let vp = Tezos_state.get_voting_power ~raise ~loc ~calltrace ctxt key_hash in
      ((LT.V_Ct (LT.C_nat (Z.of_int64 vp))), ctxt)
    | Get_total_voting_power (loc, calltrace) ->
      let tvp = Tezos_state.get_total_voting_power ~raise ~loc ~calltrace ctxt in
      ((LT.V_Ct (LT.C_nat (Z.of_int64 tvp))), ctxt)
    | Get_bootstrap (loc,calltrace, x) -> (
      let x = trace_option ~raise (corner_case ()) @@ LC.get_int x in
      match List.nth ctxt.internals.bootstrapped (Z.to_int x) with
      | Some x ->
         let (sk, pk) = Tezos_state.get_account ~raise ~loc ~calltrace x in
         let record = LC.v_triple LT.(V_Ct (C_address x), V_Ct (C_key pk), V_Ct (C_string sk)) in
         (record, ctxt)
      | None -> raise.raise (Errors.generic_error loc "This bootstrap account do not exist")
    )
    | Sign (loc, calltrace, sk, data) ->
      let signature = Tezos_state.sign_message ~raise ~loc ~calltrace data sk in
      (LT.V_Ct (LT.C_signature signature), ctxt)
    | Michelson_equal (loc,a,b) ->
      let { code ; _ } : LT.typed_michelson_code = trace_option ~raise (Errors.generic_error loc "Can't compare contracts") @@
        LC.get_michelson_expr a in
      let { code = code' ; _ } : LT.typed_michelson_code = trace_option ~raise (Errors.generic_error loc "Can't compare contracts") @@
        LC.get_michelson_expr b in
      (Caml.(=) code code', ctxt)
    | Get_last_originations () ->
      let aux (src, lst) =
        let src = LC.v_address src in
        let lst = LT.V_List (List.map ~f:LC.v_address lst) in
        (src, lst)
      in
      let v = LT.V_Map (List.map ~f:aux ctxt.transduced.last_originations) in
      (v,ctxt)
    | Implicit_account (loc, calltrace, kh) -> (
      let address = Tezos_protocol.Protocol.Environment.Signature.Public_key_hash.to_b58check kh in
      let address = Tezos_state.implicit_account ~raise ~loc ~calltrace address in
      let v = LT.V_Ct (LT.C_contract { address ; entrypoint = None }) in
      (v, ctxt)
    )
    | Pairing_check l -> (
      let check = Bls12_381.Pairing.pairing_check l in
      (LC.v_bool check, ctxt)
    )
    | Add_account (loc, calltrace, sk, pk) -> (
      let pkh = Tezos_protocol.Protocol.Environment.Signature.Public_key.hash pk in
      Tezos_state.add_account ~raise ~loc ~calltrace sk pk pkh;
      ((), ctxt)
    )
    | New_account () -> (
      let (sk, pk) = Tezos_state.new_account () in
      let value = LC.v_pair ((V_Ct (C_string sk)), (V_Ct (C_key pk))) in
      (value, ctxt)
    )
    | Baker_account (acc, opt) -> (
      let tez = trace_option ~raise (corner_case ()) @@ LC.get_option opt in
      let tez = Option.map ~f:(fun v -> trace_option ~raise (corner_case ()) @@ LC.get_mutez v) tez in
      let tez = Option.map ~f:(fun t -> Z.to_int64 t) tez in
      let sk, pk = trace_option ~raise (corner_case ()) @@ LC.get_pair acc in
      let sk = trace_option ~raise (corner_case ()) @@ LC.get_string sk in
      let pk = trace_option ~raise (corner_case ()) @@ LC.get_key pk in
      let next_baker_accounts = (sk, pk, tez) :: ctxt.internals.next_baker_accounts in
      let ctxt = { ctxt with internals = { ctxt.internals with next_baker_accounts } } in
      ((),ctxt)
    )
    | Register_delegate (loc, calltrace, pkh) -> (
      let ctxt = Tezos_state.register_delegate ~raise ~loc ~calltrace ctxt pkh in
      let value = LC.v_unit () in
      (value, ctxt)
    )
    | Bake_until_n_cycle_end (loc, calltrace, n) -> (
      let ctxt = Tezos_state.bake_until_n_cycle_end ~raise ~loc ~calltrace ctxt (Z.to_int n) in
      let value = LC.v_unit () in
      (value, ctxt)
    )
    | Register_constant (loc, calltrace, code) -> (
      let (hash, ctxt) = Tezos_state.register_constant ~raise ~loc ~calltrace ~source:ctxt.internals.source ~value:code ctxt in
      (hash, ctxt)
    )
    | Constant_to_Michelson (loc, calltrace, code) -> (
      let code = Tezos_state.parse_constant ~raise ~loc ~calltrace code in
      (code, ctxt)
    )
    | Register_file_constants (loc, calltrace, fn) -> (
      let (hashes, ctxt) = Tezos_state.register_file_constants ~raise ~loc ~calltrace ~source:ctxt.internals.source fn ctxt in
      let hashes = LT.V_List (List.map ~f:(fun s -> LT.(V_Ct (C_string s))) hashes) in
      (hashes, ctxt)
    )
    | Push_context () -> (
      Tezos_state.contexts := ctxt ::  ! Tezos_state.contexts ;
      ((), ctxt)
    )
    | Pop_context () -> (
      match ! Tezos_state.contexts with
      | [] -> ((), ctxt)
      | ctxt :: ctxts ->
         Tezos_state.contexts := ctxts ;
         ((), ctxt)
    )
end

type 'a t =
  | Bind : 'a t * ('a -> 'b t) -> 'b t
  | Call : 'a Command.t -> 'a t
  | Return : 'a -> 'a t
  | Fail_ligo : Errors.interpreter_error -> 'a t
  | Try_or : 'a t * 'a t -> 'a t

let rec eval
  : type a.
    raise:Errors.interpreter_error raise ->
    add_warning: (Main_warnings.all -> unit) ->
    options:Compiler_options.t ->  
    a t ->
    state ->
    execution_trace ref option ->
    a * Tezos_state.context
  = fun ~raise ~add_warning ~options e state log ->
  match e with
  | Bind (e', f) ->
    let (v, tezos_context) = eval ~raise ~add_warning ~options e' state log in
    let state = { state with tezos_context } in
    eval ~raise ~add_warning ~options (f v) state log
  | Call command -> Command.eval ~raise ~add_warning ~options command state log
  | Return v -> (v, state.tezos_context)
  | Fail_ligo err -> raise.raise err
  | Try_or (e', handler) ->
    try_with
      (eval ~add_warning ~options e' state log)
      (function
            `Main_interpret_target_lang_error _
          | `Main_interpret_target_lang_failwith _
          | `Main_interpret_meta_lang_eval _
          | `Main_interpret_meta_lang_failwith _ ->
            eval ~raise ~add_warning ~options handler state log
          | e -> raise.raise e)

let fail err : 'a t = Fail_ligo err
let return (x: 'a) : 'a t = Return x
let call (command : 'a Command.t) : 'a t = Call command
let try_or (c : 'a t) (handler : 'a t) : 'a t = Try_or (c, handler)
let ( let>> ) o f = Bind (call o, f)
let ( let* ) o f = Bind (o, f)

let rec bind_list = function
  | [] -> return []
  | hd::tl ->
    let* hd = hd in
    let* tl = bind_list tl in
    return @@ hd :: tl

let bind_map_list f lst = bind_list (List.map ~f:f lst)

let bind_fold_list f init lst =
  let aux x y =
    let* x = x in
    f x y
  in
  List.fold_left ~f:aux ~init:(return init) lst

let bind_fold_right_list f init lst =
  let aux y x =
    let* x = x in
    f y x
  in
  List.fold_right ~f:aux ~init:(return init) lst

let rec iter_while f lst =
  match lst with
  | [] ->
     return None
  | (x :: xs) ->
     let* b = f x in
     match b with
     | None ->
        iter_while f xs
     | Some x ->
        return (Some x)<|MERGE_RESOLUTION|>--- conflicted
+++ resolved
@@ -62,12 +62,8 @@
     | Set_baker : Location.t * LT.calltrace * LT.value -> unit t
     | Get_voting_power : Location.t * Ligo_interpreter.Types.calltrace * Tezos_protocol.Protocol.Alpha_context.public_key_hash -> LT.value t
     | Get_total_voting_power : Location.t * Ligo_interpreter.Types.calltrace -> LT.value t
-<<<<<<< HEAD
     | Get_bootstrap : Location.t * LT.calltrace * LT.value -> LT.value t
-=======
-    | Get_bootstrap : Location.t * LT.value -> LT.value t
     | Sign : Location.t * LT.calltrace * string * bytes -> LT.value t
->>>>>>> 7bbac99d
     (* TODO : move them ou to here *)
     | Michelson_equal : Location.t * LT.value * LT.value -> bool t
     | Implicit_account : Location.t * LT.calltrace * Tezos_protocol.Protocol.Alpha_context.public_key_hash -> LT.value t
