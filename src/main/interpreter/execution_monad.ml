--- conflicted
+++ resolved
@@ -9,11 +9,8 @@
 module LC = Ligo_interpreter.Combinators
 module Exc = Ligo_interpreter_exc
 module Tezos_protocol = Tezos_protocol_012_Psithaca
-<<<<<<< HEAD
-=======
 module Tezos_client = Tezos_client_012_Psithaca
 
->>>>>>> ea133acd
 module Location = Simple_utils.Location
 module ModRes = Preprocessor.ModRes
 
