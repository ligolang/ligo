--- conflicted
+++ resolved
@@ -41,12 +41,7 @@
     | Nth_bootstrap_typed_address : Location.t * int -> (Tezos_protocol.Protocol.Alpha_context.Contract.t * Ast_aggregated.type_expression * Ast_aggregated.type_expression) t
     | Reset_state : Location.t * LT.calltrace * LT.value * LT.value -> unit t
     | Get_state : unit -> Tezos_state.context t
-<<<<<<< HEAD
     | Get_mod_res : unit -> ModRes.t option t
-    | Put_state : Tezos_state.context -> unit t
-=======
-
->>>>>>> 49ca71c0
     | External_call : Location.t * Ligo_interpreter.Types.calltrace * LT.contract * (execution_trace, string) Tezos_micheline.Micheline.node * Z.t
       -> [`Exec_failed of Tezos_state.state_error | `Exec_ok of Z.t] t
     | State_error_to_value : Tezos_state.state_error -> LT.value t
@@ -160,13 +155,8 @@
       ((),ctxt)
     | Get_state () ->
       (ctxt,ctxt)
-<<<<<<< HEAD
     | Get_mod_res () -> 
       (state.mod_res,ctxt)
-    | Put_state (ctxt) ->
-      ((),ctxt)
-=======
->>>>>>> 49ca71c0
     | External_call (loc, calltrace, { address; entrypoint }, param, amt) -> (
       let x = Tezos_state.transfer ~raise ~loc ~calltrace ctxt address ?entrypoint param amt in
       match x with
