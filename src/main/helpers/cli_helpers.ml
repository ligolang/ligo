module LigoRC = Ligo_rc
module LigoManifest = Ligo_manifest
module LigoIgnore = Ligo_ignore
module RepositoryUrl = Repository_url
<<<<<<< HEAD
module Constants = Constants
module Semver = LigoManifest.Semver
=======

module Constants = struct
  type command = string * string array

  let ligo_install_path = "./.ligo"
  let ligo_rc_path = Filename.concat (Sys_unix.home_directory ()) ".ligorc"
  let ligo_registry = "https://packages.ligolang.org/-/api"
  let esy = "esy"
  let windows = "Win32"

  let esy_add ~package_name ~cache_path ~ligo_registry =
    ( ""
    , [| "esy"
       ; "add"
       ; package_name
       ; "--prefix-path"
       ; cache_path
       ; "--npm-registry"
       ; ligo_registry
      |] )


  let esy_install ~cache_path ~ligo_registry =
    ( ""
    , [| "esy"; "install"; "--prefix-path"; cache_path; "--npm-registry"; ligo_registry |]
    )


  let where ~cmd = "", [| "where"; "/q"; cmd |]
  let which ~cmd = "", [| "which"; cmd |]

  let git_clone ~project_url ~project_name =
    "", [| "git"; "clone"; project_url; project_name |]


  let git_checkout ~dir_path ~ref =
    "", [| "git"; "--git-dir"; dir_path; "checkout"; ref |]
end
>>>>>>> f44b83b9

let find_project_root () =
  let pwd = Sys_unix.getcwd in
  let rec aux p =
    let dirs = Sys_unix.ls_dir p in
    if List.exists ~f:(String.equal "package.json") dirs
    then Some p
    else (
      let p' = Filename.dirname p in
      (* Check if we reached the root directory, since the parent of 
         the root directory is the root directory itself *)
      if Filename.equal p p' then None else aux p')
  in
  try
    aux (pwd ()) (* In case of permission issues when reading file, catch the exception *)
  with
  | _ -> None


let return_good ?output_file v =
  let fmt : Format.formatter =
    match output_file with
    | Some file_path -> Format.formatter_of_out_channel @@ Out_channel.create file_path
    | None -> Format.std_formatter
  in
  Format.fprintf fmt "%s\n" v;
  Format.pp_print_flush fmt ()


let return_bad v : unit =
  if Char.(v.[String.length v - 1] = '\n')
  then Format.eprintf "%s" v
  else Format.eprintf "%s\n" v;
  Format.pp_print_flush Format.err_formatter ()


let return_with_warn ~show_warnings warns f =
  if (not (String.length (String.strip warns) = 0)) && show_warnings
  then (
    Format.eprintf "%s\n" warns;
    Format.pp_print_flush Format.err_formatter ());
  f ()


type return =
  | Done
  | Compileur_Error
  | Exception of exn

let return_result
    :  return:return ref -> ?show_warnings:bool -> ?output_file:string
    -> (unit -> ('value, _) result) -> unit
  =
 fun ~return ?(show_warnings = false) ?output_file f ->
  try
    match f () with
    | Ok (v, w) ->
      return := Done;
      return_with_warn ~show_warnings w (fun () -> return_good ?output_file v)
    | Error (e, w) ->
      return := Compileur_Error;
      return_with_warn ~show_warnings w (fun () -> return_bad e)
  with
  | exn -> return := Exception exn


type command = string * string array

(* Checks if executable is present *)
let does_command_exist (cmd : string) =
  let cmd =
    if String.equal Sys.os_type Constants.windows
    then Constants.where ~cmd
    else Constants.which ~cmd
  in
  let exit = Lwt_process.exec cmd in
  let status = Lwt_main.run exit in
  match status with
  | WEXITED 0 -> Ok true
  | WEXITED 1 -> Ok false
  | _ -> Error "unknown error"


(* Runs a commands in a separate process *)
let run_command (cmd : command) =
  let status =
    Lwt_process.with_process_none ~stdout:`Keep ~stderr:`Keep cmd (fun p ->
        Lwt.map
          (fun status ->
            match status with
            | Caml_unix.WEXITED 0 -> Ok ()
            | _ -> Error "unknown error")
          p#status)
  in
  Lwt_main.run status<|MERGE_RESOLUTION|>--- conflicted
+++ resolved
@@ -2,49 +2,8 @@
 module LigoManifest = Ligo_manifest
 module LigoIgnore = Ligo_ignore
 module RepositoryUrl = Repository_url
-<<<<<<< HEAD
 module Constants = Constants
 module Semver = LigoManifest.Semver
-=======
-
-module Constants = struct
-  type command = string * string array
-
-  let ligo_install_path = "./.ligo"
-  let ligo_rc_path = Filename.concat (Sys_unix.home_directory ()) ".ligorc"
-  let ligo_registry = "https://packages.ligolang.org/-/api"
-  let esy = "esy"
-  let windows = "Win32"
-
-  let esy_add ~package_name ~cache_path ~ligo_registry =
-    ( ""
-    , [| "esy"
-       ; "add"
-       ; package_name
-       ; "--prefix-path"
-       ; cache_path
-       ; "--npm-registry"
-       ; ligo_registry
-      |] )
-
-
-  let esy_install ~cache_path ~ligo_registry =
-    ( ""
-    , [| "esy"; "install"; "--prefix-path"; cache_path; "--npm-registry"; ligo_registry |]
-    )
-
-
-  let where ~cmd = "", [| "where"; "/q"; cmd |]
-  let which ~cmd = "", [| "which"; cmd |]
-
-  let git_clone ~project_url ~project_name =
-    "", [| "git"; "clone"; project_url; project_name |]
-
-
-  let git_checkout ~dir_path ~ref =
-    "", [| "git"; "--git-dir"; dir_path; "checkout"; ref |]
-end
->>>>>>> f44b83b9
 
 let find_project_root () =
   let pwd = Sys_unix.getcwd in
