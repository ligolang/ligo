--- conflicted
+++ resolved
@@ -28,11 +28,6 @@
   constants)
  (instrumentation
   (backend bisect_ppx))
-<<<<<<< HEAD
- (libraries simple-utils syntax lwt semver uri ligo.unix re)
- (inline_tests
-  (libraries simple-utils-unix simple-utils-unix.http_uri))
-=======
  (libraries
   simple-utils
   syntax
@@ -42,7 +37,7 @@
   ligo.unix
   ligo.analytics
   ligo.api
-  re) (inline_tests (libraries ligo.api.unix))
->>>>>>> 1d74f8ee
+  re)
+ (inline_tests (libraries simple-utils-unix simple-utils-unix.http_uri ligo.api.unix))
  (preprocess
   (pps ppx_deriving_yojson ppx_inline_test)))