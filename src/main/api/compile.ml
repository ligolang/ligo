
open Api_helpers
open Simple_utils
module Helpers   = Ligo_compile.Helpers
module Run = Ligo_run.Of_michelson

let no_comment node =
  Tezos_micheline.Micheline.(inject_locations (fun _ -> Mini_c.dummy_meta) (strip_locations node))

let has_env_comments michelson_comments =
  Option.is_some (List.find michelson_comments ~f:(function `Env -> true | _ -> false))

let read_file_constants ~raise file_constants =
  match file_constants with
  | None -> []
  | Some fn ->
     try
       let buf = In_channel.read_all fn in
       let json = Yojson.Basic.from_string buf in
       json |> Yojson.Basic.Util.to_list |> List.map ~f:Yojson.Basic.Util.to_string
     with Sys_error _ -> raise.Trace.raise (`Main_cannot_open_global_constants fn)
        | Yojson.Json_error s -> raise.Trace.raise (`Main_cannot_parse_global_constants (fn, s))

let contract (raw_options : Compiler_options.raw) source_file display_format michelson_code_format michelson_comments () =
    let warning_as_error = raw_options.warning_as_error in
    Trace.warning_with @@ fun add_warning get_warnings ->
    format_result ~warning_as_error ~display_format (Formatter.Michelson_formatter.michelson_format michelson_code_format michelson_comments) get_warnings @@
      fun ~raise ->
      let options =
          let protocol_version = Helpers.protocol_to_variant ~raise raw_options.protocol_version in
          let syntax = Syntax.of_string_opt ~raise (Syntax_name raw_options.syntax) (Some source_file) in
          let has_env_comments = has_env_comments michelson_comments in
          Compiler_options.make
            ~raw_options
            ~syntax
            ~protocol_version
            ~has_env_comments
            ()
      in
      let Compiler_options.{ disable_michelson_typechecking = disable_typecheck ; views ; constants ; file_constants ; _ } = options.backend in
      let Compiler_options.{ entry_point ; _ } = options.frontend in
      let code,env = Build.build_contract ~raise ~add_warning ~options entry_point source_file in
      let views = Build.build_views ~raise ~add_warning ~options entry_point (views,env) source_file in
      let file_constants = read_file_constants ~raise file_constants in
      let constants = constants @ file_constants in
      Ligo_compile.Of_michelson.build_contract ~raise ~add_warning ~options:options.backend ~protocol_version:options.middle_end.protocol_version ~disable_typecheck ~constants code views

let expression (raw_options : Compiler_options.raw) expression init_file display_format michelson_format () =
    let warning_as_error = raw_options.warning_as_error in
    Trace.warning_with @@ fun add_warning get_warnings ->
    format_result ~warning_as_error ~display_format (Formatter.Michelson_formatter.michelson_format michelson_format []) get_warnings @@
      fun ~raise ->
      let syntax = Syntax.of_string_opt ~raise (Syntax_name raw_options.syntax) init_file in
      let options =
        let protocol_version = Helpers.protocol_to_variant ~raise raw_options.protocol_version in
        Compiler_options.make
          ~raw_options
          ~syntax
          ~protocol_version
          ~has_env_comments:false
          ()
      in
      let Compiler_options.{ without_run ; _ } = options.backend in
      let Compiler_options.{ constants ; file_constants ; _ } = options.backend in
      let file_constants = read_file_constants ~raise file_constants in
      let constants = constants @ file_constants in
      let (mini_c_exp,_) = Build.build_expression ~raise ~add_warning ~options syntax expression init_file in
      let compiled_exp   = Ligo_compile.Of_mini_c.compile_expression ~raise ~options mini_c_exp in
      no_comment @@
      if without_run then
        Run.clean_expression compiled_exp.expr
      else
        let options = Run.make_dry_run_options ~raise ~constants { now = None ; amount = "0" ; balance = "0" ; sender = None ;  source = None ; parameter_ty = None } in
        Run.evaluate_expression ~raise ~options compiled_exp.expr compiled_exp.expr_ty

let constant (raw_options : Compiler_options.raw) constants init_file display_format () =
    let warning_as_error = raw_options.warning_as_error in
    Trace.warning_with @@ fun add_warning get_warnings ->
    format_result ~warning_as_error ~display_format Formatter.Michelson_formatter.michelson_constant_format get_warnings @@
      fun ~raise ->
      let syntax = Syntax.of_string_opt ~raise (Syntax_name raw_options.syntax) init_file in
      let options =
        let protocol_version = Helpers.protocol_to_variant ~raise raw_options.protocol_version in
        Compiler_options.make
          ~raw_options
          ~syntax
          ~protocol_version
          ~has_env_comments:false
          ()
      in
      let Compiler_options.{ without_run ; _ } = options.backend in
      let (mini_c_exp,_) = Build.build_expression ~raise ~add_warning ~options syntax constants init_file in
      let compiled_exp   = Ligo_compile.Of_mini_c.compile_expression ~raise ~options mini_c_exp in
      let (hash, value) = if without_run then
                            Run.clean_constant ~raise compiled_exp.expr
                          else
                            Run.evaluate_constant ~raise compiled_exp.expr compiled_exp.expr_ty in
      (hash, value)

let parameter (raw_options : Compiler_options.raw) source_file entry_point expression amount balance sender source now display_format michelson_format () =
    let warning_as_error = raw_options.warning_as_error in
    Trace.warning_with @@ fun add_warning get_warnings ->
    format_result ~warning_as_error ~display_format (Formatter.Michelson_formatter.michelson_format michelson_format []) get_warnings @@
      fun ~raise ->
        let entry_point = Ast_typed.ValueVar.of_input_var entry_point in
        let protocol_version = Helpers.protocol_to_variant ~raise raw_options.protocol_version in
        let syntax = Syntax.of_string_opt ~raise (Syntax_name raw_options.syntax) (Some source_file) in
        let options = Compiler_options.make
            ~raw_options
            ~syntax
            ~protocol_version
            ~has_env_comments:false
            () in
        let Compiler_options.{ constants ; file_constants ; _ } = options.backend in
        let file_constants = read_file_constants ~raise file_constants in
        let constants = constants @ file_constants in
        let app_typed_prg, typed_prg =
          Build.build_typed ~raise ~add_warning ~options (Ligo_compile.Of_core.Contract entry_point) source_file in
        let typed_param              = Ligo_compile.Utils.type_expression ~raise ~add_warning ~options syntax expression typed_prg in
        let typed_param, typed_prg   = Self_ast_typed.remove_unused_expression typed_param typed_prg in
        let aggregated_prg           = Ligo_compile.Of_typed.compile_program ~raise typed_prg in
        let _contract : Mini_c.meta Run.Michelson.michelson =
          let aggregated_contract = Ligo_compile.Of_typed.apply_to_entrypoint_contract ~raise ~add_warning ~options:options.middle_end app_typed_prg entry_point in
          let mini_c              = Ligo_compile.Of_aggregated.compile_expression ~raise aggregated_contract in
          let michelson           = Ligo_compile.Of_mini_c.compile_contract ~raise ~options mini_c in
<<<<<<< HEAD
          (* fails if the given entry point is not a valid contract *)
          Ligo_compile.Of_michelson.build_contract ~raise ~add_warning ~options:options.backend ~protocol_version ~constants michelson [] in
        let aggregated_param = Ligo_compile.Of_typed.compile_expression_in_context ~raise typed_param aggregated_prg in
=======
        (* fails if the given entry point is not a valid contract *)
          Ligo_compile.Of_michelson.build_contract ~raise ~add_warning ~protocol_version ~constants michelson [] in
        let aggregated_param = Ligo_compile.Of_typed.compile_expression_in_context ~raise ~add_warning ~options:options.middle_end typed_param aggregated_prg in
>>>>>>> 4c7ea9d1
        let mini_c_param     = Ligo_compile.Of_aggregated.compile_expression ~raise aggregated_param in
        let compiled_param   = Ligo_compile.Of_mini_c.compile_expression ~raise ~options mini_c_param in
        let ()               = Ligo_compile.Of_typed.assert_equal_contract_type ~raise Check_parameter entry_point app_typed_prg typed_param in
        let options = Run.make_dry_run_options ~raise ~constants { now ; amount ; balance ; sender;  source ; parameter_ty = None } in
        no_comment (Run.evaluate_expression ~raise ~options compiled_param.expr compiled_param.expr_ty)

let storage (raw_options : Compiler_options.raw) source_file expression amount balance sender source now display_format michelson_format () =
    let warning_as_error = raw_options.warning_as_error in
    Trace.warning_with @@ fun add_warning get_warnings ->
    format_result ~warning_as_error ~display_format (Formatter.Michelson_formatter.michelson_format michelson_format []) get_warnings @@
      fun ~raise ->
        let protocol_version = Helpers.protocol_to_variant ~raise raw_options.protocol_version in
        let syntax = Syntax.of_string_opt ~raise (Syntax_name raw_options.syntax) (Some source_file) in
        let options = Compiler_options.make
            ~raw_options
            ~syntax
            ~protocol_version
            ~has_env_comments:false
            () in
        let Compiler_options.{ entry_point ; _ } = options.frontend in
        let Compiler_options.{ constants ; file_constants ; _ } = options.backend in
        let file_constants = read_file_constants ~raise file_constants in
        let constants = constants @ file_constants in
        let entry_point = Ast_typed.ValueVar.of_input_var entry_point in
        let app_typed_prg, typed_prg =
          Build.build_typed ~raise ~add_warning ~options (Ligo_compile.Of_core.Contract entry_point) source_file in
        let typed_param              = Ligo_compile.Utils.type_expression ~raise ~add_warning ~options syntax expression typed_prg in
        let typed_param, typed_prg   = Self_ast_typed.remove_unused_expression typed_param typed_prg in
        let aggregated_prg           = Ligo_compile.Of_typed.compile_program ~raise typed_prg in
        let _contract : Mini_c.meta Run.Michelson.michelson =
          let aggregated_contract = Ligo_compile.Of_typed.apply_to_entrypoint_contract ~raise ~add_warning ~options:options.middle_end app_typed_prg entry_point in
          let mini_c              = Ligo_compile.Of_aggregated.compile_expression ~raise aggregated_contract in
          let michelson           = Ligo_compile.Of_mini_c.compile_contract ~raise ~options mini_c in
<<<<<<< HEAD
          (* fails if the given entry point is not a valid contract *)
          Ligo_compile.Of_michelson.build_contract ~raise ~add_warning ~options:options.backend ~protocol_version ~constants michelson [] in
        let aggregated_param = Ligo_compile.Of_typed.compile_expression_in_context ~raise typed_param aggregated_prg in
=======
         (* fails if the given entry point is not a valid contract *)
          Ligo_compile.Of_michelson.build_contract ~raise ~add_warning ~protocol_version ~constants michelson [] in
        let aggregated_param = Ligo_compile.Of_typed.compile_expression_in_context ~raise ~add_warning ~options:options.middle_end typed_param aggregated_prg in
>>>>>>> 4c7ea9d1
        let mini_c_param     = Ligo_compile.Of_aggregated.compile_expression ~raise aggregated_param in
        let compiled_param   = Ligo_compile.Of_mini_c.compile_expression ~raise ~options mini_c_param in
        let ()               = Ligo_compile.Of_typed.assert_equal_contract_type ~raise Check_storage entry_point app_typed_prg typed_param in
        let options = Run.make_dry_run_options ~raise ~constants { now ; amount ; balance ; sender;  source ; parameter_ty = None } in
        no_comment (Run.evaluate_expression ~raise ~options compiled_param.expr compiled_param.expr_ty)<|MERGE_RESOLUTION|>--- conflicted
+++ resolved
@@ -43,7 +43,7 @@
       let views = Build.build_views ~raise ~add_warning ~options entry_point (views,env) source_file in
       let file_constants = read_file_constants ~raise file_constants in
       let constants = constants @ file_constants in
-      Ligo_compile.Of_michelson.build_contract ~raise ~add_warning ~options:options.backend ~protocol_version:options.middle_end.protocol_version ~disable_typecheck ~constants code views
+      Ligo_compile.Of_michelson.build_contract ~raise ~add_warning ~enable_typed_opt:options.backend.enable_typed_opt ~protocol_version:options.middle_end.protocol_version ~disable_typecheck ~constants code views
 
 let expression (raw_options : Compiler_options.raw) expression init_file display_format michelson_format () =
     let warning_as_error = raw_options.warning_as_error in
@@ -123,15 +123,9 @@
           let aggregated_contract = Ligo_compile.Of_typed.apply_to_entrypoint_contract ~raise ~add_warning ~options:options.middle_end app_typed_prg entry_point in
           let mini_c              = Ligo_compile.Of_aggregated.compile_expression ~raise aggregated_contract in
           let michelson           = Ligo_compile.Of_mini_c.compile_contract ~raise ~options mini_c in
-<<<<<<< HEAD
-          (* fails if the given entry point is not a valid contract *)
-          Ligo_compile.Of_michelson.build_contract ~raise ~add_warning ~options:options.backend ~protocol_version ~constants michelson [] in
-        let aggregated_param = Ligo_compile.Of_typed.compile_expression_in_context ~raise typed_param aggregated_prg in
-=======
         (* fails if the given entry point is not a valid contract *)
-          Ligo_compile.Of_michelson.build_contract ~raise ~add_warning ~protocol_version ~constants michelson [] in
+          Ligo_compile.Of_michelson.build_contract ~raise ~add_warning ~enable_typed_opt:options.backend.enable_typed_opt ~protocol_version ~constants michelson [] in
         let aggregated_param = Ligo_compile.Of_typed.compile_expression_in_context ~raise ~add_warning ~options:options.middle_end typed_param aggregated_prg in
->>>>>>> 4c7ea9d1
         let mini_c_param     = Ligo_compile.Of_aggregated.compile_expression ~raise aggregated_param in
         let compiled_param   = Ligo_compile.Of_mini_c.compile_expression ~raise ~options mini_c_param in
         let ()               = Ligo_compile.Of_typed.assert_equal_contract_type ~raise Check_parameter entry_point app_typed_prg typed_param in
@@ -165,15 +159,9 @@
           let aggregated_contract = Ligo_compile.Of_typed.apply_to_entrypoint_contract ~raise ~add_warning ~options:options.middle_end app_typed_prg entry_point in
           let mini_c              = Ligo_compile.Of_aggregated.compile_expression ~raise aggregated_contract in
           let michelson           = Ligo_compile.Of_mini_c.compile_contract ~raise ~options mini_c in
-<<<<<<< HEAD
-          (* fails if the given entry point is not a valid contract *)
-          Ligo_compile.Of_michelson.build_contract ~raise ~add_warning ~options:options.backend ~protocol_version ~constants michelson [] in
-        let aggregated_param = Ligo_compile.Of_typed.compile_expression_in_context ~raise typed_param aggregated_prg in
-=======
          (* fails if the given entry point is not a valid contract *)
-          Ligo_compile.Of_michelson.build_contract ~raise ~add_warning ~protocol_version ~constants michelson [] in
+          Ligo_compile.Of_michelson.build_contract ~raise ~add_warning ~enable_typed_opt:options.backend.enable_typed_opt ~protocol_version ~constants michelson [] in
         let aggregated_param = Ligo_compile.Of_typed.compile_expression_in_context ~raise ~add_warning ~options:options.middle_end typed_param aggregated_prg in
->>>>>>> 4c7ea9d1
         let mini_c_param     = Ligo_compile.Of_aggregated.compile_expression ~raise aggregated_param in
         let compiled_param   = Ligo_compile.Of_mini_c.compile_expression ~raise ~options mini_c_param in
         let ()               = Ligo_compile.Of_typed.assert_equal_contract_type ~raise Check_storage entry_point app_typed_prg typed_param in
