
open Api_helpers
open Simple_utils
module Helpers   = Ligo_compile.Helpers
module Run = Ligo_run.Of_michelson

let no_comment node =
  Tezos_micheline.Micheline.(inject_locations (fun _ -> Mini_c.dummy_meta) (strip_locations node))

let has_env_comments michelson_comments =
  Option.is_some (List.find michelson_comments ~f:(function `Env -> true | _ -> false))

<<<<<<< HEAD
=======
let read_file_constants ~raise file_constants =
  match file_constants with
  | None -> []
  | Some fn ->
     try
       let buf = In_channel.read_all fn in
       let json = Yojson.Basic.from_string buf in
       json |> Yojson.Basic.Util.to_list |> List.map ~f:Yojson.Basic.Util.to_string
     with Sys_error _ -> raise.Trace.raise (`Main_cannot_open_global_constants fn)
        | Yojson.Json_error s -> raise.Trace.raise (`Main_cannot_parse_global_constants (fn, s))

>>>>>>> ea133acd
let contract (raw_options : Compiler_options.raw) source_file display_format michelson_code_format michelson_comments () =
    let warning_as_error = raw_options.warning_as_error in
    Trace.warning_with @@ fun add_warning get_warnings ->
    format_result ~warning_as_error ~display_format (Formatter.Michelson_formatter.michelson_format michelson_code_format michelson_comments) get_warnings @@
      fun ~raise ->
      let options =
          let protocol_version = Helpers.protocol_to_variant ~raise raw_options.protocol_version in
          let has_env_comments = has_env_comments michelson_comments in
          Compiler_options.make
            ~raw_options
            ~protocol_version
            ~has_env_comments
            ()
      in
      let Compiler_options.{ disable_michelson_typechecking = disable_typecheck ; views ; constants ; file_constants ; _ } = options.backend in
      let Compiler_options.{ entry_point ; _ } = options.frontend in
      let code,env = Build.build_contract ~raise ~add_warning ~options entry_point source_file in
      let views =
        Build.build_views ~raise ~add_warning ~options entry_point (views,env) source_file
      in
<<<<<<< HEAD
      let file_constants = match file_constants with
        | None -> []
        | Some fn ->
           try
             let buf = In_channel.read_all fn in
             let json = Yojson.Basic.from_string buf in
             json |> Yojson.Basic.Util.to_list |> List.map ~f:Yojson.Basic.Util.to_string
           with Sys_error _ -> raise.raise (`Main_cannot_open_global_constants fn)
              | Yojson.Json_error s -> raise.raise (`Main_cannot_parse_global_constants (fn, s)) in
=======
      let file_constants = read_file_constants ~raise file_constants in
>>>>>>> ea133acd
      let constants = constants @ file_constants in
      Ligo_compile.Of_michelson.build_contract ~raise ~disable_typecheck ~constants code views

let expression (raw_options : Compiler_options.raw) expression init_file display_format michelson_format () =
    let warning_as_error = raw_options.warning_as_error in
    Trace.warning_with @@ fun add_warning get_warnings ->
    format_result ~warning_as_error ~display_format (Formatter.Michelson_formatter.michelson_format michelson_format []) get_warnings @@
      fun ~raise ->
      let options =
        let protocol_version = Helpers.protocol_to_variant ~raise raw_options.protocol_version in
        Compiler_options.make
          ~protocol_version
          ~raw_options
          ~has_env_comments:false
          ()
      in
      let Compiler_options.{ syntax ; _ } = options.frontend in
      let Compiler_options.{ without_run ; _ } = options.backend in
      let (mini_c_exp,_) = Build.build_expression ~raise ~add_warning ~options syntax expression init_file in
      let compiled_exp   = Ligo_compile.Of_mini_c.compile_expression ~raise ~options mini_c_exp in
      no_comment @@
      if without_run then
        Run.clean_expression compiled_exp.expr
      else
        Run.evaluate_expression ~raise compiled_exp.expr compiled_exp.expr_ty

let constant (raw_options : Compiler_options.raw) constants init_file display_format () =
    let warning_as_error = raw_options.warning_as_error in
    Trace.warning_with @@ fun add_warning get_warnings ->
    format_result ~warning_as_error ~display_format Formatter.Michelson_formatter.michelson_constant_format get_warnings @@
      fun ~raise ->
      let options =
        let protocol_version = Helpers.protocol_to_variant ~raise raw_options.protocol_version in
        Compiler_options.make
          ~protocol_version
          ~raw_options
          ~has_env_comments:false
          ()
      in
      let Compiler_options.{ syntax ; _ } = options.frontend in
      let Compiler_options.{ without_run ; _ } = options.backend in
      let (mini_c_exp,_) = Build.build_expression ~raise ~add_warning ~options syntax constants init_file in
      let compiled_exp   = Ligo_compile.Of_mini_c.compile_expression ~raise ~options mini_c_exp in
      let (hash, value) = if without_run then
                            Run.clean_constant ~raise compiled_exp.expr
                          else
                            Run.evaluate_constant ~raise compiled_exp.expr compiled_exp.expr_ty in
      (hash, value)

let parameter (raw_options : Compiler_options.raw) source_file entry_point expression amount balance sender source now display_format michelson_format () =
    let warning_as_error = raw_options.warning_as_error in
    Trace.warning_with @@ fun add_warning get_warnings ->
    format_result ~warning_as_error ~display_format (Formatter.Michelson_formatter.michelson_format michelson_format []) get_warnings @@
      fun ~raise ->
        let entry_point = Ast_typed.ValueVar.of_input_var entry_point in
        let protocol_version = Helpers.protocol_to_variant ~raise raw_options.protocol_version in
        let options = Compiler_options.make
            ~protocol_version
            ~raw_options
            ~has_env_comments:false
            () in
        let Compiler_options.{ syntax ; _ } = options.frontend in
<<<<<<< HEAD
        let app_typed_prg, typed_prg =
          Build.build_typed ~raise ~add_warning ~options (Ligo_compile.Of_core.Contract entry_point) source_file in
        let typed_param              = Ligo_compile.Utils.type_expression ~raise ~options (Some source_file) syntax expression typed_prg in
=======
        let Compiler_options.{ constants ; file_constants ; _ } = options.backend in
        let file_constants = read_file_constants ~raise file_constants in
        let constants = constants @ file_constants in
        let app_typed_prg, typed_prg =
          Build.build_typed ~raise ~add_warning ~options (Ligo_compile.Of_core.Contract entry_point) source_file in
        let typed_param              = Ligo_compile.Utils.type_expression ~raise ~add_warning ~options (Some source_file) syntax expression typed_prg in
>>>>>>> ea133acd
        let typed_param, typed_prg   = Self_ast_typed.remove_unused_expression typed_param typed_prg in
        let aggregated_prg           = Ligo_compile.Of_typed.compile_program ~raise typed_prg in
        let _contract : Mini_c.meta Run.Michelson.michelson =
          let aggregated_contract = Ligo_compile.Of_typed.apply_to_entrypoint_contract ~raise app_typed_prg entry_point in
          let mini_c              = Ligo_compile.Of_aggregated.compile_expression ~raise aggregated_contract in
          let michelson           = Ligo_compile.Of_mini_c.compile_contract ~raise ~options mini_c in
        (* fails if the given entry point is not a valid contract *)
          Ligo_compile.Of_michelson.build_contract ~raise ~constants michelson [] in
        let aggregated_param = Ligo_compile.Of_typed.compile_expression_in_context ~raise typed_param aggregated_prg in
        let mini_c_param     = Ligo_compile.Of_aggregated.compile_expression ~raise aggregated_param in
        let compiled_param   = Ligo_compile.Of_mini_c.compile_expression ~raise ~options mini_c_param in
        let ()               = Ligo_compile.Of_typed.assert_equal_contract_type ~raise Check_parameter entry_point app_typed_prg typed_param in
        let options = Run.make_dry_run_options ~raise ~constants {now ; amount ; balance ; sender;  source ; parameter_ty = None } in
        no_comment (Run.evaluate_expression ~raise ~options compiled_param.expr compiled_param.expr_ty)

let storage (raw_options : Compiler_options.raw) source_file expression amount balance sender source now display_format michelson_format () =
    let warning_as_error = raw_options.warning_as_error in
    Trace.warning_with @@ fun add_warning get_warnings ->
    format_result ~warning_as_error ~display_format (Formatter.Michelson_formatter.michelson_format michelson_format []) get_warnings @@
      fun ~raise ->
        let protocol_version = Helpers.protocol_to_variant ~raise raw_options.protocol_version in
        let options = Compiler_options.make
            ~protocol_version
            ~raw_options
            ~has_env_comments:false
            () in
        let Compiler_options.{ syntax ; entry_point ; _ } = options.frontend in
<<<<<<< HEAD
        let entry_point = Ast_typed.ValueVar.of_input_var entry_point in
        let app_typed_prg, typed_prg =
          Build.build_typed ~raise ~add_warning ~options (Ligo_compile.Of_core.Contract entry_point) source_file in
        let typed_param              = Ligo_compile.Utils.type_expression ~raise ~options (Some source_file) syntax expression typed_prg in
=======
        let Compiler_options.{ constants ; file_constants ; _ } = options.backend in
        let file_constants = read_file_constants ~raise file_constants in
        let constants = constants @ file_constants in
        let entry_point = Ast_typed.ValueVar.of_input_var entry_point in
        let app_typed_prg, typed_prg =
          Build.build_typed ~raise ~add_warning ~options (Ligo_compile.Of_core.Contract entry_point) source_file in
        let typed_param              = Ligo_compile.Utils.type_expression ~raise ~add_warning ~options (Some source_file) syntax expression typed_prg in
>>>>>>> ea133acd
        let typed_param, typed_prg   = Self_ast_typed.remove_unused_expression typed_param typed_prg in
        let aggregated_prg           = Ligo_compile.Of_typed.compile_program ~raise typed_prg in
        let _contract : Mini_c.meta Run.Michelson.michelson =
          let aggregated_contract = Ligo_compile.Of_typed.apply_to_entrypoint_contract ~raise app_typed_prg entry_point in
          let mini_c              = Ligo_compile.Of_aggregated.compile_expression ~raise aggregated_contract in
          let michelson           = Ligo_compile.Of_mini_c.compile_contract ~raise ~options mini_c in
         (* fails if the given entry point is not a valid contract *)
          Ligo_compile.Of_michelson.build_contract ~raise ~constants michelson [] in
        let aggregated_param = Ligo_compile.Of_typed.compile_expression_in_context ~raise typed_param aggregated_prg in
        let mini_c_param     = Ligo_compile.Of_aggregated.compile_expression ~raise aggregated_param in
        let compiled_param   = Ligo_compile.Of_mini_c.compile_expression ~raise ~options mini_c_param in
        let ()               = Ligo_compile.Of_typed.assert_equal_contract_type ~raise Check_storage entry_point app_typed_prg typed_param in
        let options = Run.make_dry_run_options ~raise ~constants {now ; amount ; balance ; sender;  source ; parameter_ty = None } in
        no_comment (Run.evaluate_expression ~raise ~options compiled_param.expr compiled_param.expr_ty)<|MERGE_RESOLUTION|>--- conflicted
+++ resolved
@@ -10,8 +10,6 @@
 let has_env_comments michelson_comments =
   Option.is_some (List.find michelson_comments ~f:(function `Env -> true | _ -> false))
 
-<<<<<<< HEAD
-=======
 let read_file_constants ~raise file_constants =
   match file_constants with
   | None -> []
@@ -23,7 +21,6 @@
      with Sys_error _ -> raise.Trace.raise (`Main_cannot_open_global_constants fn)
         | Yojson.Json_error s -> raise.Trace.raise (`Main_cannot_parse_global_constants (fn, s))
 
->>>>>>> ea133acd
 let contract (raw_options : Compiler_options.raw) source_file display_format michelson_code_format michelson_comments () =
     let warning_as_error = raw_options.warning_as_error in
     Trace.warning_with @@ fun add_warning get_warnings ->
@@ -44,19 +41,7 @@
       let views =
         Build.build_views ~raise ~add_warning ~options entry_point (views,env) source_file
       in
-<<<<<<< HEAD
-      let file_constants = match file_constants with
-        | None -> []
-        | Some fn ->
-           try
-             let buf = In_channel.read_all fn in
-             let json = Yojson.Basic.from_string buf in
-             json |> Yojson.Basic.Util.to_list |> List.map ~f:Yojson.Basic.Util.to_string
-           with Sys_error _ -> raise.raise (`Main_cannot_open_global_constants fn)
-              | Yojson.Json_error s -> raise.raise (`Main_cannot_parse_global_constants (fn, s)) in
-=======
       let file_constants = read_file_constants ~raise file_constants in
->>>>>>> ea133acd
       let constants = constants @ file_constants in
       Ligo_compile.Of_michelson.build_contract ~raise ~disable_typecheck ~constants code views
 
@@ -119,18 +104,12 @@
             ~has_env_comments:false
             () in
         let Compiler_options.{ syntax ; _ } = options.frontend in
-<<<<<<< HEAD
-        let app_typed_prg, typed_prg =
-          Build.build_typed ~raise ~add_warning ~options (Ligo_compile.Of_core.Contract entry_point) source_file in
-        let typed_param              = Ligo_compile.Utils.type_expression ~raise ~options (Some source_file) syntax expression typed_prg in
-=======
         let Compiler_options.{ constants ; file_constants ; _ } = options.backend in
         let file_constants = read_file_constants ~raise file_constants in
         let constants = constants @ file_constants in
         let app_typed_prg, typed_prg =
           Build.build_typed ~raise ~add_warning ~options (Ligo_compile.Of_core.Contract entry_point) source_file in
         let typed_param              = Ligo_compile.Utils.type_expression ~raise ~add_warning ~options (Some source_file) syntax expression typed_prg in
->>>>>>> ea133acd
         let typed_param, typed_prg   = Self_ast_typed.remove_unused_expression typed_param typed_prg in
         let aggregated_prg           = Ligo_compile.Of_typed.compile_program ~raise typed_prg in
         let _contract : Mini_c.meta Run.Michelson.michelson =
@@ -158,12 +137,6 @@
             ~has_env_comments:false
             () in
         let Compiler_options.{ syntax ; entry_point ; _ } = options.frontend in
-<<<<<<< HEAD
-        let entry_point = Ast_typed.ValueVar.of_input_var entry_point in
-        let app_typed_prg, typed_prg =
-          Build.build_typed ~raise ~add_warning ~options (Ligo_compile.Of_core.Contract entry_point) source_file in
-        let typed_param              = Ligo_compile.Utils.type_expression ~raise ~options (Some source_file) syntax expression typed_prg in
-=======
         let Compiler_options.{ constants ; file_constants ; _ } = options.backend in
         let file_constants = read_file_constants ~raise file_constants in
         let constants = constants @ file_constants in
@@ -171,7 +144,6 @@
         let app_typed_prg, typed_prg =
           Build.build_typed ~raise ~add_warning ~options (Ligo_compile.Of_core.Contract entry_point) source_file in
         let typed_param              = Ligo_compile.Utils.type_expression ~raise ~add_warning ~options (Some source_file) syntax expression typed_prg in
->>>>>>> ea133acd
         let typed_param, typed_prg   = Self_ast_typed.remove_unused_expression typed_param typed_prg in
         let aggregated_prg           = Ligo_compile.Of_typed.compile_program ~raise typed_prg in
         let _contract : Mini_c.meta Run.Michelson.michelson =
