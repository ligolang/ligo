--- conflicted
+++ resolved
@@ -69,76 +69,4 @@
     Build.qualified_typed ~raise ~options (Build.Source_input.From_file source_file)
   in
   let declarations = Compile.Of_typed.list_declarations raw_options.only_ep prg in
-<<<<<<< HEAD
-  source_file, declarations
-
-
-let get_scope_raw
-    (raw_options : Raw_options.t)
-    (source_file : BuildSystem.Source_input.code_input)
-    ~raise
-    ()
-  =
-  let file_name =
-    match source_file with
-    | HTTP uri -> Simple_utils.Http_uri.get_filename uri
-    | From_file file_name -> file_name
-    | Raw { id; _ } -> id
-    | Raw_input_lsp { file; _ } -> file
-  in
-  let syntax =
-    Syntax.of_string_opt
-      ~support_pascaligo:true
-      ~raise
-      (Syntax_name raw_options.syntax)
-      (Some file_name)
-  in
-  let protocol_version =
-    Helpers.protocol_to_variant ~raise raw_options.protocol_version
-  in
-  let options = Compiler_options.make ~raw_options ~syntax ~protocol_version () in
-  let Compiler_options.{ with_types; _ } = options.tools in
-  let core_prg =
-    (* While building [Build.qualified_core] we need a smaller AST (without stdlib)
-       that is the reason for no_stdlib as true *)
-    let options = Compiler_options.set_no_stdlib options true in
-    match source_file with
-    | HTTP uri -> Build.qualified_core ~raise ~options (Build.Source_input.HTTP uri)
-    | From_file file_name ->
-      Build.qualified_core ~raise ~options (Build.Source_input.From_file file_name)
-    | Raw file -> Build.qualified_core_from_string ~raise ~options file
-    | Raw_input_lsp { file; code } ->
-      Build.qualified_core_from_raw_input ~raise ~options file code
-  in
-  let lib =
-    (* We need stdlib for [Build.Stdlib.get],
-       because if [no_stdlib] we get [Build.Stdlib.empty] *)
-    let options = Compiler_options.set_no_stdlib options false in
-    Build.Stdlib.get ~options
-  in
-  let stdlib =
-    Build.Stdlib.select_lib_typed syntax lib, Build.Stdlib.select_lib_core syntax lib
-  in
-  (* let () = assert (List.length (fst stdlib) = List.length (snd stdlib)) in *)
-  Scopes.scopes ~raise ~options:options.middle_end ~with_types ~stdlib core_prg
-
-
-let get_scope (raw_options : Raw_options.t) source_file display_format no_colour () =
-  Scopes.Api_helper.format_result ~display_format ~no_colour
-  @@ get_scope_raw raw_options (From_file source_file) ()
-
-
-let get_scope_trace
-    (raw_options : Raw_options.t)
-    (source_file : BuildSystem.Source_input.code_input)
-    ()
-  =
-  Trace.try_with
-    ~fast_fail:false
-    (fun ~raise ~catch ->
-      let v = get_scope_raw raw_options source_file () ~raise in
-      catch.errors (), catch.warnings (), Some v)
-    (fun ~catch e -> e :: catch.errors (), catch.warnings (), None)
-=======
-  source_file, declarations
->>>>>>> bf616473
+  source_file, declarations