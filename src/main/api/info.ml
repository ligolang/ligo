--- conflicted
+++ resolved
@@ -14,11 +14,7 @@
       let Compiler_options.{ views ; _ } = options.backend in
       let michelson,e =  Build.build_contract ~raise ~add_warning ~options entry_point source_file in
       let views = Build.build_views ~raise ~add_warning ~options entry_point (views,e) source_file in
-<<<<<<< HEAD
-      let contract = Compile.Of_michelson.build_contract ~raise ~options:options.backend michelson views in
-=======
-      let contract = Compile.Of_michelson.build_contract ~raise ~add_warning ~protocol_version michelson views in
->>>>>>> df561552
+      let contract = Compile.Of_michelson.build_contract ~raise ~add_warning ~options:options.backend ~protocol_version michelson views in
       Compile.Of_michelson.measure ~raise contract
 
 let list_declarations (raw_options : Compiler_options.raw) source_file display_format () =
