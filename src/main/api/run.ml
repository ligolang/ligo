--- conflicted
+++ resolved
@@ -25,13 +25,8 @@
       let options = Compiler_options.make ~protocol_version ~syntax ~raw_options () in
       let Compiler_options.{ entry_point ; _ } = options.frontend in
       let entry_point = Ast_typed.ValueVar.of_input_var entry_point in
-<<<<<<< HEAD
-      let typed_prg = Build.build_context ~raise ~add_warning ~options source_file in
+      let typed_prg = Build.merge_and_type_libraries ~raise ~add_warning ~options source_file in
       let aggregated_prg = Compile.Of_typed.apply_to_entrypoint_contract ~raise ~options:options.middle_end typed_prg entry_point in
-=======
-      let typed_prg = Build.merge_and_type_libraries ~raise ~add_warning ~options source_file in
-      let aggregated_prg = Compile.Of_typed.apply_to_entrypoint_contract ~raise typed_prg entry_point in
->>>>>>> f5ee53a5
       let mini_c_prg = Compile.Of_aggregated.compile_expression ~raise aggregated_prg in
       let compile_exp = Compile.Of_mini_c.compile_contract ~raise ~options mini_c_prg in
       let parameter_ty =
