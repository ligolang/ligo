--- conflicted
+++ resolved
@@ -72,11 +72,7 @@
       let c_unit,_ = Compile.Utils.to_c_unit ~raise ~options:options.frontend ~meta source_file in
       let core = Compile.Utils.to_core ~raise ~add_warning ~options ~meta c_unit source_file in
       if self_pass then
-<<<<<<< HEAD
-        Self_ast_core.all_module ~raise core
-=======
         Self_ast_core.all_module ~init:core
->>>>>>> ea133acd
       else
         core
 
