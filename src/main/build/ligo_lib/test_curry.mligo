--- conflicted
+++ resolved
@@ -42,35 +42,6 @@
     let (a, _, _) = [%external ("TEST_GET_NTH_BS", i)] in
     a
   let get_bootstrap_account (n : nat) : address * key * string =
-<<<<<<< HEAD
-    [%external "TEST_GET_NTH_BS"] (int n)
-  let nth_bootstrap_typed_address (type a b) (n : nat) : (a, b) typed_address = [%external "TEST_NTH_BOOTSTRAP_TYPED_ADDRESS"] n
-  let last_originations (u : unit) : (address, address list) map = [%external "TEST_LAST_ORIGINATIONS"] u
-  let mutate_value (type a) (n : nat) (v : a) : (a * mutation) option = [%external "TEST_MUTATE_VALUE"] n v
-  let save_mutation (s : string) (m : mutation) : string option = [%external "TEST_SAVE_MUTATION"] s m
-  let mutation_test (type a b) (v : a) (f : a -> b) : (b * mutation) option = [%external "TEST_MUTATION_TEST"] v f
-  let mutation_test_all (type a b) (v : a) (f : a -> b) : (b * mutation) list = [%external "TEST_MUTATION_TEST_ALL"] v f
-  let run (type a b) (f : a -> b) (v : a) : michelson_program = [%external "TEST_RUN"] f v
-  let decompile (type a) (m : michelson_program) : a = [%external "TEST_DECOMPILE"] m
-  let random (type a) (_u : unit) : a =
-    let g : a gen = [%external "TEST_RANDOM"] false in
-    [%external "TEST_GENERATOR_EVAL"] g
-  let add_account (s : string) (k : key) : unit = [%external "TEST_ADD_ACCOUNT"] s k
-  let new_account (u : unit) : string * key = [%external "TEST_NEW_ACCOUNT"] u
-  let baker_account (p : string * key) (o : tez option) : unit = [%external "TEST_BAKER_ACCOUNT"] p o
-  let bake_until_n_cycle_end (n : nat) : unit = [%external "TEST_BAKE_UNTIL_N_CYCLE_END"] n
-  let register_delegate (kh : key_hash) : unit = [%external "TEST_REGISTER_DELEGATE"] kh
-  let register_constant (m : michelson_program) : string = [%external "TEST_REGISTER_CONSTANT"] m
-  let cast_address (type a b) (a : address) : (a, b) typed_address = [%external "TEST_CAST_ADDRESS"] a
-  let to_typed_address (type a b) (c : a contract) : (a, b) typed_address = [%external "TEST_TO_TYPED_ADDRESS"] c
-  let set_big_map (type a b) (i : int) (m : (a, b) big_map) : unit = [%external "TEST_SET_BIG_MAP"] i m
-  let create_chest (b : bytes) (n : nat) : chest * chest_key = [%external "TEST_CREATE_CHEST"] b n
-  let create_chest_key (c : chest) (n : nat) : chest_key = [%external "TEST_CREATE_CHEST_KEY"] c n
-  let constant_to_michelson_program (s : string) : michelson_program = [%external "TEST_CONSTANT_TO_MICHELSON"] s
-  let restore_context (u : unit) : unit = [%external "TEST_POP_CONTEXT"] u
-  let save_context (u : unit) : unit = [%external "TEST_PUSH_CONTEXT"] u
-  let drop_context (u : unit) : unit = [%external "TEST_DROP_CONTEXT"] u
-=======
     [%external ("TEST_GET_NTH_BS", (int n))]
   let nth_bootstrap_typed_address (type a b) (n : nat) : (a, b) typed_address = [%external ("TEST_NTH_BOOTSTRAP_TYPED_ADDRESS", n)]
   let last_originations (u : unit) : (address, address list) map = [%external ("TEST_LAST_ORIGINATIONS", u)]
@@ -80,7 +51,9 @@
   let mutation_test_all (type a b) (v : a) (f : a -> b) : (b * mutation) list = [%external ("TEST_MUTATION_TEST_ALL", v, f)]
   let run (type a b) (f : a -> b) (v : a) : michelson_program = [%external ("TEST_RUN", f, v)]
   let decompile (type a) (m : michelson_program) : a = [%external ("TEST_DECOMPILE", m)]
-  let random (type a) (u : unit) : a = [%external ("TEST_RANDOM", u)]
+  let random (type a) (_u : unit) : a =
+    let g : a gen = [%external ("TEST_RANDOM", false)] in
+    [%external ("TEST_GENERATOR_EVAL", g)]
   let add_account (s : string) (k : key) : unit = [%external ("TEST_ADD_ACCOUNT", s, k)]
   let new_account (u : unit) : string * key = [%external ("TEST_NEW_ACCOUNT", u)]
   let baker_account (p : string * key) (o : tez option) : unit = [%external ("TEST_BAKER_ACCOUNT", p, o)]
@@ -96,7 +69,6 @@
   let restore_context (u : unit) : unit = [%external ("TEST_POP_CONTEXT", u)]
   let save_context (u : unit) : unit = [%external ("TEST_PUSH_CONTEXT", u)]
   let drop_context (u : unit) : unit = [%external ("TEST_DROP_CONTEXT", u)]
->>>>>>> 237ff4ed
   let eval (type a) (x : a) : michelson_program = run (fun (x : a) -> x) x
   let compile_value (type a) (x : a) : michelson_program = run (fun (x : a) -> x) x
   let get_storage (type p s) (t : (p, s) typed_address) : s =
@@ -142,26 +114,6 @@
     let a = originate_contract f s t in
     let c = size f in
     (a, f, c)
-<<<<<<< HEAD
-  let read_contract_from_file (fn : string) : michelson_contract = [%external "TEST_READ_CONTRACT_FROM_FILE"] fn
-  let sign (sk : string) (d : bytes) : signature = [%external "TEST_SIGN"] sk d
-  module PBT = struct
-    let gen (type a) : a gen = [%external "TEST_RANDOM"] false
-    let gen_small (type a) : a gen = [%external "TEST_RANDOM"] true
-    let make_test (type a) (g : a gen) (p : a -> bool) : a pbt_test = (g, p)
-    let run (type a) ((g, p) : a pbt_test) (k : nat) : a pbt_result =
-      let (_, v) = [%external "LOOP_LEFT"] (fun ((n, _) : nat * a pbt_result) ->
-                                       if n = k then
-                                         [%external "LOOP_STOP"] (0n, (Success : a pbt_result))
-                                       else
-                                         let v = [%external "TEST_GENERATOR_EVAL"] g in
-                                         if p v then
-                                           [%external "LOOP_CONTINUE"] ((n + 1n), (Success : a pbt_result))
-                                         else
-                                           [%external "LOOP_STOP"] (n, Fail v)) (0n, (Success : a pbt_result)) in
-      v
-  end
-=======
   let read_contract_from_file (fn : string) : michelson_contract = [%external ("TEST_READ_CONTRACT_FROM_FILE", fn)]
   let sign (sk : string) (d : bytes) : signature = [%external ("TEST_SIGN", sk, d)]
   let chr (n : nat) : string option =
@@ -177,5 +129,21 @@
   let nl = [%external ("TEST_UNESCAPE_STRING", "\n")]
   let println (v : string) : unit =
     print (v ^ nl)
->>>>>>> 237ff4ed
+  module PBT = struct
+    let gen (type a) : a gen = [%external ("TEST_RANDOM", false)]
+    let gen_small (type a) : a gen = [%external ("TEST_RANDOM", true)]
+    let make_test (type a) (g : a gen) (p : a -> bool) : a pbt_test = (g, p)
+    let run (type a) ((g, p) : a pbt_test) (k : nat) : a pbt_result =
+      let iter = fun ((n, _) : nat * a pbt_result) ->
+                                       if n = k then
+                                         [%external ("LOOP_STOP", (0n, (Success : a pbt_result)))]
+                                       else
+                                         let v = [%external ("TEST_GENERATOR_EVAL", g)] in
+                                         if p v then
+                                           [%external ("LOOP_CONTINUE", ((n + 1n), (Success : a pbt_result)))]
+                                         else
+                                           [%external ("LOOP_STOP", (n, Fail v))] in
+      let (_, v) = [%external ("LOOP_LEFT", iter, (0n, (Success : a pbt_result)))] in
+      v
+  end
 end