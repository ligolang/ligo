type test_exec_error_balance_too_low =
  { contract_too_low : address ; contract_balance : tez ; spend_request : tez }

type test_exec_error =
  | Rejected of michelson_program * address
  | Balance_too_low of test_exec_error_balance_too_low
  | Other of string

type test_exec_result = Success of nat | Fail of test_exec_error

type test_baker_policy =
  | By_round of int
  | By_account of address
  | Excluding of address list

module Test = struct
  let to_contract (type p s) (t : (p, s) typed_address) : p contract = [%external "TEST_TO_CONTRACT"] t
  let originate_from_file (fn : string) (e : string) (v : string list) (s : michelson_program)  (t : tez) : address * michelson_program * int = [%external "TEST_ORIGINATE_FROM_FILE"] fn e v s t
  let originate (type p s) (f : p * s -> operation list * s) (s : s) (t : tez) : ((p, s) typed_address * michelson_program * int) = [%external "TEST_ORIGINATE"] f s t
  let set_source (a : address) : unit = [%external "TEST_SET_SOURCE"] a
  let transfer (a : address) (s : michelson_program) (t : tez) : test_exec_result = [%external "TEST_EXTERNAL_CALL_TO_ADDRESS"] a s t
  let transfer_exn (a : address) (s : michelson_program) (t : tez) : nat = [%external "TEST_EXTERNAL_CALL_TO_ADDRESS_EXN"] a s t
  let get_storage_of_address (a : address) : michelson_program = [%external "TEST_GET_STORAGE_OF_ADDRESS"] a
  let get_balance (a : address) : tez = [%external "TEST_GET_BALANCE"] a
  let log (type a) (v : a) : unit = [%external "TEST_LOG"] v
  let reset_state (n : nat) (l : tez list) : unit = [%external "TEST_STATE_RESET"] n l
  let get_voting_power (kh : key_hash) : nat = [%external "TEST_GET_VOTING_POWER"] kh
  [@thunk]
    let get_total_voting_power : nat = [%external "TEST_GET_TOTAL_VOTING_POWER"]
  let bootstrap_contract (type p s) (f : p * s -> operation list * s) (s : s) (t : tez) : unit = [%external "TEST_BOOTSTRAP_CONTRACT"] f s t
  let nth_bootstrap_contract (i : nat) : address = [%external "TEST_NTH_BOOTSTRAP_CONTRACT"] i
  let nth_bootstrap_account (i : int) : address = [%external "TEST_GET_NTH_BS"] i
  let nth_bootstrap_typed_address (type a b) (n : nat) : (a, b) typed_address = [%external "TEST_NTH_BOOTSTRAP_TYPED_ADDRESS"] n
  let last_originations (u : unit) : (address, address list) map = [%external "TEST_LAST_ORIGINATIONS"] u
  let mutate_value (type a) (n : nat) (v : a) : (a * mutation) option = [%external "TEST_MUTATE_VALUE"] n v
  let save_mutation (s : string) (m : mutation) : string option = [%external "TEST_SAVE_MUTATION"] s m
  let mutation_test (type a b) (v : a) (f : a -> b) : (b * mutation) option = [%external "TEST_MUTATION_TEST"] v f
  let mutation_test_all (type a b) (v : a) (f : a -> b) : (b * mutation) list = [%external "TEST_MUTATION_TEST_ALL"] v f
  let run (type a b) (f : a -> b) (v : a) : michelson_program = [%external "TEST_RUN"] f v
  let decompile (type a) (m : michelson_program) : a = [%external "TEST_DECOMPILE"] m
  let random (type a) (u : unit) : a = [%external "TEST_RANDOM"] u
  let add_account (s : string) (k : key) : unit = [%external "TEST_ADD_ACCOUNT"] s k
  let new_account (u : unit) : string * key = [%external "TEST_NEW_ACCOUNT"] u
  let baker_account (p : string * key) (o : tez option) : unit = [%external "TEST_BAKER_ACCOUNT"] p o
  let bake_until_n_cycle_end (n : nat) : unit = [%external "TEST_BAKE_UNTIL_N_CYCLE_END"] n
  let register_delegate (kh : key_hash) : unit = [%external "TEST_REGISTER_DELEGATE"] kh
  let register_constant (m : michelson_program) : string = [%external "TEST_REGISTER_CONSTANT"] m
  let cast_address (type a b) (a : address) : (a, b) typed_address = [%external "TEST_CAST_ADDRESS"] a
  let to_typed_address (type a b) (c : a contract) : (a, b) typed_address = [%external "TEST_TO_TYPED_ADDRESS"] c
  let set_big_map (type a b) (i : int) (m : (a, b) big_map) : unit = [%external "TEST_SET_BIG_MAP"] i m
  let create_chest (b : bytes) (n : nat) : chest * chest_key = [%external "TEST_CREATE_CHEST"] b n
  let create_chest_key (c : chest) (n : nat) : chest_key = [%external "TEST_CREATE_CHEST_KEY"] c n
  let constant_to_michelson_program (s : string) : michelson_program = [%external "TEST_CONSTANT_TO_MICHELSON"] s
  let restore_context (u : unit) : unit = [%external "TEST_POP_CONTEXT"] u
  let save_context (u : unit) : unit = [%external "TEST_PUSH_CONTEXT"] u
  let eval (type a) (x : a) : michelson_program = run (fun (x : a) -> x) x
  let compile_value (type a) (x : a) : michelson_program = run (fun (x : a) -> x) x
  let get_storage (type p s) (t : (p, s) typed_address) : s =
      let c : p contract = to_contract t in
      let a : address = [%external "ADDRESS"] c in
      let s : michelson_program = get_storage_of_address a in
      let s : s = decompile s in
      s
  let transfer_to_contract (type p) (c : p contract) (s : p) (t : tez) : test_exec_result =
      let a : address = [%external "ADDRESS"] c in
      let s : michelson_program = eval s in
      transfer a s t
  let transfer_to_contract_exn (type p) (c : p contract) (s : p) (t : tez) : nat =
      let a : address = [%external "ADDRESS"] c in
      let s : michelson_program = eval s in
      transfer_exn a s t
  let michelson_equal (m1 : michelson_program) (m2 : michelson_program) : bool = m1 = m2
<<<<<<< HEAD
  let set_baker_policy (bp : test_baker_policy) : unit = [%external "TEST_SET_BAKER"] bp
  let set_baker (a : address) : unit = set_baker_policy (By_account a)
=======
  let to_entrypoint (type a b c) (s : string) (t : (a, b) typed_address) : c contract =
    let s = if String.length s > 0n then
              if String.sub 0n 1n s = "%" then
                let () = log "WARNING: Test.to_entrypoint: automatically removing starting %" in
                String.sub 1n (abs (String.length s - 1)) s
	      else s
	    else s in
    [%external "TEST_TO_ENTRYPOINT"] s t
>>>>>>> 98ea163e
end<|MERGE_RESOLUTION|>--- conflicted
+++ resolved
@@ -70,10 +70,6 @@
       let s : michelson_program = eval s in
       transfer_exn a s t
   let michelson_equal (m1 : michelson_program) (m2 : michelson_program) : bool = m1 = m2
-<<<<<<< HEAD
-  let set_baker_policy (bp : test_baker_policy) : unit = [%external "TEST_SET_BAKER"] bp
-  let set_baker (a : address) : unit = set_baker_policy (By_account a)
-=======
   let to_entrypoint (type a b c) (s : string) (t : (a, b) typed_address) : c contract =
     let s = if String.length s > 0n then
               if String.sub 0n 1n s = "%" then
@@ -82,5 +78,6 @@
 	      else s
 	    else s in
     [%external "TEST_TO_ENTRYPOINT"] s t
->>>>>>> 98ea163e
+  let set_baker_policy (bp : test_baker_policy) : unit = [%external "TEST_SET_BAKER"] bp
+  let set_baker (a : address) : unit = set_baker_policy (By_account a)
 end