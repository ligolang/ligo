type test_exec_error_balance_too_low =
  { contract_too_low : address ; contract_balance : tez ; spend_request : tez }

type test_exec_error =
  | Rejected of michelson_program * address
  | Balance_too_low of test_exec_error_balance_too_low
  | Other of string

type test_exec_result = Success of nat | Fail of test_exec_error

type test_baker_policy =
  | By_round of int
  | By_account of address
  | Excluding of address list

module Test = struct
<<<<<<< HEAD
  let failwith (type a b) (v : a) : b = [%ext ("TEST_FAILWITH", v)]
  let to_contract (type p s) (t : (p, s) typed_address) : p contract = [%ext ("TEST_TO_CONTRACT", t)]
  let set_source (a : address) : unit = [%ext ("TEST_SET_SOURCE", a)]
  let transfer ((a, s, t) : address * michelson_program * tez) : test_exec_result = [%ext ("TEST_EXTERNAL_CALL_TO_ADDRESS", a, s, t)]
  let transfer_exn ((a, s, t) : address * michelson_program * tez) : nat = [%ext ("TEST_EXTERNAL_CALL_TO_ADDRESS_EXN", a, s, t)]
  let get_storage_of_address (a : address) : michelson_program = [%ext ("TEST_GET_STORAGE_OF_ADDRESS", a)]
  let get_balance (a : address) : tez = [%ext ("TEST_GET_BALANCE", a)]
  let log (type a) (v : a) : unit = [%ext ("TEST_LOG", v)]
  let reset_state ((n, l) : nat * tez list) : unit = [%ext ("TEST_STATE_RESET", (None : timestamp option), n, l)]
  let reset_state_at ((t, n, l) : timestamp * nat * tez list) : unit = [%ext ("TEST_STATE_RESET", (Some t), n, l)]
  let get_voting_power (kh : key_hash) : nat = [%ext ("TEST_GET_VOTING_POWER", kh)]
=======
  let failwith (type a b) (v : a) : b = [%external "TEST_FAILWITH"] v
  let to_contract (type p s) (t : (p, s) typed_address) : p contract = [%external "TEST_TO_CONTRACT"] t
  let set_source (a : address) : unit = [%external "TEST_SET_SOURCE"] a
  let transfer ((a, s, t) : address * michelson_program * tez) : test_exec_result = [%external "TEST_EXTERNAL_CALL_TO_ADDRESS"] a (None : string option) s t
  let transfer_exn ((a, s, t) : address * michelson_program * tez) : nat = [%external "TEST_EXTERNAL_CALL_TO_ADDRESS_EXN"] a (None : string option) s t
  let get_storage_of_address (a : address) : michelson_program = [%external "TEST_GET_STORAGE_OF_ADDRESS"] a
  let get_balance (a : address) : tez = [%external "TEST_GET_BALANCE"] a
  let log (type a) (v : a) : unit = [%external "TEST_LOG"] v
  let reset_state ((n, l) : nat * tez list) : unit = [%external "TEST_STATE_RESET"] (None: timestamp option) n l
  let reset_state_at ((t, n, l) : timestamp * nat * tez list) : unit = [%external "TEST_STATE_RESET"] (Some t) n l
  let get_voting_power (kh : key_hash) : nat = [%external "TEST_GET_VOTING_POWER"] kh
>>>>>>> 17a8c3d5
  [@thunk]
    let get_total_voting_power : nat = [%ext ("TEST_GET_TOTAL_VOTING_POWER")]
  let bootstrap_contract (type p s) ((f, s, t) : (p * s -> operation list * s) * s * tez) : unit = [%ext ("TEST_BOOTSTRAP_CONTRACT", f, s, t)]
  let nth_bootstrap_contract (i : nat) : address = [%ext ("TEST_NTH_BOOTSTRAP_CONTRACT", i)]
  let nth_bootstrap_account (i : int) : address =
    let (a, _, _) = [%ext ("TEST_GET_NTH_BS", i)] in
    a
  let get_bootstrap_account (n : nat) : address * key * string =
    [%ext ("TEST_GET_NTH_BS", (int n))]
  let nth_bootstrap_typed_address (type a b) (n : nat) : (a, b) typed_address = [%ext ("TEST_NTH_BOOTSTRAP_TYPED_ADDRESS", n)]
  let last_originations (u : unit) : (address, address list) map = [%ext ("TEST_LAST_ORIGINATIONS", u)]
  let mutate_value (type a) ((n, v) : nat * a) : (a * mutation) option = [%ext ("TEST_MUTATE_VALUE", n, v)]
  let save_mutation ((s, m) : string * mutation) : string option = [%ext ("TEST_SAVE_MUTATION", s, m)]
  let mutation_test (type a b) ((v, f) : a * (a -> b)) : (b * mutation) option = [%ext ("TEST_MUTATION_TEST", v, f)]
  let mutation_test_all (type a b) ((v, f) : a * (a -> b)) : (b * mutation) list = [%ext ("TEST_MUTATION_TEST_ALL", v, f)]
  let run (type a b) ((f, v) : (a -> b) * a) : michelson_program = [%ext ("TEST_RUN", f, v)]
  let decompile (type a) (m : michelson_program) : a = [%ext ("TEST_DECOMPILE", m)]
  let random (type a) (u : unit) : a = [%ext ("TEST_RANDOM", u)]
  let add_account ((s, k) : string * key) : unit = [%ext ("TEST_ADD_ACCOUNT", s, k)]
  let new_account (u : unit) : string * key = [%ext ("TEST_NEW_ACCOUNT", u)]
  let baker_account ((p, o) : (string * key) * tez option) : unit = [%ext ("TEST_BAKER_ACCOUNT", p, o)]
  let bake_until_n_cycle_end (n : nat) : unit = [%ext ("TEST_BAKE_UNTIL_N_CYCLE_END", n)]
  let register_delegate (kh : key_hash) : unit = [%ext ("TEST_REGISTER_DELEGATE", kh)]
  let register_constant (m : michelson_program) : string = [%ext ("TEST_REGISTER_CONSTANT", m)]
  let cast_address (type a b) (a : address) : (a, b) typed_address = [%ext ("TEST_CAST_ADDRESS", a)]
  let to_typed_address (type a b) (c : a contract) : (a, b) typed_address = [%ext ("TEST_TO_TYPED_ADDRESS", c)]
  let set_big_map (type a b) ((i, m) : int * (a, b) big_map) : unit = [%ext ("TEST_SET_BIG_MAP", i, m)]
  let create_chest ((b, n) : bytes * nat) : chest * chest_key = [%ext ("TEST_CREATE_CHEST", b, n)]
  let create_chest_key ((c, n) : chest * nat) : chest_key = [%ext ("TEST_CREATE_CHEST_KEY", c, n)]
  let constant_to_michelson_program (s : string) : michelson_program = [%ext ("TEST_CONSTANT_TO_MICHELSON", s)]
  let restore_context (u : unit) : unit = [%ext ("TEST_POP_CONTEXT", u)]
  let save_context (u : unit) : unit = [%ext ("TEST_PUSH_CONTEXT", u)]
  let drop_context (u : unit) : unit = [%ext ("TEST_DROP_CONTEXT", u)]
  let eval (type a) (x : a) : michelson_program = run ((fun (x : a) -> x), x)
  let compile_value (type a) (x : a) : michelson_program = run ((fun (x : a) -> x), x)
  let get_storage (type p s) (t : (p, s) typed_address) : s =
      let c : p contract = to_contract t in
      let a : address = [%ext ("ADDRESS", c)] in
      let s : michelson_program = get_storage_of_address a in
      let s : s = decompile s in
      s
  let transfer_to_contract (type p) ((c, s, t) : p contract * p * tez) : test_exec_result =
<<<<<<< HEAD
      let a : address = [%ext ("ADDRESS", c)] in
=======
      let a : address = [%external "ADDRESS"] c in
      let e : string option = [%external "TEST_GET_ENTRYPOINT"] c in
>>>>>>> 17a8c3d5
      let s : michelson_program = eval s in
      [%external "TEST_EXTERNAL_CALL_TO_ADDRESS"] a e s t
  let transfer_to_contract_exn (type p) ((c, s, t) : p contract * p * tez) : nat =
<<<<<<< HEAD
      let a : address = [%ext ("ADDRESS", c)] in
=======
      let a : address = [%external "ADDRESS"] c in
      let e : string option = [%external "TEST_GET_ENTRYPOINT"] c in
>>>>>>> 17a8c3d5
      let s : michelson_program = eval s in
      [%external "TEST_EXTERNAL_CALL_TO_ADDRESS_EXN"] a e s t
  let michelson_equal ((m1, m2) : michelson_program * michelson_program) : bool = m1 = m2
  let to_entrypoint (type a b c) ((s, t) : string * (a, b) typed_address) : c contract =
    let s = if String.length s > 0n then
              if String.sub 0n 1n s = "%" then
                let () = log "WARNING: Test.to_entrypoint: automatically removing starting %" in
                String.sub 1n (abs (String.length s - 1)) s
	      else s
	    else s in
    [%ext ("TEST_TO_ENTRYPOINT", s, t)]
  let set_baker_policy (bp : test_baker_policy) : unit = [%ext ("TEST_SET_BAKER", bp)]
  let set_baker (a : address) : unit = set_baker_policy (By_account a)
  let originate_contract ((c, s, t) : michelson_contract * michelson_program * tez) : address = [%ext ("TEST_ORIGINATE", c, s, t)]
  let size (c : michelson_contract) : int = [%ext ("TEST_SIZE", c)]
  let compile_contract (type p s) (f : p * s -> operation list * s) : michelson_contract = [%ext ("TEST_COMPILE_CONTRACT", f)]
  let originate (type p s) ((f, s, t) : (p * s -> operation list * s) * s * tez) : ((p, s) typed_address * michelson_contract * int) =
    let f = compile_contract f in
    let s = eval s in
    let a = originate_contract (f, s, t) in
    let c = size f in
    let a : (p, s) typed_address = cast_address a in
    (a, f, c)
  let compile_contract_from_file ((fn, e, v) : string * string * string list) : michelson_contract = [%ext ("TEST_COMPILE_CONTRACT_FROM_FILE", fn, e, v)]
  let originate_from_file ((fn, e, v, s, t) : string * string * string list * michelson_program * tez) : address * michelson_contract * int =
    let f = compile_contract_from_file (fn, e, v) in
    let a = originate_contract (f, s, t) in
    let c = size f in
    (a, f, c)
  let read_contract_from_file (fn : string) : michelson_contract = [%ext ("TEST_READ_CONTRACT_FROM_FILE", fn)]
  let sign ((sk, d) : string * bytes) : signature = [%ext ("TEST_SIGN", sk, d)]
end<|MERGE_RESOLUTION|>--- conflicted
+++ resolved
@@ -14,31 +14,17 @@
   | Excluding of address list
 
 module Test = struct
-<<<<<<< HEAD
   let failwith (type a b) (v : a) : b = [%ext ("TEST_FAILWITH", v)]
   let to_contract (type p s) (t : (p, s) typed_address) : p contract = [%ext ("TEST_TO_CONTRACT", t)]
   let set_source (a : address) : unit = [%ext ("TEST_SET_SOURCE", a)]
-  let transfer ((a, s, t) : address * michelson_program * tez) : test_exec_result = [%ext ("TEST_EXTERNAL_CALL_TO_ADDRESS", a, s, t)]
-  let transfer_exn ((a, s, t) : address * michelson_program * tez) : nat = [%ext ("TEST_EXTERNAL_CALL_TO_ADDRESS_EXN", a, s, t)]
+  let transfer ((a, s, t) : address * michelson_program * tez) : test_exec_result = [%ext ("TEST_EXTERNAL_CALL_TO_ADDRESS", a, (None : string option), s, t)]
+  let transfer_exn ((a, s, t) : address * michelson_program * tez) : nat = [%ext ("TEST_EXTERNAL_CALL_TO_ADDRESS_EXN", a, (None : string option), s, t)]
   let get_storage_of_address (a : address) : michelson_program = [%ext ("TEST_GET_STORAGE_OF_ADDRESS", a)]
   let get_balance (a : address) : tez = [%ext ("TEST_GET_BALANCE", a)]
   let log (type a) (v : a) : unit = [%ext ("TEST_LOG", v)]
   let reset_state ((n, l) : nat * tez list) : unit = [%ext ("TEST_STATE_RESET", (None : timestamp option), n, l)]
   let reset_state_at ((t, n, l) : timestamp * nat * tez list) : unit = [%ext ("TEST_STATE_RESET", (Some t), n, l)]
   let get_voting_power (kh : key_hash) : nat = [%ext ("TEST_GET_VOTING_POWER", kh)]
-=======
-  let failwith (type a b) (v : a) : b = [%external "TEST_FAILWITH"] v
-  let to_contract (type p s) (t : (p, s) typed_address) : p contract = [%external "TEST_TO_CONTRACT"] t
-  let set_source (a : address) : unit = [%external "TEST_SET_SOURCE"] a
-  let transfer ((a, s, t) : address * michelson_program * tez) : test_exec_result = [%external "TEST_EXTERNAL_CALL_TO_ADDRESS"] a (None : string option) s t
-  let transfer_exn ((a, s, t) : address * michelson_program * tez) : nat = [%external "TEST_EXTERNAL_CALL_TO_ADDRESS_EXN"] a (None : string option) s t
-  let get_storage_of_address (a : address) : michelson_program = [%external "TEST_GET_STORAGE_OF_ADDRESS"] a
-  let get_balance (a : address) : tez = [%external "TEST_GET_BALANCE"] a
-  let log (type a) (v : a) : unit = [%external "TEST_LOG"] v
-  let reset_state ((n, l) : nat * tez list) : unit = [%external "TEST_STATE_RESET"] (None: timestamp option) n l
-  let reset_state_at ((t, n, l) : timestamp * nat * tez list) : unit = [%external "TEST_STATE_RESET"] (Some t) n l
-  let get_voting_power (kh : key_hash) : nat = [%external "TEST_GET_VOTING_POWER"] kh
->>>>>>> 17a8c3d5
   [@thunk]
     let get_total_voting_power : nat = [%ext ("TEST_GET_TOTAL_VOTING_POWER")]
   let bootstrap_contract (type p s) ((f, s, t) : (p * s -> operation list * s) * s * tez) : unit = [%ext ("TEST_BOOTSTRAP_CONTRACT", f, s, t)]
@@ -81,23 +67,15 @@
       let s : s = decompile s in
       s
   let transfer_to_contract (type p) ((c, s, t) : p contract * p * tez) : test_exec_result =
-<<<<<<< HEAD
       let a : address = [%ext ("ADDRESS", c)] in
-=======
-      let a : address = [%external "ADDRESS"] c in
-      let e : string option = [%external "TEST_GET_ENTRYPOINT"] c in
->>>>>>> 17a8c3d5
+      let e : string option = [%ext ("TEST_GET_ENTRYPOINT", c)] in
       let s : michelson_program = eval s in
-      [%external "TEST_EXTERNAL_CALL_TO_ADDRESS"] a e s t
+      [%ext ("TEST_EXTERNAL_CALL_TO_ADDRESS", a, e, s, t)]
   let transfer_to_contract_exn (type p) ((c, s, t) : p contract * p * tez) : nat =
-<<<<<<< HEAD
       let a : address = [%ext ("ADDRESS", c)] in
-=======
-      let a : address = [%external "ADDRESS"] c in
-      let e : string option = [%external "TEST_GET_ENTRYPOINT"] c in
->>>>>>> 17a8c3d5
+      let e : string option = [%ext ("TEST_GET_ENTRYPOINT", c)] in
       let s : michelson_program = eval s in
-      [%external "TEST_EXTERNAL_CALL_TO_ADDRESS_EXN"] a e s t
+      [%ext ("TEST_EXTERNAL_CALL_TO_ADDRESS_EXN", a, e, s, t)]
   let michelson_equal ((m1, m2) : michelson_program * michelson_program) : bool = m1 = m2
   let to_entrypoint (type a b c) ((s, t) : string * (a, b) typed_address) : c contract =
     let s = if String.length s > 0n then
