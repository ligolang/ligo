type michelson_program = unit
type michelson_contract = unit
type test_exec_error_balance_too_low = { contract_too_low : address ; contract_balance : tez ; spend_request : tez }
type test_exec_error = Rejected of michelson_program * address
                     | Balance_too_low of test_exec_error_balance_too_low
                     | Other of string
type test_exec_result = Success of nat | Fail of test_exec_error
type test_baker_policy =
  | By_round of int
  | By_account of address
  | Excluding of address list
module Test = struct
  [@private] let failwith (type a b) = [%Michelson ({|{ FAILWITH }|} : a -> b)]
  type ('a, 'b) typed_address = unit
  type michelson_program = unit
  type test_exec_result = unit
  type mutation = unit
  let to_contract (type p s) (_t : (p, s) typed_address) : p contract = failwith "TEST MODE"
  let originate_from_file ((_fn, _e, _v, _s, _t) : string * string * string list * michelson_program * tez) : address * michelson_contract * int = failwith "TEST MODE"
  let originate (type p s) ((_f, _s, _t) : (p * s -> operation list * s) * s * tez) : ((p, s) typed_address * michelson_contract * int) = failwith "TEST MODE"
  let set_source (_a : address) : unit = failwith "TEST MODE"
  let set_baker (_a : address) : unit = failwith "TEST MODE"
  let set_baker_policy (_bp : test_baker_policy) : unit = failwith "TEST MODE"
  let transfer ((_a, _s, _t) : address * michelson_program * tez) : test_exec_result = failwith "TEST MODE"
  let transfer_exn ((_a, _s, _t) : address * michelson_program * tez) : nat = failwith "TEST MODE"
  let transfer_to_contract (type p) ((_a, _s, _t) : p contract * p * tez) : test_exec_result = failwith "TEST MODE"
  let transfer_to_contract_exn (type p) ((_a, _s, _t) : p contract * p * tez) : nat = failwith "TEST MODE"
  let get_storage (type a b) (_t : (a, b) typed_address) : b = failwith "TEST MODE"
  let get_storage_of_address (_a : address) : michelson_program = failwith "TEST MODE"
  let get_balance (_a : address) : tez = failwith "TEST MODE"
  let michelson_equal ((_m1, _m2) : michelson_program * michelson_program) : bool = failwith "TEST MODE"
  let log (type a) (_v : a) : unit = failwith "TEST MODE"
  let reset_state ((_n, _l) : nat * tez list) : unit = failwith "TEST MODE"
  let get_voting_power (_kh : key_hash) : nat = failwith "TEST MODE"
  [@thunk] let get_total_voting_power : nat = failwith "TEST MODE"
  let bootstrap_contract (type p s) ((_f, _s, _t) : (p * s -> operation list * s) * s * tez) : unit = failwith "TEST MODE"
  let nth_bootstrap_contract (_i : nat) : address = failwith "TEST MODE"
  let nth_bootstrap_account (_i : int) : address = failwith "TEST MODE"
  let nth_bootstrap_typed_address (type a b) (_n : nat) : (a, b) typed_address = failwith "TEST MODE"
  let last_originations (_u : unit) : (address, address list) map = failwith "TEST MODE"
  let compile_value (type a) (_v : a) : michelson_program = failwith "TEST MODE"
  let mutate_value (type a) ((_n, _v) : nat * a) : (a * mutation) option = failwith "TEST MODE"
  let save_mutation ((_s, _m) : string * mutation) : string option = failwith "TEST MODE"
  let mutation_test (type a b) ((_v, _f) : a * (a -> b)) : (b * mutation) option = failwith "TEST MODE"
  let mutation_test_all (type a b) ((_v, _f) : a * (a -> b)) : (b * mutation) list = failwith "TEST MODE"
  let run (type a b) ((_f, _v) : (a -> b) * a) : michelson_program = failwith "TEST MODE"
  let eval (type a) (_v : a) : michelson_program = failwith "TEST MODE"
  let decompile (type a) (_m : michelson_program) : a = failwith "TEST MODE"
  let random (type a) (_u : unit) : a option = failwith "TEST MODE"
  let add_account ((_s, _k) : string * key) : unit = failwith "TEST MODE"
  let new_account (_u : unit) : string * key = failwith "TEST MODE"
  let baker_account ((_p, _o) : (string * key) * tez option) : unit = failwith "TEST MODE"
  let bake_until_n_cycle_end (_n : nat) : unit = failwith "TEST MODE"
  let register_delegate (_kh : key_hash) : unit = failwith "TEST MODE"
  let register_constant (_m : michelson_program) : string = failwith "TEST MODE"
  let cast_address (type a b) (_a : address) : (a, b) typed_address = failwith "TEST MODE"
  let to_typed_address (type a b) (_c : a contract) : (a, b) typed_address = failwith "TEST MODE"
  let to_entrypoint (type a b c) ((_s, _t) : string * (a, b) typed_address) : c contract = failwith "TEST MODE"
  let set_big_map (type a b) ((_i, _m) : int * (a, b) big_map) : unit = failwith "TEST MODE"
  let create_chest ((_b, _n) : bytes * nat) : chest * chest_key = failwith "TEST MODE"
  let create_chest_key ((_c, _n) : chest * nat) : chest_key = failwith "TEST MODE"
  let constant_to_michelson_program (_s : string) : michelson_program = failwith "TEST MODE"
  let restore_context (_u : unit) : unit = failwith "TEST_POP_CONTEXT"
  let save_context (_u : unit) : unit = failwith "TEST_PUSH_CONTEXT"
  let read_contract_from_file (_fn : string) : michelson_contract = failwith "TEST_READ_CONTRACT_FROM_FILE"
  let compile_contract_from_file ((_fn, _e, _v) : string * string * string list) : michelson_contract = failwith "TEST_COMPILE_CONTRACT_FROM_FILE"
  let compile_contract (type p s) (_f : p * s -> operation list * s) : michelson_contract = failwith "TEST_COMPILE_CONTRACT"
  let originate_contract ((_c, _s, _t) : michelson_contract * michelson_program * tez) : address = failwith "TEST_ORIGINATE"
  let size (_c : michelson_contract) : int = failwith "TEST_SIZE"
<<<<<<< HEAD
  let get_bootstrap_account (_n : nat) : address * key * string = failwith "TEST_GET_BOOTSTRAP_ACCOUNT"
=======
  let sign ((_sk, _d) : string * bytes) : signature = failwith "TEST_SIGN"
>>>>>>> 7bbac99d
end<|MERGE_RESOLUTION|>--- conflicted
+++ resolved
@@ -67,9 +67,6 @@
   let compile_contract (type p s) (_f : p * s -> operation list * s) : michelson_contract = failwith "TEST_COMPILE_CONTRACT"
   let originate_contract ((_c, _s, _t) : michelson_contract * michelson_program * tez) : address = failwith "TEST_ORIGINATE"
   let size (_c : michelson_contract) : int = failwith "TEST_SIZE"
-<<<<<<< HEAD
   let get_bootstrap_account (_n : nat) : address * key * string = failwith "TEST_GET_BOOTSTRAP_ACCOUNT"
-=======
   let sign ((_sk, _d) : string * bytes) : signature = failwith "TEST_SIGN"
->>>>>>> 7bbac99d
 end