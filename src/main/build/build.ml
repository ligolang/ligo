
open Simple_utils
open Trace
open Main_errors

module type Params = sig
  val raise : all raise
  val add_warning : Main_warnings.all -> unit
  val options : Compiler_options.t
end

module M (Params : Params) =
  struct
    let raise = Params.raise
    let add_warning = Params.add_warning
    let options = Params.options
    type file_name = string
    type module_name = string
    type compilation_unit = Buffer.t
    type meta_data = Ligo_compile.Helpers.meta
    let preprocess : file_name -> compilation_unit * meta_data * (file_name * module_name) list =
      fun file_name ->
      let meta = Ligo_compile.Of_source.extract_meta ~raise "auto" file_name in
      let c_unit, deps = Ligo_compile.Helpers.preprocess_file ~raise ~meta ~options:options.frontend file_name in
      c_unit,meta,deps
    module AST = struct
      type declaration = Ast_typed.declaration
      type t = declaration list
      type environment = Environment.t
      let add_ast_to_env : t -> environment -> environment = fun ast env ->
        Environment.append ast env
      let add_module_to_env : module_name -> environment -> environment -> environment =
        fun module_name ast_typed_env env ->
          let module_name = Ast_typed.ModuleVar.of_input_var module_name in
          Environment.add_module ~public:() module_name (Environment.to_program ast_typed_env) env
      let init_env : environment = options.middle_end.init_env
      let make_module_declaration : module_name -> t -> declaration =
        fun module_binder ast_typed ->
<<<<<<< HEAD
        let module_binder = Ast_typed.ModuleVar.of_input_var module_binder in
        (Location.wrap @@ (Ast_typed.Declaration_module {module_binder;module_=ast_typed;module_attr={public=true}}: Ast_typed.declaration))
      let make_module_alias : module_name -> file_name -> declaration =
        fun module_name file_name ->
        let module_name = Ast_typed.ModuleVar.of_input_var module_name in
        let file_name   = Ast_typed.ModuleVar.of_input_var file_name in
        Location.wrap @@ (Ast_typed.Module_alias {alias=module_name;binders=file_name,[]}: Ast_typed.declaration)
=======
        let module_ = Location.wrap (Ast_typed.M_struct ast_typed) in
        let module_binder = Ast_typed.ModuleVar.of_input_var module_binder in
        Location.wrap Ast_typed.(Declaration_module {module_binder;module_;module_attr={public=true}})
      let make_module_alias : module_name -> file_name -> declaration =
        fun module_name file_name ->
        let module_binder = Ast_typed.ModuleVar.of_input_var module_name in
        let file_name   = Ast_typed.ModuleVar.of_input_var file_name in
        let module_ = Location.wrap (Ast_typed.M_variable file_name) in
        Location.wrap Ast_typed.(Declaration_module {module_binder;module_;module_attr={public=true}})
>>>>>>> ea133acd
    end
    let compile : AST.environment -> file_name -> meta_data -> compilation_unit -> AST.t =
      fun env file_name meta c_unit ->
      let options = Compiler_options.set_init_env options env in
      let ast_core = Ligo_compile.Utils.to_core ~raise ~add_warning ~options ~meta c_unit file_name in
      let ast_typed = Ligo_compile.Of_core.typecheck ~raise ~add_warning ~options Ligo_compile.Of_core.Env ast_core in
      ast_typed

  end

module Infer (Params : Params) = struct
  include M(Params)
  module AST = struct
    include AST
    type declaration = Ast_core.declaration
    type t = declaration list
      type environment = Environment.core
      let add_ast_to_env : t -> environment -> environment = fun ast env ->
        Environment.append_core ast env
      let add_module_to_env : module_name -> environment -> environment -> environment =
        fun module_name ast_typed_env env ->
          let module_name = Ast_core.ModuleVar.of_input_var module_name in
          Environment.add_core_module ~public:() module_name (Environment.to_core_program ast_typed_env) env
      let init_env : environment = Environment.init_core @@ Checking.untype_program @@ Environment.to_program @@ options.middle_end.init_env
      let make_module_declaration : module_name -> t -> declaration =
        fun module_binder ast_typed ->
<<<<<<< HEAD
        let module_binder = Ast_core.ModuleVar.of_input_var module_binder in
        (Location.wrap @@ (Ast_core.Declaration_module {module_binder;module_=ast_typed;module_attr={public=true}}: Ast_core.declaration))
      let make_module_alias : module_name -> file_name -> declaration =
        fun module_name file_name ->
        let module_name = Ast_core.ModuleVar.of_input_var module_name in
        let file_name   = Ast_core.ModuleVar.of_input_var file_name in
        Location.wrap @@ (Ast_core.Module_alias {alias=module_name;binders=file_name,[]}: Ast_core.declaration)
=======
        let module_ = Location.wrap (Ast_core.M_struct ast_typed) in
        let module_binder = Ast_core.ModuleVar.of_input_var module_binder in
        Location.wrap Ast_core.(Declaration_module {module_binder;module_;module_attr={public=true}})
      let make_module_alias : module_name -> file_name -> declaration =
        fun module_name file_name ->
        let module_binder = Ast_core.ModuleVar.of_input_var module_name in
        let file_name   = Ast_core.ModuleVar.of_input_var file_name in
        let module_ = Location.wrap (Ast_core.M_variable file_name) in
        Location.wrap Ast_core.(Declaration_module {module_binder;module_;module_attr={public=true}})
>>>>>>> ea133acd
  end

  let compile : AST.environment -> file_name -> meta_data -> compilation_unit -> AST.t =
    fun _ file_name meta c_unit ->
    Ligo_compile.Utils.to_core ~raise ~add_warning ~options ~meta c_unit file_name

end

module Build(Params : Params) = BuildSystem.Make(M(Params))

type file_name = string

let dependency_graph ~raise ~add_warning : options:Compiler_options.t -> Ligo_compile.Of_core.form -> file_name -> _ =
  fun ~options _form file_name ->
    let open Build(struct
      let raise = raise
      let add_warning = add_warning
      let options = options
    end) in
    dependency_graph file_name

let infer_contract ~raise ~add_warning : options:Compiler_options.t -> file_name -> Ast_core.module_ =
  fun ~options main_file_name ->
    let open BuildSystem.Make(Infer(struct
      let raise = raise
      let add_warning = add_warning
      let options = options
    end)) in
    trace ~raise build_error_tracer @@ from_result (compile_separate main_file_name)

let type_contract ~raise ~add_warning : options:Compiler_options.t -> file_name -> _ =
  fun ~options file_name ->
    let open Build(struct
      let raise = raise
      let add_warning = add_warning
      let options = options
    end) in
    trace ~raise build_error_tracer @@ from_result (compile_separate file_name)

let build_context ~raise ~add_warning : options:Compiler_options.t -> file_name -> Ast_typed.program =
  fun ~options file_name ->
    let open BuildSystem.Make(Infer(struct
      let raise = raise
      let add_warning = add_warning
      let options = options
    end)) in
    let contract = trace ~raise build_error_tracer @@ from_result (compile_combined file_name) in
    let contract = Ligo_compile.Of_core.typecheck ~raise ~add_warning ~options Env contract in
    contract

let build_typed ~raise ~add_warning :
  options:Compiler_options.t -> Ligo_compile.Of_core.form -> file_name -> Ast_typed.program * Ast_typed.program =
    fun ~options entry_point file_name ->
      let open Build(struct
        let raise = raise
        let add_warning = add_warning
        let options = options
      end) in
      let contract = build_context ~raise ~add_warning ~options file_name in
      let applied =
        match entry_point with
        | Ligo_compile.Of_core.Contract entrypoint ->
          trace ~raise self_ast_typed_tracer @@ Self_ast_typed.all_contract entrypoint contract
        | View (view_name,main_name) ->
          trace ~raise self_ast_typed_tracer @@ Self_ast_typed.all_view view_name main_name contract
        | Env -> contract
      in
      applied, contract

let build_expression ~raise ~add_warning : options:Compiler_options.t -> string -> string -> file_name option -> _ =
  fun ~options syntax expression file_name ->
    let contract, aggregated_prg =
      match file_name with
      | Some init_file ->
         let module_ = build_context ~raise ~add_warning ~options init_file in
         let contract = Ligo_compile.Of_typed.compile_program ~raise module_ in
         (module_, contract)
      | None -> ([], fun x -> Ligo_compile.Of_typed.compile_expression ~raise x)
    in
    let typed_exp       = Ligo_compile.Utils.type_expression ~raise ~add_warning ~options file_name syntax expression contract in
    let aggregated      = Ligo_compile.Of_typed.compile_expression_in_context ~raise typed_exp aggregated_prg in
    let mini_c_exp      = Ligo_compile.Of_aggregated.compile_expression ~raise aggregated in
    (mini_c_exp ,aggregated)

(* TODO: this function could be called build_michelson_code since it does not really reflect a "contract" (no views, parameter/storage types) *)
let build_contract ~raise ~add_warning : options:Compiler_options.t -> string -> file_name -> Stacking.compiled_expression * Ast_typed.program =
  fun ~options entry_point file_name ->
    let entry_point = Ast_typed.ValueVar.of_input_var entry_point in
    let typed_prg, contract = build_typed ~raise ~add_warning ~options (Ligo_compile.Of_core.Contract entry_point) file_name in
    let aggregated = Ligo_compile.Of_typed.apply_to_entrypoint_contract ~raise typed_prg entry_point in
    let mini_c = Ligo_compile.Of_aggregated.compile_expression ~raise aggregated in
    let michelson  = Ligo_compile.Of_mini_c.compile_contract ~raise ~options mini_c in
    michelson, contract

let build_views ~raise ~add_warning :
  options:Compiler_options.t -> string -> string list * Ast_typed.program -> file_name -> (Ast_typed.ValueVar.t * Stacking.compiled_expression) list =
  fun ~options main_name (declared_views,program) source_file ->
    let main_name = Ast_typed.ValueVar.of_input_var main_name in
    let views =
      let annotated_views = Ligo_compile.Of_typed.get_views @@ program in
      match declared_views with
      | [] -> List.map annotated_views ~f:fst
      | _ -> (
        (* detects whether a declared view (passed with --views command line option) overwrites an annotated view ([@view] let ..)*)
        let () = List.iter annotated_views
          ~f:(fun (x,loc) ->
            if Option.is_none (List.find ~f:(fun s -> Ast_typed.ValueVar.is_name x s) declared_views) then
              add_warning (`Main_view_ignored loc)
          )
        in
        List.map ~f:Ast_typed.ValueVar.of_input_var declared_views
      )
    in
    match views with
    | [] -> []
    | _ ->
    let _, contract  = build_typed ~raise ~add_warning:(fun _ -> ()) ~options (Ligo_compile.Of_core.View (views,main_name)) source_file in
    let aggregated = Ligo_compile.Of_typed.apply_to_entrypoint_view ~raise contract views in
    let mini_c = Ligo_compile.Of_aggregated.compile_expression ~raise aggregated in
    let mini_c = Self_mini_c.all_expression ~raise mini_c in
    let mini_c_tys = trace_option ~raise (`Self_mini_c_tracer (Self_mini_c.Errors.corner_case "Error reconstructing type of views")) @@
                       Mini_c.get_t_tuple mini_c.type_expression in
    let aux i view =
      let idx_ty = trace_option ~raise (`Self_mini_c_tracer (Self_mini_c.Errors.corner_case "Error reconstructing type of view")) @@
                     List.nth mini_c_tys i in
      let idx = Mini_c.e_proj mini_c idx_ty i (List.length views) in
      let idx = Self_mini_c.all_expression ~raise idx in
      (view, idx) in
    let views = List.mapi ~f:aux views in
    let aux (vn, mini_c) = (vn, Ligo_compile.Of_mini_c.compile_view ~raise ~options mini_c) in
    let michelsons = List.map ~f:aux views in
    michelsons<|MERGE_RESOLUTION|>--- conflicted
+++ resolved
@@ -36,15 +36,6 @@
       let init_env : environment = options.middle_end.init_env
       let make_module_declaration : module_name -> t -> declaration =
         fun module_binder ast_typed ->
-<<<<<<< HEAD
-        let module_binder = Ast_typed.ModuleVar.of_input_var module_binder in
-        (Location.wrap @@ (Ast_typed.Declaration_module {module_binder;module_=ast_typed;module_attr={public=true}}: Ast_typed.declaration))
-      let make_module_alias : module_name -> file_name -> declaration =
-        fun module_name file_name ->
-        let module_name = Ast_typed.ModuleVar.of_input_var module_name in
-        let file_name   = Ast_typed.ModuleVar.of_input_var file_name in
-        Location.wrap @@ (Ast_typed.Module_alias {alias=module_name;binders=file_name,[]}: Ast_typed.declaration)
-=======
         let module_ = Location.wrap (Ast_typed.M_struct ast_typed) in
         let module_binder = Ast_typed.ModuleVar.of_input_var module_binder in
         Location.wrap Ast_typed.(Declaration_module {module_binder;module_;module_attr={public=true}})
@@ -54,7 +45,6 @@
         let file_name   = Ast_typed.ModuleVar.of_input_var file_name in
         let module_ = Location.wrap (Ast_typed.M_variable file_name) in
         Location.wrap Ast_typed.(Declaration_module {module_binder;module_;module_attr={public=true}})
->>>>>>> ea133acd
     end
     let compile : AST.environment -> file_name -> meta_data -> compilation_unit -> AST.t =
       fun env file_name meta c_unit ->
@@ -81,15 +71,6 @@
       let init_env : environment = Environment.init_core @@ Checking.untype_program @@ Environment.to_program @@ options.middle_end.init_env
       let make_module_declaration : module_name -> t -> declaration =
         fun module_binder ast_typed ->
-<<<<<<< HEAD
-        let module_binder = Ast_core.ModuleVar.of_input_var module_binder in
-        (Location.wrap @@ (Ast_core.Declaration_module {module_binder;module_=ast_typed;module_attr={public=true}}: Ast_core.declaration))
-      let make_module_alias : module_name -> file_name -> declaration =
-        fun module_name file_name ->
-        let module_name = Ast_core.ModuleVar.of_input_var module_name in
-        let file_name   = Ast_core.ModuleVar.of_input_var file_name in
-        Location.wrap @@ (Ast_core.Module_alias {alias=module_name;binders=file_name,[]}: Ast_core.declaration)
-=======
         let module_ = Location.wrap (Ast_core.M_struct ast_typed) in
         let module_binder = Ast_core.ModuleVar.of_input_var module_binder in
         Location.wrap Ast_core.(Declaration_module {module_binder;module_;module_attr={public=true}})
@@ -99,7 +80,6 @@
         let file_name   = Ast_core.ModuleVar.of_input_var file_name in
         let module_ = Location.wrap (Ast_core.M_variable file_name) in
         Location.wrap Ast_core.(Declaration_module {module_binder;module_;module_attr={public=true}})
->>>>>>> ea133acd
   end
 
   let compile : AST.environment -> file_name -> meta_data -> compilation_unit -> AST.t =
