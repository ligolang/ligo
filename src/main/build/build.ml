--- conflicted
+++ resolved
@@ -109,12 +109,8 @@
   in
   let%bind deps = bind_map_list aux deps in
   let init_env = add_modules_in_env options.init_env deps in
-<<<<<<< HEAD
-  let%bind ast_typed,ast_typed_env = Ligo_compile.Of_core.compile ~infer:options.infer ~init_env form ast_core in
-=======
   let options = {options with init_env } in
-  let%bind ast_typed,ast_typed_env = Compile.Of_core.compile ~options form ast_core in
->>>>>>> 2d1fa307
+  let%bind ast_typed,ast_typed_env = Ligo_compile.Of_core.compile ~options form ast_core in
   ok @@ SMap.add file_name (ast_typed,ast_typed_env) asts_typed
 
 let type_contract : options:Compiler_options.t -> string -> Ligo_compile.Of_core.form -> file_name -> (_, _) result =
