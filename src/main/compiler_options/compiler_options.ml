--- conflicted
+++ resolved
@@ -27,11 +27,8 @@
   init_env : Environment.t ;
   protocol_version : Protocols.t ;
   warn_unused_rec : bool ;
-<<<<<<< HEAD
   no_stdlib : bool ;
-=======
   syntax_for_errors : Syntax_types.t option ;
->>>>>>> 9642210b
 }
 
 type backend = {
@@ -95,11 +92,8 @@
         init_env = if raw_options.test then default_with_test protocol_version else default protocol_version ;
         protocol_version ;
         warn_unused_rec = warn_unused_rec ~syntax raw_options.warn_unused_rec ;
-<<<<<<< HEAD
         no_stdlib = raw_options.no_stdlib ;
-=======
         syntax_for_errors = syntax ;
->>>>>>> 9642210b
       } in
       let backend = {
         protocol_version ;
