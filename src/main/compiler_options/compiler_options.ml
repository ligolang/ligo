--- conflicted
+++ resolved
@@ -8,20 +8,9 @@
 
 let default_raw_options = Raw_options.default
 
-<<<<<<< HEAD
-type formatter = {
-  show_warnings : bool ;
-  warning_as_error : bool ;
-}
-
-type frontend = {
-  syntax : string ;
-  dialect : string ;
-=======
 type frontend = {
   syntax : string ;
   (* dialect : string ; [@dead "frontend.dialect"]  *)
->>>>>>> ea133acd
   entry_point : string ;
   libraries : string list ;
   project_root : string option ;
@@ -34,17 +23,9 @@
 
 type test_framework = {
   steps : int ;
-<<<<<<< HEAD
-  generator : string ;
 }
 
 type middle_end = {
-  infer : bool ;
-=======
-}
-
-type middle_end = {
->>>>>>> ea133acd
   test : bool ;
   init_env : Environment.t ;
   protocol_version : Protocols.t ;
@@ -63,10 +44,6 @@
 }
 
 type t = {
-<<<<<<< HEAD
-  formatter : formatter ;
-=======
->>>>>>> ea133acd
   frontend : frontend ;
   tools : tools ;
   test_framework : test_framework ;
@@ -86,18 +63,8 @@
     ?(test = false)
     ?(has_env_comments = false)
     () ->
-<<<<<<< HEAD
-      let formatter = {
-        show_warnings = raw_options.show_warnings;
-        warning_as_error = raw_options.warning_as_error;
-      } in
       let frontend = {
         syntax = raw_options.syntax ;
-        dialect = raw_options.dialect ;
-=======
-      let frontend = {
-        syntax = raw_options.syntax ;
->>>>>>> ea133acd
         libraries = raw_options.libraries;
         entry_point = raw_options.entry_point;
         project_root = raw_options.project_root;
@@ -108,15 +75,8 @@
       } in
       let test_framework = {
         steps = raw_options.steps;
-<<<<<<< HEAD
-        generator = raw_options.generator;
       } in
       let middle_end = {
-        infer = Default_options.infer ;
-=======
-      } in
-      let middle_end = {
->>>>>>> ea133acd
         test ;
         init_env = if test then default_with_test protocol_version else default protocol_version ;
         protocol_version;
@@ -132,10 +92,6 @@
       } 
       in
       { 
-<<<<<<< HEAD
-        formatter ;
-=======
->>>>>>> ea133acd
         frontend ;
         tools ;
         test_framework ;
