--- conflicted
+++ resolved
@@ -46,12 +46,8 @@
     if List.exists ~f:(fun dir -> String.equal dir ".ligo") dirs
     then Some p
     else
-<<<<<<< HEAD
       let p' = Filename.concat p  ".." in
-=======
-      let p' = p ^ Filename.dir_sep ^ ".." in
       (* Check if we reached the root directory, since the parent of the root directory is the root directory itself *)
->>>>>>> 360975d2
       if Filename.equal (Filename.realpath p) (Filename.realpath p')
       then None
       else aux p' 
