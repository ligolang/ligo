(* Lexer specification for Mini-ML, to be processed by [ocamllex]. *)

{
(* START HEADER *)

(* UTILITIES *)

let sprintf = Printf.sprintf

module Region = Simple_utils.Region
module Pos    = Simple_utils.Pos
module SMap   = Utils.String.Map

(* Making a natural from its decimal notation (for Tez) *)

let format_tz s =
  match String.index s '.' with
    index ->
      let len         = String.length s in
      let integral    = Str.first_chars s index
      and fractional  = Str.last_chars s (len-index-1) in
      let num         = Z.of_string (integral ^ fractional)
      and den         = Z.of_string ("1" ^ String.make (len-index-1) '0')
      and million     = Q.of_string "1000000" in
      let mtz         = Q.make num den |> Q.mul million in
      let should_be_1 = Q.den mtz in
      if Z.equal Z.one should_be_1 then Some (Q.num mtz) else None
  | exception Not_found -> assert false

(* STRING PROCESSING *)

(* The value of [mk_str len p] ("make string") is a string of length
   [len] containing the [len] characters in the list [p], in reverse
   order. For instance, [mk_str 3 ['c';'b';'a'] = "abc"]. *)

let mk_str (len: int) (p: char list) : string =
  let bytes = Bytes.make len ' ' in
  let rec fill i = function
         [] -> bytes
  | char::l -> Bytes.set bytes i char; fill (i-1) l
  in fill (len-1) p |> Bytes.to_string

(* The call [explode s a] is the list made by pushing the characters
   in the string [s] on top of [a], in reverse order. For example,
   [explode "ba" ['c';'d'] = ['a'; 'b'; 'c'; 'd']]. *)

let explode s acc =
  let rec push = function
    0 -> acc
  | i -> s.[i-1] :: push (i-1)
in push (String.length s)

type thread = {
  opening : Region.t;
  len     : int;
  acc     : char list
}

let push_char char {opening; len; acc} =
  {opening; len=len+1; acc=char::acc}

let push_string str {opening; len; acc} =
  {opening;
   len = len + String.length str;
   acc = explode str acc}

(* LEXICAL ERRORS *)

type message = string

exception Error of message Region.reg

let error lexbuf msg =
  let start  = Pos.from_byte (Lexing.lexeme_start_p lexbuf)
  and stop   = Pos.from_byte (Lexing.lexeme_end_p   lexbuf) in
  let region = Region.make ~start ~stop
  in raise (Error Region.{region; value=msg})

let fail region value = raise (Error Region.{region; value})

(* KEYWORDS *)

let keywords = Token.[
  "begin",  Some Begin;
  "else",   Some Else;
  "false",  Some False;
  "fun",    Some Fun;
  "if",     Some If;
  "in",     Some In;
  "end",    Some End;
  "let",    Some Let;
  "match",  Some Match;
  "mod",    Some Mod;
  "not",    Some Not;
  "of",     Some Of;
  "or",     Some Or;
  "then",   Some Then;
  "true",   Some True;
  "type",   Some Type;
  "with",   Some With;

  (* Reserved *)

  "and",         None;
  "as",          None;
  "asr",         None;
<<<<<<< HEAD
(*  "assert",      None; *)
=======
  (*  "assert",      None;*)
>>>>>>> 3f8b3fef
  "class",       None;
  "constraint",  None;
  "do",          None;
  "done",        None;
  "downto",      None;
  "exception",   None;
  "external",    None;
  "for",         None;
  "function",    None;
  "functor",     None;
  "include",     None;
  "inherit",     None;
  "initializer", None;
  "land",        None;
  "lazy",        None;
  "lor",         None;
  "lsl",         None;
  "lsr",         None;
  "lxor",        None;
  "method",      None;
  "module",      None;
  "mutable",     None;
  "new",         None;
  "nonrec",      None;
  "object",      None;
  "open",        None;
  "private",     None;
  "rec",         None;
  "sig",         None;
  "struct",      None;
  "to",          None;
  "try",         None;
  "val",         None;
  "virtual",     None;
  "when",        None;
  "while",       None
]

let add map (key,value) = SMap.add key value map

let kwd_map = List.fold_left add SMap.empty keywords

(* LEXER ENGINE *)

(* Resetting file name and line number (according to #line directives) *)

let reset_file ~file buffer =
  let open Lexing in
  buffer.lex_curr_p <- {buffer.lex_curr_p with pos_fname = file}

let reset_line ~line buffer =
  let open Lexing in
  buffer.lex_curr_p <- {buffer.lex_curr_p with pos_lnum = line}

let reset_offset ~offset buffer =
  assert (offset >= 0);
  let open Lexing in
  let bol = buffer.lex_curr_p.pos_bol in
  buffer.lex_curr_p <- {buffer.lex_curr_p with pos_cnum = bol + offset }

let reset ?file ?line ?offset buffer =
  let () =
    match file with
      Some file -> reset_file ~file buffer
    |      None -> () in
  let () =
    match line with
      Some line -> reset_line ~line buffer
    |      None -> () in
  match offset with
    Some offset -> reset_offset ~offset buffer
  |        None -> ()

(* Hack to roll back one lexeme in the current semantic action *)
(*
let rollback lexbuf =
  let open Lexing in
  let len = String.length (lexeme lexbuf) in
  lexbuf.lex_curr_pos <- lexbuf.lex_curr_pos - len;
  lexbuf.lex_curr_p <-
    {lexbuf.lex_curr_p with pos_cnum = lexbuf.lex_curr_p.pos_cnum - len}
*)

(* REGIONS *)

let mk_region start stop =
  let start = Pos.from_byte start
  and stop  = Pos.from_byte stop
  in Region.make ~start ~stop

(* END HEADER *)
}

(* START LEXER DEFINITION *)

(* Auxiliary regular expressions *)

let nl       = ['\n' '\r']
let blank    = [' ' '\t']

let digit    = ['0'-'9']
let natural  = digit | digit (digit | '_')* digit
let integer  = '-'? natural
let decimal  = digit+ '.' digit+

let small    = ['a'-'z']
let capital  = ['A'-'Z']
let letter   = small | capital

let ichar    = letter | digit | ['_' '\'']
let ident    = small ichar* | '_' ichar+
let uident   = capital ichar*
let tparam   = "'" ident (* Type parameters. Unused yet *)

let hexa     = digit | ['A'-'F']
let byte     = hexa hexa
let byte_seq = byte | byte (byte | '_')* byte
let bytes    = "0x" (byte_seq? as seq)

let esc      = "\\n" | "\\\\" | "\\b" | "\\r" | "\\t"
let schar    = [^'"' '\\'] # nl (* TODO: Test *)
               | "\\\"" | esc | "\\x" byte | "\\0" digit digit
let string   = '"' schar* '"'
let char_set = [^'\'' '\\'] # nl (* TODO: Test *)
               | "\\'" | esc | "\\x" byte | "\\0" digit digit
let char     = "'" char_set "'"

(* Rules *)

rule scan = parse
  nl     { Lexing.new_line lexbuf; scan lexbuf }
| blank+ { scan lexbuf    }

| "->"   { Token.ARROW    }
| "::"   { Token.CONS     }
| "^"    { Token.CAT      }
  (*| "@"    { Token.APPEND   }*)

| "="    { Token.EQ       }
| "<>"   { Token.NE       }
| "<"    { Token.LT       }
| ">"    { Token.GT       }
| "<="   { Token.LE       }
| ">="   { Token.GE       }

| "&&"   { Token.BOOL_AND }
| "||"   { Token.BOOL_OR  }

| "-"    { Token.MINUS    }
| "+"    { Token.PLUS     }
| "/"    { Token.SLASH    }
| "*"    { Token.TIMES    }

| "("    { Token.LPAR     }
| ")"    { Token.RPAR     }
| "["    { Token.LBRACKET }
| "]"    { Token.RBRACKET }
| "{"    { Token.LBRACE   }
| "}"    { Token.RBRACE   }

| ","    { Token.COMMA    }
| ";"    { Token.SEMI     }
| ":"    { Token.COLON    }
| "|"    { Token.VBAR     }
| "."    { Token.DOT      }

| "_"    { Token.WILD     }
| eof    { Token.EOF      }

| integer as n       { Token.Int (n, Z.of_string n)          }
| integer as n "p"   { Token.Nat (n ^ "p", Z.of_string n)    }
| integer as tz "tz" { Token.Mtz (tz ^ "tz", Z.of_string tz) }
| decimal as tz "tz" {
    match format_tz tz with
      Some z -> Token.Mtz (tz ^ "tz", z)
    | None   -> sprintf "Invalid tez amount." |> error lexbuf
  }
| uident as id { Token.Constr id }
| bytes {
    let norm = Str.(global_replace (regexp "_") "" seq)
    in Token.Bytes (seq, Hex.of_string norm)
  }
| "let%init"    { Token.Let                    }
| "let%entry"   { Token.LetEntry               }
| "match%nat"   { Token.MatchNat               }
| ident   as id {
    match SMap.find id kwd_map with
      None -> sprintf "Reserved name \"%s\"." id |> error lexbuf
    | Some kwd -> kwd
    | exception Not_found -> Token.Ident id }

| '"'  { let start   = Lexing.lexeme_start_p lexbuf
         and stop    = Lexing.lexeme_end_p lexbuf in
         let opening = mk_region start stop in
         let thread  = {opening; len=1; acc=['"']} in
         let thread  = scan_string thread lexbuf in
         let lexeme  = mk_str thread.len thread.acc in
         let      () = lexbuf.Lexing.lex_start_p <- start
         in Token.Str lexeme }

| "(*" { let start   = Lexing.lexeme_start_p lexbuf
         and stop    = Lexing.lexeme_end_p lexbuf in
         let opening = mk_region start stop in
         let thread  = {opening; len=2; acc=['*';'(']} in
         let thread  = scan_block thread lexbuf in
         let ()      = ignore thread
         in scan lexbuf }

  (* Management of #include CPP directives

    An input LIGO program may contain GNU CPP (C preprocessor)
    directives, and the entry modules (named *Main.ml) run CPP on them
    in traditional mode:

    https://gcc.gnu.org/onlinedocs/cpp/Traditional-Mode.html

      The main interest in using CPP is that it can stand for a poor
    man's (flat) module system for LIGO thanks to #include
    directives, and the traditional mode leaves the markup mostly
    undisturbed.

      Some of the #line resulting from processing #include directives
    deal with system file headers and thus have to be ignored for our
    purpose. Moreover, these #line directives may also carry some
    additional flags:

    https://gcc.gnu.org/onlinedocs/cpp/Preprocessor-Output.html

    of which 1 and 2 indicate, respectively, the start of a new file
    and the return from a file (after its inclusion has been
    processed).
  *)

| '#' blank* ("line" blank+)? (integer as line) blank+
    '"' (string as file) '"' {
    let flags = scan_flags [] lexbuf in
    let    () = ignore flags in
    let line  = int_of_string line
    and file  = Filename.basename file in
    let    () = reset ~file ~line ~offset:0 lexbuf
    in scan lexbuf
  }

| _ as c { let msg = sprintf "Invalid character '%s'."
                       (Char.escaped c)
           in error lexbuf msg }

(* Scanning CPP #include flags *)

and scan_flags acc = parse
  blank+          { scan_flags acc lexbuf                  }
| integer as code { let acc = int_of_string code :: acc
                    in scan_flags acc lexbuf               }
| nl              { Lexing.new_line lexbuf; List.rev acc   }
| eof             { List.rev acc                           }

(* Finishing a string *)

and scan_string thread = parse
  nl       { fail thread.opening "Broken string."          }
| eof      { fail thread.opening "Unterminated string."    }
| '"'      { push_char '"' thread }
| esc as s { scan_string (push_string s thread) lexbuf     }
| '\\' _   { let start  = Lexing.lexeme_start_p lexbuf
             and stop   = Lexing.lexeme_end_p lexbuf in
             let region = mk_region start stop
             in fail region "Undefined escape sequence."   }
| _ as c   { scan_string (push_char c thread) lexbuf       }

(* Comments *)

and scan_block thread = parse
  '"' | "(*" {
           let opening  = thread.opening in
           let start    = Lexing.lexeme_start_p lexbuf
           and stop     = Lexing.lexeme_end_p lexbuf in
           let opening' = mk_region start stop in
           let lexeme   = Lexing.lexeme lexbuf in
           let thread   = push_string lexeme thread in
           let thread   = {thread with opening=opening'} in
           let next     = if lexeme = "\"" then scan_string
                          else scan_block in
           let thread   = next thread lexbuf in
           let thread   = {thread with opening}
           in scan_block thread lexbuf                      }
| "*)"   { push_string (Lexing.lexeme lexbuf) thread        }
| nl     { Lexing.new_line lexbuf; scan_block thread lexbuf }
| eof    { fail thread.opening "Open comment."              }
| _ as c { scan_block (push_char c thread) lexbuf           }

(* END LEXER DEFINITION *)

{
(* START TRAILER *)

type logger = out_channel * (out_channel -> Token.t -> unit)

let get_token ?log =
  match log with
    None -> scan
  | Some (out_chan, print) ->
      let print = print out_chan in
      fun buffer -> let t = scan buffer in print t; flush out_chan; t

(* Standalone lexer for debugging purposes *)

(* TODO: Move out (functor). See LIGO. *)

let format_error ~(kind: string) Region.{region; value=msg} =
  sprintf "%s error %s:\n%s%!"
    kind (region#to_string `Byte) msg

let prerr ~(kind: string) msg =
  Utils.highlight (format_error ~kind msg)

type file_path = string

let output_token buffer chan token =
  let open Lexing in
  let conc  = Token.to_string token in
  let start = Pos.from_byte buffer.lex_start_p
  and stop  = Pos.from_byte buffer.lex_curr_p in
  Printf.fprintf chan "%s-%s: %s\n%!"
   (start#compact `Byte) (stop#compact `Byte) conc

let iter action file_opt =
  try
    let cin, reset =
      match file_opt with
        None | Some "-" -> stdin, ignore
      |       Some file -> open_in file, reset_file ~file in
    let buffer = Lexing.from_channel cin in
    let rec iter () =
      try
        let t = scan buffer in
        action buffer stdout t;
        if t = Token.EOF then (close_in cin; close_out stdout)
        else iter ()
      with Error diag ->
             close_in cin; close_out stdout;
             prerr ~kind:"Lexical" diag
    in reset buffer; iter ()
  with Sys_error msg -> Utils.highlight msg

let trace = iter output_token
(* END TRAILER *)
}<|MERGE_RESOLUTION|>--- conflicted
+++ resolved
@@ -104,11 +104,7 @@
   "and",         None;
   "as",          None;
   "asr",         None;
-<<<<<<< HEAD
-(*  "assert",      None; *)
-=======
   (*  "assert",      None;*)
->>>>>>> 3f8b3fef
   "class",       None;
   "constraint",  None;
   "do",          None;
