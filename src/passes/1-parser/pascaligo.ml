--- conflicted
+++ resolved
@@ -19,7 +19,6 @@
     ] in
     error ~data title message
 
-<<<<<<< HEAD
   let reserved_name Region.{value; region} =
     let title () = Printf.sprintf "reserved name \"%s\"" value in
     let message () = "" in
@@ -48,18 +47,11 @@
     ] in
     error ~data title message
 
-  let parser_error start end_ =
+  let parser_error source (start: Lexing.position) (end_: Lexing.position) lexbuf =
     let title () = "parser error" in
-    let message () = "" in
-    let loc = Region.make
-      ~start:(Pos.from_byte start)
-      ~stop:(Pos.from_byte end_)
-=======
-  let parser_error source (start: Lexing.position) (end_: Lexing.position) lexbuf = 
-    let title () = "parser error" in
-    let file = if source = "" then 
-        "" 
-      else 
+    let file = if source = "" then
+        ""
+      else
         Format.sprintf "In file \"%s|%s\"" start.pos_fname source
     in
     let str = Format.sprintf
@@ -70,10 +62,9 @@
               file
     in
     let message () = str in
-    let loc = Region.make 
-      ~start:(Pos.from_byte start) 
-      ~stop:(Pos.from_byte end_) 
->>>>>>> e96bfc1c
+    let loc = Region.make
+      ~start:(Pos.from_byte start)
+      ~stop:(Pos.from_byte end_)
     in
     let data = [
       ("parser_loc",
@@ -81,21 +72,12 @@
       )
     ] in
     error ~data title message
-<<<<<<< HEAD
 
-  let unrecognized_error start end_ =
+  let unrecognized_error source (start: Lexing.position) (end_: Lexing.position) lexbuf =
     let title () = "unrecognized error" in
-    let message () = "" in
-    let loc = Region.make
-      ~start:(Pos.from_byte start)
-      ~stop:(Pos.from_byte end_)
-=======
-  
-  let unrecognized_error source (start: Lexing.position) (end_: Lexing.position) lexbuf = 
-    let title () = "unrecognized error" in
-    let file = if source = "" then 
-        "" 
-      else 
+    let file = if source = "" then
+        ""
+      else
         Format.sprintf "In file \"%s|%s\"" start.pos_fname source
     in
     let str = Format.sprintf
@@ -106,10 +88,9 @@
               file
     in
     let message () = str in
-    let loc = Region.make 
-      ~start:(Pos.from_byte start) 
-      ~stop:(Pos.from_byte end_) 
->>>>>>> e96bfc1c
+    let loc = Region.make
+      ~start:(Pos.from_byte start)
+      ~stop:(Pos.from_byte end_)
     in
     let data = [
       ("unrecognized_loc",
@@ -124,11 +105,7 @@
 
 type 'a parser = (Lexing.lexbuf -> LexToken.token) -> Lexing.lexbuf -> 'a
 
-<<<<<<< HEAD
-let parse (parser: 'a parser) lexbuf =
-=======
-let parse (parser: 'a parser) source lexbuf = 
->>>>>>> e96bfc1c
+let parse (parser: 'a parser) source lexbuf =
   let Lexer.{read ; close ; _} = Lexer.open_token_stream None in
   let result =
     try
@@ -142,15 +119,9 @@
         fail @@ (reserved_name name)
     | Parser.Error ->
         let start = Lexing.lexeme_start_p lexbuf in
-<<<<<<< HEAD
-        let end_ = Lexing.lexeme_end_p lexbuf
-        in fail @@ (parser_error start end_)
-    | Lexer.Error e ->
-=======
         let end_ = Lexing.lexeme_end_p lexbuf in
         fail @@ (parser_error source start end_ lexbuf)
-      | Lexer.Error e ->
->>>>>>> e96bfc1c
+    | Lexer.Error e ->
         fail @@ (lexer_error e)
     | _ ->
         let _ = Printexc.print_backtrace Pervasives.stdout in
@@ -183,8 +154,4 @@
 
 let parse_expression (s:string) : AST.expr result =
   let lexbuf = Lexing.from_string s in
-<<<<<<< HEAD
-  parse (Parser.interactive_expr) lexbuf
-=======
-  parse (Parser.interactive_expr) "" lexbuf
->>>>>>> e96bfc1c
+  parse (Parser.interactive_expr) "" lexbuf