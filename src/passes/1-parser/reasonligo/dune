(ocamllex LexToken)

(menhir
 (merge_into Parser)
 (modules ParToken Parser)
 (flags -la 1 --table --explain --strict --external-tokens LexToken))

(library
 (name parser_reasonligo)
 (public_name ligo.parser.reasonligo)
 (modules
    SyntaxError reasonligo LexToken Parser)
 (libraries
<<<<<<< HEAD
    menhirLib
    parser_shared
    parser_cameligo
    str
    simple-utils
    tezos-utils
    getopt)
 (flags (:standard -open Simple_utils -open Parser_shared -open Parser_cameligo)))
=======
   menhirLib
   parser_shared
   parser_cameligo
   str
   simple-utils
   tezos-utils
   getopt   
 )
 (preprocess
   (pps bisect_ppx --conditional)
 )
 (flags (:standard -open Simple_utils -open Parser_shared -open Parser_cameligo ))
)
>>>>>>> 3b73a7a5

(executable
  (name LexerMain)
  (libraries
<<<<<<< HEAD
     parser_reasonligo)
  (modules
     LexerMain)
  (flags (:standard -open Parser_shared -open Parser_reasonligo)))
=======
   parser_reasonligo)
  (modules 
    LexerMain)
  (preprocess
   (pps bisect_ppx --conditional)
  )
  (flags (:standard -open Parser_shared -open Parser_reasonligo))
)
>>>>>>> 3b73a7a5

(executable
  (name ParserMain)
  (libraries
     parser_reasonligo
     parser_cameligo)
  (modules
    ParErr
    ParserAPI
    ParserMain)
<<<<<<< HEAD
  (flags (:standard -open Simple_utils -open Parser_cameligo -open Parser_shared -open Parser_reasonligo)))

(executable
  (name Unlexer)
  (libraries str)
  (modules Unlexer))
=======
  (preprocess
   (pps bisect_ppx --conditional)
  )
  (flags (:standard -open Simple_utils -open Parser_cameligo -open Parser_shared -open Parser_reasonligo)))
>>>>>>> 3b73a7a5
<|MERGE_RESOLUTION|>--- conflicted
+++ resolved
@@ -11,7 +11,6 @@
  (modules
     SyntaxError reasonligo LexToken Parser)
  (libraries
-<<<<<<< HEAD
     menhirLib
     parser_shared
     parser_cameligo
@@ -19,41 +18,17 @@
     simple-utils
     tezos-utils
     getopt)
+ (preprocess
+   (pps bisect_ppx --conditional))
  (flags (:standard -open Simple_utils -open Parser_shared -open Parser_cameligo)))
-=======
-   menhirLib
-   parser_shared
-   parser_cameligo
-   str
-   simple-utils
-   tezos-utils
-   getopt   
- )
- (preprocess
-   (pps bisect_ppx --conditional)
- )
- (flags (:standard -open Simple_utils -open Parser_shared -open Parser_cameligo ))
-)
->>>>>>> 3b73a7a5
 
 (executable
   (name LexerMain)
-  (libraries
-<<<<<<< HEAD
-     parser_reasonligo)
-  (modules
-     LexerMain)
+  (libraries parser_reasonligo)
+  (modules LexerMain)
+  (preprocess
+    (pps bisect_ppx --conditional))
   (flags (:standard -open Parser_shared -open Parser_reasonligo)))
-=======
-   parser_reasonligo)
-  (modules 
-    LexerMain)
-  (preprocess
-   (pps bisect_ppx --conditional)
-  )
-  (flags (:standard -open Parser_shared -open Parser_reasonligo))
-)
->>>>>>> 3b73a7a5
 
 (executable
   (name ParserMain)
@@ -61,19 +36,12 @@
      parser_reasonligo
      parser_cameligo)
   (modules
-    ParErr
-    ParserAPI
-    ParserMain)
-<<<<<<< HEAD
+     ParErr ParserAPI ParserMain)
+  (preprocess
+    (pps bisect_ppx --conditional))
   (flags (:standard -open Simple_utils -open Parser_cameligo -open Parser_shared -open Parser_reasonligo)))
 
 (executable
   (name Unlexer)
   (libraries str)
-  (modules Unlexer))
-=======
-  (preprocess
-   (pps bisect_ppx --conditional)
-  )
-  (flags (:standard -open Simple_utils -open Parser_cameligo -open Parser_shared -open Parser_reasonligo)))
->>>>>>> 3b73a7a5
+  (modules Unlexer))