--- conflicted
+++ resolved
@@ -191,15 +191,9 @@
 | fun_type        { $1, [] }
 
 core_type:
-<<<<<<< HEAD
-  type_name      { TVar    $1 }
-| "<string>"     { TString $1 }
-| par(fun_type)  { TPar    $1 }
-=======
   type_name      {    TVar $1 }
 | "<string>"     { TString $1 }
 | par(fun_type)  {    TPar $1 }
->>>>>>> 07320d18
 | module_name "." type_name {
     let module_name = $1.value in
     let type_name   = $3.value in
@@ -906,20 +900,20 @@
   expr
 | let_expr(expr_with_let_expr) { $1 }
 
-exprs: 
-  expr_with_let_expr ";"? { 
-    (($1, []), $2) 
+exprs:
+  expr_with_let_expr ";"? {
+    (($1, []), $2)
   }
 | expr_with_let_expr ";" exprs {
   let rec fix_let_in a b c =
-    match a with 
+    match a with
     | ELetIn {value = {body; _} as v; _} -> (
       let end_ = (nsepseq_to_region expr_to_region (fst c)) in
-      let sequence_region = 
+      let sequence_region =
         cover (expr_to_region body) end_
       in
-      let val_ = 
-        match body with 
+      let val_ =
+        match body with
         | ELetIn _ -> fst (fix_let_in body b c)
         | e -> Utils.nsepseq_cons e b (fst c)
       in
@@ -931,23 +925,23 @@
         };
         region = sequence_region
       }
-      in 
-      let region = 
+      in
+      let region =
         cover (expr_to_region a) end_
       in
-      let let_in = 
-        ELetIn { 
+      let let_in =
+        ELetIn {
           value = {
             v with
             body = sequence
-          }; 
-          region 
+          };
+          region
         }
       in
-      ((let_in, []), snd c) 
+      ((let_in, []), snd c)
     )
     | e -> Utils.nsepseq_cons e b (fst c), None
-  in 
+  in
   fix_let_in $1 $2 $3
 }
 
@@ -956,25 +950,24 @@
     let elts, _region = $2
     in $1, elts }
 
-sequence: 
+sequence:
   "{" exprs "}" {
-    let elts, _region = $2 in    
+    let elts, _region = $2 in
     let compound = Braces ($1, $3) in
-    let value = {compound;
-                     elements = Some elts;
-                     terminator = None} in
-    let region   = cover $1 $3 in  
-    {region; value}
-  }
-
-record: 
+    let value    = {compound;
+                    elements = Some elts;
+                    terminator = None} in
+    let region   = cover $1 $3
+    in {region; value} }
+
+record:
   "{" field_assignment more_field_assignments? "}" {
     let compound = Braces ($1,$4) in
     let region   = cover $1 $4 in
 
     match $3 with
     | Some (comma, elts) ->
-        let ne_elements = Utils.nsepseq_cons $2 comma elts in    
+        let ne_elements = Utils.nsepseq_cons $2 comma elts in
         { value = {compound; ne_elements; terminator = None}; region }
     | None ->
         let ne_elements = ($2,[]) in
@@ -990,38 +983,7 @@
     let ne_elements = Utils.nsepseq_cons field_name comma elts in
     let compound = Braces ($1,$4) in
     let region   = cover $1 $4 in
-    { value = {compound; ne_elements; terminator = None}; region }
-  }
-<<<<<<< HEAD
-| field_name more_field_assignments {
-  let value = {
-    field_name = $1;
-    assignment = ghost;
-    field_expr = EVar $1 }
-  in
-  let field_name = {$1 with value} in
-  let (comma, elts) = $2 in
-  let r_elts = Utils.nsepseq_cons field_name comma elts in
-  PaRecord {r_elts; r_terminator = None}
-}
-
-sequence_or_record:
-  "{" sequence_or_record_in "}" {
-    let compound = Braces ($1,$3) in
-    let region   = cover $1 $3 in
-    match $2 with
-      PaSequence s ->
-        let value = {compound;
-                     elements = Some s.s_elts;
-                     terminator = s.s_terminator}
-        in ESeq {region; value}
-    | PaRecord r ->
-        let value = {compound;
-                     ne_elements = r.r_elts;
-                     terminator = r.r_terminator}
-        in ERecord {region; value}}
-=======
->>>>>>> 07320d18
+    {value = {compound; ne_elements; terminator = None}; region} }
 
 field_assignment_punning:
   (* This can only happen with multiple fields -
