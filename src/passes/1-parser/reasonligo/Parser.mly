%{
(* START HEADER *)

[@@@warning "-42"]

open Region
module AST = Parser_cameligo.AST
open! AST

type 'a sequence_elements = {
  s_elts       : ('a, semi) Utils.nsepseq;
  s_terminator : semi option
}

type 'a record_elements = {
  r_elts       : (field_assign reg, semi) Utils.nsepseq;
  r_terminator : semi option
}

type 'a sequence_or_record =
  PaSequence   of 'a sequence_elements
| PaRecord     of 'a record_elements
| PaSingleExpr of expr

let (<@) f g x = f (g x)

(* END HEADER *)
%}

(* See [ParToken.mly] for the definition of tokens. *)

(* Entry points *)

%start contract interactive_expr
%type <AST.t> contract
%type <AST.expr> interactive_expr

(* Solves a shift/reduce problem that happens with record and
   sequences. To elaborate: [sequence_or_record_in]
   can be reduced to [expr -> Ident], but also to
   [field_assignment -> Ident].
*)
%nonassoc Ident
%nonassoc COLON

%%

(* RULES *)

(* The rule [sep_or_term(item,sep)] ("separated or terminated list")
   parses a non-empty list of items separated by [sep], and optionally
   terminated by [sep]. *)

sep_or_term_list(item,sep):
  nsepseq(item,sep) {
    $1, None
  }
| nseq(item sep {$1,$2}) {
    let (first,sep), tail = $1 in
    let rec trans (seq, prev_sep as acc) = function
      [] -> acc
    | (item,next_sep)::others ->
        trans ((prev_sep,item)::seq, next_sep) others in
    let list, term = trans ([],sep) tail
    in (first, List.rev list), Some term }

(* Compound constructs *)

par(X):
  "(" X ")" {
    let region = cover $1 $3
    and value  = {lpar=$1; inside=$2; rpar=$3}
    in {region; value} }

(* Sequences

   Series of instances of the same syntactical category have often to
   be parsed, like lists of expressions, patterns etc. The simplest of
   all is the possibly empty sequence (series), parsed below by
   [seq]. The non-empty sequence is parsed by [nseq]. Note that the
   latter returns a pair made of the first parsed item (the parameter
   [X]) and the rest of the sequence (possibly empty). This way, the
   OCaml typechecker can keep track of this information along the
   static control-flow graph. The rule [sepseq] parses possibly empty
   sequences of items separated by some token (e.g., a comma), and
   rule [nsepseq] is for non-empty such sequences. See module [Utils]
   for the types corresponding to the semantic actions of those
   rules.
*)

(* Possibly empty sequence of items *)

seq(item):
  (**)           {     [] }
| item seq(item) { $1::$2 }

(* Non-empty sequence of items *)

nseq(item):
  item seq(item) { $1,$2 }

(* Non-empty separated sequence of items *)

nsepseq(item,sep):
  item                       {                        $1, [] }
| item sep nsepseq(item,sep) { let h,t = $3 in $1, ($2,h)::t }

(* Helpers *)

%inline type_name   : "<ident>"  { $1 }
%inline field_name  : "<ident>"  { $1 }
%inline struct_name : "<ident>"  { $1 }
%inline module_name : "<constr>" { $1 }

(* Non-empty comma-separated values (at least two values) *)

tuple(item):
  item "," nsepseq(item,",") { let h,t = $3 in $1,($2,h)::t }

(* Possibly empty semicolon-separated values between brackets *)

list__(item):
  "[" sep_or_term_list(item,";")? "]" {
    let compound = Brackets ($1,$3)
    and region = cover $1 $3 in
    let elements, terminator =
      match $2 with
        None -> None, None
      | Some (elements, terminator) ->
          Some elements, terminator in
    let value = {compound; elements; terminator}
    in {region; value} }

(* Main *)

contract:
  declarations EOF { {decl=$1; eof=$2} }

declarations:
  declaration              { $1,[] : AST.declaration Utils.nseq }
| declaration declarations { Utils.nseq_cons $1 $2              }

declaration:
| type_decl ";"            { TypeDecl $1 }
| let_declaration ";"      { Let      $1 }

(* Type declarations *)

type_decl:
  "type" type_name "=" type_expr {
    Scoping.check_reserved_name $2;
    let region = cover $1 (type_expr_to_region $4)
    and value = {kwd_type   = $1;
                 name       = $2;
                 eq         = $3;
                 type_expr  = $4}
    in {region; value} }

type_expr:
  cartesian | sum_type | record_type { $1 }

cartesian:
  fun_type { $1 }
| fun_type "," nsepseq(fun_type,",") {
    let value  = Utils.nsepseq_cons $1 $2 $3 in
    let region = nsepseq_to_region type_expr_to_region value
    in TProd {region; value} }

fun_type:
  core_type { $1 }
| core_type "=>" fun_type {
    let start  = type_expr_to_region $1
    and stop   = type_expr_to_region $3 in
    let region = cover start stop in
    TFun {region; value=$1,$2,$3} }

core_type:
  type_name      { TVar $1 }
| par(type_expr) { TPar $1 }
| module_name "." type_name {
    let module_name = $1.value in
    let type_name   = $3.value in
    let value       = module_name ^ "." ^ type_name in
    let region      = cover $1.region $3.region
    in TVar {region; value}
  }
| type_name par(nsepseq(core_type,",") { $1 }) {
   let constr, arg = $1, $2 in
   let start       = constr.region
   and stop        = arg.region in
   let region      = cover start stop
   in TApp {region; value = constr,arg} }

sum_type:
  "|" nsepseq(variant,"|") {
    Scoping.check_variants (Utils.nsepseq_to_list $2);
    let region = nsepseq_to_region (fun x -> x.region) $2
    in TSum {region; value=$2} }

variant:
  "<constr>" { {$1 with value={constr=$1; arg=None}} }
| "<constr>" "(" cartesian ")" {
    let region = cover $1.region $4
    and value  = {constr=$1; arg = Some (ghost,$3)}
    in {region; value} }

record_type:
  "{" sep_or_term_list(field_decl,",") "}" {
    let ne_elements, terminator = $2 in
    let () = Utils.nsepseq_to_list ne_elements
             |> Scoping.check_fields in
    let region = cover $1 $3
    and value  = {compound = Braces ($1,$3); ne_elements; terminator}
    in TRecord {region; value} }

type_expr_field:
  core_type | sum_type | record_type { $1 }

field_decl:
  field_name {
    let value = {field_name=$1; colon=ghost; field_type = TVar $1}
    in {$1 with value}
  }
| field_name ":" type_expr_field {
    let stop   = type_expr_to_region $3 in
    let region = cover $1.region stop
    and value  = {field_name=$1; colon=$2; field_type=$3}
    in {region; value} }

(* Top-level non-recursive definitions *)

let_declaration:
  seq(Attr) "let" let_binding {
    let attributes = $1 in
    let kwd_let    = $2 in
    let binding    = $3 in
    let value      = kwd_let, binding, attributes in
    let stop       = expr_to_region binding.let_rhs in
    let region     = cover $2 stop
    in {region; value} }

es6_func:
  "=>" expr { $1,$2 }

let_binding:
  "<ident>" type_annotation? "=" expr {
    Scoping.check_reserved_name $1;
    {binders = PVar $1, []; lhs_type=$2; eq=$3; let_rhs=$4}
  }
| "_" type_annotation? "=" expr {
    {binders = PWild $1, []; lhs_type=$2; eq=$3; let_rhs=$4}
  }
| unit type_annotation? "=" expr {
    {binders = PUnit $1, []; lhs_type=$2; eq=$3; let_rhs=$4}
  }
| record_pattern type_annotation? "=" expr {
    Scoping.check_pattern (PRecord $1);
    {binders = PRecord $1, []; lhs_type=$2; eq=$3; let_rhs=$4}
  }
| par(closed_irrefutable) type_annotation? "=" expr {
    Scoping.check_pattern $1.value.inside;
    {binders = PPar $1, []; lhs_type=$2; eq=$3; let_rhs=$4}
  }
| tuple(sub_irrefutable) type_annotation? "=" expr {
    Utils.nsepseq_iter Scoping.check_pattern $1;
    let hd, tl  = $1 in
    let start   = pattern_to_region hd in
    let stop    = last fst tl in
    let region  = cover start stop in
    let binders = PTuple {value=$1; region}, [] in
    {binders; lhs_type=$2; eq=$3; let_rhs=$4} }

type_annotation:
  ":" type_expr { $1,$2 }

(* Patterns *)

irrefutable:
  sub_irrefutable { $1 }
| tuple(sub_irrefutable) {
    let hd, tl = $1 in
    let start  = pattern_to_region hd in
    let stop   = last fst tl in
    let region = cover start stop in
    PTuple {region; value=$1} }

sub_irrefutable:
  "<ident>"                                              {    PVar $1 }
| "_"                                                    {   PWild $1 }
| unit                                                   {   PUnit $1 }
| record_pattern                                         { PRecord $1 }
| par(closed_irrefutable)                                {    PPar $1 }

closed_irrefutable:
  irrefutable                                            {         $1 }
| constr_pattern                                         { PConstr $1 }
| typed_pattern                                          {  PTyped $1 }

typed_pattern:
  irrefutable ":" type_expr  {
    let start  = pattern_to_region $1 in
    let stop   = type_expr_to_region $3 in
    let region = cover start stop in
    let value  = {pattern=$1; colon=$2; type_expr=$3}
    in {region; value} }

pattern:
  core_pattern { $1 }
| "[" sub_pattern "," "..." sub_pattern "]" {
    let start  = pattern_to_region $2 in
    let stop   = pattern_to_region $5 in
    let region = cover start stop in
    let cons   = {value=$2,$3,$5; region}
    in PList (PCons cons)
  }
| tuple(sub_pattern) {
    let hd, tl = $1 in
    let start  = pattern_to_region hd in
    let stop   = last fst tl in
    let region = cover start stop
    in PTuple {value=$1; region} }

sub_pattern:
  par(sub_pattern)                                       {    PPar $1 }
| core_pattern                                           {         $1 }

core_pattern:
  "<ident>"                                              {    PVar $1 }
| "_"                                                    {   PWild $1 }
| unit                                                   {   PUnit $1 }
| "<int>"                                                {    PInt $1 }
| "<nat>"                                                {    PNat $1 }
| "<bytes>"                                              {  PBytes $1 }
| "true"                                                 {   PTrue $1 }
| "false"                                                {  PFalse $1 }
| "<string>"                                             { PString $1 }
| par(ptuple)                                            {    PPar $1 }
| list__(sub_pattern)                          { PList (PListComp $1) }
| constr_pattern                                         { PConstr $1 }
| record_pattern                                         { PRecord $1 }

record_pattern:
  "{" sep_or_term_list(field_pattern,",") "}" {
    let ne_elements, terminator = $2 in
    let region = cover $1 $3 in
    let value  = {compound = Braces ($1,$3);
                  ne_elements;
                  terminator}
    in {region; value} }

field_pattern:
  field_name "=" sub_pattern {
    let start  = $1.region in
    let stop   = pattern_to_region $3 in
    let region = cover start stop in
    let value  = {field_name=$1; eq=$2; pattern=$3}
    in {region; value} }

constr_pattern:
  "None" { PNone $1 }
| "Some" sub_pattern {
    let stop   = pattern_to_region $2 in
    let region = cover $1 stop
    and value  = $1, $2 in
    PSomeApp {region; value}
  }
| "<constr>" sub_pattern {
    let region = cover $1.region (pattern_to_region $2)
    in PConstrApp {region; value = $1, Some $2}
  }
| "<constr>" { PConstrApp {$1 with value=$1,None} }

ptuple:
  tuple(sub_pattern) {
    let hd, tl = $1 in
    let start  = pattern_to_region hd in
    let stop   = last fst tl in
    let region = cover start stop
    in PTuple {value=$1; region} }

unit:
  "(" ")" { {region = cover $1 $2; value = $1, $2} }

(* Expressions *)

interactive_expr:
  expr EOF { $1 }

expr:
  base_cond__open(expr) | switch_expr(base_cond) { $1 }

base_cond__open(x):
  base_expr(x) | conditional(x) { $1 }

base_cond:
  base_cond__open(base_cond) { $1 }

type_expr_simple_args:
  par(nsepseq(type_expr_simple, ",")) { $1 }

type_expr_simple:
  type_name type_expr_simple_args? {
    let args = $2 in
    match args with
      Some {value; _} ->
        let region = cover $1.region value.rpar in
        let value  = $1, {region; value}
        in TApp {region; value}
    | None -> TVar $1
  }
| "(" nsepseq(type_expr_simple, ",") ")" {
    TProd {region = cover $1 $3; value=$2}
  }
| "(" type_expr_simple "=>" type_expr_simple ")" {
    TFun {region = cover $1 $5; value=$2,$3,$4} }

type_annotation_simple:
  ":" type_expr_simple { $1,$2 }


fun_expr:
  disj_expr_level es6_func {
    let arrow, body = $2 in
    let kwd_fun     = ghost in
    let start       = expr_to_region $1 in
    let stop        = expr_to_region body in
    let region      = cover start stop in

    let rec arg_to_pattern = function
      EVar v ->
        Scoping.check_reserved_name v;
        PVar v
    | EAnnot {region; value = {inside = EVar v, colon, typ; _}} ->
        Scoping.check_reserved_name v;
        let value = {pattern = PVar v; colon; type_expr = typ}
        in PTyped {region; value}
    | EPar p ->
        let value =
          {p.value with inside = arg_to_pattern p.value.inside}
        in PPar {p with value}
    | EUnit u -> PUnit u
    | ETuple { value; region } ->
        PTuple { value = Utils.nsepseq_map arg_to_pattern value; region}
    | EAnnot {region; value = {inside = t, colon, typ; _}} ->
        let value = { pattern = arg_to_pattern t; colon; type_expr = typ} in
        PPar {
          value = {
            lpar = Region.ghost;
            rpar = Region.ghost;
            inside = PTyped {region; value}
          };
          region
        }
    | e ->
        let open! SyntaxError in
        raise (Error (WrongFunctionArguments e)) in
    let fun_args_to_pattern = function
      EAnnot {
        value = {
          inside = ETuple {value=fun_args; _}, _, _;
          _};
        _} ->
        (*  ((foo:x, bar) : type)  *)
        let bindings =
          List.map (arg_to_pattern <@ snd) (snd fun_args)
        in arg_to_pattern (fst fun_args), bindings
      | EAnnot {
          value = {
            inside = EPar {value = {inside=fun_arg; _}; _}, _, _;
            _};
          _} ->
          (* ((foo:x, bar) : type) *)
         (arg_to_pattern fun_arg, [])
      | EPar {value = {inside = fun_arg; _ }; _} ->
          arg_to_pattern fun_arg, []
      | EAnnot e ->
          arg_to_pattern (EAnnot e), []
      | ETuple {value = fun_args; _} ->
          let bindings =
            List.map (arg_to_pattern <@ snd) (snd fun_args) in
          List.iter Scoping.check_pattern bindings;
          arg_to_pattern (fst fun_args), bindings
      | EUnit e ->
          arg_to_pattern (EUnit e), []
      | e -> let open! SyntaxError
            in raise (Error (WrongFunctionArguments e))
    in
    let binders = fun_args_to_pattern $1 in
    let f = {kwd_fun;
             binders;
             lhs_type=None;
             arrow;
             body
            }
    in EFun {region; value=f} }

base_expr(right_expr):
  let_expr(right_expr) | disj_expr_level | fun_expr { $1 }

conditional(right_expr):
  if_then_else(right_expr) | if_then(right_expr) { $1 }

parenthesized_expr:
  "{" expr "}" | "(" expr ")" { $2 }

if_then(right_expr):
  "if" parenthesized_expr "{" closed_if "}" {
    let the_unit = ghost, ghost in
    let ifnot    = EUnit {region=ghost; value=the_unit} in
    let region   = cover $1 $5 in
    let value    = {kwd_if   = $1;
                    test     = $2;
                    kwd_then = $3;
                    ifso     = $4;
                    kwd_else = ghost;
                    ifnot}
    in ECond {region; value} }

if_then_else(right_expr):
  "if" parenthesized_expr "{" closed_if ";"  "}"
  "else" "{" right_expr ";" "}" {
    let region = cover $1 $11 in
    let value  = {kwd_if   = $1;
                  test     = $2;
                  kwd_then = $3;
                  ifso     = $4;
                  kwd_else = $6;
                  ifnot    = $9}
    in ECond {region; value} }

base_if_then_else__open(x):
  base_expr(x) | if_then_else(x) { $1 }

base_if_then_else:
  base_if_then_else__open(base_if_then_else) { $1 }

closed_if:
  base_if_then_else__open(closed_if)
| switch_expr(base_if_then_else) { $1 }

switch_expr(right_expr):
  "switch" switch_expr_ "{" cases(right_expr) "}" {
    let start = $1
    and stop = $5 in
    let region = cover start stop
    and cases = {
      region = nsepseq_to_region (fun x -> x.region) $4;
      value  = $4} in
    let value = {
      kwd_match = $1;
      expr      = $2;
      lead_vbar = None;
      kwd_with  = ghost;
      cases}
    in ECase {region; value} }

switch_expr_:
  par(expr)   { $1.value.inside }
| core_expr_2 {              $1 }

cases(right_expr):
  nseq(case_clause(right_expr)) {
    let hd, tl = $1 in
    hd, List.map (fun f -> expr_to_region f.value.rhs, f) tl }

case_clause(right_expr):
  "|" pattern "=>" right_expr ";"? {
    Scoping.check_pattern $2;
    let start  = pattern_to_region $2
    and stop   = expr_to_region $4 in
    let region = cover start stop
    and value  = {pattern=$2; arrow=$3; rhs=$4}
    in {region; value} }

let_expr(right_expr):
  seq(Attr) "let" let_binding ";" right_expr {
    let attributes = $1 in
    let kwd_let = $2 in
    let binding = $3 in
    let kwd_in  = $4 in
    let body    = $5 in
    let stop    = expr_to_region $5 in
    let region  = cover $2 stop
    and value   = {kwd_let; binding; kwd_in; body; attributes}
    in ELetIn {region; value} }

disj_expr_level:
  disj_expr
| conj_expr_level { $1 }
| par(tuple(disj_expr_level)) type_annotation_simple? {
    let region = $1.region in
    let tuple  = ETuple {value=$1.value.inside; region} in
    let region =
      match $2 with
        Some (_,s) -> cover $1.region (type_expr_to_region s)
      |       None -> region in
    match $2 with
      Some (colon, typ) ->
        let value = {$1.value with inside = tuple,colon,typ}
        in EAnnot {region; value}
    | None -> tuple }

bin_op(arg1,op,arg2):
  arg1 op arg2 {
    let start  = expr_to_region $1 in
    let stop   = expr_to_region $3 in
    let region = cover start stop
    and value  = { arg1=$1; op=$2; arg2=$3}
    in {region; value} }

disj_expr:
  bin_op(disj_expr_level, "||", conj_expr_level)
| bin_op(disj_expr_level, "or", conj_expr_level) {
    ELogic (BoolExpr (Or $1)) }

conj_expr_level:
  comp_expr_level { $1 }
| bin_op(conj_expr_level, "&&", comp_expr_level) {
    ELogic (BoolExpr (And $1)) }

comp_expr_level:
  bin_op(comp_expr_level, "<", cat_expr_level) {
    ELogic (CompExpr (Lt $1)) }
| bin_op(comp_expr_level, "<=", cat_expr_level) {
    ELogic (CompExpr (Leq $1)) }
| bin_op(comp_expr_level, ">", cat_expr_level) {
    ELogic (CompExpr (Gt $1)) }
| bin_op(comp_expr_level, ">=", cat_expr_level) {
    ELogic (CompExpr (Geq $1)) }
| bin_op(comp_expr_level, "==", cat_expr_level) {
    ELogic (CompExpr (Equal $1)) }
| bin_op(comp_expr_level, "!=", cat_expr_level) {
    ELogic (CompExpr (Neq $1)) }
| cat_expr_level { $1 }

cat_expr_level:
  bin_op(add_expr_level, "++", cat_expr_level)    {  EString (Cat $1) }
| add_expr_level                                  {                $1 }

add_expr_level:
  bin_op(add_expr_level, "+", mult_expr_level)      { EArith (Add $1) }
| bin_op(add_expr_level, "-", mult_expr_level)      { EArith (Sub $1) }
| mult_expr_level                                   {              $1 }

mult_expr_level:
  bin_op(mult_expr_level, "*", unary_expr_level)   { EArith (Mult $1) }
| bin_op(mult_expr_level, "/", unary_expr_level)   {  EArith (Div $1) }
| bin_op(mult_expr_level, "mod", unary_expr_level) {  EArith (Mod $1) }
| unary_expr_level                                 {               $1 }

unary_expr_level:
  call_expr_level { $1 }
| "-" call_expr_level {
    let start  = $1 in
    let stop   = expr_to_region $2 in
    let region = cover start stop
    and value  = {op=$1; arg=$2}
    in EArith (Neg {region; value})
  }
| "!" call_expr_level {
    let start  = $1 in
    let stop   = expr_to_region $2 in
    let region = cover start stop
    and value  = {op=$1; arg=$2} in
    ELogic (BoolExpr (Not {region; value})) }

call_expr_level:
  call_expr_level_in type_annotation_simple? {
    let region =
      match $2 with
        Some (_, s) ->
          cover (expr_to_region $1) (type_expr_to_region s)
      | None -> expr_to_region $1 in
    match $2 with
      Some (colon, t) ->
        let value = {lpar=ghost; inside=$1,colon,t; rpar=ghost}
        in EAnnot {region; value}
    | None -> $1 }

call_expr_level_in:
  call_expr | constr_expr | core_expr { $1 }

constr_expr:
  "None" {
     EConstr (ENone $1)
  }
| "Some" core_expr {
    let region = cover $1 (expr_to_region $2)
    in EConstr (ESomeApp {value=$1,$2; region})
  }
| "<constr>" core_expr {
    let region = cover $1.region (expr_to_region $2) in
    EConstr (EConstrApp {region; value=$1, Some $2})
   }
| "<constr>" {
    EConstr (EConstrApp {$1 with value=$1, None}) }

call_expr:
  core_expr "(" nsepseq(expr, ",") ")" {
    let start  = expr_to_region $1 in
    let stop   = $4 in
    let region = cover start stop in
    let hd, tl = $3 in
    let tl     = List.map snd tl in
    ECall {region; value = $1,(hd,tl)}
  }
| core_expr unit {
    let start  = expr_to_region $1 in
    let stop   = $2.region in
    let region = cover start stop
    and value  = $1, (EUnit $2, [])
    in ECall {region; value} }

common_expr:
  "<int>"                             {               EArith (Int $1) }
| "<mutez>"                           {             EArith (Mutez $1) }
| "<nat>"                             {               EArith (Nat $1) }
| "<bytes>"                           {                     EBytes $1 }
| "<ident>" | module_field            {                       EVar $1 }
| projection                          {                      EProj $1 }
| update_record                       {                    EUpdate $1 }
| "<string>"                          {           EString (String $1) }
| unit                                {                      EUnit $1 }
| "false"                             {  ELogic (BoolExpr (False $1)) }
| "true"                              {   ELogic (BoolExpr (True $1)) }

core_expr_2:
  common_expr   {                   $1 }
| list__(expr)  { EList (EListComp $1) }

list_or_spread:
  "[" expr "," sep_or_term_list(expr, ",") "]" {
    let elts, terminator = $4 in
    let elts = Utils.nsepseq_cons $2 $3 elts in
    let value = {
      compound = Brackets ($1,$5);
      elements = Some elts;
      terminator}
    and region = cover $1 $5 in
    EList (EListComp {region; value})
  }
| "[" expr "," "..." expr "]" {
    let region = cover $1 $6
    and value  = {arg1=$2; op=$4; arg2=$5}
    in EList (ECons {region; value})
  }
| "[" expr? "]" {
    let compound = Brackets ($1,$3)
    and elements =
      match $2 with
        None -> None
      | Some element -> Some (element, []) in
    let value = {compound; elements; terminator=None}
    and region = cover $1 $3 in
    EList (EListComp {region; value}) }

core_expr:
  common_expr
| list_or_spread
| sequence_or_record  {      $1 }
| par(expr)           { EPar $1 }

module_field:
  module_name "." field_name {
    let region = cover $1.region $3.region
    and value  = $1.value ^ "." ^ $3.value
    in {region; value} }

selection:
  "[" "<int>" "]" selection {
    let r, (hd, tl) = $4 in
    let result: (selection, dot) Utils.nsepseq =
      Component $2, (ghost, hd) :: tl
    in r, result
  }
| "." field_name selection {
    let r, (hd, tl) = $3 in
    let result: (selection, dot) Utils.nsepseq =
      FieldName $2, ($1, hd) :: tl
    in r, result
  }
| "." field_name  {    $1, (FieldName $2, []) }
| "[" "<int>" "]" { ghost, (Component $2, []) }

projection:
  struct_name selection {
    let start  = $1.region in
    let stop   = nsepseq_to_region selection_to_region (snd $2) in
    let region = cover start stop
    and value  = {struct_name = $1;
                  selector    = fst $2;
                  field_path  = snd $2}
    in {region; value}
  }
| module_name "." field_name selection {
    let module_name = $1 in
    let field_name  = $3 in
    let value       = module_name.value ^ "." ^ field_name.value in
    let struct_name = {$1 with value} in
    let start       = $1.region in
    let stop        = nsepseq_to_region selection_to_region (snd $4) in
    let region      = cover start stop
    and value       = {struct_name;
                       selector   = fst $4;
                       field_path = snd $4}
    in {region; value} }

path :
 "<ident>"  {Name $1}
| projection { Path $1}

<<<<<<< HEAD
update_record :
  "{""..."path "," sep_or_term_list(field_assignment,",") "}" {
=======
update_record : 
  "{""..."path "," sep_or_term_list(field_path_assignment,",") "}" {
>>>>>>> 04381b9d
    let region = cover $1 $6 in
    let ne_elements, terminator = $5 in
    let value = {
      lbrace = $1;
      record = $3;
      kwd_with = $4;
      updates  = { value = {compound = Braces($1,$6);
                  ne_elements;
                  terminator};
                  region = cover $4 $6};
      rbrace = $6}
    in {region; value} }

sequence_or_record_in:
  expr ";" sep_or_term_list(expr,";") {
    let elts, _region = $3 in
    let s_elts = Utils.nsepseq_cons $1 $2 elts
    in PaSequence {s_elts; s_terminator=None}
  }
| field_assignment "," sep_or_term_list(field_assignment,",")  {
    let elts, _region = $3 in
    let r_elts = Utils.nsepseq_cons $1 $2 elts
    in PaRecord {r_elts; r_terminator = None}
  }
| expr ";"? { PaSingleExpr $1 }

sequence_or_record:
  "{" sequence_or_record_in "}" {
    let compound = Braces ($1,$3) in
    let region   = cover $1 $3 in
    match $2 with
      PaSequence s ->
        let value = {compound;
                     elements = Some s.s_elts;
                     terminator = s.s_terminator}
        in ESeq {region; value}
    | PaRecord r ->
        let value = {compound;
                     ne_elements = r.r_elts;
                     terminator = r.r_terminator}
        in ERecord {region; value}
    | PaSingleExpr e -> e }

field_assignment:
  field_name {
    let value = {
      field_name = $1;
      assignment = ghost;
      field_expr = EVar $1 }
    in {$1 with value}
  }
| field_name ":" expr {
    let start  = $1.region in
    let stop   = expr_to_region $3 in
    let region = cover start stop in
    let value  = {
      field_name = $1;
      assignment = $2;
      field_expr = $3}
    in {region; value} }

field_path_assignment:
  field_name {
    let value = {
      field_path = ($1,[]);
      assignment = ghost;
      field_expr = EVar $1 }
    in {$1 with value}
  }
| nsepseq(field_name,".") ":" expr {
    let start  = nsepseq_to_region (fun x -> x.region) $1 in
    let stop   = expr_to_region $3 in
    let region = cover start stop in
    let value  = {
      field_path = $1;
      assignment = $2;
      field_expr = $3}
    in {region; value} }<|MERGE_RESOLUTION|>--- conflicted
+++ resolved
@@ -805,17 +805,12 @@
                        field_path = snd $4}
     in {region; value} }
 
-path :
- "<ident>"  {Name $1}
-| projection { Path $1}
-
-<<<<<<< HEAD
-update_record :
-  "{""..."path "," sep_or_term_list(field_assignment,",") "}" {
-=======
-update_record : 
+path:
+ "<ident>"   { Name $1 }
+| projection { Path $1 }
+
+update_record:
   "{""..."path "," sep_or_term_list(field_path_assignment,",") "}" {
->>>>>>> 04381b9d
     let region = cover $1 $6 in
     let ne_elements, terminator = $5 in
     let value = {
