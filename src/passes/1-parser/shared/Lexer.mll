(* Lexer specification for LIGO, to be processed by [ocamllex]. *)

{

module Region = Simple_utils.Region
module Pos = Simple_utils.Pos

(* START HEADER *)

type lexeme = string

(* STRING PROCESSING *)

(* The value of [mk_str len p] ("make string") is a string of length
   [len] containing the [len] characters in the list [p], in reverse
   order. For instance, [mk_str 3 ['c';'b';'a'] = "abc"]. *)

let mk_str (len: int) (p: char list) : string =
  let bytes = Bytes.make len ' ' in
  let rec fill i = function
         [] -> bytes
  | char::l -> Bytes.set bytes i char; fill (i-1) l
  in fill (len-1) p |> Bytes.to_string

(* The call [explode s a] is the list made by pushing the characters
   in the string [s] on top of [a], in reverse order. For example,
   [explode "ba" ['c';'d'] = ['a'; 'b'; 'c'; 'd']]. *)

let explode s acc =
  let rec push = function
    0 -> acc
  | i -> s.[i-1] :: push (i-1)
in push (String.length s)

(* LEXER ENGINE *)

(* Resetting file name and line number in the lexing buffer

   The call [reset ~file ~line buffer] modifies in-place the lexing
   buffer [buffer] so the lexing engine records that the file
   associated with [buffer] is named [file], and the current line is
   [line]. This function is useful when lexing a file that has been
   previously preprocessed by the C preprocessor, in which case the
   argument [file] is the name of the file that was preprocessed,
   _not_ the preprocessed file (of which the user is not normally
   aware). By default, the [line] argument is [1].
*)

let reset_file ~file buffer =
  let open Lexing in
  buffer.lex_curr_p <- {buffer.lex_curr_p with pos_fname = file}

let reset_line ~line buffer =
  assert (line >= 0);
  let open Lexing in
  buffer.lex_curr_p <- {buffer.lex_curr_p with pos_lnum = line}

let reset_offset ~offset buffer =
  assert (offset >= 0);
  let open Lexing in
  let bol = buffer.lex_curr_p.pos_bol in
  buffer.lex_curr_p <- {buffer.lex_curr_p with pos_cnum = bol + offset }

let reset ?file ?line ?offset buffer =
  let () =
    match file with
      Some file -> reset_file ~file buffer
    |      None -> () in
  let () =
    match line with
      Some line -> reset_line ~line buffer
    |      None -> () in
  match offset with
    Some offset -> reset_offset ~offset buffer
  |        None -> ()

(* Rolling back one lexeme _within the current semantic action_ *)

let rollback buffer =
  let open Lexing in
  let len = String.length (lexeme buffer) in
  let pos_cnum = buffer.lex_curr_p.pos_cnum - len in
  buffer.lex_curr_pos <- buffer.lex_curr_pos - len;
  buffer.lex_curr_p <- {buffer.lex_curr_p with pos_cnum}

(* ALIASES *)

let sprintf = Printf.sprintf

(* TOKENS *)

(* The signature [TOKEN] exports an abstract type [token], so a lexer
   can be a functor over tokens. Consequently, generic functions to
   construct tokens are provided. Note predicate [is_eof], which
   caracterises the virtual token for end-of-file, because it requires
   special handling. *)

module type TOKEN =
  sig
    type token

    (* Errors *)

    type   int_err       = Non_canonical_zero
    type ident_err       = Reserved_name
    type invalid_natural = 
      | Invalid_natural
      | Non_canonical_zero_nat

    (* Injections *)

    val mk_string : lexeme -> Region.t -> token
    val mk_bytes  : lexeme -> Region.t -> token
    val mk_int    : lexeme -> Region.t -> (token,   int_err) result
    val mk_nat    : lexeme -> Region.t -> (token,   invalid_natural) result
    val mk_mtz    : lexeme -> Region.t -> (token,   int_err) result
    val mk_ident  : lexeme -> Region.t -> (token, ident_err) result
    val mk_constr : lexeme -> Region.t -> token
    val mk_sym    : lexeme -> Region.t -> token
    val eof       : Region.t -> token

    (* Predicates *)

    val is_string : token -> bool
    val is_bytes  : token -> bool
    val is_int    : token -> bool
    val is_ident  : token -> bool
    val is_kwd    : token -> bool
    val is_constr : token -> bool
    val is_sym    : token -> bool
    val is_eof    : token -> bool

    (* Projections *)

    val to_lexeme : token -> lexeme
    val to_string : token -> ?offsets:bool -> [`Byte | `Point] -> string
    val to_region : token -> Region.t
  end

(* The module type for lexers is [S]. *)

module type S = sig
  module Token : TOKEN
  type token = Token.token

  type file_path = string
  type logger = Markup.t list -> token -> unit

  type instance = {
    read     : ?log:logger -> Lexing.lexbuf -> token;
    buffer   : Lexing.lexbuf;
    get_pos  : unit -> Pos.t;
    get_last : unit -> Region.t;
    close    : unit -> unit
  }

  val open_token_stream : file_path option -> instance

  (* Error reporting *)

  exception Error of Error.t Region.reg

  val print_error : ?offsets:bool -> [`Byte | `Point] ->
    Error.t Region.reg -> file:bool -> unit
end

(* The functorised interface

   Note that the module parameter [Token] is re-exported as a
   submodule in [S].
 *)

module Make (Token: TOKEN) : (S with module Token = Token) =
  struct
    module Token = Token
    type token = Token.token

    type file_path = string

    (* THREAD FOR STRUCTURED CONSTRUCTS (STRINGS, COMMENTS) *)

    (* When scanning structured constructs, like strings and comments,
       we need to keep the region of the opening symbol (like double
       quote, "//" or "(*") in order to report any error more
       precisely. Since ocamllex is byte-oriented, we need to store
       the parsed bytes as characters in an accumulator [acc] and
       also its length [len], so, we are done, it is easy to build the
       string making up the structured construct with [mk_str] (see
       above).

       The resulting data structure is called a _thread_.
       (Note for Emacs: "*)".)
    *)

    type thread = {
      opening : Region.t;
      len     : int;
      acc     : char list
    }

    let push_char char {opening; len; acc} = {opening; len=len+1; acc=char::acc}

    let push_string str {opening; len; acc} =
      {opening;
       len = len + String.length str;
       acc = explode str acc}

    (* STATE *)

    (* Beyond tokens, the result of lexing is a state. The type
       [state] represents the logical state of the lexing engine, that
       is, a value which is threaded during scanning and which denotes
       useful, high-level information beyond what the type
       [Lexing.lexbuf] in the standard library already provides for
       all generic lexers.

         Tokens are the smallest units used by the parser to build the
       abstract syntax tree. The state includes a queue of recognised
       tokens, with the markup at the left of its lexeme until either
       the start of the file or the end of the previously recognised
       token.

         The markup from the last recognised token or, if the first
       token has not been recognised yet, from the beginning of the
       file is stored in the field [markup] of the state because it is
       a side-effect, with respect to the output token list, and we
       use a record with a single field [units] because that record
       may be easily extended during the future maintenance of this
       lexer.

         The state also includes a field [pos] which holds the current
       position in the LIGO source file. The position is not always
       updated after a single character has been matched: that depends
       on the regular expression that matched the lexing buffer.

         The fields [decoder] and [supply] offer the support needed
       for the lexing of UTF-8 encoded characters in comments (the
       only place where they are allowed in LIGO). The former is the
       decoder proper and the latter is the effectful function
       [supply] that takes a byte, a start index and a length and feed
       it to [decoder]. See the documentation of the third-party
       library Uutf.
     *)

    type state = {
      units   : (Markup.t list * token) FQueue.t;
      markup  : Markup.t list;
      last    : Region.t;
      pos     : Pos.t;
      decoder : Uutf.decoder;
      supply  : Bytes.t -> int -> int -> unit
    }

    (* The call [enqueue (token, state)] updates functionally the
       state [state] by associating the token [token] with the stored
       markup and enqueuing the pair into the units queue. The field
       [markup] is then reset to the empty list. *)

    let enqueue (token, state) = {
      state with
        units  = FQueue.enq (state.markup, token) state.units;
        markup = []
    }

    (* The call [sync state buffer] updates the current position in
       accordance with the contents of the lexing buffer, more
       precisely, depending on the length of the string which has just
       been recognised by the scanner: that length is used as a
       positive offset to the current column. *)

    let sync state buffer =
      let lex   = Lexing.lexeme buffer in
      let len   = String.length lex in
      let start = state.pos in
      let stop  = start#shift_bytes len in
      let state = {state with pos = stop}
      in Region.make ~start ~stop, lex, state

    (* MARKUP *)

    (* Committing markup to the current logical state *)

    let push_newline state buffer =
      let value  = Lexing.lexeme buffer
      and ()     = Lexing.new_line buffer
      and start  = state.pos in
      let stop   = start#new_line value in
      let state  = {state with pos = stop}
      and region = Region.make ~start ~stop in
      let unit   = Markup.Newline Region.{region; value} in
      let markup = unit :: state.markup
      in {state with markup}

    let push_line (thread, state) =
      let start  = thread.opening#start in
      let region = Region.make ~start ~stop:state.pos
      and value  = mk_str thread.len thread.acc in
      let unit   = Markup.LineCom Region.{region; value} in
      let markup = unit :: state.markup
      in {state with markup}

    let push_block (thread, state) =
      let start  = thread.opening#start in
      let region = Region.make ~start ~stop:state.pos
      and value  = mk_str thread.len thread.acc in
      let unit   = Markup.BlockCom Region.{region; value} in
      let markup = unit :: state.markup
      in {state with markup}

    let push_space state buffer =
      let region, lex, state = sync state buffer in
      let value  = String.length lex in
      let unit   = Markup.Space Region.{region; value} in
      let markup = unit :: state.markup
      in {state with markup}

    let push_tabs state buffer =
      let region, lex, state = sync state buffer in
      let value  = String.length lex in
      let unit   = Markup.Tabs Region.{region; value} in
      let markup = unit :: state.markup
      in {state with markup}

    let push_bom state buffer =
      let region, value, state = sync state buffer in
      let unit   = Markup.BOM Region.{region; value} in
      let markup = unit :: state.markup
      in {state with markup}

    (* ERRORS *)

    type Error.t += Invalid_utf8_sequence
    type Error.t += Unexpected_character of char
    type Error.t += Undefined_escape_sequence
    type Error.t += Missing_break
    type Error.t += Unterminated_string
    type Error.t += Unterminated_integer
    type Error.t += Odd_lengthed_bytes
    type Error.t += Unterminated_comment
    type Error.t += Orphan_minus
    type Error.t += Non_canonical_zero
    type Error.t += Negative_byte_sequence
    type Error.t += Broken_string
    type Error.t += Invalid_character_in_string
    type Error.t += Reserved_name
    type Error.t += Invalid_natural

    let error_to_string = function
      Invalid_utf8_sequence ->
        "Invalid UTF-8 sequence.\n"
    | Unexpected_character c ->
        sprintf "Unexpected character '%s'.\n" (Char.escaped c)
    | Undefined_escape_sequence ->
        "Undefined escape sequence.\n\
         Hint: Remove or replace the sequence.\n"
    | Missing_break ->
        "Missing break.\n\
         Hint: Insert some space.\n"
    | Unterminated_string ->
        "Unterminated string.\n\
         Hint: Close with double quotes.\n"
    | Unterminated_integer ->
        "Unterminated integer.\n\
         Hint: Remove the sign or proceed with a natural number.\n"
    | Odd_lengthed_bytes ->
        "The length of the byte sequence is an odd number.\n\
         Hint: Add or remove a digit.\n"
    | Unterminated_comment ->
        "Unterminated comment.\n\
         Hint: Close with \"*)\".\n"
    | Orphan_minus ->
        "Orphan minus sign.\n\
         Hint: Remove the trailing space.\n"
    | Non_canonical_zero ->
        "Non-canonical zero.\n\
         Hint: Use 0.\n"
    | Negative_byte_sequence ->
        "Negative byte sequence.\n\
         Hint: Remove the leading minus sign.\n"
    | Broken_string ->
        "The string starting here is interrupted by a line break.\n\
         Hint: Remove the break or close the string before.\n"
    | Invalid_character_in_string ->
        "Invalid character in string.\n\
         Hint: Remove or replace the character.\n"
    | Reserved_name ->
        "Reserved named.\n\
         Hint: Change the name.\n"
    | Invalid_natural ->
        "Invalid natural."
    | _ -> assert false

    exception Error of Error.t Region.reg

    let print_error ?(offsets=true) mode Region.{region; value} ~file =
      let  msg = error_to_string value in
      let  reg = region#to_string ~file ~offsets mode in
      Utils.highlight (sprintf "Lexical error %s:\n%s%!" reg msg)

    let fail region value = raise (Error Region.{region; value})

    (* TOKENS *)

    (* Making tokens *)

    let mk_string (thread, state) =
      let start  = thread.opening#start in
      let stop   = state.pos in
      let region = Region.make ~start ~stop in
      let lexeme = mk_str thread.len thread.acc in
      let token  = Token.mk_string lexeme region
      in token, state

    let mk_bytes bytes state buffer =
      let region, _, state = sync state buffer in
      let token = Token.mk_bytes bytes region
      in token, state

    let mk_int state buffer =
      let region, lexeme, state = sync state buffer in
      match Token.mk_int lexeme region with
        Ok token -> token, state
      | Error Token.Non_canonical_zero ->
          fail region Non_canonical_zero

    let mk_nat state buffer =
      let region, lexeme, state = sync state buffer in
      match Token.mk_nat lexeme region with
        Ok token -> token, state
      | Error Token.Non_canonical_zero_nat ->
          fail region Non_canonical_zero
      | Error Token.Invalid_natural ->
          fail region Invalid_natural

    let mk_mtz state buffer =
      let region, lexeme, state = sync state buffer in
      match Token.mk_mtz lexeme region with
        Ok token -> token, state
      | Error Token.Non_canonical_zero ->
          fail region Non_canonical_zero

    let mk_tz state buffer =
      let region, lexeme, state = sync state buffer in
      let lexeme = Str.string_before lexeme (String.index lexeme 't') in
      let lexeme = Z.mul (Z.of_int 1_000_000) (Z.of_string lexeme) in
      match Token.mk_mtz (Z.to_string lexeme ^ "mtz") region with
        Ok token -> token, state
      | Error Token.Non_canonical_zero ->
          fail region Non_canonical_zero

    let format_tz s =
      match String.index s '.' with
        index ->
          let len         = String.length s in
          let integral    = Str.first_chars s index
          and fractional  = Str.last_chars s (len-index-1) in
          let num         = Z.of_string (integral ^ fractional)
          and den         = Z.of_string ("1" ^ String.make (len-index-1) '0')
          and million     = Q.of_string "1000000" in
          let mtz         = Q.make num den |> Q.mul million in
          let should_be_1 = Q.den mtz in
          if Z.equal Z.one should_be_1 then Some (Q.num mtz) else None
      | exception Not_found -> assert false

    let mk_tz_decimal state buffer =
      let region, lexeme, state = sync state buffer in
      let lexeme = Str.string_before lexeme (String.index lexeme 't') in
      match format_tz lexeme with 
      | Some tz -> (
        match Token.mk_mtz (Z.to_string tz ^ "mtz") region with
          Ok token -> 
          token, state
        | Error Token.Non_canonical_zero ->
            fail region Non_canonical_zero
        )
      | None -> assert false
      
      
    let mk_ident state buffer =
      let region, lexeme, state = sync state buffer in
      match Token.mk_ident lexeme region with
        Ok token -> token, state
      | Error Token.Reserved_name -> fail region Reserved_name

    let mk_constr state buffer =
      let region, lexeme, state = sync state buffer
      in Token.mk_constr lexeme region, state

    let mk_sym state buffer =
      let region, lexeme, state = sync state buffer
      in Token.mk_sym lexeme region, state

    let mk_eof state buffer =
      let region, _, state = sync state buffer
      in Token.eof region, state

(* END HEADER *)
}

(* START LEXER DEFINITION *)

(* Named regular expressions *)

let utf8_bom   = "\xEF\xBB\xBF" (* Byte Order Mark for UTF-8 *)
let nl         = ['\n' '\r'] | "\r\n"
let blank      = ' ' | '\t'
let digit      = ['0'-'9']
let natural    = digit | digit (digit | '_')* digit
<<<<<<< HEAD
=======
let integer    = '-'? natural
let decimal    = digit+ '.' digit+
>>>>>>> 1023e6c5
let small      = ['a'-'z']
let capital    = ['A'-'Z']
let letter     = small | capital
let ident      = small (letter | '_' | digit | '%')*
let constr     = capital (letter | '_' | digit)*
let hexa_digit = digit | ['A'-'F']
let byte       = hexa_digit hexa_digit
let byte_seq   = byte | byte (byte | '_')* byte
let bytes      = "0x" (byte_seq? as seq)
let esc        = "\\n" | "\\\"" | "\\\\" | "\\b"
               | "\\r" | "\\t" | "\\x" byte
let symbol     = ';' | ',' | '(' | ')'| '[' | ']' | '{' | '}'
               | '#' | '|' | "->" | ":=" | '=' | ':'
               | '<' | "<=" | '>' | ">=" | "=/="
               | '+' | '-' | '*' | '/' | '.' | '_' | '^'
               | "::" | "||" | "&&"
let string     = [^'"' '\\' '\n']*  (* For strings of #include *)

(* RULES *)

(* Except for the first rule [init], all rules bear a name starting
   with "scan".

   All have a parameter [state] that they thread through their
   recursive calls. The rules for the structured constructs (strings
   and comments) have an extra parameter of type [thread] (see above).
*)

rule init state = parse
  utf8_bom { scan (push_bom state lexbuf) lexbuf }
| _        { rollback lexbuf; scan state lexbuf  }

and scan state = parse
  nl            { scan (push_newline state lexbuf) lexbuf }
| ' '+          { scan (push_space   state lexbuf) lexbuf }
| '\t'+         { scan (push_tabs    state lexbuf) lexbuf }
| ident         { mk_ident       state lexbuf |> enqueue   }
| constr        { mk_constr      state lexbuf |> enqueue   }
| bytes         { (mk_bytes seq) state lexbuf |> enqueue   }
| natural 'n'   { mk_nat         state lexbuf |> enqueue   }
<<<<<<< HEAD
| natural "mtz" { mk_mtz         state lexbuf |> enqueue   }
| natural       { mk_int         state lexbuf |> enqueue   }
=======
| natural 'p'   { mk_nat         state lexbuf |> enqueue   }
| natural "mtz" { mk_mtz         state lexbuf |> enqueue   }
| natural "tz"  { mk_tz          state lexbuf |> enqueue   }
| decimal "tz"  { mk_tz_decimal  state lexbuf |> enqueue   }
| integer       { mk_int         state lexbuf |> enqueue   }
>>>>>>> 1023e6c5
| symbol        { mk_sym         state lexbuf |> enqueue   }
| eof           { mk_eof         state lexbuf |> enqueue   }

| '"'  { let opening, _, state = sync state lexbuf in
         let thread = {opening; len=1; acc=['"']} in
         scan_string thread state lexbuf |> mk_string |> enqueue }

| "(*" { let opening, _, state = sync state lexbuf in
         let thread = {opening; len=2; acc=['*';'(']} in
         let state  = scan_block thread state lexbuf |> push_block
         in scan state lexbuf }

| "//" { let opening, _, state = sync state lexbuf in
         let thread = {opening; len=2; acc=['/';'/']} in
         let state  = scan_line thread state lexbuf |> push_line
         in scan state lexbuf }

  (* Management of #include CPP directives

    An input LIGO program may contain GNU CPP (C preprocessor)
    directives, and the entry modules (named *Main.ml) run CPP on them
    in traditional mode:

    https://gcc.gnu.org/onlinedocs/cpp/Traditional-Mode.html

      The main interest in using CPP is that it can stand for a poor
    man's (flat) module system for LIGO thanks to #include
    directives, and the traditional mode leaves the markup mostly
    undisturbed.

      Some of the #line resulting from processing #include directives
    deal with system file headers and thus have to be ignored for our
    purpose. Moreover, these #line directives may also carry some
    additional flags:

    https://gcc.gnu.org/onlinedocs/cpp/Preprocessor-Output.html

    of which 1 and 2 indicate, respectively, the start of a new file
    and the return from a file (after its inclusion has been
    processed).
  *)

| '#' blank* ("line" blank+)? (natural as line) blank+
    '"' (string as file) '"' {
    let  _, _, state = sync state lexbuf in
    let flags, state = scan_flags state [] lexbuf in
    let           () = ignore flags in
    let line         = int_of_string line
    and file         = Filename.basename file in
    let pos          = state.pos#set ~file ~line ~offset:0 in
    let state        = {state with pos} in
    scan state lexbuf
  }

  (* Some special errors

     Some special errors are recognised in the semantic actions of the
     following regular expressions. The first error is a minus sign
     separated from the integer it applies by some markup (space or
     tabs). The second is a minus sign immediately followed by
     anything else than a natural number (matched above) or markup and
     a number (previous error). The third is the strange occurrence of
     an attempt at defining a negative byte sequence. Finally, the
     catch-all rule reports unexpected characters in the buffer (and
     is not so special, after all).
  *)

| '-' { let region, _, state = sync state lexbuf in
        let state = scan state lexbuf in
        let open Markup in
        match FQueue.peek state.units with
          None -> assert false
        | Some (_, ((Space _ | Tabs _)::_, token))
            when Token.is_int token ->
              fail region Orphan_minus
        | _ -> fail region Unterminated_integer }

| "-0x" byte_seq?
      { let region, _, _ = sync state lexbuf
        in fail region Negative_byte_sequence }

| _ as c { let region, _, _ = sync state lexbuf
           in fail region (Unexpected_character c) }

(* Scanning CPP #include flags *)

and scan_flags state acc = parse
  blank+          { let _, _, state = sync state lexbuf
                    in scan_flags state acc lexbuf          }
| natural as code { let _, _, state = sync state lexbuf in
                    let acc = int_of_string code :: acc
                    in scan_flags state acc lexbuf          }
| nl              { List.rev acc, push_newline state lexbuf }
| eof             { let _, _, state = sync state lexbuf
                    in List.rev acc, state       (* TODO *) }

(* Finishing a string *)

and scan_string thread state = parse
  nl         { fail thread.opening Broken_string }
| eof        { fail thread.opening Unterminated_string }
| ['\t' '\r' '\b']
             { let region, _, _ = sync state lexbuf
               in fail region Invalid_character_in_string }
| '"'        { let _, _, state = sync state lexbuf
               in push_char '"' thread, state }
| esc        { let _, lexeme, state = sync state lexbuf
               in scan_string (push_string lexeme thread) state lexbuf }
| '\\' _     { let region, _, _ = sync state lexbuf
               in fail region Undefined_escape_sequence }
| _ as c     { let _, _, state = sync state lexbuf in
               scan_string (push_char c thread) state lexbuf }

(* Finishing a block comment

   (Note for Emacs: ("(*")
   The lexing of block comments must take care of embedded block
   comments that may occur within, as well as strings, so no substring
   "*)" may inadvertently close the block. This is the purpose
   of the first case of the scanner [scan_block].
*)

and scan_block thread state = parse
  '"' | "(*" { let opening = thread.opening in
               let opening', lexeme, state = sync state lexbuf in
               let thread = push_string lexeme thread in
               let thread = {thread with opening=opening'} in
               let next   = if lexeme = "\"" then scan_string
                            else scan_block in
               let thread, state = next thread state lexbuf in
               let thread = {thread with opening}
               in scan_block thread state lexbuf }
| "*)"       { let _, lexeme, state = sync state lexbuf
               in push_string lexeme thread, state }
| nl as nl   { let ()     = Lexing.new_line lexbuf
               and state  = {state with pos = state.pos#new_line nl}
               and thread = push_string nl thread
               in scan_block thread state lexbuf }
| eof        { fail thread.opening Unterminated_comment }
| _          { let ()     = rollback lexbuf in
               let len    = thread.len in
               let thread,
                   status = scan_utf8 thread state lexbuf in
               let delta  = thread.len - len in
               let pos    = state.pos#shift_one_uchar delta in
               match status with
                 None -> scan_block thread {state with pos} lexbuf
               | Some error ->
                   let region = Region.make ~start:state.pos ~stop:pos
                   in fail region error }

(* Finishing a line comment *)

and scan_line thread state = parse
  nl as nl { let     () = Lexing.new_line lexbuf
             and thread = push_string nl thread
             and state  = {state with pos = state.pos#new_line nl}
             in thread, state }
| eof      { fail thread.opening Unterminated_comment }
| _        { let     () = rollback lexbuf in
             let len    = thread.len in
             let thread,
                 status = scan_utf8 thread state lexbuf in
             let delta  = thread.len - len in
             let pos    = state.pos#shift_one_uchar delta in
             match status with
               None -> scan_line thread {state with pos} lexbuf
             | Some error ->
                 let region = Region.make ~start:state.pos ~stop:pos
                 in fail region error }

and scan_utf8 thread state = parse
     eof { fail thread.opening Unterminated_comment }
| _ as c { let thread = push_char c thread in
           let lexeme = Lexing.lexeme lexbuf in
           let () = state.supply (Bytes.of_string lexeme) 0 1 in
           match Uutf.decode state.decoder with
             `Uchar _     -> thread, None
           | `Malformed _ -> thread, Some Invalid_utf8_sequence
           | `Await       -> scan_utf8 thread state lexbuf
           | `End         -> assert false }

(* END LEXER DEFINITION *)

{
(* START TRAILER *)

(* Scanning the lexing buffer for tokens (and markup, as a
   side-effect).

     Because we want the lexer to have access to the right lexical
   context of a recognised lexeme (to enforce stylistic constraints or
   report special error patterns), we need to keep a hidden reference
   to a queue of recognised lexical units (that is, tokens and markup)
   that acts as a mutable state between the calls to
   [read_token]. When [read_token] is called, that queue is examined
   first and, if it contains at least one token, that token is
   returned; otherwise, the lexing buffer is scanned for at least one
   more new token. That is the general principle: we put a high-level
   buffer (our queue) on top of the low-level lexing buffer.

     One tricky and important detail is that we must make any parser
   generated by Menhir (and calling [read_token]) believe that the
   last region of the input source that was matched indeed corresponds
   to the returned token, despite that many tokens and markup may have
   been matched since it was actually read from the input. In other
   words, the parser requests a token that is taken from the
   high-level buffer, but the parser requests the source regions from
   the _low-level_ lexing buffer, and they may disagree if more than
   one token has actually been recognised.

     Consequently, in order to maintain a consistent view for the
   parser, we have to patch some fields of the lexing buffer, namely
   [lex_start_p] and [lex_curr_p], as these fields are read by parsers
   generated by Menhir when querying source positions (regions). This
   is the purpose of the function [patch_buffer]. After reading one
   or more tokens and markup by the scanning rule [scan], we have to
   save in the hidden reference [buf_reg] the region of the source
   that was matched by [scan]. This atomic sequence of patching,
   scanning and saving is implemented by the _function_ [scan]
   (beware: it shadows the scanning rule [scan]). The function
   [patch_buffer] is, of course, also called just before returning the
   token, so the parser has a view of the lexing buffer consistent
   with the token.

     Note that an additional reference [first_call] is needed to
   distinguish the first call to the function [scan], as the first
   scanning rule is actually [init] (which can handle the BOM), not
   [scan].
*)

type logger = Markup.t list -> token -> unit

type instance = {
  read     : ?log:logger -> Lexing.lexbuf -> token;
  buffer   : Lexing.lexbuf;
  get_pos  : unit -> Pos.t;
  get_last : unit -> Region.t;
  close    : unit -> unit
}

let open_token_stream file_path_opt =
  let  file_path = match file_path_opt with
                     None | Some "-" -> ""
                   | Some file_path  -> file_path in
  let        pos = Pos.min#set_file file_path in
  let    buf_reg = ref (pos#byte, pos#byte)
  and first_call = ref true
  and    decoder = Uutf.decoder ~encoding:`UTF_8 `Manual in
  let     supply = Uutf.Manual.src decoder in
  let      state = ref {units = FQueue.empty;
                        last = Region.ghost;
                        pos;
                        markup = [];
                        decoder;
                        supply} in

  let get_pos  () = !state.pos
  and get_last () = !state.last in

  let patch_buffer (start, stop) buffer =
    let open Lexing in
    let file_path = buffer.lex_curr_p.pos_fname in
    buffer.lex_start_p <- {start with pos_fname = file_path};
    buffer.lex_curr_p  <- {stop  with pos_fname = file_path}

  and save_region buffer =
    buf_reg := Lexing.(buffer.lex_start_p, buffer.lex_curr_p) in

  let scan buffer =
    patch_buffer !buf_reg buffer;
    (if   !first_call
     then (state := init !state buffer; first_call := false)
     else state := scan !state buffer);
    save_region buffer in

  let next_token buffer =
    scan buffer;
    match FQueue.peek !state.units with
                         None -> assert false
    | Some (units, ext_token) ->
        state := {!state with units}; Some ext_token in

  let check_right_context token buffer =
    let open Token in
    if is_int token || is_bytes token then
      match next_token buffer with
        Some ([], next) ->
          let pos    = (Token.to_region token)#stop in
          let region = Region.make ~start:pos ~stop:pos in
          if is_int next then
            fail region Odd_lengthed_bytes
          else
          if is_ident next || is_string next || is_bytes next then
            fail region Missing_break
      | _ -> ()
    else
    if is_ident token || is_string token then
      match next_token buffer with
        Some ([], next) ->
          if is_ident next || is_string next
             || is_bytes next || is_int next
          then
            let pos    = (Token.to_region token)#stop in
            let region = Region.make ~start:pos ~stop:pos
            in fail region Missing_break
      | _ -> () in

  let rec read_token ?(log=fun _ _ -> ()) buffer =
    match FQueue.deq !state.units with
      None ->
        scan buffer;
        read_token ~log buffer
    | Some (units, (left_mark, token)) ->
        log left_mark token;
        state := {!state with units; last = Token.to_region token};
        check_right_context token buffer;
        patch_buffer (Token.to_region token)#byte_pos buffer;
        token in

  let      cin = match file_path_opt with
                   None | Some "-" -> stdin
                 | Some file_path  -> open_in file_path in
  let   buffer = Lexing.from_channel cin in
  let       () = match file_path_opt with
                   None | Some "-" -> ()
                 | Some file_path  -> reset ~file:file_path buffer
  and close () = close_in cin in
  {read = read_token; buffer; get_pos; get_last; close}

end (* of functor [Make] in HEADER *)
(* END TRAILER *)
}<|MERGE_RESOLUTION|>--- conflicted
+++ resolved
@@ -103,7 +103,7 @@
 
     type   int_err       = Non_canonical_zero
     type ident_err       = Reserved_name
-    type invalid_natural = 
+    type invalid_natural =
       | Invalid_natural
       | Non_canonical_zero_nat
 
@@ -465,17 +465,17 @@
     let mk_tz_decimal state buffer =
       let region, lexeme, state = sync state buffer in
       let lexeme = Str.string_before lexeme (String.index lexeme 't') in
-      match format_tz lexeme with 
+      match format_tz lexeme with
       | Some tz -> (
         match Token.mk_mtz (Z.to_string tz ^ "mtz") region with
-          Ok token -> 
+          Ok token ->
           token, state
         | Error Token.Non_canonical_zero ->
             fail region Non_canonical_zero
         )
       | None -> assert false
-      
-      
+
+
     let mk_ident state buffer =
       let region, lexeme, state = sync state buffer in
       match Token.mk_ident lexeme region with
@@ -506,11 +506,7 @@
 let blank      = ' ' | '\t'
 let digit      = ['0'-'9']
 let natural    = digit | digit (digit | '_')* digit
-<<<<<<< HEAD
-=======
-let integer    = '-'? natural
 let decimal    = digit+ '.' digit+
->>>>>>> 1023e6c5
 let small      = ['a'-'z']
 let capital    = ['A'-'Z']
 let letter     = small | capital
@@ -551,16 +547,11 @@
 | constr        { mk_constr      state lexbuf |> enqueue   }
 | bytes         { (mk_bytes seq) state lexbuf |> enqueue   }
 | natural 'n'   { mk_nat         state lexbuf |> enqueue   }
-<<<<<<< HEAD
-| natural "mtz" { mk_mtz         state lexbuf |> enqueue   }
-| natural       { mk_int         state lexbuf |> enqueue   }
-=======
 | natural 'p'   { mk_nat         state lexbuf |> enqueue   }
 | natural "mtz" { mk_mtz         state lexbuf |> enqueue   }
 | natural "tz"  { mk_tz          state lexbuf |> enqueue   }
 | decimal "tz"  { mk_tz_decimal  state lexbuf |> enqueue   }
-| integer       { mk_int         state lexbuf |> enqueue   }
->>>>>>> 1023e6c5
+| natural       { mk_int         state lexbuf |> enqueue   }
 | symbol        { mk_sym         state lexbuf |> enqueue   }
 | eof           { mk_eof         state lexbuf |> enqueue   }
 
