(* Lexer specification for LIGO, to be processed by [ocamllex]. *)

{
[@@@warning "-42"]

module Region = Simple_utils.Region
module Pos = Simple_utils.Pos

(* START HEADER *)

type lexeme = string

(* STRING PROCESSING *)

(* The value of [mk_str len p] ("make string") is a string of length
   [len] containing the [len] characters in the list [p], in reverse
   order. For instance, [mk_str 3 ['c';'b';'a'] = "abc"]. *)

let mk_str (len: int) (p: char list) : string =
  let bytes = Bytes.make len ' ' in
  let rec fill i = function
         [] -> bytes
  | char::l -> Bytes.set bytes i char; fill (i-1) l
  in fill (len-1) p |> Bytes.to_string

(* The call [explode s a] is the list made by pushing the characters
   in the string [s] on top of [a], in reverse order. For example,
   [explode "ba" ['c';'d'] = ['a'; 'b'; 'c'; 'd']]. *)

let explode s acc =
  let rec push = function
    0 -> acc
  | i -> s.[i-1] :: push (i-1)
in push (String.length s)

(* LEXER ENGINE *)

(* Resetting file name and line number in the lexing buffer

   The call [reset ~file ~line buffer] modifies in-place the lexing
   buffer [buffer] so the lexing engine records that the file
   associated with [buffer] is named [file], and the current line is
   [line]. This function is useful when lexing a file that has been
   previously preprocessed by the C preprocessor, in which case the
   argument [file] is the name of the file that was preprocessed,
   _not_ the preprocessed file (of which the user is not normally
   aware). By default, the [line] argument is [1].
*)

let reset_file ~file buffer =
  let open Lexing in
  buffer.lex_curr_p <- {buffer.lex_curr_p with pos_fname = file}

let reset_line ~line buffer =
  assert (line >= 0);
  let open Lexing in
  buffer.lex_curr_p <- {buffer.lex_curr_p with pos_lnum = line}

let reset_offset ~offset buffer =
  assert (offset >= 0);
  let open Lexing in
  let bol = buffer.lex_curr_p.pos_bol in
  buffer.lex_curr_p <- {buffer.lex_curr_p with pos_cnum = bol + offset }

let reset ?file ?line ?offset buffer =
  let () =
    match file with
      Some file -> reset_file ~file buffer
    |      None -> () in
  let () =
    match line with
      Some line -> reset_line ~line buffer
    |      None -> () in
  match offset with
    Some offset -> reset_offset ~offset buffer
  |        None -> ()

(* Rolling back one lexeme _within the current semantic action_ *)

let rollback buffer =
  let open Lexing in
  let len = String.length (lexeme buffer) in
  let pos_cnum = buffer.lex_curr_p.pos_cnum - len in
  buffer.lex_curr_pos <- buffer.lex_curr_pos - len;
  buffer.lex_curr_p <- {buffer.lex_curr_p with pos_cnum}

(* ALIASES *)

let sprintf = Printf.sprintf

(* TOKENS *)

(* The signature [TOKEN] exports an abstract type [token], so a lexer
   can be a functor over tokens. Consequently, generic functions to
   construct tokens are provided. Note predicate [is_eof], which
   caracterises the virtual token for end-of-file, because it requires
   special handling. *)

module type TOKEN =
  sig
    type token

    (* Errors *)

    type   int_err = Non_canonical_zero
    type ident_err = Reserved_name
    type   nat_err = Invalid_natural
                   | Non_canonical_zero_nat
    type   sym_err = Invalid_symbol
    type  attr_err = Invalid_attribute

    (* Injections *)

    val mk_int    : lexeme -> Region.t -> (token,   int_err) result
    val mk_nat    : lexeme -> Region.t -> (token,   nat_err) result
    val mk_mutez  : lexeme -> Region.t -> (token,   int_err) result
    val mk_ident  : lexeme -> Region.t -> (token, ident_err) result
    val mk_sym    : lexeme -> Region.t -> (token,   sym_err) result
    val mk_string : lexeme -> Region.t -> token
    val mk_bytes  : lexeme -> Region.t -> token
    val mk_constr : lexeme -> Region.t -> token
    val mk_attr   : string -> lexeme -> Region.t -> (token, attr_err) result
    val eof       : Region.t -> token

    (* Predicates *)

    val is_string : token -> bool
    val is_bytes  : token -> bool
    val is_int    : token -> bool
    val is_ident  : token -> bool
    val is_kwd    : token -> bool
    val is_constr : token -> bool
    val is_sym    : token -> bool
    val is_eof    : token -> bool

    (* Projections *)

    val to_lexeme : token -> lexeme
    val to_string : token -> ?offsets:bool -> [`Byte | `Point] -> string
    val to_region : token -> Region.t
  end

(* The module type for lexers is [S]. *)

module type S =
  sig
    module Token : TOKEN
    type token = Token.token

    type file_path = string
    type logger = Markup.t list -> token -> unit

    type window =
      Nil
    | One of token
    | Two of token * token

    val slide : token -> window -> window

    type instance = {
      read     : log:logger -> Lexing.lexbuf -> token;
      buffer   : Lexing.lexbuf;
      get_win  : unit -> window;
      get_pos  : unit -> Pos.t;
      get_last : unit -> Region.t;
      get_file : unit -> file_path;
      close    : unit -> unit
    }

    type input =
      File    of file_path (* "-" means stdin *)
    | Stdin
    | String  of string
    | Channel of in_channel
    | Buffer  of Lexing.lexbuf

    type open_err = File_opening of string

    val open_token_stream : input -> (instance, open_err) Stdlib.result

    (* Error reporting *)

    type error

    val error_to_string : error -> string

    exception Error of error Region.reg

    val format_error :
      ?offsets:bool -> [`Byte | `Point] ->
      error Region.reg -> file:bool -> string Region.reg
  end

(* The functorised interface

   Note that the module parameter [Token] is re-exported as a
   submodule in [S].
 *)

module Make (Token: TOKEN) : (S with module Token = Token) =
  struct
    module Token = Token
    type token = Token.token

    type file_path = string

    (* THREAD FOR STRUCTURED CONSTRUCTS (STRINGS, COMMENTS) *)

    (* When scanning structured constructs, like strings and comments,
       we need to keep the region of the opening symbol (like double
       quote, "//" or "(*") in order to report any error more
       precisely. Since ocamllex is byte-oriented, we need to store
       the parsed bytes as characters in an accumulator [acc] and
       also its length [len], so, we are done, it is easy to build the
       string making up the structured construct with [mk_str] (see
       above).

       The resulting data structure is called a _thread_.
       (Note for Emacs: "*)".)
    *)

    type thread = {
      opening : Region.t;
      len     : int;
      acc     : char list
    }

    let push_char char {opening; len; acc} = {opening; len=len+1; acc=char::acc}

    let push_string str {opening; len; acc} =
      {opening;
       len = len + String.length str;
       acc = explode str acc}

    (* STATE *)

    (** The type [buffer] models a two-slot buffer of tokens for
       reporting after a parse error.

       In [Two(t1,t2)], the token [t2] is the next to be sent to the
       parser.

       The call [slide token buffer] pushes the token [token] in the
       buffer [buffer]. If the buffer is full, that is, it is
       [Two(t1,t2)], then the token [t2] is discarded to make room for
       [token].
     *)
    type window =
      Nil
    | One of token
    | Two of token * token

    let slide token = function
                    Nil -> One token
    | One t | Two (t,_) -> Two (token,t)

    (** Beyond tokens, the result of lexing is a state. The type
       [state] represents the logical state of the lexing engine, that
       is, a value which is threaded during scanning and which denotes
       useful, high-level information beyond what the type
       [Lexing.lexbuf] in the standard library already provides for
       all generic lexers.

         Tokens are the smallest units used by the parser to build the
       abstract syntax tree. The state includes a queue of recognised
       tokens, with the markup at the left of its lexeme until either
       the start of the file or the end of the previously recognised
       token.

         The markup from the last recognised token or, if the first
       token has not been recognised yet, from the beginning of the
       file is stored in the field [markup] of the state because it is
       a side-effect, with respect to the output token list, and we
       use a record with a single field [units] because that record
       may be easily extended during the future maintenance of this
       lexer.

         The state also includes a field [pos] which holds the current
       position in the LIGO source file. The position is not always
       updated after a single character has been matched: that depends
       on the regular expression that matched the lexing buffer.

         The field [win] is a two-token window, that is, a buffer that
       contains the last recognised token, and the penultimate (if
       any).

         The fields [decoder] and [supply] offer the support needed
       for the lexing of UTF-8 encoded characters in comments (the
       only place where they are allowed in LIGO). The former is the
       decoder proper and the latter is the effectful function
       [supply] that takes a byte, a start index and a length and feed
       it to [decoder]. See the documentation of the third-party
       library Uutf.
     *)
    type state = {
      units   : (Markup.t list * token) FQueue.t;
      markup  : Markup.t list;
      window  : window;
      last    : Region.t;
      pos     : Pos.t;
      decoder : Uutf.decoder;
      supply  : Bytes.t -> int -> int -> unit
    }

    (* The call [enqueue (token, state)] updates functionally the
       state [state] by associating the token [token] with the stored
       markup and enqueuing the pair into the units queue. The field
       [markup] is then reset to the empty list. *)

    let enqueue (token, state) = {
      state with
        units  = FQueue.enq (state.markup, token) state.units;
        markup = []
    }

    (* The call [sync state buffer] updates the current position in
       accordance with the contents of the lexing buffer, more
       precisely, depending on the length of the string which has just
       been recognised by the scanner: that length is used as a
       positive offset to the current column. *)

    let sync state buffer =
      let lex   = Lexing.lexeme buffer in
      let len   = String.length lex in
      let start = state.pos in
      let stop  = start#shift_bytes len in
      let state = {state with pos = stop}
      in Region.make ~start ~stop, lex, state

    (* MARKUP *)

    (* Committing markup to the current logical state *)

    let push_newline state buffer =
      let value  = Lexing.lexeme buffer
      and ()     = Lexing.new_line buffer
      and start  = state.pos in
      let stop   = start#new_line value in
      let state  = {state with pos = stop}
      and region = Region.make ~start ~stop in
      let unit   = Markup.Newline Region.{region; value} in
      let markup = unit :: state.markup
      in {state with markup}

    let push_line (thread, state) =
      let start  = thread.opening#start in
      let region = Region.make ~start ~stop:state.pos
      and value  = mk_str thread.len thread.acc in
      let unit   = Markup.LineCom Region.{region; value} in
      let markup = unit :: state.markup
      in {state with markup}

    let push_block (thread, state) =
      let start  = thread.opening#start in
      let region = Region.make ~start ~stop:state.pos
      and value  = mk_str thread.len thread.acc in
      let unit   = Markup.BlockCom Region.{region; value} in
      let markup = unit :: state.markup
      in {state with markup}

    let push_space state buffer =
      let region, lex, state = sync state buffer in
      let value  = String.length lex in
      let unit   = Markup.Space Region.{region; value} in
      let markup = unit :: state.markup
      in {state with markup}

    let push_tabs state buffer =
      let region, lex, state = sync state buffer in
      let value  = String.length lex in
      let unit   = Markup.Tabs Region.{region; value} in
      let markup = unit :: state.markup
      in {state with markup}

    let push_bom state buffer =
      let region, value, state = sync state buffer in
      let unit   = Markup.BOM Region.{region; value} in
      let markup = unit :: state.markup
      in {state with markup}

    (* ERRORS *)

    type error =
      Invalid_utf8_sequence
    | Unexpected_character of char
    | Undefined_escape_sequence
    | Missing_break
    | Unterminated_string
    | Unterminated_integer
    | Odd_lengthed_bytes
    | Unterminated_comment
    | Orphan_minus
    | Non_canonical_zero
    | Negative_byte_sequence
    | Broken_string
    | Invalid_character_in_string
    | Reserved_name of string
    | Invalid_symbol
    | Invalid_natural
    | Invalid_attribute

    let error_to_string = function
      Invalid_utf8_sequence ->
        "Invalid UTF-8 sequence.\n"
    | Unexpected_character c ->
        sprintf "Unexpected character '%s'.\n" (Char.escaped c)
    | Undefined_escape_sequence ->
        "Undefined escape sequence.\n\
         Hint: Remove or replace the sequence.\n"
    | Missing_break ->
        "Missing break.\n\
         Hint: Insert some space.\n"
    | Unterminated_string ->
        "Unterminated string.\n\
         Hint: Close with double quotes.\n"
    | Unterminated_integer ->
        "Unterminated integer.\n\
         Hint: Remove the sign or proceed with a natural number.\n"
    | Odd_lengthed_bytes ->
        "The length of the byte sequence is an odd number.\n\
         Hint: Add or remove a digit.\n"
    | Unterminated_comment ->
        "Unterminated comment.\n\
         Hint: Close with \"*)\".\n"
    | Orphan_minus ->
        "Orphan minus sign.\n\
         Hint: Remove the trailing space.\n"
    | Non_canonical_zero ->
        "Non-canonical zero.\n\
         Hint: Use 0.\n"
    | Negative_byte_sequence ->
        "Negative byte sequence.\n\
         Hint: Remove the leading minus sign.\n"
    | Broken_string ->
        "The string starting here is interrupted by a line break.\n\
         Hint: Remove the break, close the string before or insert a \
         backslash.\n"
    | Invalid_character_in_string ->
        "Invalid character in string.\n\
         Hint: Remove or replace the character.\n"
    | Reserved_name s ->
        sprintf "Reserved name: \"%s\".\n\
         Hint: Change the name.\n" s
    | Invalid_symbol ->
        "Invalid symbol.\n\
         Hint: Check the LIGO syntax you use.\n"
    | Invalid_natural ->
        "Invalid natural."
    | Invalid_attribute ->
        "Invalid attribute."

    exception Error of error Region.reg

    let format_error ?(offsets=true) mode Region.{region; value} ~file =
      let msg = error_to_string value
      and reg = region#to_string ~file ~offsets mode in
      let value = sprintf "Lexical error %s:\n%s" reg msg
      in Region.{value; region}

    let fail region value = raise (Error Region.{region; value})

    (* TOKENS *)

    (* Making tokens *)

    let mk_string (thread, state) =
      let start  = thread.opening#start in
      let stop   = state.pos in
      let region = Region.make ~start ~stop in
      let lexeme = mk_str thread.len thread.acc in
      let token  = Token.mk_string lexeme region
      in token, state

    let mk_bytes bytes state buffer =
      let region, _, state = sync state buffer in
      let token = Token.mk_bytes bytes region
      in token, state

    let mk_int state buffer =
      let region, lexeme, state = sync state buffer in
      match Token.mk_int lexeme region with
        Ok token -> token, state
      | Error Token.Non_canonical_zero ->
          fail region Non_canonical_zero

    let mk_nat state buffer =
      let region, lexeme, state = sync state buffer in
      match Token.mk_nat lexeme region with
        Ok token -> token, state
      | Error Token.Non_canonical_zero_nat ->
          fail region Non_canonical_zero
      | Error Token.Invalid_natural ->
          fail region Invalid_natural

    let mk_mutez state buffer =
      let region, lexeme, state = sync state buffer in
      match Token.mk_mutez lexeme region with
        Ok token -> token, state
      | Error Token.Non_canonical_zero ->
          fail region Non_canonical_zero

    let mk_tz state buffer =
      let region, lexeme, state = sync state buffer in
      let lexeme = Str.string_before lexeme (String.index lexeme 't') in
      let lexeme = Z.mul (Z.of_int 1_000_000) (Z.of_string lexeme) in
      match Token.mk_mutez (Z.to_string lexeme ^ "mutez") region with
        Ok token -> token, state
      | Error Token.Non_canonical_zero ->
          fail region Non_canonical_zero

    let format_tz s =
      match String.index s '.' with
        index ->
          let len         = String.length s in
          let integral    = Str.first_chars s index
          and fractional  = Str.last_chars s (len-index-1) in
          let num         = Z.of_string (integral ^ fractional)
          and den         = Z.of_string ("1" ^ String.make (len-index-1) '0')
          and million     = Q.of_string "1000000" in
          let mutez       = Q.make num den |> Q.mul million in
          let should_be_1 = Q.den mutez in
          if Z.equal Z.one should_be_1 then Some (Q.num mutez) else None
      | exception Not_found -> assert false

    let mk_tz_decimal state buffer =
      let region, lexeme, state = sync state buffer in
      let lexeme = Str.string_before lexeme (String.index lexeme 't') in
      match format_tz lexeme with
        None -> assert false
      | Some tz ->
          match Token.mk_mutez (Z.to_string tz ^ "mutez") region with
            Ok token -> token, state
        | Error Token.Non_canonical_zero ->
            fail region Non_canonical_zero

    let mk_ident state buffer =
      let region, lexeme, state = sync state buffer in
      match Token.mk_ident lexeme region with
        Ok token -> token, state
      | Error Token.Reserved_name -> fail region (Reserved_name lexeme)

    let mk_attr header attr state buffer =
      let region, _, state = sync state buffer in
      match Token.mk_attr header attr region with
        Ok token ->
          token, state
      | Error Token.Invalid_attribute ->
          fail region Invalid_attribute

    let mk_constr state buffer =
      let region, lexeme, state = sync state buffer
      in Token.mk_constr lexeme region, state

    let mk_sym state buffer =
      let region, lexeme, state = sync state buffer in
      match Token.mk_sym lexeme region with
        Ok token -> token, state
      | Error Token.Invalid_symbol -> fail region Invalid_symbol

    let mk_eof state buffer =
      let region, _, state = sync state buffer
      in Token.eof region, state

(* END HEADER *)
}

(* START LEXER DEFINITION *)

(* Named regular expressions *)

let utf8_bom   = "\xEF\xBB\xBF" (* Byte Order Mark for UTF-8 *)
let nl         = ['\n' '\r'] | "\r\n"
let blank      = ' ' | '\t'
let digit      = ['0'-'9']
let natural    = digit | digit (digit | '_')* digit
let decimal    = digit+ '.' digit+
let small      = ['a'-'z']
let capital    = ['A'-'Z']
let letter     = small | capital
let ident      = small (letter | '_' | digit)*
let constr     = capital (letter | '_' | digit)*
let attr       = ident | constr
let hexa_digit = digit | ['A'-'F']
let byte       = hexa_digit hexa_digit
let byte_seq   = byte | byte (byte | '_')* byte
let bytes      = "0x" (byte_seq? as seq)
let esc        = "\\n" | "\\\"" | "\\\\" | "\\b"
               | "\\r" | "\\t" | "\\x" byte

let pascaligo_sym  = "=/=" | '#' | ":="
let cameligo_sym   = "<>" | "::" | "||" | "&&"
let reasonligo_sym = '!' | "=>" | "!=" | "==" | "++" | "..." | "||" | "&&"

let symbol =
  ';' | ',' | '(' | ')'| '[' | ']' | '{' | '}'
| '=' | ':' | '|' | "->" | '.' | '_' | '^'
| '+' | '-' | '*' | '/'
| '<' | "<=" | '>' | ">="
| pascaligo_sym | cameligo_sym | reasonligo_sym

let string = [^'"' '\\' '\n']*  (* For strings of #include *)

(* RULES *)

(* Except for the first rule [init], all rules bear a name starting
   with "scan".

   All have a parameter [state] that they thread through their
   recursive calls. The rules for the structured constructs (strings
   and comments) have an extra parameter of type [thread] (see above).
*)

rule init state = parse
  utf8_bom { scan (push_bom state lexbuf) lexbuf }
| _        { rollback lexbuf; scan state lexbuf  }

and scan state = parse
  nl                     { scan (push_newline state lexbuf) lexbuf }
| ' '+                   { scan (push_space   state lexbuf) lexbuf }
| '\t'+                  { scan (push_tabs state lexbuf) lexbuf    }
| ident                  { mk_ident        state lexbuf |> enqueue  }
| constr                 { mk_constr       state lexbuf |> enqueue  }
| bytes                  { mk_bytes seq    state lexbuf |> enqueue  }
| natural 'n'            { mk_nat          state lexbuf |> enqueue  }
| natural "mutez"        { mk_mutez        state lexbuf |> enqueue  }
| natural "tz"
| natural "tez"          { mk_tz           state lexbuf |> enqueue  }
| decimal "tz"
| decimal "tez"          { mk_tz_decimal   state lexbuf |> enqueue  }
| natural                { mk_int          state lexbuf |> enqueue  }
| symbol                 { mk_sym          state lexbuf |> enqueue  }
| eof                    { mk_eof          state lexbuf |> enqueue  }
| "[@"  (attr as a) "]"  { mk_attr "[@"  a state lexbuf |> enqueue  }
| "[@@" (attr as a) "]"  { mk_attr "[@@" a state lexbuf |> enqueue  }

| '"'  { let opening, _, state = sync state lexbuf in
         let thread = {opening; len=1; acc=['"']} in
         scan_string thread state lexbuf |> mk_string |> enqueue }

| "(*" { let opening, _, state = sync state lexbuf in
         let thread = {opening; len=2; acc=['*';'(']} in
         let state  = scan_block thread state lexbuf |> push_block
         in scan state lexbuf }

| "//" { let opening, _, state = sync state lexbuf in
         let thread = {opening; len=2; acc=['/';'/']} in
         let state  = scan_line thread state lexbuf |> push_line
         in scan state lexbuf }

  (* Management of #include CPP directives

    An input LIGO program may contain GNU CPP (C preprocessor)
    directives, and the entry modules (named *Main.ml) run CPP on them
    in traditional mode:

    https://gcc.gnu.org/onlinedocs/cpp/Traditional-Mode.html

      The main interest in using CPP is that it can stand for a poor
    man's (flat) module system for LIGO thanks to #include
    directives, and the traditional mode leaves the markup mostly
    undisturbed.

      Some of the #line resulting from processing #include directives
    deal with system file headers and thus have to be ignored for our
    purpose. Moreover, these #line directives may also carry some
    additional flags:

    https://gcc.gnu.org/onlinedocs/cpp/Preprocessor-Output.html

    of which 1 and 2 indicate, respectively, the start of a new file
    and the return from a file (after its inclusion has been
    processed).
  *)

| '#' blank* ("line" blank+)? (natural as line) blank+
    '"' (string as file) '"' {
    let  _, _, state = sync state lexbuf in
    let flags, state = scan_flags state [] lexbuf in
    let           () = ignore flags in
    let line         = int_of_string line
    and file         = Filename.basename file in
    let pos          = state.pos#set ~file ~line ~offset:0 in
    let state        = {state with pos} in
    scan state lexbuf }

  (* Some special errors

     Some special errors are recognised in the semantic actions of the
     following regular expressions. The first error is a minus sign
     separated from the integer it applies to by some markup (space or
     tabs). The second is a minus sign immediately followed by
     anything else than a natural number (matched above) or markup and
     a number (previous error). The third is the strange occurrence of
     an attempt at defining a negative byte sequence. Finally, the
     catch-all rule reports unexpected characters in the buffer (and
     is not so special, after all).
  *)

| '-' { let region, _, state = sync state lexbuf in
        let state = scan state lexbuf in
        let open Markup in
        match FQueue.peek state.units with
          None -> assert false
        | Some (_, ((Space _ | Tabs _)::_, token))
            when Token.is_int token ->
              fail region Orphan_minus
        | _ -> fail region Unterminated_integer }

| "-0x" byte_seq?
      { let region, _, _ = sync state lexbuf
        in fail region Negative_byte_sequence }

| _ as c { let region, _, _ = sync state lexbuf
           in fail region (Unexpected_character c) }

(* Scanning CPP #include flags *)

and scan_flags state acc = parse
  blank+          { let _, _, state = sync state lexbuf
                    in scan_flags state acc lexbuf          }
| natural as code { let _, _, state = sync state lexbuf in
                    let acc = int_of_string code :: acc
                    in scan_flags state acc lexbuf          }
| nl              { List.rev acc, push_newline state lexbuf }
| eof             { let _, _, state = sync state lexbuf
                    in List.rev acc, state       (* TODO *) }

(* Finishing a string *)

and scan_string thread state = parse
  nl         { fail thread.opening Broken_string }
| eof        { fail thread.opening Unterminated_string }
| ['\t' '\r' '\b']
             { let region, _, _ = sync state lexbuf
               in fail region Invalid_character_in_string }
| '"'        { let _, _, state = sync state lexbuf
               in push_char '"' thread, state }
| esc        { let _, lexeme, state = sync state lexbuf
               in scan_string (push_string lexeme thread) state lexbuf }
| '\\' _     { let region, _, _ = sync state lexbuf
               in fail region Undefined_escape_sequence }
| _ as c     { let _, _, state = sync state lexbuf in
               scan_string (push_char c thread) state lexbuf }

(* Finishing a block comment

   (Note for Emacs: ("(*")
   The lexing of block comments must take care of embedded block
   comments that may occur within, as well as strings, so no substring
   "*)" may inadvertently close the block. This is the purpose
   of the first case of the scanner [scan_block].
*)

and scan_block thread state = parse
  '"' | "(*" { let opening = thread.opening in
               let opening', lexeme, state = sync state lexbuf in
               let thread = push_string lexeme thread in
               let thread = {thread with opening=opening'} in
               let next   = if lexeme = "\"" then scan_string
                            else scan_block in
               let thread, state = next thread state lexbuf in
               let thread = {thread with opening}
               in scan_block thread state lexbuf }
| "*)"       { let _, lexeme, state = sync state lexbuf
               in push_string lexeme thread, state }
| nl as nl   { let ()     = Lexing.new_line lexbuf
               and state  = {state with pos = state.pos#new_line nl}
               and thread = push_string nl thread
               in scan_block thread state lexbuf }
| eof        { fail thread.opening Unterminated_comment }
| _          { let ()     = rollback lexbuf in
               let len    = thread.len in
               let thread,
                   status = scan_utf8 thread state lexbuf in
               let delta  = thread.len - len in
               let pos    = state.pos#shift_one_uchar delta in
               match status with
                 None -> scan_block thread {state with pos} lexbuf
               | Some error ->
                   let region = Region.make ~start:state.pos ~stop:pos
                   in fail region error }

(* Finishing a line comment *)

and scan_line thread state = parse
  nl as nl { let     () = Lexing.new_line lexbuf
             and thread = push_string nl thread
             and state  = {state with pos = state.pos#new_line nl}
             in thread, state }
| eof      { thread, state }
| _        { let     () = rollback lexbuf in
             let len    = thread.len in
             let thread,
                 status = scan_utf8 thread state lexbuf in
             let delta  = thread.len - len in
             let pos    = state.pos#shift_one_uchar delta in
             match status with
               None -> scan_line thread {state with pos} lexbuf
             | Some error ->
                 let region = Region.make ~start:state.pos ~stop:pos
                 in fail region error }

and scan_utf8 thread state = parse
     eof { fail thread.opening Unterminated_comment }
| _ as c { let thread = push_char c thread in
           let lexeme = Lexing.lexeme lexbuf in
           let () = state.supply (Bytes.of_string lexeme) 0 1 in
           match Uutf.decode state.decoder with
             `Uchar _     -> thread, None
           | `Malformed _ -> thread, Some Invalid_utf8_sequence
           | `Await       -> scan_utf8 thread state lexbuf
           | `End         -> assert false }

(* END LEXER DEFINITION *)

{
(* START TRAILER *)

(* Scanning the lexing buffer for tokens (and markup, as a
   side-effect).

     Because we want the lexer to have access to the right lexical
   context of a recognised lexeme (to enforce stylistic constraints or
   report special error patterns), we need to keep a hidden reference
   to a queue of recognised lexical units (that is, tokens and markup)
   that acts as a mutable state between the calls to
   [read_token]. When [read_token] is called, that queue is examined
   first and, if it contains at least one token, that token is
   returned; otherwise, the lexing buffer is scanned for at least one
   more new token. That is the general principle: we put a high-level
   buffer (our queue) on top of the low-level lexing buffer.

     One tricky and important detail is that we must make any parser
   generated by Menhir (and calling [read_token]) believe that the
   last region of the input source that was matched indeed corresponds
   to the returned token, despite that many tokens and markup may have
   been matched since it was actually read from the input. In other
   words, the parser requests a token that is taken from the
   high-level buffer, but the parser requests the source regions from
   the _low-level_ lexing buffer, and they may disagree if more than
   one token has actually been recognised.

     Consequently, in order to maintain a consistent view for the
   parser, we have to patch some fields of the lexing buffer, namely
   [lex_start_p] and [lex_curr_p], as these fields are read by parsers
   generated by Menhir when querying source positions (regions). This
   is the purpose of the function [patch_buffer]. After reading one
   or more tokens and markup by the scanning rule [scan], we have to
   save in the hidden reference [buf_reg] the region of the source
   that was matched by [scan]. This atomic sequence of patching,
   scanning and saving is implemented by the _function_ [scan]
   (beware: it shadows the scanning rule [scan]). The function
   [patch_buffer] is, of course, also called just before returning the
   token, so the parser has a view of the lexing buffer consistent
   with the token.

     Note that an additional reference [first_call] is needed to
   distinguish the first call to the function [scan], as the first
   scanning rule is actually [init] (which can handle the BOM), not
   [scan].
*)

type logger = Markup.t list -> token -> unit

type instance = {
  read     : log:logger -> Lexing.lexbuf -> token;
  buffer   : Lexing.lexbuf;
  get_win  : unit -> window;
  get_pos  : unit -> Pos.t;
  get_last : unit -> Region.t;
  get_file : unit -> file_path;
  close    : unit -> unit
}

type input =
  File    of file_path (* "-" means stdin *)
| Stdin
| String  of string
| Channel of in_channel
| Buffer  of Lexing.lexbuf

type open_err = File_opening of string

let open_token_stream input =
  let file_path  = match input with
                     File file_path ->
                       if file_path = "-" then "" else file_path
                   | _ -> "" in
  let        pos = Pos.min ~file:file_path in
  let    buf_reg = ref (pos#byte, pos#byte)
  and first_call = ref true
  and    decoder = Uutf.decoder ~encoding:`UTF_8 `Manual in
  let     supply = Uutf.Manual.src decoder in
  let      state = ref {units = FQueue.empty;
                        last = Region.ghost;
                        window = Nil;
                        pos;
                        markup = [];
                        decoder;
                        supply} in

  let get_pos  () = !state.pos
  and get_last () = !state.last
  and get_win  () = !state.window
  and get_file () = file_path in

  let patch_buffer (start, stop) buffer =
    let open Lexing in
    let file_path = buffer.lex_curr_p.pos_fname in
    buffer.lex_start_p <- {start with pos_fname = file_path};
    buffer.lex_curr_p  <- {stop  with pos_fname = file_path}

  and save_region buffer =
    buf_reg := Lexing.(buffer.lex_start_p, buffer.lex_curr_p) in

  let scan buffer =
    patch_buffer !buf_reg buffer;
    (if   !first_call
     then (state := init !state buffer; first_call := false)
     else state := scan !state buffer);
    save_region buffer in

  let next_token buffer =
    scan buffer;
    match FQueue.peek !state.units with
                         None -> assert false
    | Some (units, ext_token) ->
        state := {!state with units}; Some ext_token in

  let check_right_context token buffer =
    let open Token in
    if is_int token || is_bytes token then
      match next_token buffer with
        Some ([], next) ->
          let pos    = (Token.to_region token)#stop in
          let region = Region.make ~start:pos ~stop:pos in
          if is_int next then
            fail region Odd_lengthed_bytes
          else
          if is_ident next || is_string next || is_bytes next then
            fail region Missing_break
      | _ -> ()
    else
    if is_ident token || is_string token then
      match next_token buffer with
        Some ([], next) ->
          if is_ident next || is_string next
             || is_bytes next || is_int next
          then
            let pos    = (Token.to_region token)#stop in
            let region = Region.make ~start:pos ~stop:pos
            in fail region Missing_break
      | _ -> () in

<<<<<<< HEAD
  let rec read_token ~log buffer =
=======
  let rec read ?(log=fun _ _ -> ()) buffer =
>>>>>>> 199ec77c
    match FQueue.deq !state.units with
      None ->
        scan buffer;
        read ~log buffer
    | Some (units, (left_mark, token)) ->
        log left_mark token;
        state := {!state with units;
                              last = Token.to_region token;
                              window = slide token !state.window};
        check_right_context token buffer;
        patch_buffer (Token.to_region token)#byte_pos buffer;
        token in

  let buf_close_res =
    match input with
      File "" | File "-" | Stdin ->
        Ok (Lexing.from_channel stdin, fun () -> close_in stdin)
    | File path ->
       (try
          let chan = open_in path in
          let close () = close_in chan in
          Ok (Lexing.from_channel chan, close)
        with
          Sys_error msg -> Stdlib.Error (File_opening msg))
    | String s ->
        Ok (Lexing.from_string s, fun () -> ())
    | Channel chan ->
        let close () = close_in chan in
        Ok (Lexing.from_channel chan, close)
    | Buffer b -> Ok (b, fun () -> ()) in
  match buf_close_res with
    Ok (buffer, close) ->
      let () =
        match input with
          File path when path <> "" -> reset ~file:path buffer
        | _ -> () in
      let instance = {
        read; buffer; get_win; get_pos; get_last; get_file; close}
      in Ok instance
  | Error _ as e -> e

end (* of functor [Make] in HEADER *)
(* END TRAILER *)
}<|MERGE_RESOLUTION|>--- conflicted
+++ resolved
@@ -952,11 +952,7 @@
             in fail region Missing_break
       | _ -> () in
 
-<<<<<<< HEAD
   let rec read_token ~log buffer =
-=======
-  let rec read ?(log=fun _ _ -> ()) buffer =
->>>>>>> 199ec77c
     match FQueue.deq !state.units with
       None ->
         scan buffer;
