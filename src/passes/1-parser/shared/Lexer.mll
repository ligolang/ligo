(* Lexer specification for LIGO, to be processed by [ocamllex]. *)

{
[@@@warning "-42"]

module Region = Simple_utils.Region
module Pos = Simple_utils.Pos

(* START HEADER *)

type lexeme = string

(* STRING PROCESSING *)

(* The value of [mk_str len p] ("make string") is a string of length
   [len] containing the [len] characters in the list [p], in reverse
   order. For instance, [mk_str 3 ['c';'b';'a'] = "abc"]. *)

let mk_str (len: int) (p: char list) : string =
  let bytes = Bytes.make len ' ' in
  let rec fill i = function
         [] -> bytes
  | char::l -> Bytes.set bytes i char; fill (i-1) l
  in fill (len-1) p |> Bytes.to_string

(* The call [explode s a] is the list made by pushing the characters
   in the string [s] on top of [a], in reverse order. For example,
   [explode "ba" ['c';'d'] = ['a'; 'b'; 'c'; 'd']]. *)

let explode s acc =
  let rec push = function
    0 -> acc
  | i -> s.[i-1] :: push (i-1)
in push (String.length s)

(* LEXER ENGINE *)

(* Resetting file name and line number in the lexing buffer

   The call [reset ~file ~line buffer] modifies in-place the lexing
   buffer [buffer] so the lexing engine records that the file
   associated with [buffer] is named [file], and the current line is
   [line]. This function is useful when lexing a file that has been
   previously preprocessed by the C preprocessor, in which case the
   argument [file] is the name of the file that was preprocessed,
   _not_ the preprocessed file (of which the user is not normally
   aware). By default, the [line] argument is [1].
*)

let reset_file ~file buffer =
  let open Lexing in
  buffer.lex_curr_p <- {buffer.lex_curr_p with pos_fname = file}

let reset_line ~line buffer =
  assert (line >= 0);
  let open Lexing in
  buffer.lex_curr_p <- {buffer.lex_curr_p with pos_lnum = line}

let reset_offset ~offset buffer =
  assert (offset >= 0);
  let open Lexing in
  let bol = buffer.lex_curr_p.pos_bol in
  buffer.lex_curr_p <- {buffer.lex_curr_p with pos_cnum = bol + offset }

let reset ?file ?line ?offset buffer =
  let () =
    match file with
      Some file -> reset_file ~file buffer
    |      None -> () in
  let () =
    match line with
      Some line -> reset_line ~line buffer
    |      None -> () in
  match offset with
    Some offset -> reset_offset ~offset buffer
  |        None -> ()

(* Rolling back one lexeme _within the current semantic action_ *)

let rollback buffer =
  let open Lexing in
  let len = String.length (lexeme buffer) in
  let pos_cnum = buffer.lex_curr_p.pos_cnum - len in
  buffer.lex_curr_pos <- buffer.lex_curr_pos - len;
  buffer.lex_curr_p <- {buffer.lex_curr_p with pos_cnum}

(* ALIASES *)

let sprintf = Printf.sprintf

(* TOKENS *)

(* The signature [TOKEN] exports an abstract type [token], so a lexer
   can be a functor over tokens. Consequently, generic functions to
   construct tokens are provided. Note predicate [is_eof], which
   caracterises the virtual token for end-of-file, because it requires
   special handling. *)

module type TOKEN =
  sig
    type token

    (* Errors *)

    type   int_err = Non_canonical_zero
    type ident_err = Reserved_name
    type   nat_err = Invalid_natural
                   | Non_canonical_zero_nat
    type   sym_err = Invalid_symbol

    (* Injections *)

    val mk_int    : lexeme -> Region.t -> (token,   int_err) result
    val mk_nat    : lexeme -> Region.t -> (token,   nat_err) result
    val mk_mutez  : lexeme -> Region.t -> (token,   int_err) result
    val mk_ident  : lexeme -> Region.t -> (token, ident_err) result
    val mk_sym    : lexeme -> Region.t -> (token,   sym_err) result
    val mk_string : lexeme -> Region.t -> token
    val mk_bytes  : lexeme -> Region.t -> token
    val mk_constr : lexeme -> Region.t -> token
    val eof       : Region.t -> token

    (* Predicates *)

    val is_string : token -> bool
    val is_bytes  : token -> bool
    val is_int    : token -> bool
    val is_ident  : token -> bool
    val is_kwd    : token -> bool
    val is_constr : token -> bool
    val is_sym    : token -> bool
    val is_eof    : token -> bool

    (* Projections *)

    val to_lexeme : token -> lexeme
    val to_string : token -> ?offsets:bool -> [`Byte | `Point] -> string
    val to_region : token -> Region.t
  end

(* The module type for lexers is [S]. *)

module type S =
  sig
    module Token : TOKEN
    type token = Token.token

    type file_path = string
    type logger = Markup.t list -> token -> unit

    type window =
      Nil
    | One of token
    | Two of token * token

    val slide : token -> window -> window

    type instance = {
      read     : ?log:logger -> Lexing.lexbuf -> token;
      buffer   : Lexing.lexbuf;
      get_win  : unit -> window;
      get_pos  : unit -> Pos.t;
      get_last : unit -> Region.t;
      close    : unit -> unit
      }

    val open_token_stream : file_path option -> instance

    (* Error reporting *)

    type error

<<<<<<< HEAD
    exception Error of error Region.reg
=======
  type error
  
  val error_to_string : error -> string

  exception Error of error Region.reg
>>>>>>> 0cc5240c

    val format_error : ?offsets:bool -> [`Byte | `Point] ->
                       error Region.reg -> file:bool -> string
  end

(* The functorised interface

   Note that the module parameter [Token] is re-exported as a
   submodule in [S].
 *)

module Make (Token: TOKEN) : (S with module Token = Token) =
  struct
    module Token = Token
    type token = Token.token

    type file_path = string

    (* THREAD FOR STRUCTURED CONSTRUCTS (STRINGS, COMMENTS) *)

    (* When scanning structured constructs, like strings and comments,
       we need to keep the region of the opening symbol (like double
       quote, "//" or "(*") in order to report any error more
       precisely. Since ocamllex is byte-oriented, we need to store
       the parsed bytes as characters in an accumulator [acc] and
       also its length [len], so, we are done, it is easy to build the
       string making up the structured construct with [mk_str] (see
       above).

       The resulting data structure is called a _thread_.
       (Note for Emacs: "*)".)
    *)

    type thread = {
      opening : Region.t;
      len     : int;
      acc     : char list
    }

    let push_char char {opening; len; acc} = {opening; len=len+1; acc=char::acc}

    let push_string str {opening; len; acc} =
      {opening;
       len = len + String.length str;
       acc = explode str acc}

    (* STATE *)

    (** The type [buffer] models a two-slot buffer of tokens for
       reporting after a parse error.

       In [Two(t1,t2)], the token [t2] is the next to be sent to the
       parser.

       The call [slide token buffer] pushes the token [token] in the
       buffer [buffer]. If the buffer is full, that is, it is
       [Two(t1,t2)], then the token [t2] is discarded to make room for
       [token].
     *)
    type window =
      Nil
    | One of token
    | Two of token * token

    let slide token = function
                    Nil -> One token
    | One t | Two (t,_) -> Two (token,t)

    (** Beyond tokens, the result of lexing is a state. The type
       [state] represents the logical state of the lexing engine, that
       is, a value which is threaded during scanning and which denotes
       useful, high-level information beyond what the type
       [Lexing.lexbuf] in the standard library already provides for
       all generic lexers.

         Tokens are the smallest units used by the parser to build the
       abstract syntax tree. The state includes a queue of recognised
       tokens, with the markup at the left of its lexeme until either
       the start of the file or the end of the previously recognised
       token.

         The markup from the last recognised token or, if the first
       token has not been recognised yet, from the beginning of the
       file is stored in the field [markup] of the state because it is
       a side-effect, with respect to the output token list, and we
       use a record with a single field [units] because that record
       may be easily extended during the future maintenance of this
       lexer.

         The state also includes a field [pos] which holds the current
       position in the LIGO source file. The position is not always
       updated after a single character has been matched: that depends
       on the regular expression that matched the lexing buffer.

         The field [win] is a two-token window, that is, a buffer that
       contains the last recognised token, and the penultimate (if
       any).

         The fields [decoder] and [supply] offer the support needed
       for the lexing of UTF-8 encoded characters in comments (the
       only place where they are allowed in LIGO). The former is the
       decoder proper and the latter is the effectful function
       [supply] that takes a byte, a start index and a length and feed
       it to [decoder]. See the documentation of the third-party
       library Uutf.
     *)
    type state = {
      units   : (Markup.t list * token) FQueue.t;
      markup  : Markup.t list;
      window  : window;
      last    : Region.t;
      pos     : Pos.t;
      decoder : Uutf.decoder;
      supply  : Bytes.t -> int -> int -> unit
    }

    (* The call [enqueue (token, state)] updates functionally the
       state [state] by associating the token [token] with the stored
       markup and enqueuing the pair into the units queue. The field
       [markup] is then reset to the empty list. *)

    let enqueue (token, state) = {
      state with
        units  = FQueue.enq (state.markup, token) state.units;
        markup = []
    }

    (* The call [sync state buffer] updates the current position in
       accordance with the contents of the lexing buffer, more
       precisely, depending on the length of the string which has just
       been recognised by the scanner: that length is used as a
       positive offset to the current column. *)

    let sync state buffer =
      let lex   = Lexing.lexeme buffer in
      let len   = String.length lex in
      let start = state.pos in
      let stop  = start#shift_bytes len in
      let state = {state with pos = stop}
      in Region.make ~start ~stop, lex, state

    (* MARKUP *)

    (* Committing markup to the current logical state *)

    let push_newline state buffer =
      let value  = Lexing.lexeme buffer
      and ()     = Lexing.new_line buffer
      and start  = state.pos in
      let stop   = start#new_line value in
      let state  = {state with pos = stop}
      and region = Region.make ~start ~stop in
      let unit   = Markup.Newline Region.{region; value} in
      let markup = unit :: state.markup
      in {state with markup}

    let push_line (thread, state) =
      let start  = thread.opening#start in
      let region = Region.make ~start ~stop:state.pos
      and value  = mk_str thread.len thread.acc in
      let unit   = Markup.LineCom Region.{region; value} in
      let markup = unit :: state.markup
      in {state with markup}

    let push_block (thread, state) =
      let start  = thread.opening#start in
      let region = Region.make ~start ~stop:state.pos
      and value  = mk_str thread.len thread.acc in
      let unit   = Markup.BlockCom Region.{region; value} in
      let markup = unit :: state.markup
      in {state with markup}

    let push_space state buffer =
      let region, lex, state = sync state buffer in
      let value  = String.length lex in
      let unit   = Markup.Space Region.{region; value} in
      let markup = unit :: state.markup
      in {state with markup}

    let push_tabs state buffer =
      let region, lex, state = sync state buffer in
      let value  = String.length lex in
      let unit   = Markup.Tabs Region.{region; value} in
      let markup = unit :: state.markup
      in {state with markup}

    let push_bom state buffer =
      let region, value, state = sync state buffer in
      let unit   = Markup.BOM Region.{region; value} in
      let markup = unit :: state.markup
      in {state with markup}

    (* ERRORS *)

    type error =
      Invalid_utf8_sequence
    | Unexpected_character of char
    | Undefined_escape_sequence
    | Missing_break
    | Unterminated_string
    | Unterminated_integer
    | Odd_lengthed_bytes
    | Unterminated_comment
    | Orphan_minus
    | Non_canonical_zero
    | Negative_byte_sequence
    | Broken_string
    | Invalid_character_in_string
    | Reserved_name of string
    | Invalid_symbol
    | Invalid_natural

    let error_to_string = function
      Invalid_utf8_sequence ->
        "Invalid UTF-8 sequence.\n"
    | Unexpected_character c ->
        sprintf "Unexpected character '%s'.\n" (Char.escaped c)
    | Undefined_escape_sequence ->
        "Undefined escape sequence.\n\
         Hint: Remove or replace the sequence.\n"
    | Missing_break ->
        "Missing break.\n\
         Hint: Insert some space.\n"
    | Unterminated_string ->
        "Unterminated string.\n\
         Hint: Close with double quotes.\n"
    | Unterminated_integer ->
        "Unterminated integer.\n\
         Hint: Remove the sign or proceed with a natural number.\n"
    | Odd_lengthed_bytes ->
        "The length of the byte sequence is an odd number.\n\
         Hint: Add or remove a digit.\n"
    | Unterminated_comment ->
        "Unterminated comment.\n\
         Hint: Close with \"*)\".\n"
    | Orphan_minus ->
        "Orphan minus sign.\n\
         Hint: Remove the trailing space.\n"
    | Non_canonical_zero ->
        "Non-canonical zero.\n\
         Hint: Use 0.\n"
    | Negative_byte_sequence ->
        "Negative byte sequence.\n\
         Hint: Remove the leading minus sign.\n"
    | Broken_string ->
        "The string starting here is interrupted by a line break.\n\
         Hint: Remove the break, close the string before or insert a backslash.\n"
    | Invalid_character_in_string ->
        "Invalid character in string.\n\
         Hint: Remove or replace the character.\n"
    | Reserved_name s ->
        "Reserved name: " ^ s ^ ".\n\
         Hint: Change the name.\n"
    | Invalid_symbol ->
        "Invalid symbol.\n\
         Hint: Check the LIGO syntax you use.\n"
    | Invalid_natural ->
        "Invalid natural."

    exception Error of error Region.reg

    let format_error ?(offsets=true) mode Region.{region; value} ~file =
      let  msg = error_to_string value in
      let  reg = region#to_string ~file ~offsets mode in
      sprintf "\027[31mLexical error %s:\n%s\027[0m%!" reg msg

    let fail region value = raise (Error Region.{region; value})

    (* TOKENS *)

    (* Making tokens *)

    let mk_string (thread, state) =
      let start  = thread.opening#start in
      let stop   = state.pos in
      let region = Region.make ~start ~stop in
      let lexeme = mk_str thread.len thread.acc in
      let token  = Token.mk_string lexeme region
      in token, state

    let mk_bytes bytes state buffer =
      let region, _, state = sync state buffer in
      let token = Token.mk_bytes bytes region
      in token, state

    let mk_int state buffer =
      let region, lexeme, state = sync state buffer in
      match Token.mk_int lexeme region with
        Ok token -> token, state
      | Error Token.Non_canonical_zero ->
          fail region Non_canonical_zero

    let mk_nat state buffer =
      let region, lexeme, state = sync state buffer in
      match Token.mk_nat lexeme region with
        Ok token -> token, state
      | Error Token.Non_canonical_zero_nat ->
          fail region Non_canonical_zero
      | Error Token.Invalid_natural ->
          fail region Invalid_natural

    let mk_mutez state buffer =
      let region, lexeme, state = sync state buffer in
      match Token.mk_mutez lexeme region with
        Ok token -> token, state
      | Error Token.Non_canonical_zero ->
          fail region Non_canonical_zero

    let mk_tz state buffer =
      let region, lexeme, state = sync state buffer in
      let lexeme = Str.string_before lexeme (String.index lexeme 't') in
      let lexeme = Z.mul (Z.of_int 1_000_000) (Z.of_string lexeme) in
      match Token.mk_mutez (Z.to_string lexeme ^ "mutez") region with
        Ok token -> token, state
      | Error Token.Non_canonical_zero ->
          fail region Non_canonical_zero

    let format_tz s =
      match String.index s '.' with
        index ->
          let len         = String.length s in
          let integral    = Str.first_chars s index
          and fractional  = Str.last_chars s (len-index-1) in
          let num         = Z.of_string (integral ^ fractional)
          and den         = Z.of_string ("1" ^ String.make (len-index-1) '0')
          and million     = Q.of_string "1000000" in
          let mutez         = Q.make num den |> Q.mul million in
          let should_be_1 = Q.den mutez in
          if Z.equal Z.one should_be_1 then Some (Q.num mutez) else None
      | exception Not_found -> assert false

    let mk_tz_decimal state buffer =
      let region, lexeme, state = sync state buffer in
      let lexeme = Str.string_before lexeme (String.index lexeme 't') in
      match format_tz lexeme with
      | Some tz -> (
        match Token.mk_mutez (Z.to_string tz ^ "mutez") region with
          Ok token ->
          token, state
        | Error Token.Non_canonical_zero ->
            fail region Non_canonical_zero
        )
      | None -> assert false


    let mk_ident state buffer =
      let region, lexeme, state = sync state buffer in
      match Token.mk_ident lexeme region with
        Ok token -> token, state
      | Error Token.Reserved_name -> fail region (Reserved_name lexeme)

    let mk_constr state buffer =
      let region, lexeme, state = sync state buffer
      in Token.mk_constr lexeme region, state

    let mk_sym state buffer =
      let region, lexeme, state = sync state buffer in
      match Token.mk_sym lexeme region with
        Ok token -> token, state
      | Error Token.Invalid_symbol -> fail region Invalid_symbol

    let mk_eof state buffer =
      let region, _, state = sync state buffer
      in Token.eof region, state

(* END HEADER *)
}

(* START LEXER DEFINITION *)

(* Named regular expressions *)

let utf8_bom   = "\xEF\xBB\xBF" (* Byte Order Mark for UTF-8 *)
let nl         = ['\n' '\r'] | "\r\n"
let blank      = ' ' | '\t'
let digit      = ['0'-'9']
let natural    = digit | digit (digit | '_')* digit
let decimal    = digit+ '.' digit+
let small      = ['a'-'z']
let capital    = ['A'-'Z']
let letter     = small | capital
let ident      = small (letter | '_' | digit)*
let constr     = capital (letter | '_' | digit)*
let hexa_digit = digit | ['A'-'F']
let byte       = hexa_digit hexa_digit
let byte_seq   = byte | byte (byte | '_')* byte
let bytes      = "0x" (byte_seq? as seq)
let esc        = "\\n" | "\\\"" | "\\\\" | "\\b"
               | "\\r" | "\\t" | "\\x" byte
let pascaligo_sym = "=/=" | '#' | ":="
let cameligo_sym = "<>" | "::" | "||" | "&&"
let reasonligo_sym = '!' | "=>" | "!=" | "==" | "++" | "..." | "||" | "&&"

let symbol =
  ';' | ',' | '(' | ')'| '[' | ']' | '{' | '}'
| '=' | ':' | '|' | "->" | '.' | '_' | '^'
| '+' | '-' | '*' | '/'
| '<' | "<=" | '>' | ">="
| pascaligo_sym | cameligo_sym | reasonligo_sym

let string = [^'"' '\\' '\n']*  (* For strings of #include *)

(* RULES *)

(* Except for the first rule [init], all rules bear a name starting
   with "scan".

   All have a parameter [state] that they thread through their
   recursive calls. The rules for the structured constructs (strings
   and comments) have an extra parameter of type [thread] (see above).
*)

rule init state = parse
  utf8_bom { scan (push_bom state lexbuf) lexbuf }
| _        { rollback lexbuf; scan state lexbuf  }

and scan state = parse
  nl              { scan (push_newline state lexbuf) lexbuf }
| ' '+            { scan (push_space   state lexbuf) lexbuf }
| '\t'+           { scan (push_tabs    state lexbuf) lexbuf }
| ident           { mk_ident       state lexbuf |> enqueue   }
| constr          { mk_constr      state lexbuf |> enqueue   }
| bytes           { (mk_bytes seq) state lexbuf |> enqueue   }
| natural 'n'     { mk_nat         state lexbuf |> enqueue   }
| natural "mutez" { mk_mutez       state lexbuf |> enqueue   }
| natural "tz"    { mk_tz          state lexbuf |> enqueue   }
| decimal "tz"    { mk_tz_decimal  state lexbuf |> enqueue   }
| natural         { mk_int         state lexbuf |> enqueue   }
| symbol          { mk_sym         state lexbuf |> enqueue   }
| eof             { mk_eof         state lexbuf |> enqueue   }

| '"'  { let opening, _, state = sync state lexbuf in
         let thread = {opening; len=1; acc=['"']} in
         scan_string thread state lexbuf |> mk_string |> enqueue }

| "(*" { let opening, _, state = sync state lexbuf in
         let thread = {opening; len=2; acc=['*';'(']} in
         let state  = scan_block thread state lexbuf |> push_block
         in scan state lexbuf }

| "//" { let opening, _, state = sync state lexbuf in
         let thread = {opening; len=2; acc=['/';'/']} in
         let state  = scan_line thread state lexbuf |> push_line
         in scan state lexbuf }

  (* Management of #include CPP directives

    An input LIGO program may contain GNU CPP (C preprocessor)
    directives, and the entry modules (named *Main.ml) run CPP on them
    in traditional mode:

    https://gcc.gnu.org/onlinedocs/cpp/Traditional-Mode.html

      The main interest in using CPP is that it can stand for a poor
    man's (flat) module system for LIGO thanks to #include
    directives, and the traditional mode leaves the markup mostly
    undisturbed.

      Some of the #line resulting from processing #include directives
    deal with system file headers and thus have to be ignored for our
    purpose. Moreover, these #line directives may also carry some
    additional flags:

    https://gcc.gnu.org/onlinedocs/cpp/Preprocessor-Output.html

    of which 1 and 2 indicate, respectively, the start of a new file
    and the return from a file (after its inclusion has been
    processed).
  *)

| '#' blank* ("line" blank+)? (natural as line) blank+
    '"' (string as file) '"' {
    let  _, _, state = sync state lexbuf in
    let flags, state = scan_flags state [] lexbuf in
    let           () = ignore flags in
    let line         = int_of_string line
    and file         = Filename.basename file in
    let pos          = state.pos#set ~file ~line ~offset:0 in
    let state        = {state with pos} in
    scan state lexbuf
  }

  (* Some special errors

     Some special errors are recognised in the semantic actions of the
     following regular expressions. The first error is a minus sign
     separated from the integer it applies by some markup (space or
     tabs). The second is a minus sign immediately followed by
     anything else than a natural number (matched above) or markup and
     a number (previous error). The third is the strange occurrence of
     an attempt at defining a negative byte sequence. Finally, the
     catch-all rule reports unexpected characters in the buffer (and
     is not so special, after all).
  *)

| '-' { let region, _, state = sync state lexbuf in
        let state = scan state lexbuf in
        let open Markup in
        match FQueue.peek state.units with
          None -> assert false
        | Some (_, ((Space _ | Tabs _)::_, token))
            when Token.is_int token ->
              fail region Orphan_minus
        | _ -> fail region Unterminated_integer }

| "-0x" byte_seq?
      { let region, _, _ = sync state lexbuf
        in fail region Negative_byte_sequence }

| _ as c { let region, _, _ = sync state lexbuf
           in fail region (Unexpected_character c) }

(* Scanning CPP #include flags *)

and scan_flags state acc = parse
  blank+          { let _, _, state = sync state lexbuf
                    in scan_flags state acc lexbuf          }
| natural as code { let _, _, state = sync state lexbuf in
                    let acc = int_of_string code :: acc
                    in scan_flags state acc lexbuf          }
| nl              { List.rev acc, push_newline state lexbuf }
| eof             { let _, _, state = sync state lexbuf
                    in List.rev acc, state       (* TODO *) }

(* Finishing a string *)

and scan_string thread state = parse
  nl         { fail thread.opening Broken_string }
| eof        { fail thread.opening Unterminated_string }
| ['\t' '\r' '\b']
             { let region, _, _ = sync state lexbuf
               in fail region Invalid_character_in_string }
| '"'        { let _, _, state = sync state lexbuf
               in push_char '"' thread, state }
| esc        { let _, lexeme, state = sync state lexbuf
               in scan_string (push_string lexeme thread) state lexbuf }
| '\\' _     { let region, _, _ = sync state lexbuf
               in fail region Undefined_escape_sequence }
| _ as c     { let _, _, state = sync state lexbuf in
               scan_string (push_char c thread) state lexbuf }

(* Finishing a block comment

   (Note for Emacs: ("(*")
   The lexing of block comments must take care of embedded block
   comments that may occur within, as well as strings, so no substring
   "*)" may inadvertently close the block. This is the purpose
   of the first case of the scanner [scan_block].
*)

and scan_block thread state = parse
  '"' | "(*" { let opening = thread.opening in
               let opening', lexeme, state = sync state lexbuf in
               let thread = push_string lexeme thread in
               let thread = {thread with opening=opening'} in
               let next   = if lexeme = "\"" then scan_string
                            else scan_block in
               let thread, state = next thread state lexbuf in
               let thread = {thread with opening}
               in scan_block thread state lexbuf }
| "*)"       { let _, lexeme, state = sync state lexbuf
               in push_string lexeme thread, state }
| nl as nl   { let ()     = Lexing.new_line lexbuf
               and state  = {state with pos = state.pos#new_line nl}
               and thread = push_string nl thread
               in scan_block thread state lexbuf }
| eof        { fail thread.opening Unterminated_comment }
| _          { let ()     = rollback lexbuf in
               let len    = thread.len in
               let thread,
                   status = scan_utf8 thread state lexbuf in
               let delta  = thread.len - len in
               let pos    = state.pos#shift_one_uchar delta in
               match status with
                 None -> scan_block thread {state with pos} lexbuf
               | Some error ->
                   let region = Region.make ~start:state.pos ~stop:pos
                   in fail region error }

(* Finishing a line comment *)

and scan_line thread state = parse
  nl as nl { let     () = Lexing.new_line lexbuf
             and thread = push_string nl thread
             and state  = {state with pos = state.pos#new_line nl}
             in thread, state }
| eof      { fail thread.opening Unterminated_comment }
| _        { let     () = rollback lexbuf in
             let len    = thread.len in
             let thread,
                 status = scan_utf8 thread state lexbuf in
             let delta  = thread.len - len in
             let pos    = state.pos#shift_one_uchar delta in
             match status with
               None -> scan_line thread {state with pos} lexbuf
             | Some error ->
                 let region = Region.make ~start:state.pos ~stop:pos
                 in fail region error }

and scan_utf8 thread state = parse
     eof { fail thread.opening Unterminated_comment }
| _ as c { let thread = push_char c thread in
           let lexeme = Lexing.lexeme lexbuf in
           let () = state.supply (Bytes.of_string lexeme) 0 1 in
           match Uutf.decode state.decoder with
             `Uchar _     -> thread, None
           | `Malformed _ -> thread, Some Invalid_utf8_sequence
           | `Await       -> scan_utf8 thread state lexbuf
           | `End         -> assert false }

(* END LEXER DEFINITION *)

{
(* START TRAILER *)

(* Scanning the lexing buffer for tokens (and markup, as a
   side-effect).

     Because we want the lexer to have access to the right lexical
   context of a recognised lexeme (to enforce stylistic constraints or
   report special error patterns), we need to keep a hidden reference
   to a queue of recognised lexical units (that is, tokens and markup)
   that acts as a mutable state between the calls to
   [read_token]. When [read_token] is called, that queue is examined
   first and, if it contains at least one token, that token is
   returned; otherwise, the lexing buffer is scanned for at least one
   more new token. That is the general principle: we put a high-level
   buffer (our queue) on top of the low-level lexing buffer.

     One tricky and important detail is that we must make any parser
   generated by Menhir (and calling [read_token]) believe that the
   last region of the input source that was matched indeed corresponds
   to the returned token, despite that many tokens and markup may have
   been matched since it was actually read from the input. In other
   words, the parser requests a token that is taken from the
   high-level buffer, but the parser requests the source regions from
   the _low-level_ lexing buffer, and they may disagree if more than
   one token has actually been recognised.

     Consequently, in order to maintain a consistent view for the
   parser, we have to patch some fields of the lexing buffer, namely
   [lex_start_p] and [lex_curr_p], as these fields are read by parsers
   generated by Menhir when querying source positions (regions). This
   is the purpose of the function [patch_buffer]. After reading one
   or more tokens and markup by the scanning rule [scan], we have to
   save in the hidden reference [buf_reg] the region of the source
   that was matched by [scan]. This atomic sequence of patching,
   scanning and saving is implemented by the _function_ [scan]
   (beware: it shadows the scanning rule [scan]). The function
   [patch_buffer] is, of course, also called just before returning the
   token, so the parser has a view of the lexing buffer consistent
   with the token.

     Note that an additional reference [first_call] is needed to
   distinguish the first call to the function [scan], as the first
   scanning rule is actually [init] (which can handle the BOM), not
   [scan].
*)

type logger = Markup.t list -> token -> unit

type instance = {
  read     : ?log:logger -> Lexing.lexbuf -> token;
  buffer   : Lexing.lexbuf;
  get_win  : unit -> window;
  get_pos  : unit -> Pos.t;
  get_last : unit -> Region.t;
  close    : unit -> unit
}

let open_token_stream file_path_opt =
  let  file_path = match file_path_opt with
                     None | Some "-" -> ""
                   | Some file_path  -> file_path in
  let        pos = Pos.min#set_file file_path in
  let    buf_reg = ref (pos#byte, pos#byte)
  and first_call = ref true
  and    decoder = Uutf.decoder ~encoding:`UTF_8 `Manual in
  let     supply = Uutf.Manual.src decoder in
  let      state = ref {units = FQueue.empty;
                        last = Region.ghost;
                        window = Nil;
                        pos;
                        markup = [];
                        decoder;
                        supply} in

  let get_pos  () = !state.pos
  and get_last () = !state.last
  and get_win  () = !state.window in

  let patch_buffer (start, stop) buffer =
    let open Lexing in
    let file_path = buffer.lex_curr_p.pos_fname in
    buffer.lex_start_p <- {start with pos_fname = file_path};
    buffer.lex_curr_p  <- {stop  with pos_fname = file_path}

  and save_region buffer =
    buf_reg := Lexing.(buffer.lex_start_p, buffer.lex_curr_p) in

  let scan buffer =
    patch_buffer !buf_reg buffer;
    (if   !first_call
     then (state := init !state buffer; first_call := false)
     else state := scan !state buffer);
    save_region buffer in

  let next_token buffer =
    scan buffer;
    match FQueue.peek !state.units with
                         None -> assert false
    | Some (units, ext_token) ->
        state := {!state with units}; Some ext_token in

  let check_right_context token buffer =
    let open Token in
    if is_int token || is_bytes token then
      match next_token buffer with
        Some ([], next) ->
          let pos    = (Token.to_region token)#stop in
          let region = Region.make ~start:pos ~stop:pos in
          if is_int next then
            fail region Odd_lengthed_bytes
          else
          if is_ident next || is_string next || is_bytes next then
            fail region Missing_break
      | _ -> ()
    else
    if is_ident token || is_string token then
      match next_token buffer with
        Some ([], next) ->
          if is_ident next || is_string next
             || is_bytes next || is_int next
          then
            let pos    = (Token.to_region token)#stop in
            let region = Region.make ~start:pos ~stop:pos
            in fail region Missing_break
      | _ -> () in

  let rec read_token ?(log=fun _ _ -> ()) buffer =
    match FQueue.deq !state.units with
      None ->
        scan buffer;
        read_token ~log buffer
    | Some (units, (left_mark, token)) ->
        log left_mark token;
        state := {!state with units;
                              last = Token.to_region token;
                              window = slide token !state.window};
        check_right_context token buffer;
        patch_buffer (Token.to_region token)#byte_pos buffer;
        token in

  let      cin = match file_path_opt with
                   None | Some "-" -> stdin
                 | Some file_path  -> open_in file_path in
  let   buffer = Lexing.from_channel cin in
  let       () = match file_path_opt with
                   None | Some "-" -> ()
                 | Some file_path  -> reset ~file:file_path buffer
  and close () = close_in cin in
  {read = read_token; buffer; get_win; get_pos; get_last; close}

end (* of functor [Make] in HEADER *)
(* END TRAILER *)
}<|MERGE_RESOLUTION|>--- conflicted
+++ resolved
@@ -170,15 +170,9 @@
 
     type error
 
-<<<<<<< HEAD
+    val error_to_string : error -> string
+
     exception Error of error Region.reg
-=======
-  type error
-  
-  val error_to_string : error -> string
-
-  exception Error of error Region.reg
->>>>>>> 0cc5240c
 
     val format_error : ?offsets:bool -> [`Byte | `Point] ->
                        error Region.reg -> file:bool -> string
