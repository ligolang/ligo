{
  (* START HEADER *)

type lexeme = string

let sprintf = Printf.sprintf

module Region = Simple_utils.Region
module Pos    = Simple_utils.Pos
module SMap   = Utils.String.Map
module SSet   = Utils.String.Set

(* TOKENS *)

type t =
  (* Symbols *)

  ARROW of Region.t  (* "->" *)
| CONS  of Region.t  (* "::" *)
| CAT   of Region.t  (* "^"  *)
(*| APPEND   (* "@"  *)*)

  (* Arithmetics *)

| MINUS of Region.t    (* "-" *)
| PLUS  of Region.t    (* "+" *)
| SLASH of Region.t    (* "/" *)
| TIMES of Region.t    (* "*" *)

  (* Compounds *)

| LPAR     of Region.t  (* "(" *)
| RPAR     of Region.t  (* ")" *)
| LBRACKET of Region.t  (* "[" *)
| RBRACKET of Region.t  (* "]" *)
| LBRACE   of Region.t  (* "{" *)
| RBRACE   of Region.t  (* "}" *)

  (* Separators *)

| COMMA of Region.t  (* "," *)
| SEMI  of Region.t  (* ";" *)
| VBAR  of Region.t  (* "|" *)
| COLON of Region.t  (* ":" *)
| DOT   of Region.t  (* "." *)

  (* Wildcard *)

| WILD of Region.t  (* "_" *)

  (* Comparisons *)

| EQ of Region.t      (* "="  *)
| NE of Region.t      (* "<>" *)
| LT of Region.t      (* "<"  *)
| GT of Region.t      (* ">"  *)
| LE of Region.t      (* "<=" *)
| GE of Region.t      (* ">=" *)

| BOOL_OR  of Region.t (* "||" *)
| BOOL_AND of Region.t (* "&&" *)

  (* Identifiers, labels, numbers and strings *)

| Ident    of string Region.reg
| Constr   of string Region.reg
| Int      of (string * Z.t) Region.reg
| Nat      of (string * Z.t) Region.reg
| Mutez    of (string * Z.t) Region.reg
| String   of string Region.reg
| Verbatim of string Region.reg
| Bytes    of (string * Hex.t) Region.reg
| Attr     of string Region.reg

  (* Keywords *)

(*| And*)
| Begin of Region.t
| Else  of Region.t
| End   of Region.t
| False of Region.t
| Fun   of Region.t
| Rec   of Region.t
| If    of Region.t
| In    of Region.t
| Let   of Region.t
| Match of Region.t
| Mod   of Region.t
| Not   of Region.t
| Of    of Region.t
| Or    of Region.t
| Then  of Region.t
| True  of Region.t
| Type  of Region.t
| With  of Region.t

  (* Data constructors *)

| C_None  of Region.t  (* "None"  *)
| C_Some  of Region.t  (* "Some"  *)

  (* Virtual tokens *)

| EOF of Region.t (* End of file *)


(* Projections *)

type token = t

let proj_token = function
  (* Literals *)

  String Region.{region; value} ->
    region, sprintf "String %s" value
<<<<<<< HEAD
=======
| Verbatim Region.{region; value} ->
    region, sprintf "Verbatim {|%s|}" value
>>>>>>> 07320d18
| Bytes Region.{region; value = s,b} ->
    region,
    sprintf "Bytes (\"%s\", \"0x%s\")" s (Hex.show b)
| Int Region.{region; value = s,n} ->
    region, sprintf "Int (\"%s\", %s)" s (Z.to_string n)
| Nat Region.{region; value = s,n} ->
    region, sprintf "Nat (\"%s\", %s)" s (Z.to_string n)
| Mutez Region.{region; value = s,n} ->
    region, sprintf "Mutez (\"%s\", %s)" s (Z.to_string n)
| Ident Region.{region; value} ->
    region, sprintf "Ident %s" value
| Constr Region.{region; value} ->
    region, sprintf "Constr %s" value
| Attr Region.{region; value} ->
   region, sprintf "Attr \"%s\"" value

  (* Symbols *)

| ARROW    region -> region, "ARROW"
| CONS     region -> region, "CONS"
| CAT      region -> region, "CAT"
| MINUS    region -> region, "MINUS"
| PLUS     region -> region, "PLUS"
| SLASH    region -> region, "SLASH"
| TIMES    region -> region, "TIMES"
| LPAR     region -> region, "LPAR"
| RPAR     region -> region, "RPAR"
| LBRACKET region -> region, "LBRACKET"
| RBRACKET region -> region, "RBRACKET"
| LBRACE   region -> region, "LBRACE"
| RBRACE   region -> region, "RBRACE"
| COMMA    region -> region, "COMMA"
| SEMI     region -> region, "SEMI"
| VBAR     region -> region, "VBAR"
| COLON    region -> region, "COLON"
| DOT      region -> region, "DOT"
| WILD     region -> region, "WILD"
| EQ       region -> region, "EQ"
| NE       region -> region, "NE"
| LT       region -> region, "LT"
| GT       region -> region, "GT"
| LE       region -> region, "LE"
| GE       region -> region, "GE"
| BOOL_OR  region -> region, "BOOL_OR"
| BOOL_AND region -> region, "BOOL_AND"

  (* Keywords *)

| Begin region -> region, "Begin"
| Else  region -> region, "Else"
| End   region -> region, "End"
| False region -> region, "False"
| Fun   region -> region, "Fun"
| Rec   region -> region, "Rec"
| If    region -> region, "If"
| In    region -> region, "In"
| Let   region -> region, "Let"
| Match region -> region, "Match"
| Mod   region -> region, "Mod"
| Not   region -> region, "Not"
| Of    region -> region, "Of"
| Or    region -> region, "Or"
| Then  region -> region, "Then"
| True  region -> region, "True"
| Type  region -> region, "Type"
| With  region -> region, "With"

  (* Data *)

| C_None region -> region, "C_None"
| C_Some region -> region, "C_Some"

  (* Virtual tokens *)

| EOF region -> region, "EOF"


let to_lexeme = function
  (* Literals *)

  String s   -> String.escaped s.Region.value
| Verbatim v -> String.escaped v.Region.value
| Bytes b    -> fst b.Region.value
| Int i
| Nat i
| Mutez i    -> fst i.Region.value
| Ident id   -> id.Region.value
| Constr id  -> id.Region.value
| Attr a     -> a.Region.value

  (* Symbols *)

| ARROW    _ -> "->"
| CONS     _ -> "::"
| CAT      _ -> "^"
| MINUS    _ -> "-"
| PLUS     _ -> "+"
| SLASH    _ -> "/"
| TIMES    _ -> "*"
| LPAR     _ -> "("
| RPAR     _ -> ")"
| LBRACKET _ -> "["
| RBRACKET _ -> "]"
| LBRACE   _ -> "{"
| RBRACE   _ -> "}"
| COMMA    _ -> ","
| SEMI     _ -> ";"
| VBAR     _ -> "|"
| COLON    _ -> ":"
| DOT      _ -> "."
| WILD     _ -> "_"
| EQ       _ -> "="
| NE       _ -> "<>"
| LT       _ -> "<"
| GT       _ -> ">"
| LE       _ -> "<="
| GE       _ -> ">="
| BOOL_OR  _ -> "||"
| BOOL_AND _ -> "&&"

  (* Keywords *)

| Begin _ -> "begin"
| Else  _ -> "else"
| End   _ -> "end"
| False _ -> "false"
| Fun   _ -> "fun"
| Rec   _ -> "rec"
| If    _ -> "if"
| In    _ -> "in"
| Let   _ -> "let"
| Match _ -> "match"
| Mod   _ -> "mod"
| Not   _ -> "not"
| Of    _ -> "of"
| Or    _ -> "or"
| True  _ -> "true"
| Type  _ -> "type"
| Then  _ -> "then"
| With  _ -> "with"

(* Data constructors *)

| C_None  _ -> "None"
| C_Some  _ -> "Some"

(* Virtual tokens *)

| EOF _ -> ""

(* CONVERSIONS *)

let to_string token ?(offsets=true) mode =
  let region, val_str = proj_token token in
  let reg_str = region#compact ~offsets mode
  in sprintf "%s: %s" reg_str val_str

let to_region token = proj_token token |> fst

(* LEXIS *)

let keywords = [
  (fun reg -> Begin reg);
  (fun reg -> Else  reg);
  (fun reg -> End   reg);
  (fun reg -> False reg);
  (fun reg -> Fun   reg);
  (fun reg -> Rec   reg);
  (fun reg -> If    reg);
  (fun reg -> In    reg);
  (fun reg -> Let   reg);
  (fun reg -> Match reg);
  (fun reg -> Mod   reg);
  (fun reg -> Not   reg);
  (fun reg -> Of    reg);
  (fun reg -> Or    reg);
  (fun reg -> Then  reg);
  (fun reg -> True  reg);
  (fun reg -> Type  reg);
  (fun reg -> With  reg)]

let reserved =
  let open SSet in
  empty
    |> add "as"
    |> add "asr"
    |> add "class"
    |> add "constraint"
    |> add "do"
    |> add "done"
    |> add "downto"
    |> add "exception"
    |> add "external"
    |> add "for"
    |> add "function"
    |> add "functor"
    |> add "inherit"
    |> add "initializer"
    |> add "lazy"
    |> add "lsl"
    |> add "lsr"
    |> add "method"
    |> add "module"
    |> add "mutable"
    |> add "new"
    |> add "nonrec"
    |> add "object"
    |> add "open"
    |> add "private"
    |> add "sig"
    |> add "struct"
    |> add "to"
    |> add "try"
    |> add "val"
    |> add "virtual"
    |> add "when"
    |> add "while"

let constructors = [
  (fun reg -> C_None  reg);
  (fun reg -> C_Some  reg)
]

let add map (key, value) = SMap.add key value map

let mk_map mk_key list =
  let apply map value = add map (mk_key value, value)
  in List.fold_left apply SMap.empty list

type lexis = {
  kwd  : (Region.t -> token) SMap.t;
  cstr : (Region.t -> token) SMap.t;
  res  : SSet.t
}

let lexicon : lexis =
  let build list = mk_map (fun f -> to_lexeme (f Region.ghost)) list
  in {kwd  = build keywords;
      cstr = build constructors;
      res  = reserved}

(* Keywords *)

type kwd_err = Invalid_keyword

let mk_kwd ident region =
  match SMap.find_opt ident lexicon.kwd with
    Some mk_kwd -> Ok (mk_kwd region)
  |        None -> Error Invalid_keyword

(* Identifiers *)

type ident_err = Reserved_name

(* END OF HEADER *)
}

(* START LEXER DEFINITION *)

(* Named regular expressions *)

let small   = ['a'-'z']
let capital = ['A'-'Z']
let letter  = small | capital
let digit   = ['0'-'9']
let ident   = small (letter | '_' | digit)*
let constr  = capital (letter | '_' | digit)*

(* Rules *)

rule scan_ident region lexicon = parse
  (ident as value) eof {
    if   SSet.mem value lexicon.res
    then Error Reserved_name
    else Ok (match SMap.find_opt value lexicon.kwd with
               Some mk_kwd -> mk_kwd region
             |        None -> Ident Region.{region; value}) }

and scan_constr region lexicon = parse
  (constr as value) eof {
    match SMap.find_opt value lexicon.cstr with
      Some mk_cstr -> mk_cstr region
    |         None -> Constr Region.{region; value} }

(* END LEXER DEFINITION *)

{
(* START TRAILER *)

(* Smart constructors (injections) *)

let mk_string lexeme region =
  String Region.{region; value=lexeme}

let mk_verbatim lexeme region =
  Verbatim Region.{region; value=lexeme}

let mk_bytes lexeme region =
  let norm = Str.(global_replace (regexp "_") "" lexeme) in
  let value = lexeme, `Hex norm
  in Bytes Region.{region; value}

type int_err = Non_canonical_zero

let mk_int lexeme region =
  let z =
    Str.(global_replace (regexp "_") "" lexeme) |> Z.of_string
  in if   Z.equal z Z.zero && lexeme <> "0"
     then Error Non_canonical_zero
     else Ok (Int Region.{region; value = lexeme,z})

type nat_err =
  Invalid_natural
| Non_canonical_zero_nat

let mk_nat lexeme region =
  match String.index_opt lexeme 'n' with
      None -> Error Invalid_natural
  | Some _ -> let z =
                Str.(global_replace (regexp "_") "" lexeme) |>
                  Str.(global_replace (regexp "n") "") |>
                  Z.of_string in
             if   Z.equal z Z.zero && lexeme <> "0n"
             then Error Non_canonical_zero_nat
             else Ok (Nat Region.{region; value = lexeme,z})

let mk_mutez lexeme region =
  let z = Str.(global_replace (regexp "_") "" lexeme) |>
            Str.(global_replace (regexp "mutez") "") |>
            Z.of_string in
  if   Z.equal z Z.zero && lexeme <> "0mutez"
  then Error Non_canonical_zero
  else Ok (Mutez Region.{region; value = lexeme, z})

let eof region = EOF region

type sym_err = Invalid_symbol

let mk_sym lexeme region =
  match lexeme with
  (* Lexemes in common with all concrete syntaxes *)
    ";"   -> Ok (SEMI     region)
  | ","   -> Ok (COMMA    region)
  | "("   -> Ok (LPAR     region)
  | ")"   -> Ok (RPAR     region)
  | "["   -> Ok (LBRACKET region)
  | "]"   -> Ok (RBRACKET region)
  | "{"   -> Ok (LBRACE   region)
  | "}"   -> Ok (RBRACE   region)
  | "="   -> Ok (EQ       region)
  | ":"   -> Ok (COLON    region)
  | "|"   -> Ok (VBAR     region)
  | "->"  -> Ok (ARROW    region)
  | "."   -> Ok (DOT      region)
  | "_"   -> Ok (WILD     region)
  | "^"   -> Ok (CAT      region)
  | "+"   -> Ok (PLUS     region)
  | "-"   -> Ok (MINUS    region)
  | "*"   -> Ok (TIMES    region)
  | "/"   -> Ok (SLASH    region)
  | "<"   -> Ok (LT       region)
  | "<="  -> Ok (LE       region)
  | ">"   -> Ok (GT       region)
  | ">="  -> Ok (GE       region)

  (* Lexemes specific to CameLIGO *)
  | "<>"  -> Ok (NE        region)
  | "::"  -> Ok (CONS      region)
  | "||"  -> Ok (BOOL_OR   region)
  | "&&"  -> Ok (BOOL_AND  region)

  (* Invalid lexemes *)
  |     _ -> Error Invalid_symbol


(* Identifiers *)

let mk_ident lexeme region =
  Lexing.from_string lexeme |> scan_ident region lexicon

(* Constructors *)

let mk_constr lexeme region =
  Lexing.from_string lexeme |> scan_constr region lexicon

(* Attributes *)

type attr_err = Invalid_attribute

let mk_attr header lexeme region =
  if header = "[@" then Error Invalid_attribute
  else Ok (Attr Region.{value=lexeme; region})

(* Predicates *)

let is_string = function String _ -> true | _ -> false
let is_bytes  = function Bytes  _ -> true | _ -> false
let is_int    = function Int    _ -> true | _ -> false
let is_ident  = function Ident  _ -> true | _ -> false
let is_eof    = function EOF    _ -> true | _ -> false
let is_minus  = function MINUS  _ -> true | _ -> false

(* Errors *)

type error =
  Odd_lengthed_bytes
| Missing_break
| Negative_byte_sequence

let error_to_string = function
  Odd_lengthed_bytes ->
    "The length of the byte sequence is an odd number.\n\
     Hint: Add or remove a digit."
| Missing_break ->
    "Missing break.\n\
     Hint: Insert some space."
| Negative_byte_sequence ->
   "Negative byte sequence.\n\
    Hint: Remove the leading minus sign."

exception Error of error Region.reg

let format_error ?(offsets=true) mode Region.{region; value} ~file =
  let msg = error_to_string value
  and reg = region#to_string ~file ~offsets mode in
  let value = sprintf "Lexical error %s:\n%s\n" reg msg
  in Region.{value; region}

let fail region value = raise (Error Region.{region; value})

let check_right_context token next_token buffer : unit =
  let pos    = (to_region token)#stop in
  let region = Region.make ~start:pos ~stop:pos in
  match next_token buffer with
    None -> ()
  | Some (markup, next) ->
      if   is_minus token && is_bytes next
      then let region =
             Region.cover (to_region token) (to_region next)
           in fail region Negative_byte_sequence
      else
        match markup with
          [] ->
            if   is_int token
            then if   is_string next || is_ident next
                 then fail region Missing_break
                 else ()
            else
              if   is_string token
              then if   is_int next || is_bytes next || is_ident next
                   then fail region Missing_break
                   else ()
              else
                if   is_bytes token
                then if is_string next || is_ident next
                     then fail region Missing_break
                     else if   is_int next
                          then fail region Odd_lengthed_bytes
                          else ()
                else ()
        | _::_ -> ()

(* END TRAILER *)
}<|MERGE_RESOLUTION|>--- conflicted
+++ resolved
@@ -113,11 +113,8 @@
 
   String Region.{region; value} ->
     region, sprintf "String %s" value
-<<<<<<< HEAD
-=======
 | Verbatim Region.{region; value} ->
     region, sprintf "Verbatim {|%s|}" value
->>>>>>> 07320d18
 | Bytes Region.{region; value = s,b} ->
     region,
     sprintf "Bytes (\"%s\", \"0x%s\")" s (Hex.show b)
