--- conflicted
+++ resolved
@@ -3,11 +3,6 @@
  (public_name ligo.self_ast_imperative)
  (instrumentation
   (backend bisect_ppx))
-<<<<<<< HEAD
- ; (modules_without_implementation syntax)
- (libraries simple-utils ast_imperative tezos-crypto tezos-base main_warnings)
-=======
  (libraries simple-utils ast_imperative tezos-crypto tezos-base main_warnings syntax_types)
->>>>>>> bc2ec448
  (preprocess
   (pps ppx_poly_constructor)))