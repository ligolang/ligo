module Pair = Simple_utils.Pair
module Var  = Simple_utils.Var
open Ast_imperative
open Ligo_prim

include Ast_imperative.Helpers

type 'a folder = 'a -> expression -> 'a
let rec fold_expression : 'a folder -> 'a -> expression -> 'a = fun f init e ->
  let self = fold_expression f in
  let self_type = Fun.const in
  let init = f init e in
  match e.expression_content with
  | E_literal _ | E_variable _ | E_raw_code _ | E_skip _ | E_module_accessor _ -> init
  | E_list lst | E_set lst | E_constant {arguments=lst;cons_name=_} -> (
    let res = List.fold ~f:self ~init lst in
    res
  )
  | E_map lst | E_big_map lst -> (
    let res = List.fold ~f:(fun init -> Pair.fold ~f:self ~init) ~init lst in
    res
  )
  | E_application app -> Application.fold self init app
  | E_lambda l -> Lambda.fold self (fun a _ -> a) init l
  | E_type_abstraction ta -> Type_abs.fold self init ta
  | E_ascription a -> Ascription.fold self (fun a _ -> a) init a
  | E_constructor c -> Constructor.fold self init c
  | E_matching  m -> Match_expr.fold self self_type init m
  | E_record m -> List.fold ~f:(fun acc (_,e) -> self acc e) ~init m
  | E_update    u -> Types.Update.fold self init u
  | E_accessor  a -> Types.Accessor.fold self init a
  | E_tuple     t -> List.fold ~f:self ~init t
  | E_let_in   li -> Let_in.fold self self_type init li
  | E_type_in  ti -> Type_in.fold self self_type init ti
  | E_mod_in   mi -> Mod_in.fold  self self_type init mi
  | E_cond      c -> Conditional.fold self init c
  | E_recursive r -> Recursive.fold self self_type init r
  | E_sequence  s -> Sequence.fold self init s
  | E_assign    a -> Assign.fold self self_type init a
  | E_for       f -> For_loop.fold self init f
  | E_for_each fe -> For_each_loop.fold self init fe
  | E_while     w -> While_loop.fold self init w

type exp_mapper = expression -> expression
type ty_exp_mapper = type_expression -> type_expression
type mod_mapper = module_ -> module_
type program_mapper = program -> program
type abs_mapper =
  | Expression of exp_mapper
  | Type_expression of ty_exp_mapper
  | Module of mod_mapper
  | Program of program_mapper

let rec map_expression : exp_mapper -> expression -> expression = fun f e ->
  let self = map_expression f in
  let self_type = Fun.id in
  let e' = f e in
  let return expression_content = { e' with expression_content } in
  match e'.expression_content with
  | E_list lst -> (
    let lst' = List.map ~f:self lst in
    return @@ E_list lst'
  )
  | E_set lst -> (
    let lst' = List.map ~f:self lst in
    return @@ E_set lst'
  )
  | E_map lst -> (
    let lst' = List.map ~f:(Pair.map ~f:self) lst in
    return @@ E_map lst'
  )
  | E_big_map lst -> (
    let lst' = List.map ~f:(Pair.map ~f:self) lst in
    return @@ E_big_map lst'
  )
  | E_ascription ascr -> (
      let ascr = Ascription.map self (fun a -> a) ascr in
      return @@ E_ascription ascr
    )
  | E_matching match_expr ->
    let match_expr = Match_expr.map self (fun a -> a) match_expr in
    return @@ E_matching match_expr
  | E_record m -> (
    let m' = List.map ~f:(fun (k,v) -> (k,self v)) m in
    return @@ E_record m'
  )
  | E_accessor acc -> (
      let acc = Types.Accessor.map self acc in
      return @@ E_accessor acc
    )
  | E_update u -> (
    let u = Types.Update.map self u in
    return @@ E_update u
  )
  | E_tuple t -> (
    let t' = List.map ~f:self t in
    return @@ E_tuple t'
  )
  | E_constructor c -> (
      let c = Constructor.map self c in
      return @@ E_constructor c
  )
  | E_application app -> (
    let app = Application.map self app in
    return @@ E_application app
  )
  | E_let_in li -> (
      let li = Let_in.map self (fun a -> a) li in
      return @@ E_let_in li
    )
  | E_type_in ti -> (
      let ti = Type_in.map self (fun a -> a) ti in
      return @@ E_type_in ti
    )
  | E_mod_in mi -> (
      let mi = Mod_in.map self self_type mi in
      return @@ E_mod_in mi
    )
  | E_lambda l -> (
      let l = Lambda.map self self_type l in
      return @@ E_lambda l
    )
  | E_type_abstraction ta -> (
      let ta = Type_abs.map self ta in
      return @@ E_type_abstraction ta
    )
  | E_recursive r ->
      let r = Recursive.map self self_type r in
      return @@ E_recursive r
  | E_constant c -> (
      let args = List.map ~f:self c.arguments in
      return @@ E_constant {c with arguments=args}
    )
  | E_cond c ->
      let c = Conditional.map self c in
      return @@ E_cond c
  | E_sequence s -> (
      let s = Sequence.map self s in
      return @@ E_sequence s
    )
  | E_assign a ->
    let a = Assign.map self (fun a -> a) a in
    return @@ E_assign a
  | E_for f ->
      let f = For_loop.map self f in
      return @@ E_for f
  | E_for_each fe ->
      let fe = For_each_loop.map self fe in
      return @@ E_for_each fe
  | E_while w ->
      let w = While_loop.map self w in
      return @@ E_while w
  | E_literal _ | E_variable _ | E_raw_code _ | E_skip _ | E_module_accessor _ as e' -> return e'

and map_type_expression : ty_exp_mapper -> type_expression -> type_expression = fun f te ->
  let self = map_type_expression f in
  let te' = f te in
  let return type_content = { type_content; location=te.location } in
  match te'.type_content with
  | T_sum temap ->
    let fields = List.map ~f:(fun (k,v) -> (k, Rows.map_row_element self v)) temap.fields in
    return @@ T_sum {temap with fields}
  | T_record temap ->
    let fields = List.map ~f:(fun (k,v) -> (k, Rows.map_row_element self v)) temap.fields in
    return @@ T_record {temap with fields}
  | T_tuple telst ->
    let telst' = List.map ~f:self telst in
    return @@ (T_tuple telst')
  | T_arrow arr ->
    let arr = Arrow.map self arr in
    return @@ T_arrow arr
  | T_annoted (ty, str) ->
    let ty = self ty in
    return @@ T_annoted (ty, str)
  | T_app {type_operator;arguments} ->
    let arguments = List.map ~f:self arguments in
    return @@ T_app {type_operator;arguments}
  | T_variable _ -> te'
  | T_module_accessor _ -> te'
  | T_singleton _ -> te'
  | T_abstraction x ->
    let x = Abstraction.map self x in
    return @@ T_abstraction x
  | T_for_all x ->
    let x = Abstraction.map self x in
    return @@ T_for_all x

and map_module_expr : mod_mapper -> module_expr -> module_expr = fun f m ->
  let return wrap_content : module_expr = { m with wrap_content } in
  match m.wrap_content with
  | M_struct decls ->
    let decls = f decls in
    return (M_struct decls)
  | M_module_path _ -> m
  | M_variable _ -> m

and map_module : abs_mapper -> module_ -> module_ = fun m p ->
  let p = match m with
    | Module m' -> m' p
    | _ -> p
  in
  List.map ~f:(map_decl m) p

and map_declaration_content = fun (m: abs_mapper) (x : declaration_content) : declaration_content ->
  match x,m with
  | D_value dc, Expression m' -> (
      let dc = Types.Value_decl.map (map_expression m') (fun a -> a) dc in
      D_value dc
    )
  | D_type dt, Type_expression m' -> (
      let dt = Types.Type_decl.map (map_type_expression m') dt in
      D_type dt
    )
  | D_module dm, Module m' -> (
    let module_ = map_module_expr m' dm.module_ in
    let dm = { dm with module_ } in
    D_module dm
  )
  | D_module dm, Expression _ -> (
      let dm = Types.Module_decl.map (Location.map @@ Module_expr.map (map_decl m)) dm in
      D_module dm
    )
  | decl,_ -> decl

and map_decl m = Location.map (map_declaration_content m)

let map_program m (p : program) =
  let p = match m with
    | Program m' -> m' p
    | _ -> p
  in
  List.map ~f:(Location.map (map_declaration_content m)) p

type ('a, 'err) fold_mapper = 'a -> expression -> (bool * 'a * expression)
let rec fold_map_expression : ('a, 'err) fold_mapper -> 'a -> expression -> 'a * expression = fun f a e ->
  let self = fold_map_expression f in
  let idle acc a = (acc,a) in
  let (continue, init,e') = f a e in
  if (not continue) then (init,e')
  else
  let return expression_content = { e' with expression_content } in
  match e'.expression_content with
  | E_list lst -> (
    let (res, lst') = List.fold_map ~f:self ~init lst in
    (res, return @@ E_list lst')
  )
  | E_set lst -> (
    let (res, lst') = List.fold_map ~f:self ~init lst in
    (res, return @@ E_set lst')
  )
  | E_map lst -> (
    let (res, lst') = List.fold_map ~f:(fun init -> Pair.fold_map ~f:self ~init) ~init lst in
    (res, return @@ E_map lst')
  )
  | E_big_map lst -> (
    let (res, lst') = List.fold_map ~f:(fun init -> Pair.fold_map ~f:self ~init) ~init lst in
    (res, return @@ E_big_map lst')
  )
  | E_ascription ascr -> (
      let (res,ascr) = Ascription.fold_map self idle init ascr in
      (res, return @@ E_ascription ascr)
    )
  | E_matching m ->
    let res,m = Match_expr.fold_map self idle init m in
    (res, return @@ E_matching m)
  | E_record r -> (
    let (res, r) = List.fold_map ~f:(fun res (k,v) -> let res,v = self res v in res, (k,v)) ~init r in
    (res, return @@ E_record r)
  )
  | E_accessor acc -> (
      let (res, acc) = Types.Accessor.fold_map self init acc in
      (res, return @@ E_accessor acc)
    )
  | E_update u -> (
    let res,u = Types.Update.fold_map self init u in
    (res, return @@ E_update u)
  )
  | E_tuple t -> (
    let (res, t') = List.fold_map ~f:self ~init:init t in
    (res, return @@ E_tuple t')
  )
  | E_constructor c -> (
      let (res,c) = Constructor.fold_map self init c in
      (res, return @@ E_constructor c)
  )
  | E_application app -> (
      let res,app = Application.fold_map self init app in
      (res, return @@ E_application app)
    )
  | E_let_in li -> (
      let res,li = Let_in.fold_map self idle init li in
      (res, return @@ E_let_in li)
    )
  | E_type_in ti -> (
      let res,ti = Type_in.fold_map self idle init ti in
      (res, return @@ E_type_in ti)
    )
  | E_mod_in mi -> (
      let res,mi = Mod_in.fold_map self idle init mi in
      (res, return @@ E_mod_in mi)
    )
  | E_lambda l -> (
      let res,l = Lambda.fold_map self idle init l in
      ( res, return @@ E_lambda l)
    )
  | E_type_abstraction ta -> (
      let res, ta = Type_abs.fold_map self init ta in
      res, return @@ E_type_abstraction ta
    )
  | E_recursive r ->
      let res,r = Recursive.fold_map self idle init r in
      ( res, return @@ E_recursive r)
  | E_constant c -> (
      let (res,args) = List.fold_map ~f:self ~init c.arguments in
      (res, return @@ E_constant {c with arguments=args})
    )
  | E_cond c ->
      let res,c = Conditional.fold_map self init c in
      (res, return @@ E_cond c)
  | E_sequence s -> (
      let res,s = Sequence.fold_map self init s in
      (res, return @@ E_sequence s)
    )
  | E_assign a ->
    let (res,a) = Assign.fold_map self idle init a in
    (res, return @@ E_assign a)
  | E_for f ->
      let res,f = For_loop.fold_map self init f in
      (res, return @@ E_for f)
  | E_for_each fe ->
      let res,fe = For_each_loop.fold_map self init fe in
      (res, return @@ E_for_each fe)
  | E_while w ->
      let res,w = While_loop.fold_map self init w in
      (res, return @@ E_while w)
  | E_literal _ | E_variable _ | E_raw_code _ | E_skip _ | E_module_accessor _ as e' -> (init, return e')

let remove_from var vars =
  let f v vars = if Value_var.equal var v then vars else v :: vars in
  List.fold_right ~f vars ~init:[]

let get_pattern ?(pred = fun _ -> true) (pattern : type_expression option Pattern.t) =
  Pattern.fold_pattern (fun vars p ->
      match p.wrap_content with
      | Pattern.P_var b when pred (Binder.is_mutable b) ->
        Binder.get_var b :: vars
      | _ -> vars) [] pattern
<<<<<<< HEAD

module Free_variables :
  sig
    val expression : expression -> Value_var.t list
  end
  = struct

  module VarSet = Caml.Set.Make(Value_var)

  let unions : VarSet.t list -> VarSet.t =
    fun l -> List.fold l ~init:VarSet.empty ~f:VarSet.union

  let rec get_fv_expr : expression -> VarSet.t = fun e ->
    let self = get_fv_expr in
    match e.expression_content with
    | E_variable v ->
       VarSet.singleton v
    | E_literal _ | E_raw_code _ | E_skip _ | E_module_accessor _ ->
       VarSet.empty
    | E_list lst ->
      unions @@ List.map ~f:self lst
    | E_set lst ->
      unions @@ List.map ~f:self lst
    | E_map lst ->
      unions @@ List.map ~f:(fun (l, r) -> VarSet.union (self l) (self r)) lst
    | E_big_map lst ->
      unions @@ List.map ~f:(fun (l, r) -> VarSet.union (self l) (self r)) lst
    | E_ascription {anno_expr;_} ->
      self anno_expr
    | E_matching {matchee;cases} ->
      let aux ({ pattern ; body } : _ Match_expr.match_case) =
        let pattern = get_pattern pattern in
        List.fold_right pattern ~f:VarSet.remove ~init:(self body)
      in
      VarSet.union (self matchee) (unions @@ List.map ~f:aux cases)
    | E_record m ->
      let res = List.map ~f:(fun (_,v) -> self v) m in
      unions res
    | E_accessor {struct_;path} ->
      let aux = function
        | Access_path.Access_tuple _ | Access_record _ -> VarSet.empty
        | Access_map e -> self e in
      VarSet.union (self struct_) (unions @@ List.map ~f:aux path)
    | E_update {struct_;path;update} ->
      let aux = function
        | Access_path.Access_tuple _ | Access_record _ -> VarSet.empty
        | Access_map e -> self e in
      unions ([self struct_; self update] @ List.map ~f:aux path)
    | E_tuple t ->
      unions @@ List.map ~f:self t
    | E_constructor {element;_} ->
      self element
    | E_application {lamb; args} ->
      VarSet.union (self lamb) (self args)
    | E_let_in {let_binder ; rhs; let_result;_} ->
      VarSet.union (self rhs) (VarSet.remove (Binder.get_var let_binder) (self let_result))
    | E_type_in {let_result;type_binder=_;rhs=_} ->
      self let_result
    | E_mod_in {rhs;let_result;module_binder=_} ->
      VarSet.union (get_fv_module_expr rhs.wrap_content) (self let_result)
    | E_lambda {binder; result; output_type=_} ->
      VarSet.remove (Binder.get_var binder) @@ self result
    | E_type_abstraction {type_binder=_;result} ->
      self result
    | E_recursive {fun_name; lambda = {binder; result; _};fun_type=_} ->
      VarSet.remove fun_name @@ VarSet.remove (Binder.get_var binder) @@ self result
    | E_constant {arguments;cons_name=_} ->
      unions @@ List.map ~f:self arguments
    | E_cond {condition; then_clause; else_clause} ->
      unions @@ [self condition; self then_clause; self else_clause]
    | E_sequence {expr1; expr2} ->
      VarSet.union (self expr1) (self expr2)
    | E_assign {binder; expression} ->
      unions @@ [VarSet.singleton (Binder.get_var binder); self expression]
    | E_for {binder; start; final; incr; f_body} ->
      VarSet.remove binder @@ unions [self start; self final; self incr; self f_body]
    | E_for_each {fe_binder = (binder, None); collection; fe_body; collection_type = _} ->
      unions [self collection; VarSet.remove binder @@ self fe_body]
    | E_for_each {fe_binder = (binder, Some binder'); collection; fe_body;_} ->
      unions [self collection; VarSet.remove binder @@ VarSet.remove binder' @@ self fe_body]
    | E_while {cond; body} ->
      unions [self cond; self body]

  and get_fv_module_expr : module_expr_content -> VarSet.t = function
    | M_struct prg -> get_fv_module prg
    | M_variable _ -> VarSet.empty
    | M_module_path _ -> VarSet.empty

  and get_fv_module : module_ -> VarSet.t = fun p ->
    let aux = fun (x : decl) ->
      match Location.unwrap x with
      | D_value {binder=_; expr;attr=_} ->
        get_fv_expr expr
      | D_type _t -> VarSet.empty
      | D_module {module_binder=_;module_;module_attr=_} ->
        get_fv_module_expr module_.wrap_content
    in
    unions @@ List.map ~f:aux p

  let expression e = VarSet.fold (fun v r -> v :: r) (get_fv_expr e) []
end
=======
>>>>>>> 1085627b
<|MERGE_RESOLUTION|>--- conflicted
+++ resolved
@@ -345,107 +345,3 @@
       | Pattern.P_var b when pred (Binder.is_mutable b) ->
         Binder.get_var b :: vars
       | _ -> vars) [] pattern
-<<<<<<< HEAD
-
-module Free_variables :
-  sig
-    val expression : expression -> Value_var.t list
-  end
-  = struct
-
-  module VarSet = Caml.Set.Make(Value_var)
-
-  let unions : VarSet.t list -> VarSet.t =
-    fun l -> List.fold l ~init:VarSet.empty ~f:VarSet.union
-
-  let rec get_fv_expr : expression -> VarSet.t = fun e ->
-    let self = get_fv_expr in
-    match e.expression_content with
-    | E_variable v ->
-       VarSet.singleton v
-    | E_literal _ | E_raw_code _ | E_skip _ | E_module_accessor _ ->
-       VarSet.empty
-    | E_list lst ->
-      unions @@ List.map ~f:self lst
-    | E_set lst ->
-      unions @@ List.map ~f:self lst
-    | E_map lst ->
-      unions @@ List.map ~f:(fun (l, r) -> VarSet.union (self l) (self r)) lst
-    | E_big_map lst ->
-      unions @@ List.map ~f:(fun (l, r) -> VarSet.union (self l) (self r)) lst
-    | E_ascription {anno_expr;_} ->
-      self anno_expr
-    | E_matching {matchee;cases} ->
-      let aux ({ pattern ; body } : _ Match_expr.match_case) =
-        let pattern = get_pattern pattern in
-        List.fold_right pattern ~f:VarSet.remove ~init:(self body)
-      in
-      VarSet.union (self matchee) (unions @@ List.map ~f:aux cases)
-    | E_record m ->
-      let res = List.map ~f:(fun (_,v) -> self v) m in
-      unions res
-    | E_accessor {struct_;path} ->
-      let aux = function
-        | Access_path.Access_tuple _ | Access_record _ -> VarSet.empty
-        | Access_map e -> self e in
-      VarSet.union (self struct_) (unions @@ List.map ~f:aux path)
-    | E_update {struct_;path;update} ->
-      let aux = function
-        | Access_path.Access_tuple _ | Access_record _ -> VarSet.empty
-        | Access_map e -> self e in
-      unions ([self struct_; self update] @ List.map ~f:aux path)
-    | E_tuple t ->
-      unions @@ List.map ~f:self t
-    | E_constructor {element;_} ->
-      self element
-    | E_application {lamb; args} ->
-      VarSet.union (self lamb) (self args)
-    | E_let_in {let_binder ; rhs; let_result;_} ->
-      VarSet.union (self rhs) (VarSet.remove (Binder.get_var let_binder) (self let_result))
-    | E_type_in {let_result;type_binder=_;rhs=_} ->
-      self let_result
-    | E_mod_in {rhs;let_result;module_binder=_} ->
-      VarSet.union (get_fv_module_expr rhs.wrap_content) (self let_result)
-    | E_lambda {binder; result; output_type=_} ->
-      VarSet.remove (Binder.get_var binder) @@ self result
-    | E_type_abstraction {type_binder=_;result} ->
-      self result
-    | E_recursive {fun_name; lambda = {binder; result; _};fun_type=_} ->
-      VarSet.remove fun_name @@ VarSet.remove (Binder.get_var binder) @@ self result
-    | E_constant {arguments;cons_name=_} ->
-      unions @@ List.map ~f:self arguments
-    | E_cond {condition; then_clause; else_clause} ->
-      unions @@ [self condition; self then_clause; self else_clause]
-    | E_sequence {expr1; expr2} ->
-      VarSet.union (self expr1) (self expr2)
-    | E_assign {binder; expression} ->
-      unions @@ [VarSet.singleton (Binder.get_var binder); self expression]
-    | E_for {binder; start; final; incr; f_body} ->
-      VarSet.remove binder @@ unions [self start; self final; self incr; self f_body]
-    | E_for_each {fe_binder = (binder, None); collection; fe_body; collection_type = _} ->
-      unions [self collection; VarSet.remove binder @@ self fe_body]
-    | E_for_each {fe_binder = (binder, Some binder'); collection; fe_body;_} ->
-      unions [self collection; VarSet.remove binder @@ VarSet.remove binder' @@ self fe_body]
-    | E_while {cond; body} ->
-      unions [self cond; self body]
-
-  and get_fv_module_expr : module_expr_content -> VarSet.t = function
-    | M_struct prg -> get_fv_module prg
-    | M_variable _ -> VarSet.empty
-    | M_module_path _ -> VarSet.empty
-
-  and get_fv_module : module_ -> VarSet.t = fun p ->
-    let aux = fun (x : decl) ->
-      match Location.unwrap x with
-      | D_value {binder=_; expr;attr=_} ->
-        get_fv_expr expr
-      | D_type _t -> VarSet.empty
-      | D_module {module_binder=_;module_;module_attr=_} ->
-        get_fv_module_expr module_.wrap_content
-    in
-    unions @@ List.map ~f:aux p
-
-  let expression e = VarSet.fold (fun v r -> v :: r) (get_fv_expr e) []
-end
-=======
->>>>>>> 1085627b
