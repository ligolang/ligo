module Errors = Errors

let all_expression_mapper ~raise ~add_warning ~js_style_no_shadowing = [
  Vars.capture_expression ~raise ;
  Consts.assign_expression ~raise ;
  Tezos_type_annotation.peephole_expression ~raise ;
  None_variant.peephole_expression ;
  Literals.peephole_expression ~raise ;
  Expression_soundness.linearity ~raise ;
<<<<<<< HEAD
=======
  Expression_soundness.reserved_names_exp ~raise ;
>>>>>>> ea133acd
  Deprecated_constants.warn ~add_warning ;
] @
  (if js_style_no_shadowing
  then [ No_shadowing.peephole_expression ~raise ]
  else [])

let all_type_expression_mapper ~raise ~add_warning =
  [
    Entrypoints_length_limit.peephole_type_expression ~raise ;
    Type_soundness.predefined_names ~raise ;
    Type_soundness.linearity ~raise ;
    Layout_check.layout_type_expression ~add_warning ;
  ]

let all_module_mapper ~raise ~js_style_no_shadowing =
<<<<<<< HEAD
  if js_style_no_shadowing then [ No_shadowing.peephole_module ~raise ] else []
=======
  [ Expression_soundness.reserved_names_mod ~raise ]
  @ 
    if js_style_no_shadowing then [ No_shadowing.peephole_module ~raise ] else []
>>>>>>> ea133acd

let all_module ~raise ~js_style_no_shadowing =
  List.map
    ~f:(fun el -> Helpers.Module el)
    (all_module_mapper ~raise ~js_style_no_shadowing)

let all_exp ~raise ~add_warning ~js_style_no_shadowing =
  List.map
    ~f:(fun el -> Helpers.Expression el)
    (all_expression_mapper ~raise ~add_warning ~js_style_no_shadowing)

let all_ty ~raise ~add_warning = List.map ~f:(fun el -> Helpers.Type_expression el) @@ all_type_expression_mapper ~raise ~add_warning

let all_module ~raise ~add_warning ~js_style_no_shadowing init =
  let all_p  = List.map ~f:Helpers.map_module @@ all_exp ~raise ~add_warning ~js_style_no_shadowing in
  let all_p2 = List.map ~f:Helpers.map_module @@ all_ty ~raise ~add_warning in
  let all_p3 = List.map ~f:Helpers.map_module @@ all_module ~raise ~js_style_no_shadowing in
  List.fold ~f:(|>) (all_p @ all_p2 @ all_p3) ~init

let all_expression ~raise ~js_style_no_shadowing init =
  let all_p = List.map ~f:Helpers.map_expression @@
    (all_expression_mapper ~raise ~add_warning:(fun _ -> ()) ~js_style_no_shadowing) in
  List.fold ~f:(|>) all_p ~init

let decompile_imperative init =
  let all_p = List.map ~f:Helpers.map_module @@
    List.map ~f:(fun el -> Helpers.Expression el) [
    Assign_heuristic.peephole_expression ;
  ] in
  List.fold ~f:(|>) all_p ~init

let decompile_imperative_expression init =
  let all_p = List.map ~f:Helpers.map_expression @@ [
    Assign_heuristic.peephole_expression ;
  ] in
  List.fold ~f:(|>) all_p ~init<|MERGE_RESOLUTION|>--- conflicted
+++ resolved
@@ -7,10 +7,7 @@
   None_variant.peephole_expression ;
   Literals.peephole_expression ~raise ;
   Expression_soundness.linearity ~raise ;
-<<<<<<< HEAD
-=======
   Expression_soundness.reserved_names_exp ~raise ;
->>>>>>> ea133acd
   Deprecated_constants.warn ~add_warning ;
 ] @
   (if js_style_no_shadowing
@@ -26,13 +23,9 @@
   ]
 
 let all_module_mapper ~raise ~js_style_no_shadowing =
-<<<<<<< HEAD
-  if js_style_no_shadowing then [ No_shadowing.peephole_module ~raise ] else []
-=======
   [ Expression_soundness.reserved_names_mod ~raise ]
   @ 
     if js_style_no_shadowing then [ No_shadowing.peephole_module ~raise ] else []
->>>>>>> ea133acd
 
 let all_module ~raise ~js_style_no_shadowing =
   List.map
