--- conflicted
+++ resolved
@@ -976,7 +976,7 @@
     let%bind elt = get_t_list tl in
     let%bind () = assert_eq_1 hd elt in
     ok tl
-  
+
   let constant_typers c : typer result = match c with
     | C_INT                 -> ok @@ int ;
     | C_UNIT                -> ok @@ unit ;
@@ -1153,14 +1153,7 @@
     | C_BYTES_PACK      -> ok @@ simple_unary @@ prim I_PACK
     | C_CONCAT          -> ok @@ simple_binary @@ prim I_CONCAT
     | C_CHAIN_ID        -> ok @@ simple_constant @@ prim I_CHAIN_ID
-<<<<<<< HEAD
     | _                 -> simple_fail @@ Format.asprintf "operator not implemented for %a" Stage_common.PP.constant c
-
-=======
-    | _                 -> simple_fail @@ Format.asprintf "operator not implemented for %a" PP.constant c
-
-  
->>>>>>> a4adeb45
 
   (*
     Some complex operators will need to be added in compiler/compiler_program.
