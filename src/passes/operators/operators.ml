--- conflicted
+++ resolved
@@ -512,22 +512,17 @@
     then ok @@ t_nat () else
     if eq_2 (a , b) (t_int ())
     then ok @@ t_int () else
-<<<<<<< HEAD
     if eq_1 a (t_mutez ()) && eq_1 b (t_nat ())
     then ok @@ t_mutez () else
-=======
-    if eq_1 a (t_tez ()) && eq_1 b (t_nat ())
-    then ok @@ t_tez () else
-    if eq_1 a (t_tez ()) && eq_1 b (t_tez ())
+    if eq_1 a (t_mutez ()) && eq_1 b (t_mutez ())
     then ok @@ t_nat () else
->>>>>>> 0423a704
       simple_fail "Dividing with wrong types"
 
   let mod_ = typer_2 "MOD" @@ fun a b ->
     if (eq_1 a (t_nat ()) || eq_1 a (t_int ())) && (eq_1 b (t_nat ()) || eq_1 b (t_int ()))
     then ok @@ t_nat () else
-    if eq_1 a (t_tez ()) && eq_1 b (t_tez ())
-    then ok @@ t_tez () else
+    if eq_1 a (t_mutez ()) && eq_1 b (t_mutez ())
+    then ok @@ t_mutez () else
       simple_fail "Computing modulo with wrong types"
 
   let add = typer_2 "ADD" @@ fun a b ->
