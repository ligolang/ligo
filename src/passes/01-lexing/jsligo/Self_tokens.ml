(* This module implements a filter on the lexical units of JsLIGO
   and produces tokens to be consumed by the parser. *)

[@@@warning "-42"]

(* Vendor dependencies *)

module Region    = Simple_utils.Region
module Utils     = Simple_utils.Utils
module Core      = LexerLib.Core
module Markup    = LexerLib.Markup
module Directive = LexerLib.Directive

module Snippet   = Simple_utils.Snippet

(* Signature *)

module type S =
  sig
    type token
    type lex_unit = token Core.lex_unit

    type message = string Region.reg

    val filter :
      (lex_unit list, message) result -> (token list, message) result
  end

(* Utilities *)

let ok x = Stdlib.Ok x

let apply filter = function
  Stdlib.Ok tokens -> filter tokens |> ok
| Error _ as err   -> err

type message = string Region.reg

type token = Token.t

type lex_unit = token Core.lex_unit

(* Filtering out the markup *)

let tokens_of = function
  Stdlib.Ok lex_units ->
    let apply tokens = function
      Core.Token token -> token::tokens
    | Core.Markup (Markup.BlockCom {value; region}) ->
        Token.BlockCom (Token.wrap value region) :: tokens
    | Core.Markup (Markup.LineCom {value; region}) ->
        Token.LineCom (Token.wrap value region) :: tokens
    | Core.Markup _ -> tokens
    | Core.Directive d -> Token.Directive d :: tokens
    in List.fold_left ~f:apply ~init:[] lex_units |> List.rev |> ok
| Error _ as err -> err


(* Automatic Semicolon Insertion *)

let automatic_semicolon_insertion tokens =
  let open! Token in
  let rec inner result = function
    (Directive _ as t) :: rest ->
    inner (t :: result) rest
  | (LineCom _ as t) :: rest ->
    inner (t :: result) rest
  | (BlockCom _ as t) :: rest ->
    inner (t :: result) rest
  | (_ as semi) :: (LineCom _ as t) :: rest
  | (_ as semi) :: (BlockCom _ as t) :: rest
  | (SEMI _ as semi) :: (Namespace _ as t)  :: rest
  | (SEMI _ as semi) :: (Export _ as t)  :: rest
  | (SEMI _ as semi) :: (Let _ as t)  :: rest
  | (SEMI _ as semi) :: (Const _ as t)  :: rest
  | (SEMI _ as semi) :: (Type _ as t)  :: rest
  | (SEMI _ as semi) :: (Return _ as t)  :: rest
  | (LBRACE _ as semi) :: (Namespace _ as t)  :: rest
  | (LBRACE _ as semi) :: (Export _ as t)  :: rest
  | (LBRACE _ as semi) :: (Let _ as t)  :: rest
  | (LBRACE _ as semi) :: (Const _ as t)  :: rest
  | (LBRACE _ as semi) :: (Type _ as t)  :: rest
  | (LBRACE _ as semi) :: (Return _ as t)  :: rest
  | (COLON _ as semi) :: (Namespace _ as t)  :: rest
  | (COLON _ as semi) :: (Export _ as t)  :: rest
  | (COLON _ as semi) :: (Let _ as t)  :: rest
  | (COLON _ as semi) :: (Const _ as t)  :: rest
  | (COLON _ as semi) :: (Type _ as t)  :: rest
  | (COLON _ as semi) :: (Return _ as t)  :: rest ->
    inner (t:: semi :: result) rest
<<<<<<< HEAD
=======
  | (SEMI _) :: (Case _ as t) :: rest
  | (SEMI _) :: (Default _ as t) :: rest
>>>>>>> 7c900abb
  | (SEMI _) :: (Else _ as t) :: rest ->
    inner (t :: result) rest
  | token :: (Namespace _ as t) :: rest
  | token :: (Export _ as t) :: rest
  | token :: (Let _ as t) :: rest
  | token :: (Const _ as t) :: rest
  | token :: (Type _ as t) :: rest
  | token :: (Return _ as t) :: rest ->
    let (r, _) = Token.proj_token token in
    let (r2, _) = Token.proj_token t in
    if r#stop#line < r2#start#line  then (
      inner (t :: SEMI (Token.wrap ";" (Region.make ~start:(r#shift_one_uchar (-1))#stop ~stop:r#stop)) :: token :: result) rest
    )
    else (
      match token with
        RBRACE _ as t ->
        inner (t :: SEMI (Token.wrap_semi (Region.make ~start:(r#shift_one_uchar (-1))#stop ~stop:r#stop)) :: token :: result) rest
      | _ ->
        inner (t :: token :: result) rest
    )
  | hd :: tl -> inner (hd :: result) tl
  | [] -> List.rev result
  in
  inner [] tokens

let automatic_semicolon_insertion units =
  apply automatic_semicolon_insertion units

(* Attributes *)

let attribute_regexp = Str.regexp "@\\([a-zA-Z:0-9_]+\\)"

let collect_attributes str : string list =
  let x : Str.split_result list = Str.full_split attribute_regexp str in
  let f (acc : string list) = function
    Str.Text _ -> acc
  | Str.Delim string -> string :: acc
  in List.rev (List.fold_left ~f ~init:[] x)

let attributes tokens =
  let open! Token in
  let rec inner result = function
    LineCom c :: tl
  | BlockCom c :: tl ->
      let attrs = collect_attributes c#payload in
      let apply key = Token.mk_attr ~key c#region in
      let attrs = List.map ~f:apply attrs
      in inner (attrs @ result) tl
  | hd :: tl -> inner (hd :: result) tl
  | [] -> List.rev result
  in inner [] tokens

let attributes units = apply attributes units

(* Injection of Zero-Width Spaces *)

let inject_zwsp lex_units =
  let open! Token in
  let rec aux acc = function
    [] -> List.rev acc
  | (Core.Token GT _ as gt1) :: (Core.Token GT reg :: _ as units) ->
      aux (Core.Token (Token.mk_ZWSP reg#region) :: gt1 :: acc) units
  | unit::units -> aux (unit::acc) units
  in aux [] lex_units

let inject_zwsp units = apply inject_zwsp units

(* DEBUG *)

(* Printing lexical units *)

let print_unit = function
  Core.Token t ->
    Printf.printf "%s\n" (Token.to_string ~offsets:true `Point t)
| Core.Markup m ->
    Printf.printf "%s\n" (Markup.to_string ~offsets:true `Point m)
| Core.Directive d ->
    Printf.printf "%s\n" (Directive.to_string ~offsets:true `Point d)

let print_units units =
  apply (fun units -> List.iter ~f:print_unit units; units) units

(* Printing tokens *)

let print_token token =
  Printf.printf "%s\n" (Token.to_string ~offsets:true `Point token)

let print_tokens tokens =
  apply (fun tokens -> List.iter ~f:print_token tokens; tokens) tokens


(* insert vertical bar for sum type *)

let vertical_bar_insertion tokens =
  let open! Token in
  let rec aux acc insert_token = function
    (VBAR _ as hd) :: tl ->
    aux (hd::acc) false tl
  | (EQ _ as hd) :: tl ->
    if insert_token then (
      List.rev_append (hd :: VBAR (Token.wrap "|" Region.ghost) :: acc) tl
    )
    else (
      List.rev_append (hd :: acc) tl
    )
  | (RBRACKET _ as hd) :: tl ->
    aux (hd::acc) true tl
  | hd :: tl ->
    aux (hd::acc) insert_token tl
  | [] ->
    List.rev acc
  in
  aux [] false tokens

let vertical_bar_insertion tokens =
  let open! Token in
  let rec aux acc = function
    (VBAR _ as hd) :: tl -> 
      aux (vertical_bar_insertion (hd::acc)) tl
  | hd :: tl -> aux (hd::acc) tl
  | [] -> List.rev acc
  in aux [] tokens

let vertical_bar_insertion units = apply vertical_bar_insertion units

(* It's not a lexer *)
type window = <
  last_token    : token option;
  current_token : token           (* Including EOF *)
  >

let window     : window option ref    = ref None
let get_window : unit -> window option = fun () -> !window

let set_window ~current ~last : unit =
  window := Some (object
                    method last_token    = last
                    method current_token = current
                  end)

let fake_lexer: token list -> Lexing.lexbuf -> token = fun tokens ->
  let store = ref tokens in
  fun _ ->
    match !store with
      token::tokens ->
        let last =
          match !window with
            None -> None
          | Some window -> Some window#current_token in
        set_window ~current:token ~last;
        store := tokens;
        token
    | [] -> Token.mk_eof Region.ghost

let pre_parser tokens : (token list, string Region.reg) result  =
  let fake_lexer = fake_lexer tokens in
  let fake_lexbuf = Lexing.from_string "" in
  let module Inter = PreParser.MenhirInterpreter in
  let supplier     = Inter.lexer_lexbuf_to_supplier fake_lexer fake_lexbuf in
  let success a    = ok a
  in
  let failure = function
    Inter.Accepted s ->  Ok s
  | HandlingError _env -> 
    (* We don't handle this here, but let it go through *)
    Error Region.{value = "Parser error."; region = Region.ghost}
  | _ -> Error Region.{value = "Unhandled state."; region = Region.ghost}
  in
  let checkpoint = PreParser.Incremental.self_pass fake_lexbuf.lex_curr_p in
  let _buffer, supplier = MenhirLib.ErrorReports.wrap_supplier supplier in
  Inter.loop_handle success failure supplier checkpoint

let pre_parser = function
  Stdlib.Ok tokens -> 
    (match pre_parser tokens with 
      Ok t -> Ok t
    | Error _ -> Ok tokens)
| Error _ as err   -> err

(* COMPOSING FILTERS (exported) *)

let filter ~add_warning:_ =
    Utils.(
  attributes  
  <@ automatic_semicolon_insertion
  <@ vertical_bar_insertion
  (* <@ print_tokens *)
  <@ pre_parser
  (* <@ print_tokens   *)
  <@ tokens_of
  (*  @@ print_units*)
  <@ inject_zwsp
  <@ Style.check)<|MERGE_RESOLUTION|>--- conflicted
+++ resolved
@@ -88,11 +88,8 @@
   | (COLON _ as semi) :: (Type _ as t)  :: rest
   | (COLON _ as semi) :: (Return _ as t)  :: rest ->
     inner (t:: semi :: result) rest
-<<<<<<< HEAD
-=======
   | (SEMI _) :: (Case _ as t) :: rest
   | (SEMI _) :: (Default _ as t) :: rest
->>>>>>> 7c900abb
   | (SEMI _) :: (Else _ as t) :: rest ->
     inner (t :: result) rest
   | token :: (Namespace _ as t) :: rest
