(* This module implements a filter on the lexical units of PascaLIGO
   and produces tokens to be consumed by the parser. *)

(* Vendor dependencies *)

module Core   = LexerLib.Core
module Region = Simple_utils.Region
module Utils  = Simple_utils.Utils
module Location  = Simple_utils.Location

(* Signature *)

module type S =
  sig
    type token
    type lex_unit = token Core.lex_unit

    type message = string Region.reg

    val filter :
      (lex_unit list, message) result -> (token list, message) result
  end

(* Filters *)

let ok x = Stdlib.Ok x

let apply filter = function
  Stdlib.Ok tokens -> filter tokens |> ok
| Error _ as err   -> err

type message = string Region.reg

type token = Token.t
type lex_unit = token Core.lex_unit

let add_warning: (Main_warnings.all -> unit) option ref  = ref None

let old_syntax_support tokens =
  let open! Token in

  let rec insert_lbracket indent result = function
    (Of of_ as o) :: rest when indent = 0 -> 
      List.rev_append (o :: ghost_LBRACKET :: result) rest, of_#region
  | (End _  as hd) :: rest -> 
      insert_lbracket (indent + 1) (hd :: result) rest
  | (Begin _ as hd) :: rest ->
      insert_lbracket (indent - 1) (hd :: result) rest
  | hd :: tl -> insert_lbracket indent (hd :: result) tl
  | [] -> List.rev result, Region.ghost
  in

<<<<<<< HEAD
  let rec inner indent result = function
    (End _ as end_) :: rest when indent > 0 -> 
      inner (indent - 1) (end_ :: result) rest
  | End e :: rest ->
=======
  let rec inner indent possible_matches result = function    
    End e :: rest when List.mem possible_matches (indent - 1) ~equal:Caml.(=) ->
>>>>>>> ea133acd
      let result, start = insert_lbracket 0 [] result in
      let loc = Location.lift (Region.cover start e#region) in
      (match !add_warning with 
        Some add_warning -> add_warning (Main_warnings.pascaligo_deprecated_case loc)
      | None -> ());
<<<<<<< HEAD
      List.rev_append (ghost_RBRACKET :: result) rest
  | (Begin _ as b) :: rest ->
      inner (indent + 1) (b :: result) rest
  | (Case _ as c) :: rest ->
      inner indent (c :: result) rest
=======
      inner (indent - 2) (List.filter ~f:(fun p -> p <> (indent -1)) possible_matches) (ghost_RBRACKET :: result) rest
  | (End _ as end_) :: rest -> 
      inner (indent - 1) possible_matches (end_ :: result) rest
  | (Begin _ as b) :: rest when indent > 0 ->
      inner (indent + 1) possible_matches (b :: result) rest
  | (Case _ as c) :: rest ->
      inner (indent + 1) ((indent + 1) :: possible_matches) (c :: result) rest
  | (Of _ as o) :: rest when List.mem possible_matches indent ~equal:Caml.(=) ->
    inner (indent + 1) possible_matches (o :: result) rest
  | (LBRACKET _ as l) :: rest when List.mem possible_matches (indent - 1) ~equal:Caml.(=) ->
    inner (indent - 2) (List.filter ~f:(fun p -> p <> (indent -1)) possible_matches) (l :: result) rest   
  | (LBRACKET _ as l) :: rest ->
    inner (indent + 1) possible_matches (l :: result) rest
  | (RBRACKET _ as r) :: rest when List.mem possible_matches indent ~equal:Caml.(=) ->
    inner (indent - 1) (List.filter ~f:(fun p -> p <> indent) possible_matches) (r :: result) rest
  | (RBRACKET _ as r) :: rest ->
    inner (indent - 1) possible_matches (r :: result) rest
>>>>>>> ea133acd
  | (SEMI s) :: (Else _ as e ) :: rest ->
      let loc = Location.lift s#region in
      (match !add_warning with 
        Some add_warning -> add_warning (Main_warnings.pascaligo_deprecated_semi_before_else loc)
      | None -> ());
<<<<<<< HEAD
      inner indent (e :: result) rest
  | hd :: tl -> inner indent (hd :: result) tl
  | [] -> List.rev result
  in
  inner 0 [] tokens
=======
      inner indent possible_matches (e :: result) rest
  | hd :: tl -> inner indent possible_matches (hd :: result) tl
  | [] -> List.rev result
  in
  inner 0 [] [] tokens
>>>>>>> ea133acd

let old_syntax_support units =
  apply old_syntax_support units
  

(* Filtering out the markup *)

let tokens_of = function
  Stdlib.Ok lex_units ->
    let apply tokens = function
      Core.Token token -> token::tokens
    | Core.Markup    _ -> tokens
    | Core.Directive d -> Token.Directive d :: tokens
    in List.fold_left ~f:apply ~init:[] lex_units |> List.rev |> ok
| Error _ as err -> err

(* Printing tokens *)

let print_token token =
  Printf.printf "%s\n" (Token.to_string ~offsets:true `Point token)

let print_tokens tokens =
  apply (fun tokens -> List.iter ~f:print_token tokens; tokens) tokens

(* Exported *)

let filter units = (
<<<<<<< HEAD
=======
  (* print_tokens
  @@  *)
>>>>>>> ea133acd
  old_syntax_support
  @@ tokens_of 
  @@ Style.check units)<|MERGE_RESOLUTION|>--- conflicted
+++ resolved
@@ -50,27 +50,13 @@
   | [] -> List.rev result, Region.ghost
   in
 
-<<<<<<< HEAD
-  let rec inner indent result = function
-    (End _ as end_) :: rest when indent > 0 -> 
-      inner (indent - 1) (end_ :: result) rest
-  | End e :: rest ->
-=======
   let rec inner indent possible_matches result = function    
     End e :: rest when List.mem possible_matches (indent - 1) ~equal:Caml.(=) ->
->>>>>>> ea133acd
       let result, start = insert_lbracket 0 [] result in
       let loc = Location.lift (Region.cover start e#region) in
       (match !add_warning with 
         Some add_warning -> add_warning (Main_warnings.pascaligo_deprecated_case loc)
       | None -> ());
-<<<<<<< HEAD
-      List.rev_append (ghost_RBRACKET :: result) rest
-  | (Begin _ as b) :: rest ->
-      inner (indent + 1) (b :: result) rest
-  | (Case _ as c) :: rest ->
-      inner indent (c :: result) rest
-=======
       inner (indent - 2) (List.filter ~f:(fun p -> p <> (indent -1)) possible_matches) (ghost_RBRACKET :: result) rest
   | (End _ as end_) :: rest -> 
       inner (indent - 1) possible_matches (end_ :: result) rest
@@ -88,25 +74,16 @@
     inner (indent - 1) (List.filter ~f:(fun p -> p <> indent) possible_matches) (r :: result) rest
   | (RBRACKET _ as r) :: rest ->
     inner (indent - 1) possible_matches (r :: result) rest
->>>>>>> ea133acd
   | (SEMI s) :: (Else _ as e ) :: rest ->
       let loc = Location.lift s#region in
       (match !add_warning with 
         Some add_warning -> add_warning (Main_warnings.pascaligo_deprecated_semi_before_else loc)
       | None -> ());
-<<<<<<< HEAD
-      inner indent (e :: result) rest
-  | hd :: tl -> inner indent (hd :: result) tl
-  | [] -> List.rev result
-  in
-  inner 0 [] tokens
-=======
       inner indent possible_matches (e :: result) rest
   | hd :: tl -> inner indent possible_matches (hd :: result) tl
   | [] -> List.rev result
   in
   inner 0 [] [] tokens
->>>>>>> ea133acd
 
 let old_syntax_support units =
   apply old_syntax_support units
@@ -134,11 +111,8 @@
 (* Exported *)
 
 let filter units = (
-<<<<<<< HEAD
-=======
   (* print_tokens
   @@  *)
->>>>>>> ea133acd
   old_syntax_support
   @@ tokens_of 
   @@ Style.check units)