interactive_expr: LBRACE ELLIPSIS ZWSP
##
## Ends in an error in state: 17.
##
## property -> ELLIPSIS . expr_stmt [ RBRACE COMMA ]
##
## The known suffix of the stack is as follows:
## ELLIPSIS
##

Ill-formed record expression.
At this point, a record is expected as an expression.

interactive_expr: LBRACE Ident ZWSP
##
## Ends in an error in state: 16.
##
## property -> Ident . [ RBRACE COMMA ]
## property_name -> Ident . [ COLON ]
##
## The known suffix of the stack is as follows:
## Ident
##

Ill-formed record expression.
At this point, one of the following is expected:
  * a colon ':' followed by the expression assigned to the field;
  * a comma ',' followed by another field assignment, if the field is
    punned (that is, the name of the field is also the variable
    assigned to it);
  * a closing brace '}' if the record is complete.


interactive_expr: LBRACE UIdent ZWSP
##
## Ends in an error in state: 463.
##
## property -> property_name . COLON expr [ RBRACE COMMA ]
##
## The known suffix of the stack is as follows:
## property_name
##

Ill-formed record expression.
At this point, a colon ':' is expected, followed by the expression
assigned to the field.

interactive_expr: LBRACE UIdent COLON ZWSP
##
## Ends in an error in state: 464.
##
## property -> property_name COLON . expr [ RBRACE COMMA ]
##
## The known suffix of the stack is as follows:
## property_name COLON
##

Ill-formed record expression.
At this point, an expression is expected to be assigned to the field.

interactive_expr: LBRACE ZWSP
##
## Ends in an error in state: 12.
##
## braces(__anonymous_2) -> LBRACE . sep_or_term_list(property,COMMA) RBRACE [ SEMI RPAR RBRACKET RBRACE Else EOF Default Case COMMA COLON ]
##
## The known suffix of the stack is as follows:
## LBRACE
##

Ill-formed record expression.
At this point, field declarations are expected, separated by commas ','.

interactive_expr: Ident ZWSP
##
## Ends in an error in state: 529.
##
## interactive_expr -> expr . EOF [ # ]
##
## The known suffix of the stack is as follows:
## expr
##
## WARNING: This example involves spurious reductions.
## This implies that, although the LR(1) items shown above provide an
## accurate view of the past (what has been recognized so far), they
## may provide an INCOMPLETE view of the future (what was expected next).
## In state 19, spurious reduction of production member_expr -> Ident
## In state 154, spurious reduction of production call_expr_level -> member_expr
## In state 180, spurious reduction of production unary_expr_level -> call_expr_level
## In state 156, spurious reduction of production mult_expr_level -> unary_expr_level
## In state 158, spurious reduction of production add_expr_level -> mult_expr_level
## In state 215, spurious reduction of production comp_expr_level -> add_expr_level
## In state 216, spurious reduction of production conj_expr_level -> comp_expr_level
## In state 218, spurious reduction of production disj_expr_level -> conj_expr_level
## In state 172, spurious reduction of production as_expr_level -> disj_expr_level
## In state 221, spurious reduction of production expr_stmt -> as_expr_level
## In state 170, spurious reduction of production expr -> expr_stmt
##

Ill-formed expression.
At this point, if the expression is complete, the end of the input is
expected.

contract: Attr Const ZWSP
##
## Ends in an error in state: 359.
##
## const_decl -> nseq(Attr) Const . binding_list [ SEMI RBRACE Else EOF Default Case ]
##
## The known suffix of the stack is as follows:
## nseq(Attr) Const
##
contract: Attr Let ZWSP
##
## Ends in an error in state: 357.
##
## let_decl -> nseq(Attr) Let . binding_list [ SEMI RBRACE Else EOF Default Case ]
##
## The known suffix of the stack is as follows:
## nseq(Attr) Let
##
contract: Const ZWSP
##
## Ends in an error in state: 340.
##
## const_decl -> Const . binding_list [ SEMI RBRACE Else EOF Default Case ]
##
## The known suffix of the stack is as follows:
## Const
##
contract: Let ZWSP
##
## Ends in an error in state: 251.
##
## let_decl -> Let . binding_list [ SEMI RBRACE Else EOF Default Case ]
##
## The known suffix of the stack is as follows:
## Let
##
contract: Let WILD EQ Bytes COMMA ZWSP
##
## Ends in an error in state: 311.
##
## nsepseq(binding_initializer,COMMA) -> binding_initializer COMMA . nsepseq(binding_initializer,COMMA) [ SEMI RBRACE Else EOF Default Case ]
##
## The known suffix of the stack is as follows:
## binding_initializer COMMA
##

Ill-formed value declaration.
At this point, a pattern is expected, e.g. a variable.

contract: Export ZWSP
##
## Ends in an error in state: 503.
##
## export_decl -> Export . declaration [ SEMI RBRACE EOF ]
## namespace_stmt -> Export . namespace [ SEMI RBRACE EOF ]
##
## The known suffix of the stack is as follows:
## Export
##

Ill-formed export declaration.
At this point, one of the following is expected:
  * a value or type declaration, if exporting a declaration;
  * the keyword 'namespace', if exporting a namespace.

contract: LBRACE Export ZWSP
##
## Ends in an error in state: 339.
##
## export_decl -> Export . declaration [ SEMI RBRACE Else EOF Default Case ]
##
## The known suffix of the stack is as follows:
## Export
##

Ill-formed export declaration.
At this point, a value or type declaration is expected.

contract: If LPAR Bytes RPAR For LPAR Let Ident Of Ident SEMI
##
## Ends in an error in state: 337.
##
## for_of_stmt(closed_stmt) -> For LPAR index_kind Ident Of expr_stmt . RPAR closed_stmt [ Else ]
## for_of_stmt(statement) -> For LPAR index_kind Ident Of expr_stmt . RPAR statement [ SEMI RBRACE EOF Default Case ]
##
## The known suffix of the stack is as follows:
## For LPAR index_kind Ident Of expr_stmt
##
## WARNING: This example involves spurious reductions.
## This implies that, although the LR(1) items shown above provide an
## accurate view of the past (what has been recognized so far), they
## may provide an INCOMPLETE view of the future (what was expected next).
## In state 19, spurious reduction of production member_expr -> Ident
## In state 154, spurious reduction of production call_expr_level -> member_expr
## In state 180, spurious reduction of production unary_expr_level -> call_expr_level
## In state 156, spurious reduction of production mult_expr_level -> unary_expr_level
## In state 158, spurious reduction of production add_expr_level -> mult_expr_level
## In state 215, spurious reduction of production comp_expr_level -> add_expr_level
## In state 216, spurious reduction of production conj_expr_level -> comp_expr_level
## In state 218, spurious reduction of production disj_expr_level -> conj_expr_level
## In state 172, spurious reduction of production as_expr_level -> disj_expr_level
## In state 221, spurious reduction of production expr_stmt -> as_expr_level
##
contract: For LPAR Let Ident Of Ident SEMI
##
## Ends in an error in state: 397.
##
## for_of_stmt(statement) -> For LPAR index_kind Ident Of expr_stmt . RPAR statement [ SEMI RBRACE EOF Default Case ]
##
## The known suffix of the stack is as follows:
## For LPAR index_kind Ident Of expr_stmt
##
## WARNING: This example involves spurious reductions.
## This implies that, although the LR(1) items shown above provide an
## accurate view of the past (what has been recognized so far), they
## may provide an INCOMPLETE view of the future (what was expected next).
## In state 19, spurious reduction of production member_expr -> Ident
## In state 154, spurious reduction of production call_expr_level -> member_expr
## In state 180, spurious reduction of production unary_expr_level -> call_expr_level
## In state 156, spurious reduction of production mult_expr_level -> unary_expr_level
## In state 158, spurious reduction of production add_expr_level -> mult_expr_level
## In state 215, spurious reduction of production comp_expr_level -> add_expr_level
## In state 216, spurious reduction of production conj_expr_level -> comp_expr_level
## In state 218, spurious reduction of production disj_expr_level -> conj_expr_level
## In state 172, spurious reduction of production as_expr_level -> disj_expr_level
## In state 221, spurious reduction of production expr_stmt -> as_expr_level
##

Ill-formed bounded ("for") loop.
At this point, if the expression denoting the index range is complete,
a closing parenthesis ')' is expected.

contract: For LPAR Let Ident Of Ident RPAR ZWSP
##
## Ends in an error in state: 398.
##
## for_of_stmt(statement) -> For LPAR index_kind Ident Of expr_stmt RPAR . statement [ SEMI RBRACE EOF Default Case ]
##
## The known suffix of the stack is as follows:
## For LPAR index_kind Ident Of expr_stmt RPAR
##
contract: If LPAR Ident RPAR For LPAR Let Ident Of Ident RPAR ZWSP
##
## Ends in an error in state: 338.
##
## for_of_stmt(closed_stmt) -> For LPAR index_kind Ident Of expr_stmt RPAR . closed_stmt [ Else ]
## for_of_stmt(statement) -> For LPAR index_kind Ident Of expr_stmt RPAR . statement [ SEMI RBRACE EOF Default Case ]
##
## The known suffix of the stack is as follows:
## For LPAR index_kind Ident Of expr_stmt RPAR
##

Ill-formed bounded ("for") loop.
At this point, the body of the loop is expected as a statement.

contract: For LPAR Let Ident Of ZWSP
##
## Ends in an error in state: 396.
##
## for_of_stmt(statement) -> For LPAR index_kind Ident Of . expr_stmt RPAR statement [ SEMI RBRACE EOF Default Case ]
##
## The known suffix of the stack is as follows:
## For LPAR index_kind Ident Of
##
contract: If LPAR Ident RPAR For LPAR Let Ident Of ZWSP
##
## Ends in an error in state: 336.
##
## for_of_stmt(closed_stmt) -> For LPAR index_kind Ident Of . expr_stmt RPAR closed_stmt [ Else ]
## for_of_stmt(statement) -> For LPAR index_kind Ident Of . expr_stmt RPAR statement [ SEMI RBRACE EOF Default Case ]
##
## The known suffix of the stack is as follows:
## For LPAR index_kind Ident Of
##

Ill-formed bounded ("for") loop.
At this point, the range of the index is expected as an expression.

contract: For LPAR Let Ident ZWSP
##
## Ends in an error in state: 395.
##
## for_of_stmt(statement) -> For LPAR index_kind Ident . Of expr_stmt RPAR statement [ SEMI RBRACE EOF Default Case ]
##
## The known suffix of the stack is as follows:
## For LPAR index_kind Ident
##
contract: If LPAR Ident RPAR For LPAR Let Ident ZWSP
##
## Ends in an error in state: 335.
##
## for_of_stmt(closed_stmt) -> For LPAR index_kind Ident . Of expr_stmt RPAR closed_stmt [ Else ]
## for_of_stmt(statement) -> For LPAR index_kind Ident . Of expr_stmt RPAR statement [ SEMI RBRACE EOF Default Case ]
##
## The known suffix of the stack is as follows:
## For LPAR index_kind Ident
##

Ill-formed bounded ("for") loop.
At this point, the keyword 'of' is expected, followed by the index
range as an expression.

contract: For LPAR Let ZWSP
##
## Ends in an error in state: 394.
##
## for_of_stmt(statement) -> For LPAR index_kind . Ident Of expr_stmt RPAR statement [ SEMI RBRACE EOF Default Case ]
##
## The known suffix of the stack is as follows:
## For LPAR index_kind
##
contract: If LPAR Ident RPAR For LPAR Let ZWSP
##
## Ends in an error in state: 334.
##
## for_of_stmt(closed_stmt) -> For LPAR index_kind . Ident Of expr_stmt RPAR closed_stmt [ Else ]
## for_of_stmt(statement) -> For LPAR index_kind . Ident Of expr_stmt RPAR statement [ SEMI RBRACE EOF Default Case ]
##
## The known suffix of the stack is as follows:
## For LPAR index_kind
##

Ill-formed bounded ("for") loop.
At this point, the index is expected as a variable.

contract: For LPAR ZWSP
##
## Ends in an error in state: 393.
##
## for_of_stmt(statement) -> For LPAR . index_kind Ident Of expr_stmt RPAR statement [ SEMI RBRACE EOF Default Case ]
##
## The known suffix of the stack is as follows:
## For LPAR
##
contract: If LPAR Ident RPAR For LPAR ZWSP
##
## Ends in an error in state: 331.
##
## for_of_stmt(closed_stmt) -> For LPAR . index_kind Ident Of expr_stmt RPAR closed_stmt [ Else ]
## for_of_stmt(statement) -> For LPAR . index_kind Ident Of expr_stmt RPAR statement [ SEMI RBRACE EOF Default Case ]
##
## The known suffix of the stack is as follows:
## For LPAR
##

Ill-formed bounded ("for") loop.
At this point, one of the following is expected:
  * the 'const' keyword,
  * the 'let' keyword;
followed by the index as a variable.

contract: For ZWSP
##
## Ends in an error in state: 392.
##
## for_of_stmt(statement) -> For . LPAR index_kind Ident Of expr_stmt RPAR statement [ SEMI RBRACE EOF Default Case ]
##
## The known suffix of the stack is as follows:
## For
##
contract: If LPAR Ident RPAR For ZWSP
##
## Ends in an error in state: 330.
##
## for_of_stmt(closed_stmt) -> For . LPAR index_kind Ident Of expr_stmt RPAR closed_stmt [ Else ]
## for_of_stmt(statement) -> For . LPAR index_kind Ident Of expr_stmt RPAR statement [ SEMI RBRACE EOF Default Case ]
##
## The known suffix of the stack is as follows:
## For
##

Ill-formed bounded ("for") loop.
At this point, an opening parenthesis '(' is expected, followed by
either the keyword 'const' or 'let'.

contract: ES6FUN LPAR Bytes COLON Ident RPAR ARROW ZWSP
##
## Ends in an error in state: 455.
##
## fun_expr -> ES6FUN par(parameters) ARROW . body [ SEMI RPAR RBRACKET RBRACE Else EOF Default Case COMMA COLON ]
##
## The known suffix of the stack is as follows:
## ES6FUN par(parameters) ARROW
##
contract: ES6FUN Ident ARROW ZWSP
##
## Ends in an error in state: 452.
##
## fun_expr -> ES6FUN Ident ARROW . body [ SEMI RPAR RBRACKET RBRACE Else EOF Default Case COMMA COLON ]
##
## The known suffix of the stack is as follows:
## ES6FUN Ident ARROW
##
contract: ES6FUN LPAR Bytes COLON Ident RPAR COLON Ident ARROW ZWSP
##
## Ends in an error in state: 458.
##
## fun_expr -> ES6FUN par(parameters) type_annotation ARROW . body [ SEMI RPAR RBRACKET RBRACE Else EOF Default Case COMMA COLON ]
##
## The known suffix of the stack is as follows:
## ES6FUN par(parameters) type_annotation ARROW
##
contract: ES6FUN LPAR RPAR COLON Ident ARROW ZWSP
##
## Ends in an error in state: 441.
##
## fun_expr -> ES6FUN LPAR RPAR type_annotation ARROW . body [ SEMI RPAR RBRACKET RBRACE Else EOF Default Case COMMA COLON ]
##
## The known suffix of the stack is as follows:
## ES6FUN LPAR RPAR type_annotation ARROW
##
contract: ES6FUN LPAR RPAR ARROW ZWSP
##
## Ends in an error in state: 124.
##
## fun_expr -> ES6FUN LPAR RPAR ARROW . body [ SEMI RPAR RBRACKET RBRACE Else EOF Default Case COMMA COLON ]
##
## The known suffix of the stack is as follows:
## ES6FUN LPAR RPAR ARROW
##
contract: ES6FUN WILD ARROW ZWSP
##
## Ends in an error in state: 23.
##
## fun_expr -> ES6FUN WILD ARROW . body [ SEMI RPAR RBRACKET RBRACE Else EOF Default Case COMMA COLON ]
##
## The known suffix of the stack is as follows:
## ES6FUN WILD ARROW
##

Ill-formed functional expression.
At this point, the body is expected as one of the following:
  * an expression;
  * a block of statements between braces '{' '}'.

contract: If LPAR Ident ZWSP
##
## Ends in an error in state: 322.
##
## par(if_cond) -> LPAR if_cond . RPAR [ While WILD UIdent Type Switch String Return MINUS Let LPAR LBRACKET LBRACE Int Import If Ident For Export ES6FUN Const Bytes BOOL_NOT Attr ]
##
## The known suffix of the stack is as follows:
## LPAR if_cond
##
## WARNING: This example involves spurious reductions.
## This implies that, although the LR(1) items shown above provide an
## accurate view of the past (what has been recognized so far), they
## may provide an INCOMPLETE view of the future (what was expected next).
## In state 19, spurious reduction of production member_expr -> Ident
## In state 154, spurious reduction of production call_expr_level -> member_expr
## In state 180, spurious reduction of production unary_expr_level -> call_expr_level
## In state 156, spurious reduction of production mult_expr_level -> unary_expr_level
## In state 158, spurious reduction of production add_expr_level -> mult_expr_level
## In state 215, spurious reduction of production comp_expr_level -> add_expr_level
## In state 216, spurious reduction of production conj_expr_level -> comp_expr_level
## In state 218, spurious reduction of production disj_expr_level -> conj_expr_level
## In state 172, spurious reduction of production as_expr_level -> disj_expr_level
## In state 221, spurious reduction of production expr_stmt -> as_expr_level
## In state 170, spurious reduction of production expr -> expr_stmt
## In state 324, spurious reduction of production if_cond -> expr
##

Ill-formed conditional statement.
At this point, if the condition is complete, a closing parenthesis ')'
is expected.

contract: If LPAR Ident RPAR If LPAR Bytes RPAR Ident Else ZWSP
##
## Ends in an error in state: 385.
##
## if_else_stmt(closed_stmt) -> If par(if_cond) closed_stmt Else . closed_stmt [ Else ]
## if_else_stmt(statement) -> If par(if_cond) closed_stmt Else . statement [ SEMI RBRACE EOF Default Case ]
##
## The known suffix of the stack is as follows:
## If par(if_cond) closed_stmt Else
##
contract: If LPAR Ident RPAR Ident Else ZWSP
##
## Ends in an error in state: 391.
##
## if_else_stmt(statement) -> If par(if_cond) closed_stmt Else . statement [ SEMI RBRACE EOF Default Case ]
##
## The known suffix of the stack is as follows:
## If par(if_cond) closed_stmt Else
##

Ill-formed conditional statement.
At this point, the statement of the 'else' branch is expected.

contract: If LPAR Ident RPAR If LPAR Bytes RPAR ZWSP
##
## Ends in an error in state: 329.
##
## if_else_stmt(closed_stmt) -> If par(if_cond) . closed_stmt Else closed_stmt [ Else ]
## if_else_stmt(statement) -> If par(if_cond) . closed_stmt Else statement [ SEMI RBRACE EOF Default Case ]
## if_stmt(statement) -> If par(if_cond) . statement [ SEMI RBRACE EOF Default Case ]
##
## The known suffix of the stack is as follows:
## If par(if_cond)
##
contract: If LPAR Ident RPAR ZWSP
##
## Ends in an error in state: 325.
##
## if_else_stmt(statement) -> If par(if_cond) . closed_stmt Else statement [ SEMI RBRACE EOF Default Case ]
## if_stmt(statement) -> If par(if_cond) . statement [ SEMI RBRACE EOF Default Case ]
##
## The known suffix of the stack is as follows:
## If par(if_cond)
##

Ill-formed conditional statement.
At this point, the statement executed when the condition is true is
expected.

contract: If LPAR Ident RPAR If ZWSP
##
## Ends in an error in state: 328.
##
## if_else_stmt(closed_stmt) -> If . par(if_cond) closed_stmt Else closed_stmt [ Else ]
## if_else_stmt(statement) -> If . par(if_cond) closed_stmt Else statement [ SEMI RBRACE EOF Default Case ]
## if_stmt(statement) -> If . par(if_cond) statement [ SEMI RBRACE EOF Default Case ]
##
## The known suffix of the stack is as follows:
## If
##
contract: If ZWSP
##
## Ends in an error in state: 320.
##
## if_else_stmt(statement) -> If . par(if_cond) closed_stmt Else statement [ SEMI RBRACE EOF Default Case ]
## if_stmt(statement) -> If . par(if_cond) statement [ SEMI RBRACE EOF Default Case ]
##
## The known suffix of the stack is as follows:
## If
##

Ill-formed conditional statement.
At this point, the condition is expected as an expression between
parentheses.

contract: If LPAR ZWSP
##
## Ends in an error in state: 321.
##
## par(if_cond) -> LPAR . if_cond RPAR [ While WILD UIdent Type Switch String Return MINUS Let LPAR LBRACKET LBRACE Int Import If Ident For Export ES6FUN Const Bytes BOOL_NOT Attr ]
##
## The known suffix of the stack is as follows:
## LPAR
##

Ill-formed conditional statement.
At this point, the condition is expected as an expression.

contract: Import UIdent EQ UIdent DOT ZWSP
##
## Ends in an error in state: 317.
##
## nsepseq(module_name,DOT) -> UIdent DOT . nsepseq(module_name,DOT) [ SEMI RBRACE Else EOF Default Case ]
##
## The known suffix of the stack is as follows:
## UIdent DOT
##
contract: Import UIdent EQ ZWSP
##
## Ends in an error in state: 315.
##
## import_stmt -> Import UIdent EQ . nsepseq(module_name,DOT) [ SEMI RBRACE Else EOF Default Case ]
##
## The known suffix of the stack is as follows:
## Import UIdent EQ
##

Ill-formed module aliasing.
At this point, the qualified name of the aliased module is expected.

contract: Import ZWSP
##
## Ends in an error in state: 313.
##
## import_stmt -> Import . UIdent EQ nsepseq(module_name,DOT) [ SEMI RBRACE Else EOF Default Case ]
##
## The known suffix of the stack is as follows:
## Import
##

Ill-formed module aliasing.
At this point, the alias is expected as a module name.

contract: Import UIdent ZWSP
##
## Ends in an error in state: 314.
##
## import_stmt -> Import UIdent . EQ nsepseq(module_name,DOT) [ SEMI RBRACE Else EOF Default Case ]
##
## The known suffix of the stack is as follows:
## Import UIdent
##

Ill-formed module aliasing.
At this point, the assignment symbol '=' is expected, followed by the
qualified name of the aliased module

contract: LBRACE Ident Default
##
## Ends in an error in state: 428.
##
## braces(statements) -> LBRACE statements . RBRACE [ SEMI RPAR RBRACKET RBRACE Else EOF Default Case COMMA COLON ]
##
## The known suffix of the stack is as follows:
## LBRACE statements
##
## WARNING: This example involves spurious reductions.
## This implies that, although the LR(1) items shown above provide an
## accurate view of the past (what has been recognized so far), they
## may provide an INCOMPLETE view of the future (what was expected next).
## In state 19, spurious reduction of production member_expr -> Ident
## In state 154, spurious reduction of production call_expr_level -> member_expr
## In state 180, spurious reduction of production unary_expr_level -> call_expr_level
## In state 156, spurious reduction of production mult_expr_level -> unary_expr_level
## In state 158, spurious reduction of production add_expr_level -> mult_expr_level
## In state 215, spurious reduction of production comp_expr_level -> add_expr_level
## In state 216, spurious reduction of production conj_expr_level -> comp_expr_level
## In state 218, spurious reduction of production disj_expr_level -> conj_expr_level
## In state 172, spurious reduction of production as_expr_level -> disj_expr_level
## In state 221, spurious reduction of production expr_stmt -> as_expr_level
## In state 402, spurious reduction of production base_stmt(statement) -> expr_stmt
## In state 381, spurious reduction of production statement -> base_stmt(statement)
## In state 430, spurious reduction of production nsepseq(statement,SEMI) -> statement
## In state 436, spurious reduction of production sep_or_term_list(statement,SEMI) -> nsepseq(statement,SEMI)
## In state 434, spurious reduction of production statements -> sep_or_term_list(statement,SEMI)
##

Ill-formed block of statements.
At this point, if the statement is complete, a closing brace '}' is
expected.

contract: LBRACE Ident SEMI ZWSP
##
## Ends in an error in state: 431.
##
## nsepseq(statement,SEMI) -> statement SEMI . nsepseq(statement,SEMI) [ RBRACE ]
## nseq(__anonymous_0(statement,SEMI)) -> statement SEMI . [ RBRACE ]
## nseq(__anonymous_0(statement,SEMI)) -> statement SEMI . nseq(__anonymous_0(statement,SEMI)) [ RBRACE ]
##
## The known suffix of the stack is as follows:
## statement SEMI
##

Ill-formed block of statements.
At this point, one of the following is expected:
  * another statement;
  * a closing brace '}' if the block is complete.

contract: Switch LPAR Ident RPAR LBRACE Case ZWSP
##
## Ends in an error in state: 416.
##
## case -> Case . expr COLON [ RBRACE Default Case ]
## case -> Case . expr COLON case_statements [ RBRACE Default Case ]
##
## The known suffix of the stack is as follows:
## Case
##

Ill-formed switch statement.
At this point, an expression is expected, whose value is used to
select the case to be executed first.

contract: Switch LPAR Ident ZWSP
##
## Ends in an error in state: 242.
##
## par(switch_cond) -> LPAR switch_cond . RPAR [ LBRACE ]
##
## The known suffix of the stack is as follows:
## LPAR switch_cond
##
## WARNING: This example involves spurious reductions.
## This implies that, although the LR(1) items shown above provide an
## accurate view of the past (what has been recognized so far), they
## may provide an INCOMPLETE view of the future (what was expected next).
## In state 19, spurious reduction of production member_expr -> Ident
## In state 154, spurious reduction of production call_expr_level -> member_expr
## In state 180, spurious reduction of production unary_expr_level -> call_expr_level
## In state 156, spurious reduction of production mult_expr_level -> unary_expr_level
## In state 158, spurious reduction of production add_expr_level -> mult_expr_level
## In state 215, spurious reduction of production comp_expr_level -> add_expr_level
## In state 216, spurious reduction of production conj_expr_level -> comp_expr_level
## In state 218, spurious reduction of production disj_expr_level -> conj_expr_level
## In state 172, spurious reduction of production as_expr_level -> disj_expr_level
## In state 221, spurious reduction of production expr_stmt -> as_expr_level
## In state 170, spurious reduction of production expr -> expr_stmt
## In state 244, spurious reduction of production switch_cond -> expr
##

Ill-formed switch statement.
At this point, if the expression is complete, a closing parenthesis
')' is expected.

contract: Switch LPAR Ident RPAR LBRACE Case Ident COLON ZWSP
##
## Ends in an error in state: 418.
##
## case -> Case expr COLON . [ RBRACE Default Case ]
## case -> Case expr COLON . case_statements [ RBRACE Default Case ]
##
## The known suffix of the stack is as follows:
## Case expr COLON
##

Ill-formed switch statement.
At this point, one of the following is expected:
  * case statements separated by semicolons ';';
  * a new case starting with the keyword 'case';
  * the default case starting with the keyword 'default';
  * a `break` to terminate the current switch;
  * a closing brace '}' if the switch is complete.

contract: Switch LPAR Ident RPAR LBRACE Default COLON ZWSP
##
## Ends in an error in state: 248.
##
## default_case -> Default COLON . [ RBRACE ]
## default_case -> Default COLON . case_statements [ RBRACE ]
##
## The known suffix of the stack is as follows:
## Default COLON
##

Ill-formed switch statement.
At this point, one of the following is expected:
  * case statements separated by semicolons ';';
  * a `break` to terminate the current switch;
  * a closing brace '}' if the switch is complete.

contract: Switch LPAR Ident RPAR LBRACE Case Ident ZWSP
##
## Ends in an error in state: 417.
##
## case -> Case expr . COLON [ RBRACE Default Case ]
## case -> Case expr . COLON case_statements [ RBRACE Default Case ]
##
## The known suffix of the stack is as follows:
## Case expr
##
## WARNING: This example involves spurious reductions.
## This implies that, although the LR(1) items shown above provide an
## accurate view of the past (what has been recognized so far), they
## may provide an INCOMPLETE view of the future (what was expected next).
## In state 19, spurious reduction of production member_expr -> Ident
## In state 154, spurious reduction of production call_expr_level -> member_expr
## In state 180, spurious reduction of production unary_expr_level -> call_expr_level
## In state 156, spurious reduction of production mult_expr_level -> unary_expr_level
## In state 158, spurious reduction of production add_expr_level -> mult_expr_level
## In state 215, spurious reduction of production comp_expr_level -> add_expr_level
## In state 216, spurious reduction of production conj_expr_level -> comp_expr_level
## In state 218, spurious reduction of production disj_expr_level -> conj_expr_level
## In state 172, spurious reduction of production as_expr_level -> disj_expr_level
## In state 221, spurious reduction of production expr_stmt -> as_expr_level
## In state 170, spurious reduction of production expr -> expr_stmt
##

Ill-formed switch statement.
At this point, if the case expression is complete, a colon ':' is
expected.

contract: Switch LPAR Ident RPAR LBRACE Default ZWSP
##
## Ends in an error in state: 247.
##
## default_case -> Default . COLON [ RBRACE ]
## default_case -> Default . COLON case_statements [ RBRACE ]
##
## The known suffix of the stack is as follows:
## Default
##

Ill-formed switch statement.
At this point, a colon ':' for the default case is expected.

contract: Switch LPAR Ident RPAR LBRACE ZWSP
##
## Ends in an error in state: 246.
##
## braces(cases) -> LBRACE . cases RBRACE [ SEMI RBRACE Else EOF Default Case ]
##
## The known suffix of the stack is as follows:
## LBRACE
##

Ill-formed switch statement.
At this point, a case starting with the keyword 'case' is expected.

contract: Switch LPAR Ident RPAR ZWSP
##
## Ends in an error in state: 245.
##
## switch_stmt -> Switch par(switch_cond) . braces(cases) [ SEMI RBRACE Else EOF Default Case ]
##
## The known suffix of the stack is as follows:
## Switch par(switch_cond)
##

Ill-formed switch statement.
At this point, cases are expected between braces '{' '}'.

contract: Switch ZWSP
##
## Ends in an error in state: 147.
##
## switch_stmt -> Switch . par(switch_cond) braces(cases) [ SEMI RBRACE Else EOF Default Case ]
##
## The known suffix of the stack is as follows:
## Switch
##

Ill-formed switch statement.
At this point, an expression between parentheses is expected.

contract: Switch LPAR ZWSP
##
## Ends in an error in state: 148.
##
## par(switch_cond) -> LPAR . switch_cond RPAR [ LBRACE ]
##
## The known suffix of the stack is as follows:
## LPAR
##

Ill-formed switch statement.
At this point, the expression evaluated against the cases is expected.

contract: Switch LPAR Bytes RPAR LBRACE Default COLON Ident ZWSP
##
## Ends in an error in state: 412.
##
## nsepseq(case_statement,SEMI) -> case_statement . [ RBRACE Default Case ]
## nsepseq(case_statement,SEMI) -> case_statement . SEMI nsepseq(case_statement,SEMI) [ RBRACE Default Case ]
## nseq(__anonymous_0(case_statement,SEMI)) -> case_statement . SEMI [ RBRACE Default Case ]
## nseq(__anonymous_0(case_statement,SEMI)) -> case_statement . SEMI nseq(__anonymous_0(case_statement,SEMI)) [ RBRACE Default Case ]
##
## The known suffix of the stack is as follows:
## case_statement
##
## WARNING: This example involves spurious reductions.
## This implies that, although the LR(1) items shown above provide an
## accurate view of the past (what has been recognized so far), they
## may provide an INCOMPLETE view of the future (what was expected next).
## In state 19, spurious reduction of production member_expr -> Ident
## In state 154, spurious reduction of production call_expr_level -> member_expr
## In state 180, spurious reduction of production unary_expr_level -> call_expr_level
## In state 156, spurious reduction of production mult_expr_level -> unary_expr_level
## In state 158, spurious reduction of production add_expr_level -> mult_expr_level
## In state 215, spurious reduction of production comp_expr_level -> add_expr_level
## In state 216, spurious reduction of production conj_expr_level -> comp_expr_level
## In state 218, spurious reduction of production disj_expr_level -> conj_expr_level
## In state 172, spurious reduction of production as_expr_level -> disj_expr_level
## In state 221, spurious reduction of production expr_stmt -> as_expr_level
## In state 402, spurious reduction of production base_stmt(statement) -> expr_stmt
## In state 381, spurious reduction of production statement -> base_stmt(statement)
## In state 407, spurious reduction of production case_statement -> statement
##

Ill-formed switch statement.
At this point, if the case statement is complete, one of the following
is expected:
  * a semicolon ';' followed by another case statement;
  * a new case starting with the keyword 'case';
  * the default case starting with the keyword 'default';
  * a closing brace '}' if the switch is complete.

contract: Switch LPAR Ident RPAR LBRACE Default COLON Ident SEMI ZWSP
##
## Ends in an error in state: 413.
##
## nsepseq(case_statement,SEMI) -> case_statement SEMI . nsepseq(case_statement,SEMI) [ RBRACE Default Case ]
## nseq(__anonymous_0(case_statement,SEMI)) -> case_statement SEMI . [ RBRACE Default Case ]
## nseq(__anonymous_0(case_statement,SEMI)) -> case_statement SEMI . nseq(__anonymous_0(case_statement,SEMI)) [ RBRACE Default Case ]
##
## The known suffix of the stack is as follows:
## case_statement SEMI
##

Ill-formed switch statement.
At this point, one of the following is expected:
  * another statement for the current case;
  * a new case starting with the keyword 'case';
  * the default case starting with the keyword 'default';
  * a `break` to terminate the current switch;
  * a closing brace '}' if the switch is complete.

contract: Switch LPAR Bytes RPAR LBRACE Default COLON Bytes Default
##
## Ends in an error in state: 423.
##
## braces(cases) -> LBRACE cases . RBRACE [ SEMI RBRACE Else EOF Default Case ]
##
## The known suffix of the stack is as follows:
## LBRACE cases
##
## WARNING: This example involves spurious reductions.
## This implies that, although the LR(1) items shown above provide an
## accurate view of the past (what has been recognized so far), they
## may provide an INCOMPLETE view of the future (what was expected next).
## In state 154, spurious reduction of production call_expr_level -> member_expr
## In state 180, spurious reduction of production unary_expr_level -> call_expr_level
## In state 156, spurious reduction of production mult_expr_level -> unary_expr_level
## In state 158, spurious reduction of production add_expr_level -> mult_expr_level
## In state 215, spurious reduction of production comp_expr_level -> add_expr_level
## In state 216, spurious reduction of production conj_expr_level -> comp_expr_level
## In state 218, spurious reduction of production disj_expr_level -> conj_expr_level
## In state 172, spurious reduction of production as_expr_level -> disj_expr_level
## In state 221, spurious reduction of production expr_stmt -> as_expr_level
## In state 402, spurious reduction of production base_stmt(statement) -> expr_stmt
## In state 381, spurious reduction of production statement -> base_stmt(statement)
## In state 407, spurious reduction of production case_statement -> statement
## In state 412, spurious reduction of production nsepseq(case_statement,SEMI) -> case_statement
## In state 410, spurious reduction of production sep_or_term_list(case_statement,SEMI) -> nsepseq(case_statement,SEMI)
## In state 408, spurious reduction of production case_statements -> sep_or_term_list(case_statement,SEMI)
## In state 411, spurious reduction of production default_case -> Default COLON case_statements
## In state 422, spurious reduction of production cases -> default_case
##

Ill-formed switch statement.
At this point, if the last case is complete, a closing brace '}' is
expected.

contract: LBRACE ZWSP
##
## Ends in an error in state: 125.
##
## braces(statements) -> LBRACE . statements RBRACE [ SEMI RPAR RBRACKET RBRACE Else EOF Default Case COMMA COLON ]
##
## The known suffix of the stack is as follows:
## LBRACE
##

Ill-formed block of statements.
At this point, the first statement is expected.

contract: LBRACKET ELLIPSIS ZWSP
##
## Ends in an error in state: 472.
##
## array_item -> ELLIPSIS . expr [ RBRACKET COMMA ]
##
## The known suffix of the stack is as follows:
## ELLIPSIS
##

Ill-formed tuple inclusion.
At this point, an expression denoting the included tuple is expected.

contract: LBRACKET Ident COLON
##
## Ends in an error in state: 477.
##
## nsepseq(array_item,COMMA) -> array_item . [ RBRACKET ]
## nsepseq(array_item,COMMA) -> array_item . COMMA nsepseq(array_item,COMMA) [ RBRACKET ]
##
## The known suffix of the stack is as follows:
## array_item
##
## WARNING: This example involves spurious reductions.
## This implies that, although the LR(1) items shown above provide an
## accurate view of the past (what has been recognized so far), they
## may provide an INCOMPLETE view of the future (what was expected next).
## In state 19, spurious reduction of production member_expr -> Ident
## In state 154, spurious reduction of production call_expr_level -> member_expr
## In state 180, spurious reduction of production unary_expr_level -> call_expr_level
## In state 156, spurious reduction of production mult_expr_level -> unary_expr_level
## In state 158, spurious reduction of production add_expr_level -> mult_expr_level
## In state 215, spurious reduction of production comp_expr_level -> add_expr_level
## In state 216, spurious reduction of production conj_expr_level -> comp_expr_level
## In state 218, spurious reduction of production disj_expr_level -> conj_expr_level
## In state 172, spurious reduction of production as_expr_level -> disj_expr_level
## In state 221, spurious reduction of production expr_stmt -> as_expr_level
## In state 170, spurious reduction of production expr -> expr_stmt
## In state 476, spurious reduction of production array_item -> expr
##

Ill-formed tuple expression.
At this point, if the component is complete, one of the following is
expected:
  * a comma ',' followed by another component;
  * a closing bracket ']' if the tuple is complete.

contract: ES6FUN LPAR Bytes While
##
## Ends in an error in state: 448.
##
## parameter -> expr . type_annotation [ RPAR COMMA ]
##
## The known suffix of the stack is as follows:
## expr
##
## WARNING: This example involves spurious reductions.
## This implies that, although the LR(1) items shown above provide an
## accurate view of the past (what has been recognized so far), they
## may provide an INCOMPLETE view of the future (what was expected next).
## In state 154, spurious reduction of production call_expr_level -> member_expr
## In state 180, spurious reduction of production unary_expr_level -> call_expr_level
## In state 156, spurious reduction of production mult_expr_level -> unary_expr_level
## In state 158, spurious reduction of production add_expr_level -> mult_expr_level
## In state 215, spurious reduction of production comp_expr_level -> add_expr_level
## In state 216, spurious reduction of production conj_expr_level -> comp_expr_level
## In state 218, spurious reduction of production disj_expr_level -> conj_expr_level
## In state 172, spurious reduction of production as_expr_level -> disj_expr_level
## In state 221, spurious reduction of production expr_stmt -> as_expr_level
## In state 170, spurious reduction of production expr -> expr_stmt
##

Ill-formed function parameter.
At this point, one of the following is expected:
  * a type annotation starting with a colon ':';
  * a closing parenthesis ')' otherwise.

contract: Ident As LPAR ZWSP
##
## Ends in an error in state: 34.
##
## par(type_expr) -> LPAR . type_expr RPAR [ SEMI RPAR REM_EQ RBRACKET RBRACE PLUS_EQ MULT_EQ MINUS_EQ GT Else EQ EOF Default DIV_EQ Case COMMA COLON As ARROW ]
##
## The known suffix of the stack is as follows:
## LPAR
##

Ill-formed function parameter or parenthesised expression.
At this point, one of the following is expected:
  * a parameter if defining a functional type;
  * a type expression if writing a parenthesised type.

contract: Bytes As ES6FUN LPAR ZWSP
##
## Ends in an error in state: 56.
##
## par(nsepseq(fun_param,COMMA)) -> LPAR . nsepseq(fun_param,COMMA) RPAR [ ARROW ]
##
## The known suffix of the stack is as follows:
## LPAR
##

Ill-formed function parameter.
At this point, one of the following is expected: 
  * a parameter;
  * a closing parenthesis if the parameters are complete.

contract: ES6FUN LPAR Bytes COLON Ident RPAR COLON Ident While
##
## Ends in an error in state: 457.
##
## fun_expr -> ES6FUN par(parameters) type_annotation . ARROW body [ SEMI RPAR RBRACKET RBRACE Else EOF Default Case COMMA COLON ]
##
## The known suffix of the stack is as follows:
## ES6FUN par(parameters) type_annotation
##
## WARNING: This example involves spurious reductions.
## This implies that, although the LR(1) items shown above provide an
## accurate view of the past (what has been recognized so far), they
## may provide an INCOMPLETE view of the future (what was expected next).
## In state 53, spurious reduction of production core_type -> Ident
## In state 90, spurious reduction of production type_expr -> core_type
## In state 123, spurious reduction of production type_annotation -> COLON type_expr
##
contract: ES6FUN Ident ZWSP
##
## Ends in an error in state: 451.
##
## fun_expr -> ES6FUN Ident . ARROW body [ SEMI RPAR RBRACKET RBRACE Else EOF Default Case COMMA COLON ]
##
## The known suffix of the stack is as follows:
## ES6FUN Ident
##
# contract: LPAR Ident COLON Ident RPAR COLON Ident ZWSP
contract: ES6FUN LPAR RPAR COLON Ident While
##
## Ends in an error in state: 440.
##
## fun_expr -> ES6FUN LPAR RPAR type_annotation . ARROW body [ SEMI RPAR RBRACKET RBRACE Else EOF Default Case COMMA COLON ]
##
## The known suffix of the stack is as follows:
## ES6FUN LPAR RPAR type_annotation
##
## WARNING: This example involves spurious reductions.
## This implies that, although the LR(1) items shown above provide an
## accurate view of the past (what has been recognized so far), they
## may provide an INCOMPLETE view of the future (what was expected next).
## In state 53, spurious reduction of production core_type -> Ident
## In state 90, spurious reduction of production type_expr -> core_type
## In state 123, spurious reduction of production type_annotation -> COLON type_expr
##

Ill-formed functional expression.
At this point, if the return type is complete, an arrow '=>' is
expected, followed by the body.

contract: ES6FUN LPAR Ident COLON Ident COMMA ZWSP
##
## Ends in an error in state: 446.
##
## nsepseq(parameter,COMMA) -> parameter COMMA . nsepseq(parameter,COMMA) [ RPAR ]
##
## The known suffix of the stack is as follows:
## parameter COMMA
##

Ill-formed function parameters.
At this point, another parameter is expected.

contract: ES6FUN LPAR Bytes COLON Ident RPAR ZWSP
##
## Ends in an error in state: 454.
##
## fun_expr -> ES6FUN par(parameters) . ARROW body [ SEMI RPAR RBRACKET RBRACE Else EOF Default Case COMMA COLON ]
## fun_expr -> ES6FUN par(parameters) . type_annotation ARROW body [ SEMI RPAR RBRACKET RBRACE Else EOF Default Case COMMA COLON ]
##
## The known suffix of the stack is as follows:
## ES6FUN par(parameters)
##
# contract: LPAR RPAR ZWSP
contract: ES6FUN LPAR RPAR ZWSP
##
## Ends in an error in state: 23.
##
## fun_expr -> ES6FUN LPAR RPAR . ARROW body [ SEMI RPAR RBRACKET RBRACE Else EOF Default Case COMMA COLON ]
## fun_expr -> ES6FUN LPAR RPAR . type_annotation ARROW body [ SEMI RPAR RBRACKET RBRACE Else EOF Default Case COMMA COLON ]
##
## The known suffix of the stack is as follows:
## ES6FUN LPAR RPAR
##

Ill-formed functional expression.
At this point, one of the following is expected:
  * an arrow '=>' followed by the function body;
  * the return type annotation starting with a colon ':'.

contract: ES6FUN LPAR Bytes COLON Ident While
##
## Ends in an error in state: 445.
##
## nsepseq(parameter,COMMA) -> parameter . [ RPAR ]
## nsepseq(parameter,COMMA) -> parameter . COMMA nsepseq(parameter,COMMA) [ RPAR ]
##
## The known suffix of the stack is as follows:
## parameter
##
## WARNING: This example involves spurious reductions.
## This implies that, although the LR(1) items shown above provide an
## accurate view of the past (what has been recognized so far), they
## may provide an INCOMPLETE view of the future (what was expected next).
## In state 53, spurious reduction of production core_type -> Ident
## In state 90, spurious reduction of production type_expr -> core_type
## In state 123, spurious reduction of production type_annotation -> COLON type_expr
## In state 449, spurious reduction of production parameter -> expr type_annotation
##

Ill-formed functional expression.
At this point, if the type of the parameter is complete, one of the
following is expected:
  * a comma ',' followed by another parameter;
  * a closing parenthesis ')' if there are no more parameters.

contract: LPAR ZWSP
##
## Ends in an error in state: 9.
##
## par(expr) -> LPAR . expr RPAR [ TIMES SLASH SEMI RPAR REM_EQ REM RBRACKET RBRACE PLUS_EQ PLUS NE MULT_EQ MINUS_EQ MINUS LT LPAR LE LBRACKET GT GE Else EQ2 EQ EOF Default DOT DIV_EQ Case COMMA COLON BOOL_OR BOOL_AND As ]
##
## The known suffix of the stack is as follows:
## LPAR
##

Ill-formed  parenthesised expression.
At this point, an expression is expected.

contract: ES6FUN LPAR ZWSP
##
## Ends in an error in state: 22.
##
## fun_expr -> ES6FUN LPAR . RPAR ARROW body [ SEMI RPAR RBRACKET RBRACE Else EOF Default Case COMMA COLON ]
## fun_expr -> ES6FUN LPAR . RPAR type_annotation ARROW body [ SEMI RPAR RBRACKET RBRACE Else EOF Default Case COMMA COLON ]
## par(parameters) -> LPAR . parameters RPAR [ COLON ARROW ]
##
## The known suffix of the stack is as follows:
## ES6FUN LPAR
##

Ill-formed functional expression.
At this point, one of the following is expected:
  * a closing parenthesis ')';
  * a parameter name.

contract: Let LBRACE Attr Ident ZWSP
##
## Ends in an error in state: 300.
##
## braces(property_patterns) -> LBRACE property_patterns . RBRACE [ EQ COLON ]
## property_patterns -> property_patterns . COMMA property_pattern [ RBRACE COMMA ]
## property_patterns -> property_patterns . COMMA object_rest_pattern [ RBRACE COMMA ]
##
## The known suffix of the stack is as follows:
## LBRACE property_patterns
##

Ill-formed record pattern.
At this point, one of the following is expected:
  * a comma ',' followed by another field pattern;
  * a comma ',' followed by an ellipsis '...' and a variable matching
    the rest of the record;
  * a closing brace '}' if the record pattern is complete.

contract: Let LBRACE Ident COMMA ELLIPSIS ZWSP
##
## Ends in an error in state: 303.
##
## object_rest_pattern -> ELLIPSIS . Ident [ RBRACE COMMA ]
##
## The known suffix of the stack is as follows:
## ELLIPSIS
##

Ill-formed record pattern.
At this point, a variable is expected to match the remaining record.

contract: Let LBRACE Ident COLON ZWSP
##
## Ends in an error in state: 272.
##
## property_pattern -> Ident COLON . binding_initializer [ RBRACE COMMA ]
##
## The known suffix of the stack is as follows:
## Ident COLON
##

Ill-formed record field pattern.
At this point, one of the following is expected:
  * optional attributes followed by a variable;
  * a catch-all '_' pattern;
  * a record pattern;
  * a tuple pattern.

contract: Let LBRACE Ident COMMA ZWSP
##
## Ends in an error in state: 302.
##
## property_patterns -> property_patterns COMMA . property_pattern [ RBRACE COMMA ]
## property_patterns -> property_patterns COMMA . object_rest_pattern [ RBRACE COMMA ]
##
## The known suffix of the stack is as follows:
## property_patterns COMMA
##

Ill-formed record pattern.
At this point, one of the following is expected:
  * another field pattern;
  * a pattern matching the rest of the record, starting with an
    ellipsis '...'.

contract: Let LBRACE Ident EQ ZWSP
##
## Ends in an error in state: 270.
##
## property_pattern -> Ident EQ . expr [ RBRACE COMMA ]
##
## The known suffix of the stack is as follows:
## Ident EQ
##

Ill-formed record pattern.
At this point, the default value for the field is expected as an
expression.

contract: Let LBRACE Ident ZWSP
##
## Ends in an error in state: 269.
##
## property_pattern -> Ident . EQ expr [ RBRACE COMMA ]
## property_pattern -> Ident . COLON binding_initializer [ RBRACE COMMA ]
## var_pattern -> Ident . [ RBRACE COMMA ]
##
## The known suffix of the stack is as follows:
## Ident
##

Ill-formed record pattern.
At this point, one of the following is expected:
  * the assignment symbol '=' followed by a default value as an
    expression;
  * a colon ':' followed by a pattern for the right-hand side of the
    field;
  * a comma ',' followed by another field pattern;
  * a closing brace '}' if the record pattern is complete.

contract: Let LBRACE ZWSP
##
## Ends in an error in state: 268.
##
## braces(property_patterns) -> LBRACE . property_patterns RBRACE [ EQ COLON ]
##
## The known suffix of the stack is as follows:
## LBRACE
##

Ill-formed record pattern.
At this point, field patterns are expected to be separated by commas
','.

contract: Let LBRACKET WILD COLON
##
## Ends in an error in state: 260.
##
## array_item_patterns -> array_item_patterns . COMMA array_item_pattern [ RBRACKET COMMA ]
## array_item_patterns -> array_item_patterns . COMMA array_rest_pattern [ RBRACKET COMMA ]
## array_pattern -> LBRACKET array_item_patterns . RBRACKET [ RBRACKET EQ COMMA COLON ]
##
## The known suffix of the stack is as follows:
## LBRACKET array_item_patterns
##

Ill-formed tuple pattern.
At this point, one of the following is expected:
  * a comma ',' followed by another tuple component as a pattern;
  * a comma ',' followed by a pattern matching the rest of the tuple,
    starting with an ellipsis '...';
  * a closing bracket ']' if the tuple pattern is complete.

contract: Let LBRACKET WILD COMMA ZWSP
##
## Ends in an error in state: 262.
##
## array_item_patterns -> array_item_patterns COMMA . array_item_pattern [ RBRACKET COMMA ]
## array_item_patterns -> array_item_patterns COMMA . array_rest_pattern [ RBRACKET COMMA ]
##
## The known suffix of the stack is as follows:
## array_item_patterns COMMA
##

Ill-formed tuple pattern.
At this point, one of the following is expected:
  * another component as a pattern;
  * a pattern matching the rest of the tuple, starting with an
    ellipsis '...'.

contract: Let LBRACKET WILD COMMA ELLIPSIS ZWSP
##
## Ends in an error in state: 263.
##
## array_rest_pattern -> ELLIPSIS . Ident [ RBRACKET COMMA ]
##
## The known suffix of the stack is as follows:
## ELLIPSIS
##

Ill-formed pattern for the rest of a tuple.
At this point, a variable is expected to match the rest of the tuple.

contract: Let LBRACKET ZWSP
##
## Ends in an error in state: 253.
##
## array_pattern -> LBRACKET . array_item_patterns RBRACKET [ RBRACKET EQ COMMA COLON ]
##
## The known suffix of the stack is as follows:
## LBRACKET
##

Ill-formed tuple pattern.
At this point, a tuple component is expected as a pattern.

contract: Let WILD COLON Ident EQ ZWSP
##
## Ends in an error in state: 295.
##
## binding_initializer -> binding_pattern binding_type EQ . expr [ SEMI RBRACE Else EOF Default Case COMMA ]
##
## The known suffix of the stack is as follows:
## binding_pattern binding_type EQ
##

Ill-formed value declaration.
At this point, an expression is expected.

contract: Let WILD COLON Ident ZWSP
##
## Ends in an error in state: 294.
##
## binding_initializer -> binding_pattern binding_type . EQ expr [ SEMI RBRACE Else EOF Default Case COMMA ]
##
## The known suffix of the stack is as follows:
## binding_pattern binding_type
##
## WARNING: This example involves spurious reductions.
## This implies that, although the LR(1) items shown above provide an
## accurate view of the past (what has been recognized so far), they
## may provide an INCOMPLETE view of the future (what was expected next).
## In state 53, spurious reduction of production core_type -> Ident
## In state 90, spurious reduction of production type_expr -> core_type
## In state 292, spurious reduction of production binding_type -> COLON type_expr
##

Ill-formed value declaration.
At this point, if the type annotation is complete, the assignment
symbol '=' is expected, followed by an expression.

contract: Let WILD COLON ZWSP
##
## Ends in an error in state: 279.
##
## binding_type -> COLON . type_expr [ EQ ]
## binding_type -> COLON . type_generics type_expr [ EQ ]
##
## The known suffix of the stack is as follows:
## COLON
##
contract: WILD As LBRACKET ZWSP
##
## Ends in an error in state: 35.
##
## type_tuple -> LBRACKET . type_components RBRACKET [ SEMI RPAR REM_EQ RBRACKET RBRACE PLUS_EQ MULT_EQ MINUS_EQ GT Else EQ EOF Default DIV_EQ Case COMMA COLON As ARROW ]
##
## The known suffix of the stack is as follows:
## LBRACKET
##
contract: ES6FUN LPAR Bytes COLON ZWSP
##
## Ends in an error in state: 24.
##
## type_annotation -> COLON . type_expr [ RPAR RBRACE COMMA ARROW ]
##
## The known suffix of the stack is as follows:
## COLON
##

Ill-formed type annotation.
At this point, a type expression is expected.

contract: Let WILD ZWSP
##
## Ends in an error in state: 276.
##
## binding_initializer -> binding_pattern . EQ expr [ SEMI RBRACE Else EOF Default Case COMMA ]
## binding_initializer -> binding_pattern . binding_type EQ expr [ SEMI RBRACE Else EOF Default Case COMMA ]
##
## The known suffix of the stack is as follows:
## binding_pattern
##

Ill-formed value declaration.
At this point, one of the following is expected:
  * the assignment symbol '=' followed by an expression;
  * a type annotation starting with a colon ':'.

contract: MINUS LPAR LBRACE Ident RBRACE ZWSP
##
## Ends in an error in state: 480.
##
## par(expr) -> LPAR expr . RPAR [ TIMES SLASH SEMI RPAR REM_EQ REM RBRACKET RBRACE PLUS_EQ PLUS NE MULT_EQ MINUS_EQ MINUS LT LPAR LE LBRACKET GT GE Else EQ2 EQ EOF Default DOT DIV_EQ Case COMMA COLON BOOL_OR BOOL_AND As ]
##
## The known suffix of the stack is as follows:
## LPAR expr
##

Ill-formed parenthesised expression.
At this point, a closing parenthesis ')' is expected.

contract: Namespace UIdent LBRACE Ident SEMI ZWSP
##
## Ends in an error in state: 508.
##
## nsepseq(stmt_or_namespace,SEMI) -> stmt_or_namespace SEMI . nsepseq(stmt_or_namespace,SEMI) [ RBRACE ]
## nseq(__anonymous_0(stmt_or_namespace,SEMI)) -> stmt_or_namespace SEMI . [ RBRACE ]
## nseq(__anonymous_0(stmt_or_namespace,SEMI)) -> stmt_or_namespace SEMI . nseq(__anonymous_0(stmt_or_namespace,SEMI)) [ RBRACE ]
##
## The known suffix of the stack is as follows:
## stmt_or_namespace SEMI
##

Ill-formed module declaration.
At this point, one of the following is expected:
  * a statement or a submodule declaration;
  * a closing brace '}' if the module is complete.

contract: Namespace UIdent LBRACE Ident RPAR
##
## Ends in an error in state: 507.
##
## nsepseq(stmt_or_namespace,SEMI) -> stmt_or_namespace . [ RBRACE ]
## nsepseq(stmt_or_namespace,SEMI) -> stmt_or_namespace . SEMI nsepseq(stmt_or_namespace,SEMI) [ RBRACE ]
## nseq(__anonymous_0(stmt_or_namespace,SEMI)) -> stmt_or_namespace . SEMI [ RBRACE ]
## nseq(__anonymous_0(stmt_or_namespace,SEMI)) -> stmt_or_namespace . SEMI nseq(__anonymous_0(stmt_or_namespace,SEMI)) [ RBRACE ]
##
## The known suffix of the stack is as follows:
## stmt_or_namespace
##
## WARNING: This example involves spurious reductions.
## This implies that, although the LR(1) items shown above provide an
## accurate view of the past (what has been recognized so far), they
## may provide an INCOMPLETE view of the future (what was expected next).
## In state 19, spurious reduction of production member_expr -> Ident
## In state 154, spurious reduction of production call_expr_level -> member_expr
## In state 180, spurious reduction of production unary_expr_level -> call_expr_level
## In state 156, spurious reduction of production mult_expr_level -> unary_expr_level
## In state 158, spurious reduction of production add_expr_level -> mult_expr_level
## In state 215, spurious reduction of production comp_expr_level -> add_expr_level
## In state 216, spurious reduction of production conj_expr_level -> comp_expr_level
## In state 218, spurious reduction of production disj_expr_level -> conj_expr_level
## In state 172, spurious reduction of production as_expr_level -> disj_expr_level
## In state 221, spurious reduction of production expr_stmt -> as_expr_level
## In state 402, spurious reduction of production base_stmt(statement) -> expr_stmt
## In state 381, spurious reduction of production statement -> base_stmt(statement)
## In state 509, spurious reduction of production stmt_or_namespace -> statement
##

Ill-formed module declaration.
At this point, if the statement is complete, one of the following is
expected:
  * a semicolon ';' followed by another statement or submodule;
  * a closing brace '}' if the module is complete.

contract: Namespace UIdent LBRACE ZWSP
##
## Ends in an error in state: 502.
##
## braces(stmts_or_namespace) -> LBRACE . stmts_or_namespace RBRACE [ SEMI RBRACE EOF ]
##
## The known suffix of the stack is as follows:
## LBRACE
##

Ill-formed module declaration.
At this point, the first statement or submodule is expected.

contract: Namespace UIdent ZWSP
##
## Ends in an error in state: 501.
##
## namespace -> Namespace UIdent . braces(stmts_or_namespace) [ SEMI RBRACE EOF ]
##
## The known suffix of the stack is as follows:
## Namespace UIdent
##

Ill-formed module declaration.
At this point, an opening brace '{' is expected, followed by
statements and/or submodules.

contract: Namespace ZWSP
##
## Ends in an error in state: 500.
##
## namespace -> Namespace . UIdent braces(stmts_or_namespace) [ SEMI RBRACE EOF ]
##
## The known suffix of the stack is as follows:
## Namespace
##

Ill-formed module declaration.
At this point, the name of the module is expected, starting with a
capital letter.

contract: Type UIdent EQ ZWSP
##
## Ends in an error in state: 135.
##
## type_decl -> Type UIdent EQ . type_expr [ SEMI RBRACE Else EOF Default Case ]
##
## The known suffix of the stack is as follows:
## Type UIdent EQ
##
contract: Type Ident EQ ZWSP
##
## Ends in an error in state: 142.
##
## type_decl -> Type Ident EQ . type_expr [ SEMI RBRACE Else EOF Default Case ]
##
## The known suffix of the stack is as follows:
## Type Ident EQ
##
contract: Attr Type Ident EQ ZWSP
##
## Ends in an error in state: 352.
##
## type_decl -> nseq(Attr) Type Ident EQ . type_expr [ SEMI RBRACE Else EOF Default Case ]
##
## The known suffix of the stack is as follows:
## nseq(Attr) Type Ident EQ
##
contract: Attr Type UIdent EQ ZWSP
##
## Ends in an error in state: 346.
##
## type_decl -> nseq(Attr) Type UIdent EQ . type_expr [ SEMI RBRACE Else EOF Default Case ]
##
## The known suffix of the stack is as follows:
## nseq(Attr) Type UIdent EQ
##
contract: Attr Type UIdent LT Ident GT EQ ZWSP
##
## Ends in an error in state: 349.
##
## type_decl -> nseq(Attr) Type UIdent type_params EQ . type_expr [ SEMI RBRACE Else EOF Default Case ]
##
## The known suffix of the stack is as follows:
## nseq(Attr) Type UIdent type_params EQ
##
contract: Type UIdent LT Ident GT EQ ZWSP
##
## Ends in an error in state: 138.
##
## type_decl -> Type UIdent type_params EQ . type_expr [ SEMI RBRACE Else EOF Default Case ]
##
## The known suffix of the stack is as follows:
## Type UIdent type_params EQ
##

Ill-formed type declaration.
At this point, a type expression is expected.

contract: Type UIdent LT Ident COMMA ZWSP
##
## Ends in an error in state: 130.
##
## nsepseq(type_param,COMMA) -> Ident COMMA . nsepseq(type_param,COMMA) [ GT ]
##
## The known suffix of the stack is as follows:
## Ident COMMA
##
contract: Type UIdent LT ZWSP
##
## Ends in an error in state: 128.
##
## chevrons(nsepseq(type_param,COMMA)) -> LT . nsepseq(type_param,COMMA) GT [ EQ ]
## chevrons(nsepseq(type_param,COMMA)) -> LT . nsepseq(type_param,COMMA) GT ZWSP [ EQ ]
##
## The known suffix of the stack is as follows:
## LT
##

Ill-formed parametric type declaration.
At this point, a type parameter is expected.

contract: Ident As Ident LT WILD ZWSP
##
## Ends in an error in state: 110.
##
## nsepseq(type_ctor_arg,COMMA) -> type_ctor_arg . [ GT ]
## nsepseq(type_ctor_arg,COMMA) -> type_ctor_arg . COMMA nsepseq(type_ctor_arg,COMMA) [ GT ]
##
## The known suffix of the stack is as follows:
## type_ctor_arg
##

Ill-formed instantiation of a parametric type.
At this point, one of the following is expected:
  * a comma ',' followed by another type argument as a type expression;
  * a closing chevron '>' if there are no more arguments.

contract: Bytes As Ident LT Ident COMMA ZWSP
##
## Ends in an error in state: 111.
##
## nsepseq(type_ctor_arg,COMMA) -> type_ctor_arg COMMA . nsepseq(type_ctor_arg,COMMA) [ GT ]
##
## The known suffix of the stack is as follows:
## type_ctor_arg COMMA
##

Ill-formed instantiation of a parametric type.
At this point, another type argument is expected as a type expression.

contract: Ident As Ident LT ZWSP
##
## Ends in an error in state: 32.
##
## chevrons(type_ctor_args) -> LT . type_ctor_args GT [ SEMI RPAR REM_EQ RBRACKET RBRACE PLUS_EQ MULT_EQ MINUS_EQ GT Else EQ EOF Default DIV_EQ Case COMMA COLON As ARROW ]
## chevrons(type_ctor_args) -> LT . type_ctor_args GT ZWSP [ SEMI RPAR REM_EQ RBRACKET RBRACE PLUS_EQ MULT_EQ MINUS_EQ GT Else EQ EOF Default DIV_EQ Case COMMA COLON As ARROW ]
##
## The known suffix of the stack is as follows:
## LT
##

Ill-formed instantiation of a parametric type.
At this point, a type argument is expected as a type expression.

contract: UIdent LPAR Ident ZWSP
##
## Ends in an error in state: 488.
##
## nsepseq(ctor_arg,COMMA) -> ctor_arg . [ RPAR ]
## nsepseq(ctor_arg,COMMA) -> ctor_arg . COMMA nsepseq(ctor_arg,COMMA) [ RPAR ]
##
## The known suffix of the stack is as follows:
## ctor_arg
##
## WARNING: This example involves spurious reductions.
## This implies that, although the LR(1) items shown above provide an
## accurate view of the past (what has been recognized so far), they
## may provide an INCOMPLETE view of the future (what was expected next).
## In state 19, spurious reduction of production member_expr -> Ident
## In state 154, spurious reduction of production call_expr_level -> member_expr
## In state 180, spurious reduction of production unary_expr_level -> call_expr_level
## In state 156, spurious reduction of production mult_expr_level -> unary_expr_level
## In state 158, spurious reduction of production add_expr_level -> mult_expr_level
## In state 215, spurious reduction of production comp_expr_level -> add_expr_level
## In state 216, spurious reduction of production conj_expr_level -> comp_expr_level
## In state 218, spurious reduction of production disj_expr_level -> conj_expr_level
## In state 172, spurious reduction of production as_expr_level -> disj_expr_level
## In state 221, spurious reduction of production expr_stmt -> as_expr_level
## In state 170, spurious reduction of production expr -> expr_stmt
## In state 486, spurious reduction of production ctor_arg -> expr
##

Ill-formed instantiation of a parametric type.
At this point, if the argument is complete, one of the following is
expected:
  * a comma ',' followed by another argument as an expression;
  * a closing parenthesis ')' if there are no more arguments.

contract: UIdent LPAR ZWSP
##
## Ends in an error in state: 6.
##
## ctor_expr -> UIdent LPAR . option(ctor_args) RPAR [ TIMES SLASH SEMI RPAR REM_EQ REM RBRACKET RBRACE PLUS_EQ PLUS NE MULT_EQ MINUS_EQ MINUS LT LPAR LE LBRACKET GT GE Else EQ2 EQ EOF Default DOT DIV_EQ Case COMMA COLON BOOL_OR BOOL_AND As ]
##
## The known suffix of the stack is as follows:
## UIdent LPAR
##

Ill-formed instantiation of a constructor.
At this point, one of the following is expected:
  * arguments as expressions separated by commas ',';
  * a closing parenthesis ')' if the constructor has no arguments.

contract: UIdent LPAR Ident COMMA ZWSP
##
## Ends in an error in state: 489.
##
## nsepseq(ctor_arg,COMMA) -> ctor_arg COMMA . nsepseq(ctor_arg,COMMA) [ RPAR ]
##
## The known suffix of the stack is as follows:
## ctor_arg COMMA
##

Ill-formed instantiation of a constructor.
At this point, an argument is expected as an expression.

contract: Type UIdent LT Ident GT While
##
## Ends in an error in state: 133.
##
## chevrons(nsepseq(type_param,COMMA)) -> LT nsepseq(type_param,COMMA) GT . [ EQ ]
## chevrons(nsepseq(type_param,COMMA)) -> LT nsepseq(type_param,COMMA) GT . ZWSP [ EQ ]
##
## The known suffix of the stack is as follows:
## LT nsepseq(type_param,COMMA) GT
##
contract: Type UIdent LT Ident GT ZWSP ZWSP
##
## Ends in an error in state: 137.
##
## type_decl -> Type UIdent type_params . EQ type_expr [ SEMI RBRACE Else EOF Default Case ]
##
## The known suffix of the stack is as follows:
## Type UIdent type_params
##
contract: Attr Type UIdent LT Ident GT ZWSP ZWSP
##
## Ends in an error in state: 348.
##
## type_decl -> nseq(Attr) Type UIdent type_params . EQ type_expr [ SEMI RBRACE Else EOF Default Case ]
##
## The known suffix of the stack is as follows:
## nseq(Attr) Type UIdent type_params
##

Ill-formed parametric type declaration.
At this point, an assignment symbol '=' is expected, followed by a
type expression.

contract: Const Ident COLON LT UIdent GT While
##
## Ends in an error in state: 288.
##
## chevrons(nsepseq(type_name,COMMA)) -> LT nsepseq(type_name,COMMA) GT . [ WILD VBAR UIdent String LPAR LBRACKET LBRACE Int Ident ES6FUN Attr ]
## chevrons(nsepseq(type_name,COMMA)) -> LT nsepseq(type_name,COMMA) GT . ZWSP [ WILD VBAR UIdent String LPAR LBRACKET LBRACE Int Ident ES6FUN Attr ]
##
## The known suffix of the stack is as follows:
## LT nsepseq(type_name,COMMA) GT
##

Ill-formed value declaration.
At this point, an assignment symbol '=' is expected, followed by a
expression. 


contract: Type UIdent LT Ident ZWSP
##
## Ends in an error in state: 129.
##
## nsepseq(type_param,COMMA) -> Ident . [ GT ]
## nsepseq(type_param,COMMA) -> Ident . COMMA nsepseq(type_param,COMMA) [ GT ]
##
## The known suffix of the stack is as follows:
## Ident
##

Ill-formed parametric type declaration.
At this point, one of the following is expected:
  * a comma ',' followed by another type parameter;
  * a closing chevron '>' if there are no more type parameters.

contract: Type UIdent ZWSP
##
## Ends in an error in state: 127.
##
## type_decl -> Type UIdent . EQ type_expr [ SEMI RBRACE Else EOF Default Case ]
## type_decl -> Type UIdent . type_params EQ type_expr [ SEMI RBRACE Else EOF Default Case ]
##
## The known suffix of the stack is as follows:
## Type UIdent
##
contract: Attr Type UIdent ZWSP
##
## Ends in an error in state: 345.
##
## type_decl -> nseq(Attr) Type UIdent . EQ type_expr [ SEMI RBRACE Else EOF Default Case ]
## type_decl -> nseq(Attr) Type UIdent . type_params EQ type_expr [ SEMI RBRACE Else EOF Default Case ]
##
## The known suffix of the stack is as follows:
## nseq(Attr) Type UIdent
##

Ill-formed type declaration.
At this point, one of the following is expected:
  * an opening chevron '<' followed by type parameters, if defining a
    parametric type;
  * an assignment symbol '=' followed by a type expression, if the
    type is not parametric.

contract: Type ZWSP
##
## Ends in an error in state: 126.
##
## type_decl -> Type . Ident EQ type_expr [ SEMI RBRACE Else EOF Default Case ]
## type_decl -> Type . Ident type_params EQ type_expr [ SEMI RBRACE Else EOF Default Case ]
## type_decl -> Type . UIdent EQ type_expr [ SEMI RBRACE Else EOF Default Case ]
## type_decl -> Type . UIdent type_params EQ type_expr [ SEMI RBRACE Else EOF Default Case ]
##
## The known suffix of the stack is as follows:
## Type
##
contract: Attr Type ZWSP
##
## Ends in an error in state: 344.
##
## type_decl -> nseq(Attr) Type . Ident EQ type_expr [ SEMI RBRACE Else EOF Default Case ]
## type_decl -> nseq(Attr) Type . Ident type_params EQ type_expr [ SEMI RBRACE Else EOF Default Case ]
## type_decl -> nseq(Attr) Type . UIdent EQ type_expr [ SEMI RBRACE Else EOF Default Case ]
## type_decl -> nseq(Attr) Type . UIdent type_params EQ type_expr [ SEMI RBRACE Else EOF Default Case ]
##
## The known suffix of the stack is as follows:
## nseq(Attr) Type
##

Ill-formed type declaration.
At this point, the name of the type being defined is expected.

contract: UIdent DOT UIdent ZWSP
##
## Ends in an error in state: 492.
##
## module_access_e -> UIdent . DOT module_var_e [ TIMES SLASH SEMI RPAR REM_EQ REM RBRACKET RBRACE PLUS_EQ PLUS NE MULT_EQ MINUS_EQ MINUS LT LPAR LE LBRACKET GT GE Else EQ2 EQ EOF Default DOT DIV_EQ Case COMMA COLON BOOL_OR BOOL_AND As ]
##
## The known suffix of the stack is as follows:
## UIdent
##

Ill-formed selection of a value in a module.
At this point, the selection symbol '.' is expected, followed by the
qualified name of a value.

contract: UIdent DOT ZWSP
##
## Ends in an error in state: 491.
##
## module_access_e -> UIdent DOT . module_var_e [ TIMES SLASH SEMI RPAR REM_EQ REM RBRACKET RBRACE PLUS_EQ PLUS NE MULT_EQ MINUS_EQ MINUS LT LPAR LE LBRACKET GT GE Else EQ2 EQ EOF Default DOT DIV_EQ Case COMMA COLON BOOL_OR BOOL_AND As ]
##
## The known suffix of the stack is as follows:
## UIdent DOT
##

Ill-formed selection of a value in a module.
At this point, the qualified name of a value is expected.

contract: Ident As UIdent DOT ZWSP
##
## Ends in an error in state: 114.
##
## module_access_t -> UIdent DOT . module_var_t [ SEMI RPAR REM_EQ RBRACKET RBRACE PLUS_EQ MULT_EQ MINUS_EQ GT Else EQ EOF Default DIV_EQ Case COMMA COLON As ARROW ]
##
## The known suffix of the stack is as follows:
## UIdent DOT
##

Ill-formed selection of a type in a module.
At this point, the qualified name of a type is expected.

contract: UIdent ZWSP
##
## Ends in an error in state: 4.
##
## code_inj -> UIdent . Verbatim [ TIMES SLASH SEMI RPAR REM_EQ REM RBRACKET RBRACE PLUS_EQ PLUS NE MULT_EQ MINUS_EQ MINUS LT LPAR LE LBRACKET GT GE Else EQ2 EQ EOF Default DOT DIV_EQ Case COMMA COLON BOOL_OR BOOL_AND As ]
## ctor_expr -> UIdent . LPAR option(ctor_args) RPAR [ TIMES SLASH SEMI RPAR REM_EQ REM RBRACKET RBRACE PLUS_EQ PLUS NE MULT_EQ MINUS_EQ MINUS LT LPAR LE LBRACKET GT GE Else EQ2 EQ EOF Default DOT DIV_EQ Case COMMA COLON BOOL_OR BOOL_AND As ]
## module_access_e -> UIdent . DOT module_var_e [ TIMES SLASH SEMI RPAR REM_EQ REM RBRACKET RBRACE PLUS_EQ PLUS NE MULT_EQ MINUS_EQ MINUS LT LPAR LE LBRACKET GT GE Else EQ2 EQ EOF Default DOT DIV_EQ Case COMMA COLON BOOL_OR BOOL_AND As ]
##
## The known suffix of the stack is as follows:
## UIdent
##

Ill-formed code injection, module access, or constructor.
At this point, one of the following is expected:
  * a verbatim string if defining code injection;
  * the selection symbol '.' followed by the qualified name of a value
    in a module;
  * an opening parenthesis '(' followed by a constructor argument as
    an expression.

contract: Ident As Attr LBRACE ZWSP
##
## Ends in an error in state: 93.
##
## object_type -> nseq(Attr) LBRACE . sep_or_term_list(field_decl,COMMA) RBRACE [ SEMI RPAR REM_EQ RBRACKET RBRACE PLUS_EQ MULT_EQ MINUS_EQ GT Else EQ EOF Default DIV_EQ Case COMMA COLON As ARROW ]
##
## The known suffix of the stack is as follows:
## nseq(Attr) LBRACE
##
contract: Bytes As LBRACE ZWSP
##
## Ends in an error in state: 36.
##
## object_type -> LBRACE . sep_or_term_list(field_decl,COMMA) RBRACE [ SEMI RPAR REM_EQ RBRACKET RBRACE PLUS_EQ MULT_EQ MINUS_EQ GT Else EQ EOF Default DIV_EQ Case COMMA COLON As ARROW ]
##
## The known suffix of the stack is as follows:
## LBRACE
##

Ill-formed record type.
At this point, a field declaration is expected.

contract: Bytes As LBRACE Ident COMMA ZWSP
##
## Ends in an error in state: 49.
##
## nsepseq(field_decl,COMMA) -> field_decl COMMA . nsepseq(field_decl,COMMA) [ RBRACE ]
## nseq(__anonymous_0(field_decl,COMMA)) -> field_decl COMMA . [ RBRACE ]
## nseq(__anonymous_0(field_decl,COMMA)) -> field_decl COMMA . nseq(__anonymous_0(field_decl,COMMA)) [ RBRACE ]
##
## The known suffix of the stack is as follows:
## field_decl COMMA
##

Ill-formed record type.
At this point, one of the following is expected:
  * a field declaration;
  * a closing brace '}' if there are no more fields.

contract: Ident As VBAR Attr ZWSP
##
## Ends in an error in state: 76.
##
## variant -> nseq(Attr) . LBRACKET String RBRACKET [ VBAR SEMI RPAR REM_EQ RBRACKET RBRACE PLUS_EQ MULT_EQ MINUS_EQ GT Else EQ EOF Default DIV_EQ Case COMMA COLON As ARROW ]
## variant -> nseq(Attr) . LBRACKET String COMMA ctor_params RBRACKET [ VBAR SEMI RPAR REM_EQ RBRACKET RBRACE PLUS_EQ MULT_EQ MINUS_EQ GT Else EQ EOF Default DIV_EQ Case COMMA COLON As ARROW ]
##
## The known suffix of the stack is as follows:
## nseq(Attr)
##
## WARNING: This example involves spurious reductions.
## This implies that, although the LR(1) items shown above provide an
## accurate view of the past (what has been recognized so far), they
## may provide an INCOMPLETE view of the future (what was expected next).
## In state 39, spurious reduction of production nseq(Attr) -> Attr
##

Ill-formed variant of a sum type.
At this point, if the attribute is complete, an opening bracket '[' is expected.

contract: String As VBAR LBRACKET String COMMA ZWSP
##
## Ends in an error in state: 30.
##
## variant -> LBRACKET String COMMA . ctor_params RBRACKET [ VBAR SEMI RPAR REM_EQ RBRACKET RBRACE PLUS_EQ MULT_EQ MINUS_EQ GT Else EQ EOF Default DIV_EQ Case COMMA COLON As ARROW ]
##
## The known suffix of the stack is as follows:
## LBRACKET String COMMA
##
contract: Bytes As VBAR LBRACKET String COMMA Ident COMMA ZWSP
##
## Ends in an error in state: 88.
##
## nsepseq(ctor_param,COMMA) -> ctor_param COMMA . nsepseq(ctor_param,COMMA) [ RBRACKET ]
##
## The known suffix of the stack is as follows:
## ctor_param COMMA
##
contract: WILD As VBAR Attr LBRACKET String COMMA ZWSP
##
## Ends in an error in state: 80.
##
## variant -> nseq(Attr) LBRACKET String COMMA . ctor_params RBRACKET [ VBAR SEMI RPAR REM_EQ RBRACKET RBRACE PLUS_EQ MULT_EQ MINUS_EQ GT Else EQ EOF Default DIV_EQ Case COMMA COLON As ARROW ]
##
## The known suffix of the stack is as follows:
## nseq(Attr) LBRACKET String COMMA
##

Ill-formed variant of a sum type.
At this point, a constructor parameter is expected as a type
expression.

contract: String As VBAR LBRACKET String COMMA WILD GT
##
## Ends in an error in state: 87.
##
## nsepseq(ctor_param,COMMA) -> ctor_param . [ RBRACKET ]
## nsepseq(ctor_param,COMMA) -> ctor_param . COMMA nsepseq(ctor_param,COMMA) [ RBRACKET ]
##
## The known suffix of the stack is as follows:
## ctor_param
##

Ill-formed variant of a sum type.
At this point, one of the following is expected:
  * a comma ',' followed by another constructor parameter as a type
    expression;
  * a closing bracket ']' if the variant is complete.

contract: String As VBAR LBRACKET ZWSP
##
## Ends in an error in state: 27.
##
## variant -> LBRACKET . String RBRACKET [ VBAR SEMI RPAR REM_EQ RBRACKET RBRACE PLUS_EQ MULT_EQ MINUS_EQ GT Else EQ EOF Default DIV_EQ Case COMMA COLON As ARROW ]
## variant -> LBRACKET . String COMMA ctor_params RBRACKET [ VBAR SEMI RPAR REM_EQ RBRACKET RBRACE PLUS_EQ MULT_EQ MINUS_EQ GT Else EQ EOF Default DIV_EQ Case COMMA COLON As ARROW ]
##
## The known suffix of the stack is as follows:
## LBRACKET
##
contract: WILD As VBAR Attr LBRACKET ZWSP
##
## Ends in an error in state: 77.
##
## variant -> nseq(Attr) LBRACKET . String RBRACKET [ VBAR SEMI RPAR REM_EQ RBRACKET RBRACE PLUS_EQ MULT_EQ MINUS_EQ GT Else EQ EOF Default DIV_EQ Case COMMA COLON As ARROW ]
## variant -> nseq(Attr) LBRACKET . String COMMA ctor_params RBRACKET [ VBAR SEMI RPAR REM_EQ RBRACKET RBRACE PLUS_EQ MULT_EQ MINUS_EQ GT Else EQ EOF Default DIV_EQ Case COMMA COLON As ARROW ]
##
## The known suffix of the stack is as follows:
## nseq(Attr) LBRACKET
##

Ill-formed variant of a sum type.
At this point, a data constructor is expected as a string, starting
with a capital letter.

contract: String As VBAR LBRACKET String ZWSP
##
## Ends in an error in state: 28.
##
## variant -> LBRACKET String . RBRACKET [ VBAR SEMI RPAR REM_EQ RBRACKET RBRACE PLUS_EQ MULT_EQ MINUS_EQ GT Else EQ EOF Default DIV_EQ Case COMMA COLON As ARROW ]
## variant -> LBRACKET String . COMMA ctor_params RBRACKET [ VBAR SEMI RPAR REM_EQ RBRACKET RBRACE PLUS_EQ MULT_EQ MINUS_EQ GT Else EQ EOF Default DIV_EQ Case COMMA COLON As ARROW ]
##
## The known suffix of the stack is as follows:
## LBRACKET String
##
contract: WILD As VBAR Attr LBRACKET String ZWSP
##
## Ends in an error in state: 78.
##
## variant -> nseq(Attr) LBRACKET String . RBRACKET [ VBAR SEMI RPAR REM_EQ RBRACKET RBRACE PLUS_EQ MULT_EQ MINUS_EQ GT Else EQ EOF Default DIV_EQ Case COMMA COLON As ARROW ]
## variant -> nseq(Attr) LBRACKET String . COMMA ctor_params RBRACKET [ VBAR SEMI RPAR REM_EQ RBRACKET RBRACE PLUS_EQ MULT_EQ MINUS_EQ GT Else EQ EOF Default DIV_EQ Case COMMA COLON As ARROW ]
##
## The known suffix of the stack is as follows:
## nseq(Attr) LBRACKET String
##

Ill-formed variant of a sum type.
At this point, one of the following is expected:
  * a comma ',' followed by a constructor parameter as a type
    expression;
  * a closing bracket ']' if the constructor is constant.

contract: Ident As VBAR ZWSP
##
## Ends in an error in state: 26.
##
## sum_type -> VBAR . nsepseq(variant,VBAR) [ SEMI RPAR REM_EQ RBRACKET RBRACE PLUS_EQ MULT_EQ MINUS_EQ GT Else EQ EOF Default DIV_EQ Case COMMA COLON As ARROW ]
##
## The known suffix of the stack is as follows:
## VBAR
##
contract: WILD As Attr VBAR ZWSP
##
## Ends in an error in state: 73.
##
## sum_type -> nseq(Attr) VBAR . nsepseq(variant,VBAR) [ SEMI RPAR REM_EQ RBRACKET RBRACE PLUS_EQ MULT_EQ MINUS_EQ GT Else EQ EOF Default DIV_EQ Case COMMA COLON As ARROW ]
##
## The known suffix of the stack is as follows:
## nseq(Attr) VBAR
##
contract: WILD As VBAR LBRACKET String RBRACKET VBAR ZWSP
##
## Ends in an error in state: 75.
##
## nsepseq(variant,VBAR) -> variant VBAR . nsepseq(variant,VBAR) [ SEMI RPAR REM_EQ RBRACKET RBRACE PLUS_EQ MULT_EQ MINUS_EQ GT Else EQ EOF Default DIV_EQ Case COMMA COLON As ARROW ]
##
## The known suffix of the stack is as follows:
## variant VBAR
##

Ill-formed variant of a sum type.
At this point, one of the following is expected:
  * attributes for the variant;
  * an opening bracket '[' followed by a data constructor as a string.

contract: WILD As LBRACKET WILD COMMA ZWSP
##
## Ends in an error in state: 101.
##
## nsepseq(type_component,COMMA) -> type_component COMMA . nsepseq(type_component,COMMA) [ RBRACKET ]
##
## The known suffix of the stack is as follows:
## type_component COMMA
##

Ill-formed tuple of types.
At this point, a component is expected as a type expression.

contract: Bytes As ES6FUN LPAR Ident COLON Ident RPAR ARROW ZWSP
##
## Ends in an error in state: 65.
##
## fun_type -> ES6FUN par(nsepseq(fun_param,COMMA)) ARROW . type_expr [ SEMI RPAR REM_EQ RBRACKET RBRACE PLUS_EQ MULT_EQ MINUS_EQ GT Else EQ EOF Default DIV_EQ Case COMMA COLON As ARROW ]
##
## The known suffix of the stack is as follows:
## ES6FUN par(nsepseq(fun_param,COMMA)) ARROW
##

Ill-formed functional type expression.
At this point, the return type is expected as a type expression.

contract: Ident As ZWSP
##
## Ends in an error in state: 234.
##
## as_expr_level -> as_expr_level As . type_expr [ SEMI RPAR REM_EQ RBRACKET RBRACE PLUS_EQ MULT_EQ MINUS_EQ Else EQ EOF Default DIV_EQ Case COMMA COLON As ]
##
## The known suffix of the stack is as follows:
## as_expr_level As
##

Ill-formed annotated expression.
At this point, a type expression is expected.

contract: Bytes As ES6FUN LPAR Ident ZWSP
##
## Ends in an error in state: 57.
##
## fun_param -> Ident . type_annotation [ RPAR COMMA ]
##
## The known suffix of the stack is as follows:
## Ident
##
contract: Ident As LBRACE Attr Ident ZWSP
##
## Ends in an error in state: 45.
##
## field_decl -> nseq(Attr) Ident . [ RBRACE COMMA ]
## field_decl -> nseq(Attr) Ident . type_annotation [ RBRACE COMMA ]
##
## The known suffix of the stack is as follows:
## nseq(Attr) Ident
##
contract: Ident As LBRACE Ident ZWSP
##
## Ends in an error in state: 37.
##
## field_decl -> Ident . [ RBRACE COMMA ]
## field_decl -> Ident . type_annotation [ RBRACE COMMA ]
##
## The known suffix of the stack is as follows:
## Ident
##

Ill-formed record type.
At this point, one of the following is expected:
  * a comma ',' followed by another field declaration;
  * a colon ':' followed by a type expression;
  * a closing brace '}' if the record type is complete.

contract: WILD As LBRACKET WILD ZWSP
##
## Ends in an error in state: 100.
##
## nsepseq(type_component,COMMA) -> type_component . [ RBRACKET ]
## nsepseq(type_component,COMMA) -> type_component . COMMA nsepseq(type_component,COMMA) [ RBRACKET ]
##
## The known suffix of the stack is as follows:
## type_component
##

Ill-formed tuple of types.
At this point, one of the following is expected:
  * a comma ',' followed by another component as a type expression;
  * a closing bracket ']' if the tuple is complete.

contract: Ident As LBRACE Ident COLON Ident ZWSP
##
## Ends in an error in state: 48.
##
## nsepseq(field_decl,COMMA) -> field_decl . [ RBRACE ]
## nsepseq(field_decl,COMMA) -> field_decl . COMMA nsepseq(field_decl,COMMA) [ RBRACE ]
## nseq(__anonymous_0(field_decl,COMMA)) -> field_decl . COMMA [ RBRACE ]
## nseq(__anonymous_0(field_decl,COMMA)) -> field_decl . COMMA nseq(__anonymous_0(field_decl,COMMA)) [ RBRACE ]
##
## The known suffix of the stack is as follows:
## field_decl
##
## WARNING: This example involves spurious reductions.
## This implies that, although the LR(1) items shown above provide an
## accurate view of the past (what has been recognized so far), they
## may provide an INCOMPLETE view of the future (what was expected next).
## In state 53, spurious reduction of production core_type -> Ident
## In state 90, spurious reduction of production type_expr -> core_type
## In state 123, spurious reduction of production type_annotation -> COLON type_expr
## In state 38, spurious reduction of production field_decl -> Ident type_annotation
##

Ill-formed record type.
At this point, one of the following is expected:
  * a comma ',' followed by another field declaration;
  * a closing brace '}' if the record type is complete.

# contract: Ident As LPAR Ident COLON Ident COMMA Ident ZWSP
##
## Ends in an error in state: 91.
##
## fun_param -> Ident . type_annotation [ RPAR COMMA ]
##
## The known suffix of the stack is as follows:
## Ident
##
#
# Ill-formed function parameter declaration.
# At this point, a colon ':' is expected, followed by the type of the parameter.

contract: Bytes As ES6FUN LPAR Ident COLON Ident COMMA ZWSP
##
## Ends in an error in state: 62.
##
## nsepseq(fun_param,COMMA) -> fun_param COMMA . nsepseq(fun_param,COMMA) [ RPAR ]
##
## The known suffix of the stack is as follows:
## fun_param COMMA
##

Ill-formed functional type.
At this point, a parameter is expected as a variable.

contract: Bytes As ES6FUN LPAR Ident COLON Ident RPAR ZWSP
##
## Ends in an error in state: 64.
##
## fun_type -> ES6FUN par(nsepseq(fun_param,COMMA)) . ARROW type_expr [ SEMI RPAR REM_EQ RBRACKET RBRACE PLUS_EQ MULT_EQ MINUS_EQ GT Else EQ EOF Default DIV_EQ Case COMMA COLON As ARROW ]
##
## The known suffix of the stack is as follows:
## ES6FUN par(nsepseq(fun_param,COMMA))
##

Ill-formed functional type.
At this point, an arrow '=>' is expected, followed by the return type.

contract: Bytes As ES6FUN LPAR Ident COLON Ident While
##
## Ends in an error in state: 61.
##
## nsepseq(fun_param,COMMA) -> fun_param . [ RPAR ]
## nsepseq(fun_param,COMMA) -> fun_param . COMMA nsepseq(fun_param,COMMA) [ RPAR ]
##
## The known suffix of the stack is as follows:
## fun_param
##
## WARNING: This example involves spurious reductions.
## This implies that, although the LR(1) items shown above provide an
## accurate view of the past (what has been recognized so far), they
## may provide an INCOMPLETE view of the future (what was expected next).
## In state 53, spurious reduction of production core_type -> Ident
## In state 90, spurious reduction of production type_expr -> core_type
## In state 123, spurious reduction of production type_annotation -> COLON type_expr
## In state 58, spurious reduction of production fun_param -> Ident type_annotation
##

Ill-formed functional type.
At this point, if the parameter type is complete, one of the following
is expected:
  * a comma ',' followed by a parameter as a variable;
  * a closing parenthesis ')' if there are no more parameters.

contract: Ident As LPAR WILD ZWSP
##
## Ends in an error in state: 104.
##
## par(type_expr) -> LPAR type_expr . RPAR [ SEMI RPAR REM_EQ RBRACKET RBRACE PLUS_EQ MULT_EQ MINUS_EQ GT Else EQ EOF Default DIV_EQ Case COMMA COLON As ARROW ]
##
## The known suffix of the stack is as follows:
## LPAR type_expr
##

Ill-formed parenthesised type expression.
At this point, a closing parenthesis ')' is expected.

contract: String As UIdent DOT UIdent ZWSP
##
## Ends in an error in state: 115.
##
## module_access_t -> UIdent . DOT module_var_t [ SEMI RPAR REM_EQ RBRACKET RBRACE PLUS_EQ MULT_EQ MINUS_EQ GT Else EQ EOF Default DIV_EQ Case COMMA COLON As ARROW ]
##
## The known suffix of the stack is as follows:
## UIdent
##

Ill-formed selection of a type in a module.
At this point, the selection symbol '.' is expected, followed by the
qualified name of a type.

contract: Ident BOOL_AND ZWSP
##
## Ends in an error in state: 176.
##
## bin_op(conj_expr_level,BOOL_AND,comp_expr_level) -> conj_expr_level BOOL_AND . comp_expr_level [ SEMI RPAR REM_EQ RBRACKET RBRACE PLUS_EQ MULT_EQ MINUS_EQ Else EQ EOF Default DIV_EQ Case COMMA COLON BOOL_OR BOOL_AND As ]
##
## The known suffix of the stack is as follows:
## conj_expr_level BOOL_AND
##
contract: Ident BOOL_OR ZWSP
##
## Ends in an error in state: 173.
##
## bin_op(disj_expr_level,BOOL_OR,conj_expr_level) -> disj_expr_level BOOL_OR . conj_expr_level [ SEMI RPAR REM_EQ RBRACKET RBRACE PLUS_EQ MULT_EQ MINUS_EQ Else EQ EOF Default DIV_EQ Case COMMA COLON BOOL_OR As ]
##
## The known suffix of the stack is as follows:
## disj_expr_level BOOL_OR
##
contract: Ident EQ2 ZWSP
##
## Ends in an error in state: 205.
##
## bin_op(comp_expr_level,EQ2,add_expr_level) -> comp_expr_level EQ2 . add_expr_level [ SEMI RPAR REM_EQ RBRACKET RBRACE PLUS_EQ NE MULT_EQ MINUS_EQ LT LE GT GE Else EQ2 EQ EOF Default DIV_EQ Case COMMA COLON BOOL_OR BOOL_AND As ]
##
## The known suffix of the stack is as follows:
## comp_expr_level EQ2
##
contract: Ident GE ZWSP
##
## Ends in an error in state: 203.
##
## bin_op(comp_expr_level,GE,add_expr_level) -> comp_expr_level GE . add_expr_level [ SEMI RPAR REM_EQ RBRACKET RBRACE PLUS_EQ NE MULT_EQ MINUS_EQ LT LE GT GE Else EQ2 EQ EOF Default DIV_EQ Case COMMA COLON BOOL_OR BOOL_AND As ]
##
## The known suffix of the stack is as follows:
## comp_expr_level GE
##
contract: Ident GT While
##
## Ends in an error in state: 207.
##
## bin_op(comp_expr_level,gt,add_expr_level) -> comp_expr_level gt . add_expr_level [ SEMI RPAR REM_EQ RBRACKET RBRACE PLUS_EQ NE MULT_EQ MINUS_EQ LT LE GT GE Else EQ2 EQ EOF Default DIV_EQ Case COMMA COLON BOOL_OR BOOL_AND As ]
##
## The known suffix of the stack is as follows:
## comp_expr_level gt
##
## WARNING: This example involves spurious reductions.
## This implies that, although the LR(1) items shown above provide an
## accurate view of the past (what has been recognized so far), they
## may provide an INCOMPLETE view of the future (what was expected next).
## In state 201, spurious reduction of production gt -> GT
##
contract: Ident LE ZWSP
##
## Ends in an error in state: 199.
##
## bin_op(comp_expr_level,LE,add_expr_level) -> comp_expr_level LE . add_expr_level [ SEMI RPAR REM_EQ RBRACKET RBRACE PLUS_EQ NE MULT_EQ MINUS_EQ LT LE GT GE Else EQ2 EQ EOF Default DIV_EQ Case COMMA COLON BOOL_OR BOOL_AND As ]
##
## The known suffix of the stack is as follows:
## comp_expr_level LE
##
contract: Ident LT ZWSP
##
## Ends in an error in state: 197.
##
## bin_op(comp_expr_level,LT,add_expr_level) -> comp_expr_level LT . add_expr_level [ SEMI RPAR REM_EQ RBRACKET RBRACE PLUS_EQ NE MULT_EQ MINUS_EQ LT LE GT GE Else EQ2 EQ EOF Default DIV_EQ Case COMMA COLON BOOL_OR BOOL_AND As ]
##
## The known suffix of the stack is as follows:
## comp_expr_level LT
##
contract: Ident MINUS ZWSP
##
## Ends in an error in state: 195.
##
## bin_op(add_expr_level,MINUS,mult_expr_level) -> add_expr_level MINUS . mult_expr_level [ SEMI RPAR REM_EQ RBRACKET RBRACE PLUS_EQ PLUS NE MULT_EQ MINUS_EQ MINUS LT LE GT GE Else EQ2 EQ EOF Default DIV_EQ Case COMMA COLON BOOL_OR BOOL_AND As ]
##
## The known suffix of the stack is as follows:
## add_expr_level MINUS
##
contract: Ident NE ZWSP
##
## Ends in an error in state: 178.
##
## bin_op(comp_expr_level,NE,add_expr_level) -> comp_expr_level NE . add_expr_level [ SEMI RPAR REM_EQ RBRACKET RBRACE PLUS_EQ NE MULT_EQ MINUS_EQ LT LE GT GE Else EQ2 EQ EOF Default DIV_EQ Case COMMA COLON BOOL_OR BOOL_AND As ]
##
## The known suffix of the stack is as follows:
## comp_expr_level NE
##
contract: Ident PLUS ZWSP
##
## Ends in an error in state: 189.
##
## bin_op(add_expr_level,PLUS,mult_expr_level) -> add_expr_level PLUS . mult_expr_level [ SEMI RPAR REM_EQ RBRACKET RBRACE PLUS_EQ PLUS NE MULT_EQ MINUS_EQ MINUS LT LE GT GE Else EQ2 EQ EOF Default DIV_EQ Case COMMA COLON BOOL_OR BOOL_AND As ]
##
## The known suffix of the stack is as follows:
## add_expr_level PLUS
##
contract: Ident REM ZWSP
##
## Ends in an error in state: 193.
##
## bin_op(mult_expr_level,REM,unary_expr_level) -> mult_expr_level REM . unary_expr_level [ TIMES SLASH SEMI RPAR REM_EQ REM RBRACKET RBRACE PLUS_EQ PLUS NE MULT_EQ MINUS_EQ MINUS LT LE GT GE Else EQ2 EQ EOF Default DIV_EQ Case COMMA COLON BOOL_OR BOOL_AND As ]
##
## The known suffix of the stack is as follows:
## mult_expr_level REM
##
contract: Ident SLASH ZWSP
##
## Ends in an error in state: 191.
##
## bin_op(mult_expr_level,SLASH,unary_expr_level) -> mult_expr_level SLASH . unary_expr_level [ TIMES SLASH SEMI RPAR REM_EQ REM RBRACKET RBRACE PLUS_EQ PLUS NE MULT_EQ MINUS_EQ MINUS LT LE GT GE Else EQ2 EQ EOF Default DIV_EQ Case COMMA COLON BOOL_OR BOOL_AND As ]
##
## The known suffix of the stack is as follows:
## mult_expr_level SLASH
##
contract: Ident TIMES ZWSP
##
## Ends in an error in state: 159.
##
## bin_op(mult_expr_level,TIMES,unary_expr_level) -> mult_expr_level TIMES . unary_expr_level [ TIMES SLASH SEMI RPAR REM_EQ REM RBRACKET RBRACE PLUS_EQ PLUS NE MULT_EQ MINUS_EQ MINUS LT LE GT GE Else EQ2 EQ EOF Default DIV_EQ Case COMMA COLON BOOL_OR BOOL_AND As ]
##
## The known suffix of the stack is as follows:
## mult_expr_level TIMES
##
contract: BOOL_NOT ZWSP
##
## Ends in an error in state: 150.
##
## unary_expr_level -> BOOL_NOT . call_expr_level [ TIMES SLASH SEMI RPAR REM_EQ REM RBRACKET RBRACE PLUS_EQ PLUS NE MULT_EQ MINUS_EQ MINUS LT LE GT GE Else EQ2 EQ EOF Default DIV_EQ Case COMMA COLON BOOL_OR BOOL_AND As ]
##
## The known suffix of the stack is as follows:
## BOOL_NOT
##
interactive_expr: ZWSP
##
## Ends in an error in state: 527.
##
## interactive_expr' -> . interactive_expr [ # ]
##
## The known suffix of the stack is as follows:
##
##
contract: MINUS ZWSP
##
## Ends in an error in state: 8.
##
## unary_expr_level -> MINUS . call_expr_level [ TIMES SLASH SEMI RPAR REM_EQ REM RBRACKET RBRACE PLUS_EQ PLUS NE MULT_EQ MINUS_EQ MINUS LT LE GT GE Else EQ2 EQ EOF Default DIV_EQ Case COMMA COLON BOOL_OR BOOL_AND As ]
##
## The known suffix of the stack is as follows:
## MINUS
##
contract: WILD REM_EQ ZWSP
##
## Ends in an error in state: 222.
##
## expr_stmt -> as_expr_level REM_EQ . expr_stmt [ SEMI RPAR RBRACKET RBRACE Else EOF Default Case COMMA COLON ]
##
## The known suffix of the stack is as follows:
## as_expr_level REM_EQ
##
contract: WILD PLUS_EQ ZWSP
##
## Ends in an error in state: 224.
##
## expr_stmt -> as_expr_level PLUS_EQ . expr_stmt [ SEMI RPAR RBRACKET RBRACE Else EOF Default Case COMMA COLON ]
##
## The known suffix of the stack is as follows:
## as_expr_level PLUS_EQ
##
contract: WILD MULT_EQ ZWSP
##
## Ends in an error in state: 226.
##
## expr_stmt -> as_expr_level MULT_EQ . expr_stmt [ SEMI RPAR RBRACKET RBRACE Else EOF Default Case COMMA COLON ]
##
## The known suffix of the stack is as follows:
## as_expr_level MULT_EQ
##
contract: WILD MINUS_EQ ZWSP
##
## Ends in an error in state: 228.
##
## expr_stmt -> as_expr_level MINUS_EQ . expr_stmt [ SEMI RPAR RBRACKET RBRACE Else EOF Default Case COMMA COLON ]
##
## The known suffix of the stack is as follows:
## as_expr_level MINUS_EQ
##
contract: WILD DIV_EQ ZWSP
##
## Ends in an error in state: 232.
##
## expr_stmt -> as_expr_level DIV_EQ . expr_stmt [ SEMI RPAR RBRACKET RBRACE Else EOF Default Case COMMA COLON ]
##
## The known suffix of the stack is as follows:
## as_expr_level DIV_EQ
##

Ill-formed expression.
At this point, an expression is expected.

contract: Let WILD EQ ZWSP
##
## Ends in an error in state: 277.
##
## binding_initializer -> binding_pattern EQ . expr [ SEMI RBRACE Else EOF Default Case COMMA ]
##
## The known suffix of the stack is as follows:
## binding_pattern EQ
##

Ill-formed value declaration.
At this point, the expression to bound is expected.

contract: Ident DOT ZWSP
##
## Ends in an error in state: 239.
##
## projection -> member_expr DOT . Ident [ TIMES SLASH SEMI RPAR REM_EQ REM RBRACKET RBRACE PLUS_EQ PLUS NE MULT_EQ MINUS_EQ MINUS LT LPAR LE LBRACKET GT GE Else EQ2 EQ EOF Default DOT DIV_EQ Case COMMA COLON BOOL_OR BOOL_AND As ]
##
## The known suffix of the stack is as follows:
## member_expr DOT
##

Ill-formed selection in a record.
At this point, the name of a record field is expected.

contract: Ident LBRACKET Ident ZWSP
##
## Ends in an error in state: 237.
##
## projection -> member_expr LBRACKET expr . RBRACKET [ TIMES SLASH SEMI RPAR REM_EQ REM RBRACKET RBRACE PLUS_EQ PLUS NE MULT_EQ MINUS_EQ MINUS LT LPAR LE LBRACKET GT GE Else EQ2 EQ EOF Default DOT DIV_EQ Case COMMA COLON BOOL_OR BOOL_AND As ]
##
## The known suffix of the stack is as follows:
## member_expr LBRACKET expr
##
## WARNING: This example involves spurious reductions.
## This implies that, although the LR(1) items shown above provide an
## accurate view of the past (what has been recognized so far), they
## may provide an INCOMPLETE view of the future (what was expected next).
## In state 19, spurious reduction of production member_expr -> Ident
## In state 154, spurious reduction of production call_expr_level -> member_expr
## In state 180, spurious reduction of production unary_expr_level -> call_expr_level
## In state 156, spurious reduction of production mult_expr_level -> unary_expr_level
## In state 158, spurious reduction of production add_expr_level -> mult_expr_level
## In state 215, spurious reduction of production comp_expr_level -> add_expr_level
## In state 216, spurious reduction of production conj_expr_level -> comp_expr_level
## In state 218, spurious reduction of production disj_expr_level -> conj_expr_level
## In state 172, spurious reduction of production as_expr_level -> disj_expr_level
## In state 221, spurious reduction of production expr_stmt -> as_expr_level
## In state 170, spurious reduction of production expr -> expr_stmt
##

Ill-formed selection in a tuple.
At this point, a closing bracket ']' is expected.

contract: Ident LBRACKET ZWSP
##
## Ends in an error in state: 155.
##
## projection -> member_expr LBRACKET . expr RBRACKET [ TIMES SLASH SEMI RPAR REM_EQ REM RBRACKET RBRACE PLUS_EQ PLUS NE MULT_EQ MINUS_EQ MINUS LT LPAR LE LBRACKET GT GE Else EQ2 EQ EOF Default DOT DIV_EQ Case COMMA COLON BOOL_OR BOOL_AND As ]
##
## The known suffix of the stack is as follows:
## member_expr LBRACKET
##

Ill-formed selection in a tuple.
At this point, the index of a component is expected, '0' denoting the
first component.

contract: Ident LPAR ZWSP
##
## Ends in an error in state: 162.
##
## par(ioption(nsepseq(fun_arg,COMMA))) -> LPAR . RPAR [ TIMES SLASH SEMI RPAR REM_EQ REM RBRACKET RBRACE PLUS_EQ PLUS NE MULT_EQ MINUS_EQ MINUS LT LPAR LE GT GE Else EQ2 EQ EOF Default DIV_EQ Case COMMA COLON BOOL_OR BOOL_AND As ]
## par(ioption(nsepseq(fun_arg,COMMA))) -> LPAR . nsepseq(fun_arg,COMMA) RPAR [ TIMES SLASH SEMI RPAR REM_EQ REM RBRACKET RBRACE PLUS_EQ PLUS NE MULT_EQ MINUS_EQ MINUS LT LPAR LE GT GE Else EQ2 EQ EOF Default DIV_EQ Case COMMA COLON BOOL_OR BOOL_AND As ]
##
## The known suffix of the stack is as follows:
## LPAR
##

Ill-formed function call.
At this point, one of the following is expected:
  * an argument as an expression;
  * a closing parenthesis ')' if there are no arguments.

contract: Ident LPAR Ident COMMA ZWSP
##
## Ends in an error in state: 168.
##
## nsepseq(fun_arg,COMMA) -> fun_arg COMMA . nsepseq(fun_arg,COMMA) [ RPAR ]
##
## The known suffix of the stack is as follows:
## fun_arg COMMA
##

Ill-formed function call.
At this point, an argument is expected as an expression.

contract: Ident LPAR Ident ZWSP
##
## Ends in an error in state: 167.
##
## nsepseq(fun_arg,COMMA) -> fun_arg . [ RPAR ]
## nsepseq(fun_arg,COMMA) -> fun_arg . COMMA nsepseq(fun_arg,COMMA) [ RPAR ]
##
## The known suffix of the stack is as follows:
## fun_arg
##
## WARNING: This example involves spurious reductions.
## This implies that, although the LR(1) items shown above provide an
## accurate view of the past (what has been recognized so far), they
## may provide an INCOMPLETE view of the future (what was expected next).
## In state 19, spurious reduction of production member_expr -> Ident
## In state 154, spurious reduction of production call_expr_level -> member_expr
## In state 180, spurious reduction of production unary_expr_level -> call_expr_level
## In state 156, spurious reduction of production mult_expr_level -> unary_expr_level
## In state 158, spurious reduction of production add_expr_level -> mult_expr_level
## In state 215, spurious reduction of production comp_expr_level -> add_expr_level
## In state 216, spurious reduction of production conj_expr_level -> comp_expr_level
## In state 218, spurious reduction of production disj_expr_level -> conj_expr_level
## In state 172, spurious reduction of production as_expr_level -> disj_expr_level
## In state 221, spurious reduction of production expr_stmt -> as_expr_level
## In state 170, spurious reduction of production expr -> expr_stmt
## In state 171, spurious reduction of production fun_arg -> expr
##

Ill-formed function call.
At this point, one of the following is expected:
  * a comma ',' followed by an argument as an expression;
  * a closing parenthesis ')' if there are no more arguments.

contract: WILD ZWSP
##
## Ends in an error in state: 520.
##
## toplevel_stmts -> stmt_or_namespace . SEMI toplevel_stmts [ EOF ]
## toplevel_stmts -> stmt_or_namespace . option(SEMI) [ EOF ]
##
## The known suffix of the stack is as follows:
## stmt_or_namespace
##
## WARNING: This example involves spurious reductions.
## This implies that, although the LR(1) items shown above provide an
## accurate view of the past (what has been recognized so far), they
## may provide an INCOMPLETE view of the future (what was expected next).
## In state 154, spurious reduction of production call_expr_level -> member_expr
## In state 180, spurious reduction of production unary_expr_level -> call_expr_level
## In state 156, spurious reduction of production mult_expr_level -> unary_expr_level
## In state 158, spurious reduction of production add_expr_level -> mult_expr_level
## In state 215, spurious reduction of production comp_expr_level -> add_expr_level
## In state 216, spurious reduction of production conj_expr_level -> comp_expr_level
## In state 218, spurious reduction of production disj_expr_level -> conj_expr_level
## In state 172, spurious reduction of production as_expr_level -> disj_expr_level
## In state 221, spurious reduction of production expr_stmt -> as_expr_level
## In state 402, spurious reduction of production base_stmt(statement) -> expr_stmt
## In state 381, spurious reduction of production statement -> base_stmt(statement)
## In state 509, spurious reduction of production stmt_or_namespace -> statement
##

Ill-formed top-level statement.
At this point, if the statement is complete, one of the following is
expected:
  * a semicolon ';' followed by another statement;
  * a semicolon ';' followed by the end of file;
  * the end of the file.

contract: While LPAR Ident RPAR ZWSP
##
## Ends in an error in state: 499.
##
## while_stmt(statement) -> While par(while_cond) . statement [ SEMI RBRACE EOF Default Case ]
##
## The known suffix of the stack is as follows:
## While par(while_cond)
##
contract: If LPAR Ident RPAR While LPAR Ident RPAR ZWSP
##
## Ends in an error in state: 327.
##
## while_stmt(closed_stmt) -> While par(while_cond) . closed_stmt [ Else ]
## while_stmt(statement) -> While par(while_cond) . statement [ SEMI RBRACE EOF Default Case ]
##
## The known suffix of the stack is as follows:
## While par(while_cond)
##

Ill-formed unbounded ("while") loop.
At this point, the body of the loop is expected as a statement.

contract: While LPAR Ident ZWSP
##
## Ends in an error in state: 496.
##
## par(while_cond) -> LPAR while_cond . RPAR [ While WILD UIdent Type Switch String Return MINUS Let LPAR LBRACKET LBRACE Int Import If Ident For Export ES6FUN Const Bytes BOOL_NOT Attr ]
##
## The known suffix of the stack is as follows:
## LPAR while_cond
##
## WARNING: This example involves spurious reductions.
## This implies that, although the LR(1) items shown above provide an
## accurate view of the past (what has been recognized so far), they
## may provide an INCOMPLETE view of the future (what was expected next).
## In state 19, spurious reduction of production member_expr -> Ident
## In state 154, spurious reduction of production call_expr_level -> member_expr
## In state 180, spurious reduction of production unary_expr_level -> call_expr_level
## In state 156, spurious reduction of production mult_expr_level -> unary_expr_level
## In state 158, spurious reduction of production add_expr_level -> mult_expr_level
## In state 215, spurious reduction of production comp_expr_level -> add_expr_level
## In state 216, spurious reduction of production conj_expr_level -> comp_expr_level
## In state 218, spurious reduction of production disj_expr_level -> conj_expr_level
## In state 172, spurious reduction of production as_expr_level -> disj_expr_level
## In state 221, spurious reduction of production expr_stmt -> as_expr_level
## In state 170, spurious reduction of production expr -> expr_stmt
## In state 498, spurious reduction of production while_cond -> expr
##

Ill-formed unbounded ("while") loop.
At this point, if the conditional expression is complete, a closing
parenthesis ')' is expected.

contract: While LPAR ZWSP
##
## Ends in an error in state: 2.
##
## par(while_cond) -> LPAR . while_cond RPAR [ While WILD UIdent Type Switch String Return MINUS Let LPAR LBRACKET LBRACE Int Import If Ident For Export ES6FUN Const Bytes BOOL_NOT Attr ]
##
## The known suffix of the stack is as follows:
## LPAR
##

Ill-formed while loop.
At this point, a Boolean expression is expected.

contract: While ZWSP
##
## Ends in an error in state: 1.
##
## while_stmt(statement) -> While . par(while_cond) statement [ SEMI RBRACE EOF Default Case ]
##
## The known suffix of the stack is as follows:
## While
##
contract: If LPAR Ident RPAR While ZWSP
##
## Ends in an error in state: 326.
##
## while_stmt(closed_stmt) -> While . par(while_cond) closed_stmt [ Else ]
## while_stmt(statement) -> While . par(while_cond) statement [ SEMI RBRACE EOF Default Case ]
##
## The known suffix of the stack is as follows:
## While
##

Ill-formed unbounded ("while") loop.
At this point, a Boolean expression is expected between parentheses.

contract: ZWSP
##
## Ends in an error in state: 0.
##
## contract' -> . contract [ # ]
##
## The known suffix of the stack is as follows:
##
##
contract: Ident SEMI ZWSP
##
## Ends in an error in state: 521.
##
## option(SEMI) -> SEMI . [ EOF ]
## toplevel_stmts -> stmt_or_namespace SEMI . toplevel_stmts [ EOF ]
##
## The known suffix of the stack is as follows:
## stmt_or_namespace SEMI
##
contract: Directive ZWSP
##
## Ends in an error in state: 518.
##
## toplevel_stmts -> Directive . toplevel_stmts [ EOF ]
##
## The known suffix of the stack is as follows:
## Directive
##

Ill-formed contract.
At this point, a top-level statement is expected.

contract: Ident As Attr Let
##
## Ends in an error in state: 72.
##
## core_type -> nseq(Attr) . type_tuple [ SEMI RPAR REM_EQ RBRACKET RBRACE PLUS_EQ MULT_EQ MINUS_EQ GT Else EQ EOF Default DIV_EQ Case COMMA COLON As ARROW ]
## object_type -> nseq(Attr) . LBRACE sep_or_term_list(field_decl,COMMA) RBRACE [ SEMI RPAR REM_EQ RBRACKET RBRACE PLUS_EQ MULT_EQ MINUS_EQ GT Else EQ EOF Default DIV_EQ Case COMMA COLON As ARROW ]
## sum_type -> nseq(Attr) . VBAR nsepseq(variant,VBAR) [ SEMI RPAR REM_EQ RBRACKET RBRACE PLUS_EQ MULT_EQ MINUS_EQ GT Else EQ EOF Default DIV_EQ Case COMMA COLON As ARROW ]
##
## The known suffix of the stack is as follows:
## nseq(Attr)
##
## WARNING: This example involves spurious reductions.
## This implies that, although the LR(1) items shown above provide an
## accurate view of the past (what has been recognized so far), they
## may provide an INCOMPLETE view of the future (what was expected next).
## In state 39, spurious reduction of production nseq(Attr) -> Attr
##

Ill-formed type expression.
At this point, one of the following is expected:
  * an opening brace '{' if defining a record type;
  * an opening bracket '[' if defining a tuple of types;
  * a variant of sum type starting with a vertical bar '|'.

contract: Ident As LBRACE Attr VBAR
##
## Ends in an error in state: 44.
##
## field_decl -> nseq(Attr) . Ident [ RBRACE COMMA ]
## field_decl -> nseq(Attr) . Ident type_annotation [ RBRACE COMMA ]
##
## The known suffix of the stack is as follows:
## nseq(Attr)
##
## WARNING: This example involves spurious reductions.
## This implies that, although the LR(1) items shown above provide an
## accurate view of the past (what has been recognized so far), they
## may provide an INCOMPLETE view of the future (what was expected next).
## In state 39, spurious reduction of production nseq(Attr) -> Attr
##

Ill-formed record type.
At this point, if the attribute is complete, a field name is expected.

contract: Let Attr VBAR
##
## Ends in an error in state: 257.
##
## var_pattern -> nseq(Attr) . Ident [ RBRACKET RBRACE EQ COMMA COLON ]
##
## The known suffix of the stack is as follows:
## nseq(Attr)
##
## WARNING: This example involves spurious reductions.
## This implies that, although the LR(1) items shown above provide an
## accurate view of the past (what has been recognized so far), they
## may provide an INCOMPLETE view of the future (what was expected next).
## In state 39, spurious reduction of production nseq(Attr) -> Attr
##

Ill-formed attributed variable in a pattern.
At this point, if the attribute is complete, a variable is
expected.

contract: Attr VBAR
##
## Ends in an error in state: 343.
##
## const_decl -> nseq(Attr) . Const binding_list [ SEMI RBRACE Else EOF Default Case ]
## let_decl -> nseq(Attr) . Let binding_list [ SEMI RBRACE Else EOF Default Case ]
## type_decl -> nseq(Attr) . Type Ident EQ type_expr [ SEMI RBRACE Else EOF Default Case ]
## type_decl -> nseq(Attr) . Type Ident type_params EQ type_expr [ SEMI RBRACE Else EOF Default Case ]
## type_decl -> nseq(Attr) . Type UIdent EQ type_expr [ SEMI RBRACE Else EOF Default Case ]
## type_decl -> nseq(Attr) . Type UIdent type_params EQ type_expr [ SEMI RBRACE Else EOF Default Case ]
##
## The known suffix of the stack is as follows:
## nseq(Attr)
##
## WARNING: This example involves spurious reductions.
## This implies that, although the LR(1) items shown above provide an
## accurate view of the past (what has been recognized so far), they
## may provide an INCOMPLETE view of the future (what was expected next).
## In state 39, spurious reduction of production nseq(Attr) -> Attr
##

Ill-defined value declaration.
At this point, one of the following is expected:
  * the keyword 'const';
  * the keyword 'let'.

contract: Ident EQ ZWSP
##
## Ends in an error in state: 230.
##
## expr_stmt -> as_expr_level EQ . expr_stmt [ SEMI RPAR RBRACKET RBRACE Else EOF Default Case COMMA COLON ]
##
## The known suffix of the stack is as follows:
## as_expr_level EQ
##

Ill-formed assignment.
At this point, the right-hand side is expected as an expression.

contract: LBRACKET ZWSP
##
## Ends in an error in state: 10.
##
## array_literal -> LBRACKET . RBRACKET [ TIMES SLASH SEMI RPAR REM_EQ REM RBRACKET RBRACE PLUS_EQ PLUS NE MULT_EQ MINUS_EQ MINUS LT LPAR LE LBRACKET GT GE Else EQ2 EQ EOF Default DOT DIV_EQ Case COMMA COLON BOOL_OR BOOL_AND As ]
## array_literal -> LBRACKET . nsepseq(array_item,COMMA) RBRACKET [ TIMES SLASH SEMI RPAR REM_EQ REM RBRACKET RBRACE PLUS_EQ PLUS NE MULT_EQ MINUS_EQ MINUS LT LPAR LE LBRACKET GT GE Else EQ2 EQ EOF Default DOT DIV_EQ Case COMMA COLON BOOL_OR BOOL_AND As ]
##
## The known suffix of the stack is as follows:
## LBRACKET
##
contract: LBRACKET Ident COMMA ZWSP
##
## Ends in an error in state: 478.
##
## nsepseq(array_item,COMMA) -> array_item COMMA . nsepseq(array_item,COMMA) [ RBRACKET ]
##
## The known suffix of the stack is as follows:
## array_item COMMA
##

Ill-formed tuple expression.
At this point, one of the following is expected:
  * a component as an expression;
  * an ellipsis '...' followed by an expression whose type is a tuple.

interactive_expr: LBRACE ELLIPSIS Ident SEMI
##
## Ends in an error in state: 466.
##
## nsepseq(property,COMMA) -> property . [ RBRACE ]
## nsepseq(property,COMMA) -> property . COMMA nsepseq(property,COMMA) [ RBRACE ]
## nseq(__anonymous_0(property,COMMA)) -> property . COMMA [ RBRACE ]
## nseq(__anonymous_0(property,COMMA)) -> property . COMMA nseq(__anonymous_0(property,COMMA)) [ RBRACE ]
##
## The known suffix of the stack is as follows:
## property
##
## WARNING: This example involves spurious reductions.
## This implies that, although the LR(1) items shown above provide an
## accurate view of the past (what has been recognized so far), they
## may provide an INCOMPLETE view of the future (what was expected next).
## In state 19, spurious reduction of production member_expr -> Ident
## In state 154, spurious reduction of production call_expr_level -> member_expr
## In state 180, spurious reduction of production unary_expr_level -> call_expr_level
## In state 156, spurious reduction of production mult_expr_level -> unary_expr_level
## In state 158, spurious reduction of production add_expr_level -> mult_expr_level
## In state 215, spurious reduction of production comp_expr_level -> add_expr_level
## In state 216, spurious reduction of production conj_expr_level -> comp_expr_level
## In state 218, spurious reduction of production disj_expr_level -> conj_expr_level
## In state 172, spurious reduction of production as_expr_level -> disj_expr_level
## In state 221, spurious reduction of production expr_stmt -> as_expr_level
## In state 460, spurious reduction of production property -> ELLIPSIS expr_stmt
##

Ill-formed record expression.
At this point, if the field is complete, one of the following is
expected:
  * a comma ',' followed by another field;
  * a closing brace '}' if the record is complete.

interactive_expr: LBRACE Ident COMMA Ident COMMA ZWSP
##
## Ends in an error in state: 467.
##
## nsepseq(property,COMMA) -> property COMMA . nsepseq(property,COMMA) [ RBRACE ]
## nseq(__anonymous_0(property,COMMA)) -> property COMMA . [ RBRACE ]
## nseq(__anonymous_0(property,COMMA)) -> property COMMA . nseq(__anonymous_0(property,COMMA)) [ RBRACE ]
##
## The known suffix of the stack is as follows:
## property COMMA
##

Ill-formed record expression.
At this point, one of the following is expected:
  * another field assignment;
  * a closing brace '}' if the record type is complete.

contract: Type Ident ZWSP
##
## Ends in an error in state: 141.
##
## type_decl -> Type Ident . EQ type_expr [ SEMI RBRACE Else EOF Default Case ]
## type_decl -> Type Ident . type_params EQ type_expr [ SEMI RBRACE Else EOF Default Case ]
##
## The known suffix of the stack is as follows:
## Type Ident
##
contract: Attr Type Ident ZWSP
##
## Ends in an error in state: 351.
##
## type_decl -> nseq(Attr) Type Ident . EQ type_expr [ SEMI RBRACE Else EOF Default Case ]
## type_decl -> nseq(Attr) Type Ident . type_params EQ type_expr [ SEMI RBRACE Else EOF Default Case ]
##
## The known suffix of the stack is as follows:
## nseq(Attr) Type Ident
##

Ill-formed type declaration.
At this point, one of the following is expected:
  * the assignment symbol '=' followed by a type expression;
  * type parameters between chevrons '<' and '>', if defining a
    parametric type.

contract: Type Ident LT Ident GT ZWSP ZWSP
##
## Ends in an error in state: 144.
##
## type_decl -> Type Ident type_params . EQ type_expr [ SEMI RBRACE Else EOF Default Case ]
##
## The known suffix of the stack is as follows:
## Type Ident type_params
##
contract: Attr Type Ident LT Ident GT ZWSP ZWSP
##
## Ends in an error in state: 354.
##
## type_decl -> nseq(Attr) Type Ident type_params . EQ type_expr [ SEMI RBRACE Else EOF Default Case ]
##
## The known suffix of the stack is as follows:
## nseq(Attr) Type Ident type_params
##

Ill-formed parametric type declaration.
At this point, the assignment symbol '=' is expected, followed by a
type expression.

contract: Type Ident LT Ident GT EQ ZWSP
##
## Ends in an error in state: 145.
##
## type_decl -> Type Ident type_params EQ . type_expr [ SEMI RBRACE Else EOF Default Case ]
##
## The known suffix of the stack is as follows:
## Type Ident type_params EQ
##
contract: Attr Type Ident LT Ident GT EQ ZWSP
##
## Ends in an error in state: 355.
##
## type_decl -> nseq(Attr) Type Ident type_params EQ . type_expr [ SEMI RBRACE Else EOF Default Case ]
##
## The known suffix of the stack is as follows:
## nseq(Attr) Type Ident type_params EQ
##

Ill-formed parametric type declaration.
At this point, the right-hand side is expected as a type expression.

contract: Const Ident COLON LT ZWSP
##
## Ends in an error in state: 280.
##
## chevrons(nsepseq(type_name,COMMA)) -> LT . nsepseq(type_name,COMMA) GT [ WILD VBAR UIdent String LPAR LBRACKET LBRACE Int Ident ES6FUN Attr ]
## chevrons(nsepseq(type_name,COMMA)) -> LT . nsepseq(type_name,COMMA) GT ZWSP [ WILD VBAR UIdent String LPAR LBRACKET LBRACE Int Ident ES6FUN Attr ]
##
## The known suffix of the stack is as follows:
## LT
##
contract: Const Ident COLON LT UIdent COMMA ZWSP
##
## Ends in an error in state: 282.
##
## nsepseq(type_name,COMMA) -> UIdent COMMA . nsepseq(type_name,COMMA) [ GT ]
##
## The known suffix of the stack is as follows:
## UIdent COMMA
##
contract: Const Ident COLON LT Ident COMMA ZWSP
##
## Ends in an error in state: 284.
##
## nsepseq(type_name,COMMA) -> Ident COMMA . nsepseq(type_name,COMMA) [ GT ]
##
## The known suffix of the stack is as follows:
## Ident COMMA
##

Ill-formed generic type.
At this point, a generic type is expected.

contract: Const Ident COLON LT UIdent ZWSP
##
## Ends in an error in state: 281.
##
## nsepseq(type_name,COMMA) -> UIdent . [ GT ]
## nsepseq(type_name,COMMA) -> UIdent . COMMA nsepseq(type_name,COMMA) [ GT ]
##
## The known suffix of the stack is as follows:
## UIdent
##
contract: Const Ident COLON LT Ident ZWSP
##
## Ends in an error in state: 283.
##
## nsepseq(type_name,COMMA) -> Ident . [ GT ]
## nsepseq(type_name,COMMA) -> Ident . COMMA nsepseq(type_name,COMMA) [ GT ]
##
## The known suffix of the stack is as follows:
## Ident
##

Ill-formed generic type.
At this point, one of the following is expected:
 * a closing chevron '>' if the generic type is complete.
 * a comma, followed by another generic type.

contract: Const Ident COLON LT UIdent GT ZWSP ZWSP
##
## Ends in an error in state: 290.
##
## binding_type -> COLON type_generics . type_expr [ EQ ]
##
## The known suffix of the stack is as follows:
## COLON type_generics
##

Ill-formed type annotation.
At this point, if the type generics are complete, a type expression is expected.

contract: ES6FUN ZWSP
##
## Ends in an error in state: 21.
##
## fun_expr -> ES6FUN . par(parameters) ARROW body [ SEMI RPAR RBRACKET RBRACE Else EOF Default Case COMMA COLON ]
## fun_expr -> ES6FUN . par(parameters) type_annotation ARROW body [ SEMI RPAR RBRACKET RBRACE Else EOF Default Case COMMA COLON ]
## fun_expr -> ES6FUN . LPAR RPAR ARROW body [ SEMI RPAR RBRACKET RBRACE Else EOF Default Case COMMA COLON ]
## fun_expr -> ES6FUN . LPAR RPAR type_annotation ARROW body [ SEMI RPAR RBRACKET RBRACE Else EOF Default Case COMMA COLON ]
## fun_expr -> ES6FUN . Ident ARROW body [ SEMI RPAR RBRACKET RBRACE Else EOF Default Case COMMA COLON ]
##
## The known suffix of the stack is as follows:
## ES6FUN
##

Ill-formed function expression.
At this point, one of the following is expected: 
  * a opening parenthesis, followed by parameters;
  * an single parameter.

contract: Bytes As ES6FUN ZWSP
##
## Ends in an error in state: 55.
##
## fun_type -> ES6FUN . par(nsepseq(fun_param,COMMA)) ARROW type_expr [ SEMI RPAR REM_EQ RBRACKET RBRACE PLUS_EQ MULT_EQ MINUS_EQ GT Else EQ EOF Default DIV_EQ Case COMMA COLON As ARROW ]
##
## The known suffix of the stack is as follows:
## ES6FUN
##

Ill-formed functional type expression.
At this point, an opening parenthesis followed by parameters are expected.

<<<<<<< HEAD
contract: Bytes As LBRACE Ident RBRACE VBAR ZWSP
##
## Ends in an error in state: 72.
##
## nsepseq(object_type,VBAR) -> object_type VBAR . nsepseq(object_type,VBAR) [ SEMI RPAR REM_EQ RBRACKET RBRACE PLUS_EQ MULT_EQ MINUS_EQ GT Else EQ EOF Default DIV_EQ Case COMMA COLON As ARROW ]
##
## The known suffix of the stack is as follows:
## object_type VBAR
##

Ill-formed discriminatory union. 
At this point, another record type is expected.

contract: Bytes As LBRACE Ident RBRACE VBAR Attr ZWSP
##
## Ends in an error in state: 73.
##
## object_type -> nseq(Attr) . LBRACE sep_or_term_list(field_decl,COMMA) RBRACE [ VBAR SEMI RPAR REM_EQ RBRACKET RBRACE PLUS_EQ MULT_EQ MINUS_EQ GT Else EQ EOF Default DIV_EQ Case COMMA COLON As ARROW ]
##
## The known suffix of the stack is as follows:
## nseq(Attr)
##
## WARNING: This example involves spurious reductions.
## This implies that, although the LR(1) items shown above provide an
## accurate view of the past (what has been recognized so far), they
## may provide an INCOMPLETE view of the future (what was expected next).
## In state 39, spurious reduction of production nseq(Attr) -> Attr
##

Ill-formed record type.
At this point, a record type is expected.
=======
contract: ES6FUN WILD ZWSP
##
## Ends in an error in state: 22.
##
## fun_expr -> ES6FUN WILD . ARROW body [ SEMI RPAR RBRACKET RBRACE Else EOF Default Case COMMA COLON ]
##
## The known suffix of the stack is as follows:
## ES6FUN WILD
##

Ill-formed function expression. 
At this point, an arrow '=>' is expected.
>>>>>>> a8b4ad47
<|MERGE_RESOLUTION|>--- conflicted
+++ resolved
@@ -3174,7 +3174,6 @@
 Ill-formed functional type expression.
 At this point, an opening parenthesis followed by parameters are expected.
 
-<<<<<<< HEAD
 contract: Bytes As LBRACE Ident RBRACE VBAR ZWSP
 ##
 ## Ends in an error in state: 72.
@@ -3206,7 +3205,7 @@
 
 Ill-formed record type.
 At this point, a record type is expected.
-=======
+
 contract: ES6FUN WILD ZWSP
 ##
 ## Ends in an error in state: 22.
@@ -3218,5 +3217,4 @@
 ##
 
 Ill-formed function expression. 
-At this point, an arrow '=>' is expected.
->>>>>>> a8b4ad47
+At this point, an arrow '=>' is expected.