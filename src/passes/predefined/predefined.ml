--- conflicted
+++ resolved
@@ -764,11 +764,7 @@
     match c , protocol_version with
     | C_ADD                , _   -> Some ( simple_binary @@ prim "ADD")
     | C_SUB                , _   -> Some ( simple_binary @@ prim "SUB")
-<<<<<<< HEAD
-    | C_SUB_MUTEZ          , _   -> Some ( simple_binary @@ prim "SUB_MUTEZ")
-=======
     | C_SUB_MUTEZ          , Ithaca -> Some ( simple_binary @@ prim "SUB_MUTEZ")
->>>>>>> ea133acd
     | C_MUL                , _   -> Some ( simple_binary @@ prim "MUL")
     | C_EDIV               , _   -> Some ( simple_binary @@ prim "EDIV")
     | C_DIV                , _   -> Some ( simple_binary @@ seq [prim "EDIV" ; i_assert_some_msg (i_push_string "DIV by 0") ; i_car])
