--- conflicted
+++ resolved
@@ -214,16 +214,6 @@
     | C_SET_REMOVE         , _   -> Some ( simple_binary @@ seq [dip (i_push (prim "bool") (prim "False")) ; prim "UPDATE"])
     | C_SET_UPDATE         , _   -> Some ( simple_ternary @@ prim "UPDATE" )
     | C_CONCAT             , _   -> Some ( simple_binary @@ prim "CONCAT")
-<<<<<<< HEAD
-
-=======
-    | C_CHAIN_ID           , _   -> Some ( simple_constant @@ prim "CHAIN_ID")
-    | C_SHA3               , _   -> Some ( simple_unary @@ prim "SHA3")
-    | C_KECCAK             , _   -> Some ( simple_unary @@ prim "KECCAK")
-    | C_LEVEL              , _   -> Some ( simple_constant @@ prim "LEVEL")
-    | C_VOTING_POWER       , _   -> Some ( simple_unary @@ prim "VOTING_POWER")
-    | C_TOTAL_VOTING_POWER , _   -> Some ( simple_unary @@ prim "TOTAL_VOTING_POWER")
->>>>>>> 24c38713
     | C_SELF               , _   -> Some (trivial_special "SELF")
     | C_NONE               , _   -> Some (trivial_special "NONE")
     | C_NIL                , _   -> Some (trivial_special "NIL")
