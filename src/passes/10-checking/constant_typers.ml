module H=Helpers
module Ligo_proto = Environment.Protocols
module Option = Simple_utils.Option
open Simple_utils.Trace
open Errors
open Ast_typed
open H

(*
  Each constant has its own type.

  LIGO's type-system is currently too
  weak to express the constant's type. For instance:
  - "ADD" has a special kind of type of polymorphism. If "ADD" gets two `int`s,
    it will return an `int`. If it gets two `nat`s, it will return a `nat`.
    Regular polymorphism wouldn't work because "ADD" only accepts `int`s or
    `nat`s.
  - "NONE" (from Some/None) requires an annotation.

  Instead of a LIGO type, constant types are representend as functions. These
  functions take as parameters:
  - The list of types of the arguments of the constants. When typing `2 + 2`,
    the types might be `[ int ; int ]`.
  - The expected type of the whole expression. It is optional. When typing
    `[] : list(operation)`, it will be `Some ( list (operation) )`. When
    typing `2 + 2` (with no additional context), it will be `None`.
  The output is the type of the whole expression. An error is returned through
  the Trace monad if it doesn't type-check (`"toto" + 42`).

  Various helpers are defined bellow.
*)


let none ~raise loc = typer_0 ~raise loc "NONE" @@ fun tv_opt ->
  match tv_opt with
  | None -> raise.raise (not_annotated loc)
  | Some t -> trace_option ~raise (expected_option loc t) @@ assert_t_option t; t

let set_empty ~raise loc = typer_0 ~raise loc "SET_EMPTY" @@ fun tv_opt ->
  match tv_opt with
  | None -> raise.raise (not_annotated loc)
  | Some t -> trace_option ~raise (expected_set loc t) @@ assert_t_set t ; t

let set_update ~raise loc = typer_3 ~raise loc "SET_UPDATE" @@ fun elt flag set ->
  let elt' = trace_option ~raise (expected_set loc set) @@ get_t_set set in
  let () = trace_option ~raise (expected_bool loc flag) @@ assert_t_bool flag in
  let () = assert_eq_1 ~raise ~loc elt elt' in
  set

let sub ~raise loc = typer_2 ~raise loc "SUB" @@ fun a b ->
  if eq_2 (a , b) (t_bls12_381_g1 ())
  then (t_bls12_381_g1 ()) else
  if eq_2 (a , b) (t_bls12_381_g2 ())
  then (t_bls12_381_g2 ()) else
  if eq_2 (a , b) (t_bls12_381_fr ())
  then (t_bls12_381_fr ()) else
  if (eq_1 a (t_int ()) || eq_1 a (t_nat ()))
  && (eq_1 b (t_int ()) || eq_1 b (t_nat ()))
  then t_int () else
  if (eq_2 (a , b) (t_timestamp ()))
  then t_int () else
  if (eq_1 a (t_timestamp ()) && eq_1 b (t_int ()))
  then t_timestamp () else
  if (eq_2 (a , b) (t_mutez ()))
  then t_mutez () else
    raise.raise (bad_substraction loc)

let some ~raise loc = typer_1 ~raise loc "SOME" @@ fun a -> t_option a

let map_remove ~raise loc : typer = typer_2 ~raise loc "MAP_REMOVE" @@ fun k m ->
  let (src , _) = trace_option ~raise (expected_big_map loc m) @@
      Option.bind_eager_or (get_t_map m) (get_t_big_map m) in
  let () = assert_eq_1 ~raise ~loc src k in
  m

let map_empty ~raise loc = typer_0 ~raise loc "MAP_EMPTY" @@ fun tv_opt ->
  match tv_opt with
  | None -> raise.raise (not_annotated loc)
  | Some t ->
    let (src, dst) = trace_option ~raise (expected_map loc t) @@ get_t_map t in
    t_map src dst

let big_map_empty ~raise loc = typer_0 ~raise loc "BIG_MAP_EMPTY" @@ fun tv_opt ->
  match tv_opt with
  | None -> raise.raise (not_annotated loc)
  | Some t ->
    let (src, dst) = trace_option ~raise (expected_big_map loc t) @@ get_t_big_map t in
    t_big_map src dst

let map_add ~raise loc : typer = typer_3 loc ~raise "MAP_ADD" @@ fun k v m ->
  let (src , dst) = trace_option ~raise (expected_big_map loc m) @@
      Option.bind_eager_or (get_t_map m) (get_t_big_map m) in
  let () = assert_eq_1 ~raise ~loc src k in
  let () = assert_eq_1 ~raise ~loc dst v in
  m

let map_update ~raise loc : typer = typer_3 ~raise loc "MAP_UPDATE" @@ fun k v m ->
  let (src , dst) = trace_option ~raise (expected_big_map loc m) @@
      Option.bind_eager_or (get_t_map m) (get_t_big_map m) in
  let () = assert_eq_1 ~raise ~loc src k in
  let v' = trace_option ~raise (expected_option loc v) @@ get_t_option v in
  let () = assert_eq_1 ~raise ~loc dst v' in
  m

let map_mem ~raise loc : typer = typer_2 ~raise loc "MAP_MEM" @@ fun k m ->
  let (src , _) = trace_option ~raise (expected_big_map loc m) @@
      Option.bind_eager_or (get_t_map m) (get_t_big_map m) in
  let () = assert_eq_1 ~raise ~loc src k in
  t_bool ()

let map_find ~raise loc : typer = typer_2 ~raise loc "MAP_FIND" @@ fun k m ->
  let (src , dst) = trace_option ~raise (expected_big_map loc m) @@
      Option.bind_eager_or (get_t_map m) (get_t_big_map m) in
  let () = assert_eq_1 ~raise ~loc src k in
  dst

let map_find_opt ~raise loc : typer = typer_2 ~raise loc "MAP_FIND_OPT" @@ fun k m ->
  let (src , dst) = trace_option ~raise (expected_big_map loc m) @@
      Option.bind_eager_or (get_t_map m) (get_t_big_map m) in
  let () = assert_eq_1 ~raise ~loc src k in
  t_option dst

let map_iter ~raise loc : typer = typer_2 ~raise loc "MAP_ITER" @@ fun f m ->
  let (k, v) = trace_option ~raise (expected_map loc m) @@ get_t_map m in
  let { type1 = arg ; type2 = res } = trace_option ~raise (expected_function loc f) @@ get_t_arrow f in
  let kv = t_pair k v in
  let unit = t_unit () in
  let () = assert_eq_1 ~raise ~loc arg kv in
  let () = assert_eq_1 ~raise ~loc res unit in
  t_unit ()

let map_map ~raise loc : typer = typer_2 ~raise loc "MAP_MAP" @@ fun f m ->
  let (k, v) = trace_option ~raise (expected_map loc m) @@ get_t_map m in
  let { type1 = arg ; type2 = res } = trace_option ~raise (expected_function loc f) @@ get_t_arrow f in
  let kv = t_pair k v in
  let () = assert_eq_1 ~raise ~loc arg kv in
  t_map k res

let map_get_and_update ~raise loc : typer = typer_3 ~raise loc "MAP_GET_AND_UPDATE" @@ fun k opt_v m ->
  let v = trace_option ~raise (expected_option loc opt_v) @@ get_t_option opt_v in
  let (src , dst) = trace_option ~raise (expected_map loc m) @@ get_t_map m in
  let () = assert_eq_1 ~raise ~loc src k in
  let () = assert_eq_1 ~raise ~loc dst v in
  t_pair opt_v m

let big_map_get_and_update ~raise loc : typer = typer_3 ~raise loc "BIG_MAP_GET_AND_UPDATE" @@ fun k opt_v m ->
  let v = trace_option ~raise (expected_option loc opt_v) @@ get_t_option opt_v in
  let (src , dst) = trace_option ~raise (expected_map loc m) @@ get_t_big_map m in
  let () = assert_eq_1 ~raise ~loc src k in
  let () = assert_eq_1 ~raise ~loc dst v in
  t_pair opt_v m

let size ~raise loc = typer_1 ~raise loc "SIZE" @@ fun t ->
  let () =
    Assert.assert_true ~raise (wrong_size loc t) @@
    (is_t_map t || is_t_list t || is_t_string t || is_t_bytes t || is_t_set t ) in
  t_nat ()

let slice ~raise loc = typer_3 ~raise loc "SLICE" @@ fun i j s ->
  let t_nat = t_nat () in
  let () = assert_eq_1 ~raise ~loc i t_nat in
  let () = assert_eq_1 ~raise ~loc j t_nat in
  if eq_1 s (t_string ())
  then t_string ()
  else if eq_1 s (t_bytes ())
  then t_bytes ()
  else raise.raise @@ typeclass_error loc
      [
        [t_nat;t_nat;t_string()] ;
        [t_nat;t_nat;t_bytes()] ;
      ]
      [i ; j ; s]

let failwith_ ~raise loc = typer_1_opt ~raise loc "failwith" @@ fun t opt ->
  let _ =
    if eq_1 t (t_string ())
    then ()
    else if eq_1 t (t_nat ())
    then ()
    else if eq_1 t (t_int ())
    then ()
    else
      raise.raise @@ typeclass_error loc
        [
          [t_string()] ;
          [t_nat()] ;
          [t_int()] ;
        ]
        [t] in
  let default = t_unit () in
  Simple_utils.Option.value ~default opt

let int ~raise loc : typer = typer_1 ~raise loc "INT" @@ fun t ->
  if (eq_1 t (t_nat ()) || eq_1 t (t_bls12_381_fr ()))
  then (t_int ()) else
    raise.raise @@ typeclass_error loc
              [
                [t_bls12_381_fr()] ;
                [t_nat ()] ;
              ]
              [t]

let bytes_pack ~raise loc : typer = typer_1 ~raise loc "PACK" @@ fun _t ->
  t_bytes ()

let bytes_unpack ~raise loc = typer_1_opt ~raise loc "UNPACK" @@ fun input tv_opt ->
  let () = trace_option ~raise (expected_bytes loc input) @@ assert_t_bytes input in
  match tv_opt with
  | None -> raise.raise (not_annotated loc)
  | Some t ->
    let t = trace_option ~raise (expected_option loc t) @@ get_t_option t in
    t_option t

let hash256 ~raise loc = typer_1 ~raise loc "SHA256" @@ fun t ->
  let () = trace_option ~raise (expected_bytes loc t) @@ assert_t_bytes t in
  t_bytes ()

let hash512 ~raise loc = typer_1 ~raise loc "SHA512" @@ fun t ->
  let () = trace_option ~raise (expected_bytes loc t) @@ assert_t_bytes t in
  t_bytes ()

let blake2b ~raise loc = typer_1 ~raise loc "BLAKE2b" @@ fun t ->
  let () = trace_option ~raise (expected_bytes loc t) @@ assert_t_bytes t in
  t_bytes ()

let sha3 ~raise loc = typer_1 ~raise loc "SHA3" @@ fun t ->
  let () = trace_option ~raise (expected_bytes loc t) @@ assert_t_bytes t in
  t_bytes ()

let keccak ~raise loc = typer_1 ~raise loc "KECCAK" @@ fun t ->
  let () = trace_option ~raise (expected_bytes loc t) @@ assert_t_bytes t in
  t_bytes ()

let hash_key ~raise loc = typer_1 ~raise loc "HASH_KEY" @@ fun t ->
  let () = trace_option ~raise (expected_key loc t) @@ assert_t_key t in
  t_key_hash ()

let check_signature ~raise loc = typer_3 ~raise loc "CHECK_SIGNATURE" @@ fun k s b ->
  let () = trace_option ~raise (expected_key loc k) @@ assert_t_key k in
  let () = trace_option ~raise (expected_signature loc s) @@ assert_t_signature s in
  let () = trace_option ~raise (expected_bytes loc b) @@ assert_t_bytes b in
  t_bool ()

let sender ~raise loc = constant' ~raise loc "SENDER" @@ t_address ()

let source ~raise loc = constant' ~raise loc "SOURCE" @@ t_address ()

let unit ~raise loc = constant' ~raise loc "UNIT" @@ t_unit ()

let never ~raise loc = typer_1_opt ~raise loc "NEVER" @@ fun nev tv_opt ->
  let () = assert_eq_1 ~raise ~loc nev (t_never ()) in
  match tv_opt with
  | None -> raise.raise (not_annotated loc)
  | Some t -> t

let amount ~raise loc = constant' ~raise loc "AMOUNT" @@ t_mutez ()

let balance ~raise loc = constant' ~raise loc "BALANCE" @@ t_mutez ()

let chain_id ~raise loc = constant' ~raise loc "CHAIN_ID" @@ t_chain_id ()

let level ~raise loc = constant' ~raise loc "LEVEL" @@ t_nat ()

let total_voting_power ~raise loc = constant' ~raise loc "TOTAL_VOTING_POWER" @@ t_nat ()

let voting_power ~raise loc = typer_1 ~raise loc "VOTING_POWER" @@ fun t ->
  let () = trace_option ~raise (expected_key_hash loc t) @@ assert_t_key_hash t in
  t_nat ()

let address ~raise loc = typer_1 ~raise loc "ADDRESS" @@ fun c ->
  let () = trace_option ~raise (expected_contract loc c) @@ assert_t_contract c in
  t_address ()

let self_address ~raise loc = typer_0 ~raise loc "SELF_ADDRESS" @@ fun _ ->
  t_address ()

let self ~raise loc = typer_1_opt ~raise loc "SELF" @@ fun entrypoint_as_string tv_opt ->
  let () = trace_option ~raise (expected_string loc entrypoint_as_string) @@ assert_t_string entrypoint_as_string in
  match tv_opt with
  | None -> raise.raise (not_annotated loc)
  | Some t -> t

let implicit_account ~raise loc = typer_1 ~raise loc "IMPLICIT_ACCOUNT" @@ fun key_hash ->
  let () = trace_option ~raise (expected_key_hash loc key_hash) @@ assert_t_key_hash key_hash in
  t_contract (t_unit () )

let now ~raise loc = constant' ~raise loc "NOW" @@ t_timestamp ()
let ctrue ~raise loc = constant' ~raise loc "TRUE" @@ t_bool ()
let cfalse ~raise loc = constant' ~raise loc "FALSE" @@ t_bool ()

let transaction ~raise loc = typer_3 ~raise loc "CALL" @@ fun param amount contract ->
  let () = trace_option ~raise (expected_mutez loc amount) @@ assert_t_mutez amount in
  let contract_param = trace_option ~raise (expected_contract loc contract) @@ get_t_contract contract in
  let () = assert_eq_1 ~raise ~loc param contract_param in
  t_operation ()

let create_contract ~raise loc = typer_4 ~raise loc "CREATE_CONTRACT" @@ fun f kh_opt amount init_storage  ->
  let { type1 = args ; type2 = ret } = trace_option ~raise (expected_function loc f) @@ get_t_arrow f in
  let (_,s) = trace_option ~raise (expected_pair loc args) @@ get_t_pair args in
  let (oplist,s') = trace_option ~raise (expected_pair loc ret) @@ get_t_pair ret in
  let () = trace_option ~raise (expected_mutez loc amount) @@ assert_t_mutez amount in
  let (delegate) = trace_option ~raise (expected_option loc kh_opt) @@ get_t_option kh_opt in
  let () = assert_eq_1 ~raise ~loc s s' in
  let () = assert_eq_1 ~raise ~loc s init_storage in
  let () = trace_option ~raise (expected_op_list loc oplist) @@ assert_t_list_operation oplist in
  let () = trace_option ~raise (expected_key_hash loc delegate) @@ assert_t_key_hash delegate in
  t_pair (t_operation ()) (t_address ())

let get_contract ~raise loc = typer_1_opt ~raise loc "CONTRACT" @@ fun addr_tv tv_opt ->
  let t_addr = t_address () in
  let () = assert_eq_1 ~raise ~loc addr_tv t_addr in
  let tv = trace_option ~raise (not_annotated loc) tv_opt in
  let tv' = trace_option ~raise (expected_contract loc tv) @@ get_t_contract tv in
  t_contract tv'

let get_contract_with_error ~raise loc = typer_2_opt ~raise loc "CONTRACT" @@ fun addr_tv err_str tv_opt ->
  let t_addr = t_address () in
  let () = assert_eq_1 ~raise ~loc addr_tv t_addr in
  let tv = trace_option ~raise (contract_not_annotated loc) tv_opt in
  let tv' = trace_option ~raise (expected_contract loc tv) @@ get_t_contract tv in
  let () = trace_option ~raise (expected_string loc err_str) @@ get_t_string err_str in
  t_contract tv'

let get_contract_opt ~raise loc = typer_1_opt ~raise loc "CONTRACT OPT" @@ fun addr_tv tv_opt ->
  let t_addr = t_address () in
  let () = assert_eq_1 ~raise ~loc addr_tv t_addr in
  let tv = trace_option ~raise (contract_not_annotated loc) tv_opt in
  let tv = trace_option ~raise (expected_option loc tv) @@ get_t_option tv in
  let tv' = trace_option ~raise (expected_contract loc tv) @@ get_t_contract tv in
  t_option (t_contract tv')

let get_entrypoint ~raise loc = typer_2_opt ~raise loc "CONTRACT_ENTRYPOINT" @@ fun entry_tv addr_tv tv_opt ->
  let t_string = t_string () in
  let t_addr = t_address () in
  let () = assert_eq_1 ~raise ~loc entry_tv t_string in
  let () = assert_eq_1 ~raise ~loc addr_tv t_addr in
  let tv = trace_option ~raise (not_annotated loc) tv_opt in
  let tv' = trace_option ~raise (expected_contract loc tv) @@ get_t_contract tv in
  t_contract tv'

let get_entrypoint_opt ~raise loc = typer_2_opt ~raise loc "CONTRACT_ENTRYPOINT_OPT" @@ fun entry_tv addr_tv tv_opt ->
  let t_string = t_string () in
  let t_addr = t_address () in
  let () = assert_eq_1 ~raise ~loc entry_tv t_string in
  let () = assert_eq_1 ~raise ~loc addr_tv t_addr in
  let tv = trace_option ~raise (contract_not_annotated loc) tv_opt in
  let tv = trace_option ~raise (expected_option loc tv) @@ get_t_option tv in
  let tv' = trace_option ~raise (expected_contract loc tv) @@ get_t_contract tv in
  t_option (t_contract tv' )

let set_delegate ~raise loc = typer_1 ~raise loc "SET_DELEGATE" @@ fun delegate_opt ->
  let kh_opt = (t_option (t_key_hash ()) ) in
  let () = assert_eq_1 ~raise ~loc delegate_opt kh_opt in
  t_operation ()

let abs ~raise loc = typer_1 ~raise loc "ABS" @@ fun t ->
  let () = trace_option ~raise (expected_int loc t) @@ assert_t_int t in
  t_nat ()

let is_nat ~raise loc = typer_1 ~raise loc "ISNAT" @@ fun t ->
  let () = trace_option ~raise (expected_int loc t) @@ assert_t_int t in
  t_option (t_nat ())

let neg ~raise loc = typer_1 ~raise loc "NEG" @@ fun t ->
  if eq_1 t (t_int ())
  then (t_int ()) else
  if eq_1 t (t_nat ())
  then (t_int ()) else
  if eq_1 t (t_bls12_381_g1 ())
  then (t_bls12_381_g1 ()) else
  if eq_1 t (t_bls12_381_g2 ())
  then (t_bls12_381_g2 ()) else
  if eq_1 t (t_bls12_381_fr ())
  then (t_bls12_381_fr ()) else
  if eq_1 t (t_bls12_381_fr ())
  then (t_bls12_381_fr ()) else
    raise.raise @@ typeclass_error loc
              [
                [t_int()] ;
                [t_nat()] ;
                [t_bls12_381_g1()] ;
                [t_bls12_381_g2()] ;
                [t_bls12_381_fr()] ;
              ]
              [t]

let unopt ~raise loc = typer_1 ~raise loc "UNOPT" @@ fun a ->
  let a  = trace_option ~raise (expected_option loc a) @@ get_t_option a in
  a

let unopt_with_error ~raise loc = typer_2 ~raise loc "UNOPT_WITH_ERROR" @@ fun a b ->
  let a  = trace_option ~raise (expected_option loc a) @@ get_t_option a in
  let () = trace_option ~raise (expected_option loc a) @@ assert_t_string b in
  a

let assertion ~raise loc = typer_1 ~raise loc "ASSERT" @@ fun a ->
  let () = trace_option ~raise (expected_bool loc a) @@ assert_t_bool a in
  t_unit ()

let assertion_with_error ~raise loc = typer_2 ~raise loc "ASSERT_WITH_ERROR" @@ fun a b ->
  let () = trace_option ~raise (expected_bool loc a) @@ assert_t_bool a in
  let () = trace_option ~raise (expected_string loc b) @@ assert_t_string b in
  t_unit ()

let assert_some ~raise loc = typer_1 ~raise loc "ASSERT_SOME" @@ fun a ->
  let () = trace_option ~raise (expected_option loc a) @@ assert_t_option a in
  t_unit ()

let assert_some_with_error ~raise loc = typer_2 ~raise loc "ASSERT_SOME_WITH_ERROR" @@ fun a b ->
  let () = trace_option ~raise (expected_option loc a) @@ assert_t_option a in
  let () = trace_option ~raise (expected_string loc b) @@ assert_t_string b in
  t_unit ()

let assert_none ~raise loc = typer_1 ~raise loc "ASSERT_NONE" @@ fun a ->
  let () = trace_option ~raise (expected_option loc a) @@ assert_t_option a in
  t_unit ()

let assert_none_with_error ~raise loc = typer_2 ~raise loc "ASSERT_NONE_WITH_ERROR" @@ fun a b ->
  let () = trace_option ~raise (expected_option loc a) @@ assert_t_option a in
  let () = trace_option ~raise (expected_string loc b) @@ assert_t_string b in
  t_unit ()

let times ~raise loc = typer_2 ~raise loc "TIMES" @@ fun a b ->
  if (eq_1 a (t_bls12_381_g1 ()) && eq_1 b (t_bls12_381_fr ()))
  then (t_bls12_381_g1 ()) else
  if (eq_1 a (t_bls12_381_g2 ()) && eq_1 b (t_bls12_381_fr ()))
  then (t_bls12_381_g2 ()) else
  if (eq_1 a (t_bls12_381_fr ()) && eq_1 b (t_bls12_381_fr ()))
  then (t_bls12_381_fr ()) else
  if (eq_1 a (t_nat ()) && eq_1 b (t_bls12_381_fr ()))
  then (t_bls12_381_fr ()) else
  if (eq_1 a (t_int ()) && eq_1 b (t_bls12_381_fr ()))
  then (t_bls12_381_fr ()) else
  if (eq_1 a (t_bls12_381_fr ()) && eq_1 b (t_nat ()))
  then (t_bls12_381_fr ()) else
  if (eq_1 a (t_bls12_381_fr ()) && eq_1 b (t_int ()))
  then (t_bls12_381_fr ()) else
  if eq_2 (a , b) (t_nat ())
  then t_nat () else
  if eq_2 (a , b) (t_int ())
  then t_int () else
  if (eq_1 a (t_nat ()) && eq_1 b (t_mutez ())) || (eq_1 b (t_nat ()) && eq_1 a (t_mutez ()))
  then t_mutez () else
  if (eq_1 a (t_nat ()) && eq_1 b (t_int ())) || (eq_1 b (t_nat ()) && eq_1 a (t_int ()))
  then t_int () else
    raise.raise @@ typeclass_error loc
              [
                [t_bls12_381_g1();t_bls12_381_g1()] ;
                [t_bls12_381_g2();t_bls12_381_g2()] ;
                [t_bls12_381_fr();t_bls12_381_fr()] ;
                [t_nat();t_bls12_381_fr()] ;
                [t_int();t_bls12_381_fr()] ;
                [t_bls12_381_fr();t_nat()] ;
                [t_bls12_381_fr();t_int()] ;
                [t_nat();t_nat()] ;
                [t_int();t_int()] ;
                [t_nat();t_mutez()] ;
                [t_mutez();t_nat()] ;
                [t_nat();t_int()] ;
                [t_int();t_nat()] ;
              ]
              [a; b]

let ediv ~raise loc = typer_2 ~raise loc "EDIV" @@ fun a b ->
  if eq_2 (a , b) (t_nat ())
  then t_option (t_pair (t_nat ()) (t_nat ()) ) else
  if eq_2 (a , b) (t_int ())
  then t_option (t_pair (t_int ()) (t_nat ()) ) else
  if eq_1 a (t_nat ()) && eq_1 b (t_int ())
  then t_option (t_pair (t_int ()) (t_nat ()) ) else
  if eq_1 a (t_int ()) && eq_1 b (t_nat ())
  then t_option (t_pair (t_int ()) (t_nat ()) ) else
  if eq_1 a (t_mutez ()) && eq_1 b (t_mutez ())
  then t_option (t_pair (t_nat ()) (t_mutez ()) ) else
  if eq_1 a (t_mutez ()) && eq_1 b (t_nat ())
  then t_option (t_pair (t_mutez ()) (t_mutez ()) ) else
    raise.raise @@ typeclass_error loc
      [
        [t_nat();t_nat()] ;
        [t_int();t_int()] ;
        [t_nat();t_int()] ;
        [t_int();t_nat()] ;
        [t_mutez();t_nat()] ;
        [t_mutez();t_mutez()] ;
      ]
      [a; b]

let div ~raise loc = typer_2 ~raise loc "DIV" @@ fun a b ->
  if eq_2 (a , b) (t_nat ())
  then t_nat () else
  if eq_2 (a , b) (t_int ())
  then t_int () else
  if eq_1 a (t_int ()) && eq_1 b (t_nat ())
  then t_int () else
  if eq_1 a (t_nat ()) && eq_1 b (t_int ())
  then t_int () else
  if eq_1 a (t_mutez ()) && eq_1 b (t_nat ())
  then t_mutez () else
  if eq_1 a (t_mutez ()) && eq_1 b (t_mutez ())
  then t_nat () else
    raise.raise @@ typeclass_error loc
      [
        [t_nat();t_nat()] ;
        [t_int();t_int()] ;
        [t_nat();t_int()] ;
        [t_int();t_nat()] ;
        [t_mutez();t_nat()] ;
        [t_mutez();t_mutez()] ;
      ]
      [a; b]

let mod_ ~raise loc = typer_2 ~raise loc "MOD" @@ fun a b ->
  if (eq_1 a (t_nat ()) || eq_1 a (t_int ())) && (eq_1 b (t_nat ()) || eq_1 b (t_int ()))
  then t_nat () else
  if eq_1 a (t_mutez ()) && eq_1 b (t_mutez ())
  then t_mutez () else
  if eq_1 a (t_mutez ()) && eq_1 b (t_nat ())
  then t_mutez () else
    raise.raise @@ typeclass_error loc
      [
        [t_nat();t_nat()] ;
        [t_nat();t_int()] ;
        [t_int();t_nat()] ;
        [t_int();t_int()] ;
        [t_mutez();t_nat()] ;
        [t_mutez();t_mutez()] ;
      ]
      [a; b]

let add ~raise loc = typer_2 ~raise loc "ADD" @@ fun a b ->
  if eq_2 (a , b) (t_bls12_381_g1 ())
  then (t_bls12_381_g1 ()) else
  if eq_2 (a , b) (t_bls12_381_g2 ())
  then (t_bls12_381_g2 ()) else
  if eq_2 (a , b) (t_bls12_381_fr ())
  then (t_bls12_381_fr ()) else
  if eq_2 (a , b) (t_nat ())
  then t_nat () else
  if eq_2 (a , b) (t_int ())
  then t_int () else
  if eq_2 (a , b) (t_mutez ())
  then t_mutez () else
  if (eq_1 a (t_nat ()) && eq_1 b (t_int ())) || (eq_1 b (t_nat ()) && eq_1 a (t_int ()))
  then t_int () else
  if (eq_1 a (t_timestamp ()) && eq_1 b (t_int ())) || (eq_1 b (t_timestamp ()) && eq_1 a (t_int ()))
  then t_timestamp () else
    raise.raise @@ typeclass_error loc
              [ 
                [t_bls12_381_g1();t_bls12_381_g1()] ;
                [t_bls12_381_g2();t_bls12_381_g2()] ;
                [t_bls12_381_fr();t_bls12_381_fr()] ;
                [t_nat();t_nat()] ;
                [t_int();t_int()] ;
                [t_mutez();t_mutez()] ;
                [t_nat();t_int()] ;
                [t_int();t_nat()] ;
                [t_timestamp();t_int()] ;
                [t_int();t_timestamp()] ;
              ]
              [a; b]

let polymorphic_add ~raise loc = typer_2 ~raise loc "POLYMORPHIC_ADD" @@ fun a b ->
  if eq_2 (a , b) (t_string ())
  then t_string () else
  if eq_2 (a , b) (t_bls12_381_g1 ())
  then (t_bls12_381_g1 ()) else
  if eq_2 (a , b) (t_bls12_381_g2 ())
  then (t_bls12_381_g2 ()) else
  if eq_2 (a , b) (t_bls12_381_fr ())
  then (t_bls12_381_fr ()) else
  if eq_2 (a , b) (t_nat ())
  then t_nat () else
  if eq_2 (a , b) (t_int ())
  then t_int () else
  if eq_2 (a , b) (t_mutez ())
  then t_mutez () else
  if (eq_1 a (t_nat ()) && eq_1 b (t_int ())) || (eq_1 b (t_nat ()) && eq_1 a (t_int ()))
  then t_int () else
  if (eq_1 a (t_timestamp ()) && eq_1 b (t_int ())) || (eq_1 b (t_timestamp ()) && eq_1 a (t_int ()))
  then t_timestamp () else
    raise.raise @@ typeclass_error loc
              [ 
                [t_string();t_string()] ;
                [t_bls12_381_g1();t_bls12_381_g1()] ;
                [t_bls12_381_g2();t_bls12_381_g2()] ;
                [t_bls12_381_fr();t_bls12_381_fr()] ;
                [t_nat();t_nat()] ;
                [t_int();t_int()] ;
                [t_mutez();t_mutez()] ;
                [t_nat();t_int()] ;
                [t_int();t_nat()] ;
                [t_timestamp();t_int()] ;
                [t_int();t_timestamp()] ;
              ]
              [a; b]

let set_mem ~raise loc = typer_2 ~raise loc "SET_MEM" @@ fun elt set ->
  let key = trace_option ~raise (expected_set loc set) @@ get_t_set set in
  let () = assert_eq_1 ~raise ~loc elt key in
  t_bool ()

let set_add ~raise loc = typer_2 ~raise loc "SET_ADD" @@ fun elt set ->
  let key = trace_option ~raise (expected_set loc set) @@ get_t_set set in
  let () = assert_eq_1 ~raise ~loc elt key in
  set

let set_remove ~raise loc = typer_2 ~raise loc "SET_REMOVE" @@ fun elt set ->
  let key = trace_option ~raise (expected_set loc set) @@ get_t_set set in
  let () = assert_eq_1 ~raise ~loc elt key in
  set

let set_iter ~raise loc = typer_2 ~raise loc "SET_ITER" @@ fun body set ->
  let { type1 = arg ; type2 = res } = trace_option ~raise (expected_function loc body) @@ get_t_arrow body in
  let () = assert_eq_1 ~raise ~loc res (t_unit ()) in
  let key = trace_option ~raise (expected_set loc set) @@ get_t_set set in
  let () = assert_eq_1 ~raise ~loc key arg in
  (t_unit ())

let list_empty ~raise loc = typer_0 ~raise loc "LIST_EMPTY" @@ fun tv_opt ->
  match tv_opt with
  | None -> raise.raise (not_annotated loc)
  | Some t ->
    let () = trace_option ~raise (expected_list loc t) @@ assert_t_list t in
    t

let list_iter ~raise loc = typer_2 ~raise loc "LIST_ITER" @@ fun body lst ->
  let { type1 = arg ; type2 = res } = trace_option ~raise (expected_function loc body) @@ get_t_arrow body in
  let () = assert_eq_1 ~raise ~loc res (t_unit ()) in
  let key = trace_option ~raise (expected_list loc lst) @@ get_t_list lst in
  let () = assert_eq_1 ~raise ~loc key arg in
  (t_unit ())

let list_map ~raise loc = typer_2 ~raise loc "LIST_MAP" @@ fun body lst ->
  let { type1 = arg ; type2 = res } = trace_option ~raise (expected_function loc body) @@ get_t_arrow body in
  let key = trace_option ~raise (expected_list loc lst) @@ get_t_list lst in
  let () = assert_eq_1 ~raise ~loc key arg in
  (t_list res )

let fold ~raise loc = typer_3 ~raise loc "FOLD" @@ fun body container init ->
  let { type1 = arg ; type2 = res } = trace_option ~raise (expected_function loc body) @@ get_t_arrow body in
  let (prec , cur) = trace_option ~raise (expected_pair loc arg) @@ get_t_pair arg in
  let key = trace_option ~raise (expected_list loc container) @@ Option.map_pair_or (get_t_list,get_t_set) container in
  let () = assert_eq_1 ~raise ~loc key cur in
  let () = assert_eq_1 ~raise ~loc prec res in
  let () = assert_eq_1 ~raise ~loc res init in
  res
let list_fold ~raise loc = typer_3 ~raise loc "LIST_FOLD" @@ fun body lst init ->
  let { type1 = arg ; type2 = res } = trace_option ~raise (expected_function loc body) @@ get_t_arrow body in
  let (prec , cur) = trace_option ~raise (expected_pair loc arg) @@ get_t_pair arg in
  let key = trace_option ~raise (expected_list loc lst) @@ get_t_list lst in
  let () = assert_eq_1 ~raise ~loc key cur in
  let () = assert_eq_1 ~raise ~loc prec res in
  let () = assert_eq_1 ~raise ~loc res init in
  res

let list_fold_left ~raise loc = typer_3 ~raise loc "LIST_FOLD_LEFT" @@ fun body init lst ->
  let { type1 = arg ; type2 = res } = trace_option ~raise (expected_function loc body) @@ get_t_arrow body in
  let (prec , cur) = trace_option ~raise (expected_pair loc arg) @@ get_t_pair arg in
  let key = trace_option ~raise (expected_list loc lst) @@ get_t_list lst in
  let () = assert_eq_1 ~raise ~loc key cur in
  let () = assert_eq_1 ~raise ~loc prec res in
  let () = assert_eq_1 ~raise ~loc res init in
  res

let list_fold_right ~raise loc = typer_3 ~raise loc "LIST_FOLD_RIGHT" @@ fun body lst init ->
  let { type1 = arg ; type2 = res } = trace_option ~raise (expected_function loc body) @@ get_t_arrow body in
  let (cur , prec) = trace_option ~raise (expected_pair loc arg) @@ get_t_pair arg in
  let key = trace_option ~raise (expected_list loc lst) @@ get_t_list lst in
  let () = assert_eq_1 ~raise ~loc key cur in
  let () = assert_eq_1 ~raise ~loc prec res in
  let () = assert_eq_1 ~raise ~loc res init in
  res

let list_head_opt ~raise loc = typer_1 ~raise loc "LIST_HEAD_OPT" @@ fun lst ->
  let key = trace_option ~raise (expected_list loc lst) @@ get_t_list lst in
  t_option ~loc key

let list_tail_opt ~raise loc = typer_1 ~raise loc "LIST_TAIL_OPT" @@ fun lst ->
  let key = trace_option ~raise (expected_list loc lst) @@ get_t_list lst in
  t_option ~loc @@ t_list ~loc key

let set_fold ~raise loc = typer_3 ~raise loc "SET_FOLD" @@ fun body lst init ->
  let { type1 = arg ; type2 = res } = trace_option ~raise (expected_function loc body) @@ get_t_arrow body in
  let (prec , cur) = trace_option ~raise (expected_pair loc arg) @@ get_t_pair arg in
  let key = trace_option ~raise (expected_set loc lst) @@ get_t_set lst in
  let () = assert_eq_1 ~raise ~loc key cur in
  let () = assert_eq_1 ~raise ~loc prec res in
  let () = assert_eq_1 ~raise ~loc res init in
  res

let set_fold_desc ~raise loc = typer_3 ~raise loc "SET_FOLD_DESC" @@ fun body lst init ->
  let { type1 = arg ; type2 = res } = trace_option ~raise (expected_function loc body) @@ get_t_arrow body in
  let (cur , prec) = trace_option ~raise (expected_pair loc arg) @@ get_t_pair arg in
  let key = trace_option ~raise (expected_set loc lst) @@ get_t_set lst in
  let () = assert_eq_1 ~raise ~loc key cur in
  let () = assert_eq_1 ~raise ~loc prec res in
  let () = assert_eq_1 ~raise ~loc res init in
  res

let map_fold ~raise loc = typer_3 ~raise loc "MAP_FOLD" @@ fun body map init ->
  let { type1 = arg ; type2 = res } = trace_option ~raise (expected_function loc body) @@ get_t_arrow body in
  let (prec , cur) = trace_option ~raise (expected_pair loc arg) @@ get_t_pair arg in
  let (key , value) = trace_option ~raise (expected_map loc map) @@ get_t_map map in
  let kv = t_pair key value in
  let () = assert_eq_1 ~raise ~loc kv cur in
  let () = assert_eq_1 ~raise ~loc prec res in
  let () = assert_eq_1 ~raise ~loc res init in
  res

(** FOLD_WHILE is a fold operation that takes an initial value of a certain type
    and then iterates on it until a condition is reached. The auxillary function
    that does the fold returns either boolean true or boolean false to indicate
    whether the fold should continue or not. Necessarily then the initial value
    must match the input parameter of the auxillary function, and the auxillary
    should return type (bool * input) *)
let fold_while ~raise loc = typer_2 ~raise loc "FOLD_WHILE" @@ fun body init ->
  let { type1 = arg ; type2 = result } = trace_option ~raise (expected_function loc body) @@ get_t_arrow body in
  let () = assert_eq_1 ~raise ~loc arg init in
  let () = assert_eq_1 ~raise ~loc (t_pair (t_bool ()) init) result
  in init

(* Continue and Stop are just syntactic sugar for building a pair (bool * a') *)
let continue ~raise loc = typer_1 ~raise loc "CONTINUE" @@ fun arg ->
  t_pair (t_bool ()) arg

let stop ~raise loc = typer_1 ~raise loc "STOP" @@ fun arg ->
  (t_pair (t_bool ()) arg)

let not_ ~raise loc = typer_1 ~raise loc "NOT" @@ fun elt ->
  if eq_1 elt (t_bool ())
  then t_bool ()
  else if eq_1 elt (t_nat ()) || eq_1 elt (t_int ())
  then t_int ()
  else raise.raise @@ wrong_not loc elt

let or_ ~raise loc = typer_2 ~raise loc "OR" @@ fun a b ->
  if eq_2 (a , b) (t_bool ())
  then t_bool ()
  else if eq_2 (a , b) (t_nat ())
  then t_nat ()
  else raise.raise @@ typeclass_error loc
      [
        [t_bool();t_bool()] ;
        [t_nat();t_nat()] ;
      ]
      [a; b]

let xor ~raise loc = typer_2 ~raise loc "XOR" @@ fun a b ->
  if eq_2 (a , b) (t_bool ())
  then t_bool ()
  else if eq_2 (a , b) (t_nat ())
  then t_nat ()
  else raise.raise @@ typeclass_error loc
      [
        [t_bool();t_bool()] ;
        [t_nat();t_nat()] ;
      ]
      [a; b]

let and_ ~raise loc = typer_2 ~raise loc "AND" @@ fun a b ->
  if eq_2 (a , b) (t_bool ())
  then t_bool ()
  else if eq_2 (a , b) (t_nat ()) || (eq_1 b (t_nat ()) && eq_1 a (t_int ()))
  then t_nat ()
  else raise.raise @@ typeclass_error loc
      [
        [t_bool();t_bool()] ;
        [t_nat();t_nat()] ;
        [t_int();t_nat()] ;
      ]
      [a; b]

let lsl_ ~raise loc = typer_2 ~raise loc "LSL" @@ fun a b ->
  if eq_2 (a , b) (t_nat ())
  then t_nat ()
  else raise.raise @@ typeclass_error loc
      [
        [t_nat();t_nat()] ;
      ]
      [a; b]

let lsr_ ~raise loc = typer_2 ~raise loc "LSR" @@ fun a b ->
  if eq_2 (a , b) (t_nat ())
  then t_nat ()
  else raise.raise @@ typeclass_error loc
      [
        [t_nat();t_nat()] ;
      ]
      [a; b]

let concat ~raise loc = typer_2 ~raise loc "CONCAT" @@ fun a b ->
  if eq_2 (a , b) (t_string ())
  then t_string ()
  else if eq_2 (a , b) (t_bytes ())
  then t_bytes ()
  else raise.raise @@ typeclass_error loc
      [
        [t_string();t_string()] ;
        [t_bytes();t_bytes()] ;
      ]
      [a; b]

let cons ~raise loc = typer_2 ~raise loc "CONS" @@ fun hd tl ->
  let elt = trace_option ~raise (expected_list loc tl) @@ get_t_list tl in
  let () = assert_eq_1 ~raise ~loc hd elt in
  tl

let simple_comparator ~raise : Location.t -> string -> typer = fun loc s -> typer_2 ~raise loc s @@ fun a b ->
  let () =
    Assert.assert_true ~raise (uncomparable_types loc a b) @@
    List.exists ~f:(eq_2 (a , b)) [
      t_address () ;
      t_bool () ;
      t_bytes () ;
      t_chain_id ();
      t_int () ;
      t_key () ;
      t_key_hash () ;
      t_mutez () ;
      t_nat () ;
      t_signature ();
      t_string () ;
      t_timestamp () ;
      t_unit ();
      t_never ();
      t_michelson_code () ;
    ] in
  t_bool ()

let rec record_comparator ~raise ~test : Location.t -> string -> typer = fun loc s -> typer_2 ~raise loc s @@ fun a b ->
  let () =
    Assert.assert_true ~raise (uncomparable_types loc a b) @@ eq_1 a b
  in
  let a_r =
    trace_option ~raise (comparator_composed loc a) @@
    get_t_record a in
  let b_r = trace_option ~raise (expected_variant loc b) @@ get_t_record b in
  let aux a b : type_expression =
    comparator ~raise ~test loc s [a.associated_type;b.associated_type] None
  in
  let _ = List.map2_exn ~f:aux (LMap.to_list a_r.content) (LMap.to_list b_r.content) in
  t_bool ()

and sum_comparator ~raise ~test : Location.t -> string -> typer = fun loc s -> typer_2 ~raise loc s @@ fun a b ->
  let () =
    Assert.assert_true ~raise (uncomparable_types loc a b) @@ eq_1 a b
  in
  let a_r =
    trace_option ~raise (comparator_composed loc a) @@
    get_t_sum a in
  let b_r = trace_option ~raise (expected_variant loc b) @@ get_t_sum b in
  let aux a b : type_expression =
    comparator ~raise ~test loc s [a.associated_type;b.associated_type] None
  in
  let _ = List.map2_exn ~f:aux (LMap.to_list a_r.content) (LMap.to_list b_r.content) in
  t_bool ()

and list_comparator ~raise ~test : Location.t -> string -> typer = fun loc s -> typer_2 ~raise loc s @@ fun a_lst b_lst ->
  let () =
    Assert.assert_true ~raise (uncomparable_types loc a_lst b_lst) @@ eq_1 a_lst b_lst
  in
  let a =
    trace_option ~raise (comparator_composed loc a_lst) @@
    get_t_list a_lst in
  let b = trace_option ~raise (expected_option loc b_lst) @@ get_t_list b_lst in
  comparator ~raise ~test loc s [a;b] None

and set_comparator ~raise ~test : Location.t -> string -> typer = fun loc s -> typer_2 ~raise loc s @@ fun a_set b_set ->
  let () =
    Assert.assert_true ~raise (uncomparable_types loc a_set b_set) @@ eq_1 a_set b_set
  in
  let a =
    trace_option ~raise (comparator_composed loc a_set) @@
    get_t_set a_set in
  let b = trace_option ~raise (expected_option loc b_set) @@ get_t_set b_set in
  comparator ~raise ~test loc s [a;b] None

and map_comparator ~raise ~test : Location.t -> string -> typer = fun loc s -> typer_2 ~raise loc s @@ fun a_map b_map ->
  let () =
    Assert.assert_true ~raise (uncomparable_types loc a_map b_map) @@ eq_1 a_map b_map
  in
  let (a_key, a_value) =
    trace_option ~raise (comparator_composed loc a_map) @@
    get_t_map a_map in
  let (b_key, b_value) = trace_option ~raise (expected_option loc b_map) @@ get_t_map b_map in
  let _ = comparator ~raise ~test loc s [a_key;b_key] None in
  let _ = comparator ~raise ~test loc s [a_value;b_value] None in
  t_bool ()

and big_map_comparator ~raise ~test : Location.t -> string -> typer = fun loc s -> typer_2 ~raise loc s @@ fun a_map b_map ->
  let () =
    Assert.assert_true ~raise (uncomparable_types loc a_map b_map) @@ eq_1 a_map b_map
  in
  let (a_key, a_value) =
    trace_option ~raise (comparator_composed loc a_map) @@
    get_t_big_map a_map in
  let (b_key, b_value) = trace_option ~raise (expected_option loc b_map) @@ get_t_big_map b_map in
  let _ = comparator ~raise ~test loc s [a_key;b_key] None in
  let _ = comparator ~raise ~test loc s [a_value;b_value] None in
  t_bool ()

and option_comparator ~raise ~test : Location.t -> string -> typer = fun loc s -> typer_2 ~raise loc s @@ fun a_opt b_opt ->
  let () =
    Assert.assert_true ~raise (uncomparable_types loc a_opt b_opt) @@ eq_1 a_opt b_opt
  in
  let a =
    trace_option ~raise (comparator_composed loc a_opt) @@
    get_t_option a_opt in
  let b = trace_option ~raise (expected_option loc b_opt) @@ get_t_option b_opt in
  comparator ~raise ~test loc s [a;b] None

and comparator ~raise ~test : Location.t -> string -> typer = fun loc s -> typer_2 ~raise loc s @@ fun a b ->
  if test
  then
    bind_exists ~raise @@ List.Ne.of_list [list_comparator ~test loc s [a;b] None;
                                           set_comparator ~test loc s [a;b] None;
                                           map_comparator ~test loc s [a;b] None;
                                           simple_comparator loc s [a;b] None;
                                           option_comparator ~test loc s [a;b] None;
                                           record_comparator ~test loc s [a;b] None;
                                           sum_comparator ~test loc s [a;b] None;
                                           big_map_comparator ~test loc s [a;b] None]
  else
    bind_exists ~raise @@ List.Ne.of_list [simple_comparator loc s [a;b] None;
                                           option_comparator ~test loc s [a;b] None;
                                           record_comparator ~test loc s [a;b] None;
                                           sum_comparator ~test loc s [a;b] None]

let ticket ~raise loc = typer_2 ~raise loc "TICKET" @@ fun dat amt ->
  let () = assert_eq_1 ~raise ~loc amt (t_nat ()) in
  t_ticket dat

let read_ticket ~raise loc = typer_1 ~raise loc "READ_TICKET" @@ fun ticket ->
  let payload = trace_option ~raise (expected_ticket loc ticket) @@ get_t_ticket ticket in
  t_pair (t_pair (t_address ()) (t_pair payload (t_nat ()))) ticket

let split_ticket ~raise loc = typer_2 ~raise loc "SPLIT_TICKET" @@ fun ticket amts ->
  let t_nat = t_nat () in
  let (a,b) = trace_option ~raise (expected_pair loc amts) @@ get_t_pair amts in
  let () = assert_eq_1 ~raise ~loc a t_nat in
  let () = assert_eq_1 ~raise ~loc b t_nat in
  let _ = trace_option ~raise (expected_ticket loc ticket) @@ get_t_ticket ticket in
  t_option (t_pair ticket ticket)

let join_ticket ~raise loc = typer_1 ~raise loc "JOIN_TICKET" @@ fun ticks ->
  let (ticka,tickb) = trace_option ~raise (expected_pair loc ticks) @@ get_t_pair ticks in
  let data = trace_option ~raise (expected_ticket loc ticka) @@ get_t_ticket ticka in
  let datb = trace_option ~raise (expected_ticket loc tickb) @@ get_t_ticket tickb in
  let () = assert_eq_1 ~raise ~loc data datb in
  t_option ticka

let pairing_check ~raise loc = typer_1 ~raise loc "PAIRING_CHECK" @@ fun lst ->
  let p = trace_option ~raise (expected_list loc lst) @@ get_t_list lst in
  let (g1,g2) = trace_option ~raise (expected_list loc p) @@ get_t_pair p in
  let () = assert_eq_1 ~raise ~loc g1 (t_bls12_381_g1 ()) in (*TODO expected_tbls .. ? *)
  let () = assert_eq_1 ~raise ~loc g2 (t_bls12_381_g2 ()) in
  (t_bool ())

let sapling_verify_update ~raise loc = typer_2 ~raise loc "SAPLING_VERIFY_UPDATE" @@ fun tr state ->
  let singleton_tr = trace_option ~raise (expected_sapling_transaction loc tr) @@ get_t_sapling_transaction tr in
  let singleton_state = trace_option ~raise (expected_sapling_state loc state) @@ get_t_sapling_state state in
  let () = assert_eq_1 ~raise ~loc singleton_tr singleton_state in
  (t_option (t_pair (t_int ()) state))

let sapling_empty_state ~raise loc = typer_0 ~raise loc "SAPLING_EMPTY_STATE" @@ fun tv_opt ->
  trace_option ~raise (not_annotated loc) @@ tv_opt

let open_chest ~raise loc = typer_3 ~raise loc "OPEN_CHEST" @@ fun key chest n ->
  let () = assert_eq_1 ~raise ~loc key (t_chest_key ()) in
  let () = assert_eq_1 ~raise ~loc chest (t_chest ()) in
  let () = trace_option ~raise (expected_nat loc n) @@ get_t_nat n in
  t_chest_opening_result ()

let test_originate ~raise loc = typer_3 ~raise loc "TEST_ORIGINATE" @@ fun main storage balance ->
  let { type1 = in_ty ; type2 = _ } = trace_option ~raise (expected_function loc main) @@ get_t_arrow main in
  let param_ty,storage_ty = trace_option ~raise (expected_pair loc in_ty) @@ get_t_pair in_ty in
  let () = assert_eq_1 ~raise ~loc balance (t_mutez ()) in
  let () = assert_eq_1 ~raise ~loc storage storage_ty in
  (t_triplet (t_typed_address param_ty storage_ty) (t_michelson_code ()) (t_int ()))

let test_state_reset ~raise loc = typer_2 ~raise loc "TEST_STATE_RESET" @@ fun n amts ->
  let amt = trace_option ~raise (expected_list loc amts) @@ get_t_list amts in
  let () = trace_option ~raise (expected_mutez loc amt) @@ get_t_mutez amt in
  let () = trace_option ~raise (expected_nat loc n) @@ get_t_nat n in
  (t_unit ())

let test_bootstrap_contract ~raise loc = typer_3 ~raise loc "TEST_BOOTSTRAP_CONTRACT" @@ fun balance main storage ->
  let { type1 = in_ty ; type2 = _ } = trace_option ~raise (expected_function loc main) @@ get_t_arrow main in
  let _,storage_ty = trace_option ~raise (expected_pair loc in_ty) @@ get_t_pair in_ty in
  let () = assert_eq_1 ~raise ~loc balance (t_mutez ()) in
  let () = assert_eq_1 ~raise ~loc storage storage_ty in
  (t_unit ())

let test_nth_bootstrap_contract ~raise loc = typer_1 ~raise loc "TEST_NTH_BOOTSTRAP_CONTRACT" @@ fun n ->
  let () = assert_eq_1 ~raise ~loc n (t_nat ()) in
  (t_address ())

let test_set_now ~raise loc = typer_1 ~raise loc "TEST_SET_NOW" @@ fun time ->
  let () = assert_eq_1 ~raise ~loc time (t_timestamp ()) in
  (t_unit ())

let test_set_source ~raise loc = typer_1 ~raise loc "TEST_SET" @@ fun s ->
  let () = assert_eq_1 ~raise ~loc s (t_address ()) in
  (t_unit ())

let test_get_nth ~raise loc = typer_1 ~raise loc "TEST_GET_NTH" @@ fun n ->
  let () = trace_option ~raise (expected_int loc n) @@ assert_t_int n in
  (t_address ())

let test_external_call_to_contract_exn ~raise loc = typer_3 ~raise loc "TEST_EXTERNAL_CALL_TO_CONTRACT_EXN" @@ fun addr p amt  ->
  let contract_ty = trace_option ~raise (expected_contract loc addr) @@ get_t_contract addr in
  let () = assert_eq_1 ~raise ~loc amt (t_mutez ()) in
  let () = assert_eq_1 ~raise ~loc p contract_ty in
  (t_nat ())

let test_external_call_to_contract ~raise loc = typer_3 ~raise loc "TEST_EXTERNAL_CALL_TO_CONTRACT" @@ fun addr p amt  ->
  let contract_ty = trace_option ~raise (expected_contract loc addr) @@ get_t_contract addr in
  let () = assert_eq_1 ~raise ~loc amt (t_mutez ()) in
  let () = assert_eq_1 ~raise ~loc p contract_ty in
  (t_test_exec_result ())

let test_external_call_to_address_exn ~raise loc = typer_3 ~raise loc "TEST_EXTERNAL_CALL_TO_ADDRESS_EXN" @@ fun addr p amt  ->
  let () = assert_eq_1 ~raise ~loc addr (t_address ()) in
  let () = assert_eq_1 ~raise ~loc amt (t_mutez ()) in
  let () = assert_eq_1 ~raise ~loc p (t_michelson_code ()) in
  (t_nat ())

let test_external_call_to_address ~raise loc = typer_3 ~raise loc "TEST_EXTERNAL_CALL_TO_ADDRESS" @@ fun addr p amt  ->
  let () = assert_eq_1 ~raise ~loc addr (t_address ()) in
  let () = assert_eq_1 ~raise ~loc amt (t_mutez ()) in
  let () = assert_eq_1 ~raise ~loc p (t_michelson_code ()) in
  (t_test_exec_result ())

let test_get_storage ~raise loc = typer_1 ~raise loc "TEST_GET_STORAGE" @@ fun c ->
  let (_, storage_ty) = trace_option ~raise (expected_typed_address loc c) @@ get_t_typed_address c in
  storage_ty

let test_get_storage_of_address ~raise loc = typer_1 ~raise loc "TEST_GET_STORAGE_OF_ADDRESS" @@ fun addr ->
  let () = assert_eq_1 ~raise ~loc addr (t_address ()) in
  (t_michelson_code ())

let test_get_balance ~raise loc = typer_1 ~raise loc "TEST_GET_BALANCE" @@ fun addr ->
  let () = assert_eq_1 ~raise ~loc addr (t_address ()) in
  (t_mutez ())

let test_michelson_equal ~raise loc = typer_2 ~raise loc "TEST_ASSERT_EQUAL" @@ fun x y ->
  let () = trace_option ~raise (expected_michelson_code loc x) @@ assert_t_michelson_code x in
  let () = trace_option ~raise (expected_michelson_code loc y) @@ assert_t_michelson_code y in
  (t_bool ())

let test_log ~raise loc = typer_1 ~raise loc "TEST_LOG" @@ fun _ -> t_unit ()

let test_last_originations ~raise loc = typer_1 ~raise loc "TEST_LAST_ORIGINATIONS" @@ fun u ->
  let () = trace_option ~raise (expected_unit loc u) @@ assert_t_unit u in
  (t_map (t_address ()) (t_list (t_address ())))

let test_compile_meta_value ~raise loc = typer_1 ~raise loc "TEST_LAST_ORIGINATIONS" @@ fun _ ->
  (t_michelson_code ())

let test_mutate_value ~raise loc = typer_2 ~raise loc "TEST_MUTATE_VALUE" @@ fun n expr ->
  let () = assert_eq_1 ~raise ~loc n (t_nat ()) in
  (t_option (t_pair expr (t_mutation ())))

let test_mutation_test ~raise loc = typer_2 ~raise loc "TEST_MUTATION_TEST" @@ fun expr tester ->
  let { type1 = arg ; type2 = res } = trace_option ~raise (expected_function loc tester) @@ get_t_arrow tester in
  let () = assert_eq_1 ~raise ~loc arg expr in
  (t_option (t_pair res (t_mutation ())))

let test_mutation_test_all ~raise loc = typer_2 ~raise loc "TEST_MUTATION_TEST_ALL" @@ fun expr tester ->
  let { type1 = arg ; type2 = res } = trace_option ~raise (expected_function loc tester) @@ get_t_arrow tester in
  let () = assert_eq_1 ~raise ~loc arg expr in
  (t_list (t_pair res (t_mutation ())))

let test_save_mutation ~raise loc = typer_2 ~raise loc "TEST_SAVE_MUTATION" @@ fun dir mutation ->
  let () = assert_eq_1 ~raise ~loc mutation (t_mutation ()) in
  let () = assert_eq_1 ~raise ~loc dir (t_string ()) in
  (t_option (t_string ()))

let test_run ~raise loc = typer_2 ~raise loc "TEST_RUN" @@ fun lambda expr ->
  let { type1 = arg ; type2 = _ } = trace_option ~raise (expected_function loc lambda) @@ get_t_arrow lambda in
  let () = assert_eq_1 ~raise ~loc arg expr in
  (t_michelson_code ())

let test_eval ~raise loc = typer_1 ~raise loc "TEST_EVAL" @@ fun _ ->
  (t_michelson_code ())

let test_decompile ~raise loc = typer_1_opt ~raise loc "TEST_DECOMPILE" @@ fun mich tv_opt ->
  let () = trace_option ~raise (expected_michelson_code loc mich) @@ get_t_michelson_code mich in
  match tv_opt with
  | None -> raise.raise (not_annotated loc)
  | Some t -> t

let test_to_contract ~raise loc = typer_1 ~raise loc "TEST_TO_CONTRACT" @@ fun t ->
  let param_ty, _ = trace_option ~raise (expected_typed_address loc t) @@
                       get_t_typed_address t in
  let param_ty = Option.value (Ast_typed.Helpers.get_entrypoint "default" param_ty) ~default:param_ty in
  (t_contract param_ty)

let test_nth_bootstrap_typed_address ~raise loc = typer_1_opt ~raise loc "TEST_NTH_BOOTSTRAP_TYPED_ADDRESS" @@ fun nat tv_opt ->
  let () = trace_option ~raise (expected_nat loc nat) @@ get_t_nat nat in
  let tv = trace_option ~raise (not_annotated loc) tv_opt in
  let tv_parameter, tv_storage = trace_option ~raise (expected_option loc tv) @@ get_t_typed_address tv in
  (t_typed_address tv_parameter tv_storage)

let test_to_entrypoint ~raise loc = typer_2_opt ~raise loc "TEST_TO_ENTRYPOINT" @@ fun entry_tv contract_tv tv_opt ->
  let t_string = t_string () in
  let () = assert_eq_1 ~raise ~loc entry_tv t_string in
  let _ = trace_option ~raise (expected_contract loc contract_tv) @@
             get_t_typed_address contract_tv in
  let tv = trace_option ~raise (not_annotated loc) tv_opt in
  let tv' = trace_option ~raise (expected_contract loc tv) @@ get_t_contract tv in
  t_contract tv'

let test_to_typed_address ~raise loc = typer_1_opt ~raise loc "TEST_TO_TYPED_ADDRESS" @@ fun contract_tv tv_opt ->
  let parameter_ty = trace_option ~raise (expected_contract loc contract_tv) @@
             get_t_contract contract_tv in
  let tv = trace_option ~raise (not_annotated loc) tv_opt in
  let (parameter_ty', storage_ty) = trace_option ~raise (expected_contract loc tv) @@ get_t_typed_address tv in
  let () = assert_eq_1 ~raise ~loc parameter_ty parameter_ty' in
  t_typed_address parameter_ty storage_ty

let test_random ~raise loc = typer_1_opt ~raise loc "TEST_RANDOM" @@ fun unit tv_opt ->
  let () = assert_eq_1 ~raise ~loc unit (t_unit ()) in
  let tv = trace_option ~raise (not_annotated loc) tv_opt in
  tv

let test_set_big_map ~raise loc = typer_2 ~raise loc "TEST_SET_BIG_MAP" @@ fun id bm ->
  let () = assert_eq_1 ~raise ~loc id (t_int ()) in
  let _ = trace_option ~raise (expected_big_map loc bm) @@ get_t_big_map bm in
  t_unit ()

let test_originate_from_file ~protocol_version ~raise loc =
  match (protocol_version : Ligo_proto.t) with
  | Edo ->
    typer_4 ~raise loc "TEST_ORIGINATE_FROM_FILE" @@ fun source_file entrypoint storage balance ->
      let () = trace_option ~raise (expected_string loc source_file) @@ assert_t_string source_file in
      let () = trace_option ~raise (expected_string loc entrypoint) @@ assert_t_string entrypoint in
      let () = trace_option ~raise (expected_michelson_code loc storage) @@ assert_t_michelson_code storage in
      let () = assert_eq_1 ~raise ~loc balance (t_mutez ()) in
      (t_triplet (t_address ()) (t_michelson_code ()) (t_int ()))
  | Hangzhou ->
    typer_5 ~raise loc "TEST_ORIGINATE_FROM_FILE" @@ fun source_file entrypoint views storage balance ->
      let tlist = trace_option ~raise (expected_list loc views) @@ get_t_list views in
      let () = trace_option ~raise (expected_string loc tlist) @@ assert_t_string tlist in
      let () = trace_option ~raise (expected_string loc source_file) @@ assert_t_string source_file in
      let () = trace_option ~raise (expected_string loc entrypoint) @@ assert_t_string entrypoint in
      let () = trace_option ~raise (expected_michelson_code loc storage) @@ assert_t_michelson_code storage in
      let () = assert_eq_1 ~raise ~loc balance (t_mutez ()) in
      (t_triplet (t_address ()) (t_michelson_code ()) (t_int ()))

let test_compile_contract ~raise loc = typer_1 ~raise loc "TEST_COMPILE_CONTRACT" @@ fun _ ->
  (t_michelson_code ())

let test_cast_address ~raise loc = typer_1_opt ~raise loc "TEST_CAST_ADDRESS" @@ fun addr tv_opt ->
  let cast_t = trace_option ~raise (not_annotated loc) @@ tv_opt in
  let (pty,sty) = trace_option ~raise (expected_typed_address loc cast_t) @@ get_t_typed_address cast_t in
  let () = trace_option ~raise (expected_address loc addr) @@ get_t_address addr in
  t_typed_address pty sty

let test_add_account ~raise loc = typer_2 ~raise loc "TEST_ADD_ACCOUNT" @@ fun sk pk ->
  let _ = trace_option ~raise (expected_string loc pk) @@ get_t_string sk in
  let _ = trace_option ~raise (expected_key loc pk) @@ get_t_key pk in
  (t_unit ())

let test_new_account ~raise loc = typer_1 ~raise loc "TEST_NEW_ACCOUNT" @@ fun u ->
  let _ = trace_option ~raise (expected_unit loc u) @@ get_t_unit u in
  (t_pair (t_string ()) (t_key ()))

<<<<<<< HEAD
let test_register_delegate ~raise loc = typer_1 ~raise loc "TEST_REGISTER_DELEGATE" @@ fun pkh ->
  let () = trace_option ~raise (expected_key_hash loc pkh) @@ assert_t_key_hash pkh in
  t_unit ()
=======
let test_get_voting_power ~raise loc = typer_1 ~raise loc "C_TEST_GET_VOTING_POWER" @@ fun u ->
  let _ = trace_option ~raise (expected_string loc u) @@ get_t_key_hash u in
  t_nat ()

let test_get_total_voting_power ~raise loc = typer_0 ~raise loc "C_TEST_GET_TOTAL_VOTING_POWER" @@ fun _ ->
  t_nat ()
>>>>>>> c61f4efe

let test_create_chest ~raise loc = typer_2 ~raise loc "TEST_CREATE_CHEST" @@ fun payload time ->
  let () = trace_option ~raise (expected_bytes loc payload) @@ get_t_bytes payload in
  let () = trace_option ~raise (expected_nat loc time) @@ get_t_nat time in
  t_pair (t_chest ()) (t_chest_key ())

let test_create_chest_key ~raise loc = typer_2 ~raise loc "TEST_CREATE_CHEST_KEY" @@ fun chest time ->
  let () = assert_eq_1 ~raise ~loc (t_chest ()) chest in
  let () = trace_option ~raise (expected_nat loc time) @@ get_t_nat time in
  (t_chest_key ())

let view ~raise loc = typer_3_opt ~raise loc "TEST_VIEW" @@ fun name _arg addr tv_opt ->
  let () = trace_option ~raise (expected_string loc name) @@ get_t_string name in
  let () = trace_option ~raise (expected_address loc addr) @@ get_t_address addr in
  let view_ret_t = trace_option ~raise (not_annotated loc) @@ tv_opt in
  let _ : type_expression = trace_option ~raise (expected_option loc view_ret_t) @@ get_t_option view_ret_t in
  view_ret_t

let test_global_constant ~raise loc = typer_1_opt ~raise loc "TEST_GLOBAL_CONSTANT" @@ fun hash_str tv_opt ->
  let () = trace_option ~raise (expected_string loc hash_str) @@ get_t_string hash_str in
  let ret_t = trace_option ~raise (not_annotated loc) @@ tv_opt in
  ret_t

let rec constant_typers ~raise ~test ~protocol_version loc c : typer = match c with
  | C_INT                 -> int ~raise loc ;
  | C_UNIT                -> unit ~raise loc ;
  | C_NEVER               -> never ~raise loc ;
  | C_NOW                 -> now ~raise loc ;
  | C_TRUE                -> ctrue ~raise loc ;
  | C_FALSE               -> cfalse ~raise loc ;
  | C_IS_NAT              -> is_nat ~raise loc ;
  | C_SOME                -> some ~raise loc ;
  | C_NONE                -> none ~raise loc ;
  | C_UNOPT               -> unopt ~raise loc ;
  | C_UNOPT_WITH_ERROR    -> unopt_with_error ~raise loc ;
  | C_ASSERTION           -> assertion ~raise loc ;
  | C_ASSERTION_WITH_ERROR-> assertion_with_error ~raise loc ;
  | C_ASSERT_SOME         -> assert_some ~raise loc ;
  | C_ASSERT_SOME_WITH_ERROR -> assert_some_with_error ~raise loc ;
  | C_ASSERT_NONE         -> assert_none ~raise loc ;
  | C_ASSERT_NONE_WITH_ERROR -> assert_none_with_error ~raise loc ;
  | C_FAILWITH            -> failwith_ ~raise loc ;
    (* LOOPS *)
  | C_FOLD_WHILE          -> fold_while ~raise loc ;
  | C_FOLD_CONTINUE       -> continue ~raise loc ;
  | C_FOLD_STOP           -> stop ~raise loc ;
  | C_FOLD                -> fold ~raise loc ;
   (* MATH *)
  | C_NEG                 -> neg ~raise loc ;
  | C_ABS                 -> abs ~raise loc ;
  | C_ADD                 -> add ~raise loc ;
  | C_SUB                 -> sub ~raise loc ;
  | C_MUL                 -> times ~raise loc ;
  | C_EDIV                -> ediv ~raise loc ;
  | C_DIV                 -> div ~raise loc ;
  | C_MOD                 -> mod_ ~raise loc ;
    (* LOGIC *)
  | C_NOT                 -> not_ ~raise loc ;
  | C_AND                 -> and_ ~raise loc ;
  | C_OR                  -> or_ ~raise loc ;
  | C_XOR                 -> xor ~raise loc ;
  | C_LSL                 -> lsl_ ~raise loc;
  | C_LSR                 -> lsr_ ~raise loc;
    (* COMPARATOR *)
  | C_EQ                  -> comparator ~raise ~test loc "EQ" ;
  | C_NEQ                 -> comparator ~raise ~test loc "NEQ" ;
  | C_LT                  -> comparator ~raise ~test loc "LT" ;
  | C_GT                  -> comparator ~raise ~test loc "GT" ;
  | C_LE                  -> comparator ~raise ~test loc "LE" ;
  | C_GE                  -> comparator ~raise ~test loc "GE" ;
    (* BYTES / STRING *)
  | C_SIZE                -> size ~raise loc ;
  | C_CONCAT              -> concat ~raise loc ;
  | C_SLICE               -> slice ~raise loc ;
  | C_BYTES_PACK          -> bytes_pack ~raise loc ;
  | C_BYTES_UNPACK        -> bytes_unpack ~raise loc ;
    (* SET  *)
  | C_SET_EMPTY           -> set_empty ~raise loc;
  | C_SET_ADD             -> set_add ~raise loc ;
  | C_SET_REMOVE          -> set_remove ~raise loc ;
  | C_SET_ITER            -> set_iter ~raise loc ;
  | C_SET_FOLD            -> set_fold ~raise loc ;
  | C_SET_FOLD_DESC       -> set_fold_desc ~raise loc ;
  | C_SET_MEM             -> set_mem ~raise loc ;
  | C_SET_UPDATE          -> set_update ~raise loc;
  (* LIST *)
  | C_CONS                -> cons ~raise loc ;
  | C_LIST_EMPTY          -> list_empty ~raise loc;
  | C_LIST_ITER           -> list_iter ~raise loc ;
  | C_LIST_MAP            -> list_map ~raise loc ;
  | C_LIST_FOLD           -> list_fold ~raise loc ;
  | C_LIST_FOLD_LEFT      -> list_fold_left ~raise loc ;
  | C_LIST_FOLD_RIGHT     -> list_fold_right ~raise loc ;
  | C_LIST_HEAD_OPT       -> list_head_opt ~raise loc;
  | C_LIST_TAIL_OPT       -> list_tail_opt ~raise loc;
    (* MAP *)
  | C_MAP_EMPTY           -> map_empty ~raise loc;
  | C_BIG_MAP_EMPTY       -> big_map_empty ~raise loc;
  | C_MAP_ADD             -> map_add ~raise loc ;
  | C_MAP_REMOVE          -> map_remove ~raise loc ;
  | C_MAP_UPDATE          -> map_update ~raise loc ;
  | C_MAP_ITER            -> map_iter ~raise loc ;
  | C_MAP_MAP             -> map_map ~raise loc ;
  | C_MAP_FOLD            -> map_fold ~raise loc ;
  | C_MAP_MEM             -> map_mem ~raise loc ;
  | C_MAP_FIND            -> map_find ~raise loc ;
  | C_MAP_FIND_OPT        -> map_find_opt ~raise loc ;
  | C_MAP_GET_AND_UPDATE -> map_get_and_update ~raise loc ;
  (* BIG MAP *)
  | C_BIG_MAP_GET_AND_UPDATE -> big_map_get_and_update ~raise loc;
  (* CRYPTO *)
  | C_SHA256              -> hash256 ~raise loc ;
  | C_SHA512              -> hash512 ~raise loc ;
  | C_BLAKE2b             -> blake2b ~raise loc ;
  | C_HASH_KEY            -> hash_key ~raise loc ;
  | C_CHECK_SIGNATURE     -> check_signature ~raise loc ;
  | C_CHAIN_ID            -> chain_id ~raise loc;
  (* BLOCKCHAIN *)
  | C_CONTRACT            -> get_contract ~raise loc ;
  | C_CONTRACT_WITH_ERROR -> get_contract_with_error ~raise loc ;
  | C_CONTRACT_OPT        -> get_contract_opt ~raise loc ;
  | C_CONTRACT_ENTRYPOINT -> get_entrypoint ~raise loc ;
  | C_CONTRACT_ENTRYPOINT_OPT -> get_entrypoint_opt ~raise loc ;
  | C_AMOUNT              -> amount ~raise loc ;
  | C_BALANCE             -> balance ~raise loc ;
  | C_CALL                -> transaction ~raise loc ;
  | C_SENDER              -> sender ~raise loc ;
  | C_SOURCE              -> source ~raise loc ;
  | C_ADDRESS             -> address ~raise loc ;
  | C_SELF                -> self ~raise loc ;
  | C_SELF_ADDRESS        -> self_address ~raise loc ;
  | C_IMPLICIT_ACCOUNT    -> implicit_account ~raise loc ;
  | C_SET_DELEGATE        -> set_delegate ~raise loc ;
  | C_CREATE_CONTRACT     -> create_contract ~raise loc ;
  | C_SHA3              -> sha3 ~raise loc ;
  | C_KECCAK            -> keccak ~raise loc ;
  | C_LEVEL             -> level ~raise loc ;
  | C_VOTING_POWER      -> voting_power ~raise loc ;
  | C_TOTAL_VOTING_POWER -> total_voting_power ~raise loc ;
  | C_TICKET -> ticket ~raise loc ;
  | C_READ_TICKET -> read_ticket ~raise loc ;
  | C_SPLIT_TICKET -> split_ticket ~raise loc ;
  | C_JOIN_TICKET -> join_ticket ~raise loc ;
  | C_PAIRING_CHECK -> pairing_check ~raise loc ;
  | C_SAPLING_VERIFY_UPDATE -> sapling_verify_update ~raise loc ;
  | C_SAPLING_EMPTY_STATE -> sapling_empty_state ~raise loc ;
  | C_OPEN_CHEST -> open_chest ~raise loc ;
  | C_VIEW -> view ~raise loc ;
  (* TEST *)
  | C_TEST_ORIGINATE -> test_originate ~raise loc ;
  | C_TEST_SET_NOW -> test_set_now ~raise loc ;
  | C_TEST_SET_SOURCE -> test_set_source ~raise loc ;
  | C_TEST_SET_BAKER -> test_set_source ~raise loc ;
  | C_TEST_EXTERNAL_CALL_TO_CONTRACT -> test_external_call_to_contract ~raise loc ;
  | C_TEST_EXTERNAL_CALL_TO_CONTRACT_EXN -> test_external_call_to_contract_exn ~raise loc ;
  | C_TEST_EXTERNAL_CALL_TO_ADDRESS -> test_external_call_to_address ~raise loc ;
  | C_TEST_EXTERNAL_CALL_TO_ADDRESS_EXN -> test_external_call_to_address_exn ~raise loc ;
  | C_TEST_GET_STORAGE -> test_get_storage ~raise loc ;
  | C_TEST_GET_STORAGE_OF_ADDRESS -> test_get_storage_of_address ~raise loc ;
  | C_TEST_GET_BALANCE -> test_get_balance ~raise loc ;
  | C_TEST_MICHELSON_EQUAL -> test_michelson_equal ~raise loc ;
  | C_TEST_GET_NTH_BS -> test_get_nth ~raise loc ;
  | C_TEST_LOG -> test_log ~raise loc ;
  | C_TEST_STATE_RESET -> test_state_reset ~raise loc ;
  | C_TEST_BOOTSTRAP_CONTRACT -> test_bootstrap_contract ~raise loc ;
  | C_TEST_NTH_BOOTSTRAP_CONTRACT -> test_nth_bootstrap_contract ~raise loc ;
  | C_TEST_LAST_ORIGINATIONS -> test_last_originations ~raise loc ;
  | C_TEST_COMPILE_META_VALUE -> test_compile_meta_value ~raise loc ;
  | C_TEST_MUTATE_VALUE -> test_mutate_value ~raise loc ;
  | C_TEST_MUTATION_TEST -> test_mutation_test ~raise loc ;
  | C_TEST_MUTATION_TEST_ALL -> test_mutation_test_all ~raise loc ;
  | C_TEST_RUN -> test_run ~raise loc ;
  | C_TEST_EVAL -> test_eval ~raise loc ;
  | C_TEST_COMPILE_CONTRACT -> test_compile_contract ~raise loc ;
  | C_TEST_DECOMPILE -> test_decompile ~raise loc ;
  | C_TEST_TO_CONTRACT -> test_to_contract ~raise loc ;
  | C_TEST_NTH_BOOTSTRAP_TYPED_ADDRESS -> test_nth_bootstrap_typed_address ~raise loc ;
  | C_TEST_TO_ENTRYPOINT -> test_to_entrypoint ~raise loc ;
  | C_TEST_TO_TYPED_ADDRESS -> test_to_typed_address ~raise loc ;
  | C_TEST_RANDOM -> test_random ~raise loc ;
  | C_TEST_SET_BIG_MAP -> test_set_big_map ~raise loc ;
  | C_TEST_ORIGINATE_FROM_FILE -> test_originate_from_file ~protocol_version ~raise loc ;
  | C_TEST_SAVE_MUTATION -> test_save_mutation ~raise loc ;
  | C_TEST_CAST_ADDRESS -> test_cast_address ~raise loc;
  | C_TEST_CREATE_CHEST -> only_supported_hangzhou ~raise ~protocol_version c @@ test_create_chest ~raise loc
  | C_TEST_CREATE_CHEST_KEY -> only_supported_hangzhou ~raise ~protocol_version c @@ test_create_chest_key ~raise loc
  | C_TEST_ADD_ACCOUNT -> test_add_account ~raise loc;
  | C_TEST_NEW_ACCOUNT -> test_new_account ~raise loc;
<<<<<<< HEAD
  | C_TEST_REGISTER_DELEGATE -> test_register_delegate ~raise loc;
=======
  | C_TEST_GET_VOTING_POWER -> test_get_voting_power ~raise loc;
  | C_TEST_GET_TOTAL_VOTING_POWER -> test_get_total_voting_power ~raise loc;
>>>>>>> c61f4efe
  | C_GLOBAL_CONSTANT -> only_supported_hangzhou ~raise ~protocol_version c @@ test_global_constant ~raise loc
  (* JsLIGO *)
  | C_POLYMORPHIC_ADD  -> polymorphic_add ~raise loc ;
  | _ as cst -> raise.raise (corner_case @@ Format.asprintf "typer not implemented for constant %a" PP.constant' cst)

and only_supported_hangzhou = fun ~raise ~protocol_version c default  ->
  match protocol_version with
  | Ligo_proto.Hangzhou -> default
  | Ligo_proto.Edo ->
    raise.raise @@ corner_case (
      Format.asprintf "Unsupported constant %a in protocol %s"
        PP.constant' c
        (Ligo_proto.variant_to_string protocol_version)
    )<|MERGE_RESOLUTION|>--- conflicted
+++ resolved
@@ -1166,18 +1166,16 @@
   let _ = trace_option ~raise (expected_unit loc u) @@ get_t_unit u in
   (t_pair (t_string ()) (t_key ()))
 
-<<<<<<< HEAD
 let test_register_delegate ~raise loc = typer_1 ~raise loc "TEST_REGISTER_DELEGATE" @@ fun pkh ->
   let () = trace_option ~raise (expected_key_hash loc pkh) @@ assert_t_key_hash pkh in
   t_unit ()
-=======
+
 let test_get_voting_power ~raise loc = typer_1 ~raise loc "C_TEST_GET_VOTING_POWER" @@ fun u ->
   let _ = trace_option ~raise (expected_string loc u) @@ get_t_key_hash u in
   t_nat ()
 
 let test_get_total_voting_power ~raise loc = typer_0 ~raise loc "C_TEST_GET_TOTAL_VOTING_POWER" @@ fun _ ->
   t_nat ()
->>>>>>> c61f4efe
 
 let test_create_chest ~raise loc = typer_2 ~raise loc "TEST_CREATE_CHEST" @@ fun payload time ->
   let () = trace_option ~raise (expected_bytes loc payload) @@ get_t_bytes payload in
@@ -1366,12 +1364,9 @@
   | C_TEST_CREATE_CHEST_KEY -> only_supported_hangzhou ~raise ~protocol_version c @@ test_create_chest_key ~raise loc
   | C_TEST_ADD_ACCOUNT -> test_add_account ~raise loc;
   | C_TEST_NEW_ACCOUNT -> test_new_account ~raise loc;
-<<<<<<< HEAD
   | C_TEST_REGISTER_DELEGATE -> test_register_delegate ~raise loc;
-=======
   | C_TEST_GET_VOTING_POWER -> test_get_voting_power ~raise loc;
   | C_TEST_GET_TOTAL_VOTING_POWER -> test_get_total_voting_power ~raise loc;
->>>>>>> c61f4efe
   | C_GLOBAL_CONSTANT -> only_supported_hangzhou ~raise ~protocol_version c @@ test_global_constant ~raise loc
   (* JsLIGO *)
   | C_POLYMORPHIC_ADD  -> polymorphic_add ~raise loc ;
