module H=Helpers
module Ligo_proto = Environment.Protocols
module Option = Simple_utils.Option
open Simple_utils.Trace
open Errors
open Ast_typed
open H

(*
  Each constant has its own type.

  LIGO's type-system is currently too
  weak to express the constant's type. For instance:
  - "ADD" has a special kind of type of polymorphism. If "ADD" gets two `int`s,
    it will return an `int`. If it gets two `nat`s, it will return a `nat`.
    Regular polymorphism wouldn't work because "ADD" only accepts `int`s or
    `nat`s.
  - "NONE" (from Some/None) requires an annotation.

  Instead of a LIGO type, constant types are representend as functions. These
  functions take as parameters:
  - The list of types of the arguments of the constants. When typing `2 + 2`,
    the types might be `[ int ; int ]`.
  - The expected type of the whole expression. It is optional. When typing
    `[] : list(operation)`, it will be `Some ( list (operation) )`. When
    typing `2 + 2` (with no additional context), it will be `None`.
  The output is the type of the whole expression. An error is returned through
  the Trace monad if it doesn't type-check (`"toto" + 42`).

  Various helpers are defined bellow.
*)


let none ~raise loc = typer_0 ~raise loc "NONE" @@ fun tv_opt ->
  match tv_opt with
  | None -> raise.raise (not_annotated loc)
  | Some t -> trace_option ~raise (expected_option loc t) @@ assert_t_option t; t

let set_empty ~raise loc = typer_0 ~raise loc "SET_EMPTY" @@ fun tv_opt ->
  match tv_opt with
  | None -> raise.raise (not_annotated loc)
  | Some t -> trace_option ~raise (expected_set loc t) @@ assert_t_set t ; t

let set_update ~raise loc = typer_3 ~raise loc "SET_UPDATE" @@ fun elt flag set ->
  let elt' = trace_option ~raise (expected_set loc set) @@ get_t_set set in
  let () = trace_option ~raise (expected_bool loc flag) @@ assert_t_bool flag in
  let () = assert_eq_1 ~raise ~loc elt elt' in
  set

let sub ~raise loc = typer_2 ~raise loc "SUB" @@ fun a b ->
  if eq_2 (a , b) (t_bls12_381_g1 ())
  then (t_bls12_381_g1 ()) else
  if eq_2 (a , b) (t_bls12_381_g2 ())
  then (t_bls12_381_g2 ()) else
  if eq_2 (a , b) (t_bls12_381_fr ())
  then (t_bls12_381_fr ()) else
  if (eq_1 a (t_int ()) || eq_1 a (t_nat ()))
  && (eq_1 b (t_int ()) || eq_1 b (t_nat ()))
  then t_int () else
  if (eq_2 (a , b) (t_timestamp ()))
  then t_int () else
  if (eq_1 a (t_timestamp ()) && eq_1 b (t_int ()))
  then t_timestamp () else
  if (eq_2 (a , b) (t_mutez ()))
  then t_mutez () else
    raise.raise (bad_substraction loc)

let constant_since_protocol ~since ~constant ~raise ~protocol_version loc typer =
  if (Environment.Protocols.compare protocol_version since) >= 0 then
    typer
  else
    raise.raise (constant_since_protocol loc constant since)

let sub_mutez ~raise ~protocol_version loc =
  constant_since_protocol ~since:Environment.Protocols.Ithaca ~constant:"Operator.sub_mutez" ~raise ~protocol_version loc @@
    typer_2 ~raise loc "SUB_MUTEZ" @@ fun a b ->
                                      if (eq_2 (a , b) (t_mutez ()))
                                      then t_option (t_mutez ())
                                      else raise.raise (bad_substraction loc)

let option_map ~raise ~protocol_version loc =
  constant_since_protocol ~since:Environment.Protocols.Ithaca ~constant:"Option.map" ~raise ~protocol_version loc @@
    typer_2 ~raise loc "OPTION_MAP" @@ fun body opt ->
      let { type1 = arg ; type2 = b } = trace_option ~raise (expected_function loc body) @@ get_t_arrow body in
      let a = trace_option ~raise (expected_list loc opt) @@ get_t_option opt in
      let () = assert_eq_1 ~raise ~loc a arg in
      (t_option b)

let some ~raise loc = typer_1 ~raise loc "SOME" @@ fun a -> t_option a

let map_remove ~raise loc : typer = typer_2 ~raise loc "MAP_REMOVE" @@ fun k m ->
  let (src , _) = trace_option ~raise (expected_big_map loc m) @@
      Option.bind_eager_or (get_t_map m) (get_t_big_map m) in
  let () = assert_eq_1 ~raise ~loc src k in
  m

let map_empty ~raise loc = typer_0 ~raise loc "MAP_EMPTY" @@ fun tv_opt ->
  match tv_opt with
  | None -> raise.raise (not_annotated loc)
  | Some t ->
    let (src, dst) = trace_option ~raise (expected_map loc t) @@ get_t_map t in
    t_map src dst

let big_map_empty ~raise loc = typer_0 ~raise loc "BIG_MAP_EMPTY" @@ fun tv_opt ->
  match tv_opt with
  | None -> raise.raise (not_annotated loc)
  | Some t ->
    let (src, dst) = trace_option ~raise (expected_big_map loc t) @@ get_t_big_map t in
    t_big_map src dst

let map_add ~raise loc : typer = typer_3 loc ~raise "MAP_ADD" @@ fun k v m ->
  let (src , dst) = trace_option ~raise (expected_big_map loc m) @@
      Option.bind_eager_or (get_t_map m) (get_t_big_map m) in
  let () = assert_eq_1 ~raise ~loc src k in
  let () = assert_eq_1 ~raise ~loc dst v in
  m

let map_update ~raise loc : typer = typer_3 ~raise loc "MAP_UPDATE" @@ fun k v m ->
  let (src , dst) = trace_option ~raise (expected_big_map loc m) @@
      Option.bind_eager_or (get_t_map m) (get_t_big_map m) in
  let () = assert_eq_1 ~raise ~loc src k in
  let v' = trace_option ~raise (expected_option loc v) @@ get_t_option v in
  let () = assert_eq_1 ~raise ~loc dst v' in
  m

let map_mem ~raise loc : typer = typer_2 ~raise loc "MAP_MEM" @@ fun k m ->
  let (src , _) = trace_option ~raise (expected_big_map loc m) @@
      Option.bind_eager_or (get_t_map m) (get_t_big_map m) in
  let () = assert_eq_1 ~raise ~loc src k in
  t_bool ()

let map_find ~raise loc : typer = typer_2 ~raise loc "MAP_FIND" @@ fun k m ->
  let (src , dst) = trace_option ~raise (expected_big_map loc m) @@
      Option.bind_eager_or (get_t_map m) (get_t_big_map m) in
  let () = assert_eq_1 ~raise ~loc src k in
  dst

let map_find_opt ~raise loc : typer = typer_2 ~raise loc "MAP_FIND_OPT" @@ fun k m ->
  let (src , dst) = trace_option ~raise (expected_big_map loc m) @@
      Option.bind_eager_or (get_t_map m) (get_t_big_map m) in
  let () = assert_eq_1 ~raise ~loc src k in
  t_option dst

let map_iter ~raise loc : typer = typer_2 ~raise loc "MAP_ITER" @@ fun f m ->
  let (k, v) = trace_option ~raise (expected_map loc m) @@ get_t_map m in
  let { type1 = arg ; type2 = res } = trace_option ~raise (expected_function loc f) @@ get_t_arrow f in
  let kv = t_pair k v in
  let unit = t_unit () in
  let () = assert_eq_1 ~raise ~loc arg kv in
  let () = assert_eq_1 ~raise ~loc res unit in
  t_unit ()

let map_map ~raise loc : typer = typer_2 ~raise loc "MAP_MAP" @@ fun f m ->
  let (k, v) = trace_option ~raise (expected_map loc m) @@ get_t_map m in
  let { type1 = arg ; type2 = res } = trace_option ~raise (expected_function loc f) @@ get_t_arrow f in
  let kv = t_pair k v in
  let () = assert_eq_1 ~raise ~loc arg kv in
  t_map k res

let map_get_and_update ~raise loc : typer = typer_3 ~raise loc "MAP_GET_AND_UPDATE" @@ fun k opt_v m ->
  let v = trace_option ~raise (expected_option loc opt_v) @@ get_t_option opt_v in
  let (src , dst) = trace_option ~raise (expected_map loc m) @@ get_t_map m in
  let () = assert_eq_1 ~raise ~loc src k in
  let () = assert_eq_1 ~raise ~loc dst v in
  t_pair opt_v m

let big_map_get_and_update ~raise loc : typer = typer_3 ~raise loc "BIG_MAP_GET_AND_UPDATE" @@ fun k opt_v m ->
  let v = trace_option ~raise (expected_option loc opt_v) @@ get_t_option opt_v in
  let (src , dst) = trace_option ~raise (expected_map loc m) @@ get_t_big_map m in
  let () = assert_eq_1 ~raise ~loc src k in
  let () = assert_eq_1 ~raise ~loc dst v in
  t_pair opt_v m

let size ~raise loc = typer_1 ~raise loc "SIZE" @@ fun t ->
  let () =
    Assert.assert_true ~raise (wrong_size loc t) @@
    (is_t_map t || is_t_list t || is_t_string t || is_t_bytes t || is_t_set t ) in
  t_nat ()

let slice ~raise loc = typer_3 ~raise loc "SLICE" @@ fun i j s ->
  let t_nat = t_nat () in
  let () = assert_eq_1 ~raise ~loc i t_nat in
  let () = assert_eq_1 ~raise ~loc j t_nat in
  if eq_1 s (t_string ())
  then t_string ()
  else if eq_1 s (t_bytes ())
  then t_bytes ()
  else raise.raise @@ typeclass_error loc
      [
        [t_nat;t_nat;t_string()] ;
        [t_nat;t_nat;t_bytes()] ;
      ]
      [i ; j ; s]

let failwith_ ~raise loc = typer_1_opt ~raise loc "failwith" @@ fun t opt ->
  let _ =
    if eq_1 t (t_string ())
    then ()
    else if eq_1 t (t_nat ())
    then ()
    else if eq_1 t (t_int ())
    then ()
    else
      raise.raise @@ typeclass_error loc
        [
          [t_string()] ;
          [t_nat()] ;
          [t_int()] ;
        ]
        [t] in
  let default = t_unit () in
  Simple_utils.Option.value ~default opt

let int ~raise loc : typer = typer_1 ~raise loc "INT" @@ fun t ->
  if (eq_1 t (t_nat ()) || eq_1 t (t_bls12_381_fr ()))
  then (t_int ()) else
    raise.raise @@ typeclass_error loc
              [
                [t_bls12_381_fr()] ;
                [t_nat ()] ;
              ]
              [t]

let bytes_pack ~raise loc : typer = typer_1 ~raise loc "PACK" @@ fun _t ->
  t_bytes ()

let bytes_unpack ~raise loc = typer_1_opt ~raise loc "UNPACK" @@ fun input tv_opt ->
  let () = trace_option ~raise (expected_bytes loc input) @@ assert_t_bytes input in
  match tv_opt with
  | None -> raise.raise (not_annotated loc)
  | Some t ->
    let t = trace_option ~raise (expected_option loc t) @@ get_t_option t in
    t_option t

let hash256 ~raise loc = typer_1 ~raise loc "SHA256" @@ fun t ->
  let () = trace_option ~raise (expected_bytes loc t) @@ assert_t_bytes t in
  t_bytes ()

let hash512 ~raise loc = typer_1 ~raise loc "SHA512" @@ fun t ->
  let () = trace_option ~raise (expected_bytes loc t) @@ assert_t_bytes t in
  t_bytes ()

let blake2b ~raise loc = typer_1 ~raise loc "BLAKE2b" @@ fun t ->
  let () = trace_option ~raise (expected_bytes loc t) @@ assert_t_bytes t in
  t_bytes ()

let sha3 ~raise loc = typer_1 ~raise loc "SHA3" @@ fun t ->
  let () = trace_option ~raise (expected_bytes loc t) @@ assert_t_bytes t in
  t_bytes ()

let keccak ~raise loc = typer_1 ~raise loc "KECCAK" @@ fun t ->
  let () = trace_option ~raise (expected_bytes loc t) @@ assert_t_bytes t in
  t_bytes ()

let hash_key ~raise loc = typer_1 ~raise loc "HASH_KEY" @@ fun t ->
  let () = trace_option ~raise (expected_key loc t) @@ assert_t_key t in
  t_key_hash ()

let check_signature ~raise loc = typer_3 ~raise loc "CHECK_SIGNATURE" @@ fun k s b ->
  let () = trace_option ~raise (expected_key loc k) @@ assert_t_key k in
  let () = trace_option ~raise (expected_signature loc s) @@ assert_t_signature s in
  let () = trace_option ~raise (expected_bytes loc b) @@ assert_t_bytes b in
  t_bool ()

let sender ~raise loc = constant' ~raise loc "SENDER" @@ t_address ()

let source ~raise loc = constant' ~raise loc "SOURCE" @@ t_address ()

let unit ~raise loc = constant' ~raise loc "UNIT" @@ t_unit ()

let never ~raise loc = typer_1_opt ~raise loc "NEVER" @@ fun nev tv_opt ->
  let () = assert_eq_1 ~raise ~loc nev (t_never ()) in
  match tv_opt with
  | None -> raise.raise (not_annotated loc)
  | Some t -> t

let amount ~raise loc = constant' ~raise loc "AMOUNT" @@ t_mutez ()

let balance ~raise loc = constant' ~raise loc "BALANCE" @@ t_mutez ()

let chain_id ~raise loc = constant' ~raise loc "CHAIN_ID" @@ t_chain_id ()

let level ~raise loc = constant' ~raise loc "LEVEL" @@ t_nat ()

let total_voting_power ~raise loc = constant' ~raise loc "TOTAL_VOTING_POWER" @@ t_nat ()

let voting_power ~raise loc = typer_1 ~raise loc "VOTING_POWER" @@ fun t ->
  let () = trace_option ~raise (expected_key_hash loc t) @@ assert_t_key_hash t in
  t_nat ()

let address ~raise loc = typer_1 ~raise loc "ADDRESS" @@ fun c ->
  let () = trace_option ~raise (expected_contract loc c) @@ assert_t_contract c in
  t_address ()

let self_address ~raise loc = typer_0 ~raise loc "SELF_ADDRESS" @@ fun _ ->
  t_address ()

let self ~raise loc = typer_1_opt ~raise loc "SELF" @@ fun entrypoint_as_string tv_opt ->
  let () = trace_option ~raise (expected_string loc entrypoint_as_string) @@ assert_t_string entrypoint_as_string in
  match tv_opt with
  | None -> raise.raise (not_annotated loc)
  | Some t -> t

let implicit_account ~raise loc = typer_1 ~raise loc "IMPLICIT_ACCOUNT" @@ fun key_hash ->
  let () = trace_option ~raise (expected_key_hash loc key_hash) @@ assert_t_key_hash key_hash in
  t_contract (t_unit () )

let now ~raise loc = constant' ~raise loc "NOW" @@ t_timestamp ()
let ctrue ~raise loc = constant' ~raise loc "TRUE" @@ t_bool ()
let cfalse ~raise loc = constant' ~raise loc "FALSE" @@ t_bool ()

let transaction ~raise loc = typer_3 ~raise loc "CALL" @@ fun param amount contract ->
  let () = trace_option ~raise (expected_mutez loc amount) @@ assert_t_mutez amount in
  let contract_param = trace_option ~raise (expected_contract loc contract) @@ get_t_contract contract in
  let () = assert_eq_1 ~raise ~loc param contract_param in
  t_operation ()

let create_contract ~raise loc = typer_4 ~raise loc "CREATE_CONTRACT" @@ fun f kh_opt amount init_storage  ->
  let { type1 = args ; type2 = ret } = trace_option ~raise (expected_function loc f) @@ get_t_arrow f in
  let (_,s) = trace_option ~raise (expected_pair loc args) @@ get_t_pair args in
  let (oplist,s') = trace_option ~raise (expected_pair loc ret) @@ get_t_pair ret in
  let () = trace_option ~raise (expected_mutez loc amount) @@ assert_t_mutez amount in
  let (delegate) = trace_option ~raise (expected_option loc kh_opt) @@ get_t_option kh_opt in
  let () = assert_eq_1 ~raise ~loc s s' in
  let () = assert_eq_1 ~raise ~loc s init_storage in
  let () = trace_option ~raise (expected_op_list loc oplist) @@ assert_t_list_operation oplist in
  let () = trace_option ~raise (expected_key_hash loc delegate) @@ assert_t_key_hash delegate in
  t_pair (t_operation ()) (t_address ())

let get_contract ~raise loc = typer_1_opt ~raise loc "CONTRACT" @@ fun addr_tv tv_opt ->
  let t_addr = t_address () in
  let () = assert_eq_1 ~raise ~loc addr_tv t_addr in
  let tv = trace_option ~raise (not_annotated loc) tv_opt in
  let tv' = trace_option ~raise (expected_contract loc tv) @@ get_t_contract tv in
  t_contract tv'

let get_contract_with_error ~raise loc = typer_2_opt ~raise loc "CONTRACT" @@ fun addr_tv err_str tv_opt ->
  let t_addr = t_address () in
  let () = assert_eq_1 ~raise ~loc addr_tv t_addr in
  let tv = trace_option ~raise (contract_not_annotated loc) tv_opt in
  let tv' = trace_option ~raise (expected_contract loc tv) @@ get_t_contract tv in
  let () = trace_option ~raise (expected_string loc err_str) @@ get_t_string err_str in
  t_contract tv'

let get_contract_opt ~raise loc = typer_1_opt ~raise loc "CONTRACT OPT" @@ fun addr_tv tv_opt ->
  let t_addr = t_address () in
  let () = assert_eq_1 ~raise ~loc addr_tv t_addr in
  let tv = trace_option ~raise (contract_not_annotated loc) tv_opt in
  let tv = trace_option ~raise (expected_option loc tv) @@ get_t_option tv in
  let tv' = trace_option ~raise (expected_contract loc tv) @@ get_t_contract tv in
  t_option (t_contract tv')

let get_entrypoint ~raise loc = typer_2_opt ~raise loc "CONTRACT_ENTRYPOINT" @@ fun entry_tv addr_tv tv_opt ->
  let t_string = t_string () in
  let t_addr = t_address () in
  let () = assert_eq_1 ~raise ~loc entry_tv t_string in
  let () = assert_eq_1 ~raise ~loc addr_tv t_addr in
  let tv = trace_option ~raise (not_annotated loc) tv_opt in
  let tv' = trace_option ~raise (expected_contract loc tv) @@ get_t_contract tv in
  t_contract tv'

let get_entrypoint_opt ~raise loc = typer_2_opt ~raise loc "CONTRACT_ENTRYPOINT_OPT" @@ fun entry_tv addr_tv tv_opt ->
  let t_string = t_string () in
  let t_addr = t_address () in
  let () = assert_eq_1 ~raise ~loc entry_tv t_string in
  let () = assert_eq_1 ~raise ~loc addr_tv t_addr in
  let tv = trace_option ~raise (contract_not_annotated loc) tv_opt in
  let tv = trace_option ~raise (expected_option loc tv) @@ get_t_option tv in
  let tv' = trace_option ~raise (expected_contract loc tv) @@ get_t_contract tv in
  t_option (t_contract tv' )

let set_delegate ~raise loc = typer_1 ~raise loc "SET_DELEGATE" @@ fun delegate_opt ->
  let kh_opt = (t_option (t_key_hash ()) ) in
  let () = assert_eq_1 ~raise ~loc delegate_opt kh_opt in
  t_operation ()

let abs ~raise loc = typer_1 ~raise loc "ABS" @@ fun t ->
  let () = trace_option ~raise (expected_int loc t) @@ assert_t_int t in
  t_nat ()

let is_nat ~raise loc = typer_1 ~raise loc "ISNAT" @@ fun t ->
  let () = trace_option ~raise (expected_int loc t) @@ assert_t_int t in
  t_option (t_nat ())

let neg ~raise loc = typer_1 ~raise loc "NEG" @@ fun t ->
  if eq_1 t (t_int ())
  then (t_int ()) else
  if eq_1 t (t_nat ())
  then (t_int ()) else
  if eq_1 t (t_bls12_381_g1 ())
  then (t_bls12_381_g1 ()) else
  if eq_1 t (t_bls12_381_g2 ())
  then (t_bls12_381_g2 ()) else
  if eq_1 t (t_bls12_381_fr ())
  then (t_bls12_381_fr ()) else
  if eq_1 t (t_bls12_381_fr ())
  then (t_bls12_381_fr ()) else
    raise.raise @@ typeclass_error loc
              [
                [t_int()] ;
                [t_nat()] ;
                [t_bls12_381_g1()] ;
                [t_bls12_381_g2()] ;
                [t_bls12_381_fr()] ;
              ]
              [t]

let unopt ~raise loc = typer_1 ~raise loc "UNOPT" @@ fun a ->
  let a  = trace_option ~raise (expected_option loc a) @@ get_t_option a in
  a

let unopt_with_error ~raise loc = typer_2 ~raise loc "UNOPT_WITH_ERROR" @@ fun a b ->
  let a  = trace_option ~raise (expected_option loc a) @@ get_t_option a in
  let () = trace_option ~raise (expected_option loc a) @@ assert_t_string b in
  a

let assertion ~raise loc = typer_1 ~raise loc "ASSERT" @@ fun a ->
  let () = trace_option ~raise (expected_bool loc a) @@ assert_t_bool a in
  t_unit ()

let assertion_with_error ~raise loc = typer_2 ~raise loc "ASSERT_WITH_ERROR" @@ fun a b ->
  let () = trace_option ~raise (expected_bool loc a) @@ assert_t_bool a in
  let () = trace_option ~raise (expected_string loc b) @@ assert_t_string b in
  t_unit ()

let assert_some ~raise loc = typer_1 ~raise loc "ASSERT_SOME" @@ fun a ->
  let () = trace_option ~raise (expected_option loc a) @@ assert_t_option a in
  t_unit ()

let assert_some_with_error ~raise loc = typer_2 ~raise loc "ASSERT_SOME_WITH_ERROR" @@ fun a b ->
  let () = trace_option ~raise (expected_option loc a) @@ assert_t_option a in
  let () = trace_option ~raise (expected_string loc b) @@ assert_t_string b in
  t_unit ()

let assert_none ~raise loc = typer_1 ~raise loc "ASSERT_NONE" @@ fun a ->
  let () = trace_option ~raise (expected_option loc a) @@ assert_t_option a in
  t_unit ()

let assert_none_with_error ~raise loc = typer_2 ~raise loc "ASSERT_NONE_WITH_ERROR" @@ fun a b ->
  let () = trace_option ~raise (expected_option loc a) @@ assert_t_option a in
  let () = trace_option ~raise (expected_string loc b) @@ assert_t_string b in
  t_unit ()

let times ~raise loc = typer_2 ~raise loc "TIMES" @@ fun a b ->
  if (eq_1 a (t_bls12_381_g1 ()) && eq_1 b (t_bls12_381_fr ()))
  then (t_bls12_381_g1 ()) else
  if (eq_1 a (t_bls12_381_g2 ()) && eq_1 b (t_bls12_381_fr ()))
  then (t_bls12_381_g2 ()) else
  if (eq_1 a (t_bls12_381_fr ()) && eq_1 b (t_bls12_381_fr ()))
  then (t_bls12_381_fr ()) else
  if (eq_1 a (t_nat ()) && eq_1 b (t_bls12_381_fr ()))
  then (t_bls12_381_fr ()) else
  if (eq_1 a (t_int ()) && eq_1 b (t_bls12_381_fr ()))
  then (t_bls12_381_fr ()) else
  if (eq_1 a (t_bls12_381_fr ()) && eq_1 b (t_nat ()))
  then (t_bls12_381_fr ()) else
  if (eq_1 a (t_bls12_381_fr ()) && eq_1 b (t_int ()))
  then (t_bls12_381_fr ()) else
  if eq_2 (a , b) (t_nat ())
  then t_nat () else
  if eq_2 (a , b) (t_int ())
  then t_int () else
  if (eq_1 a (t_nat ()) && eq_1 b (t_mutez ())) || (eq_1 b (t_nat ()) && eq_1 a (t_mutez ()))
  then t_mutez () else
  if (eq_1 a (t_nat ()) && eq_1 b (t_int ())) || (eq_1 b (t_nat ()) && eq_1 a (t_int ()))
  then t_int () else
    raise.raise @@ typeclass_error loc
              [
                [t_bls12_381_g1();t_bls12_381_g1()] ;
                [t_bls12_381_g2();t_bls12_381_g2()] ;
                [t_bls12_381_fr();t_bls12_381_fr()] ;
                [t_nat();t_bls12_381_fr()] ;
                [t_int();t_bls12_381_fr()] ;
                [t_bls12_381_fr();t_nat()] ;
                [t_bls12_381_fr();t_int()] ;
                [t_nat();t_nat()] ;
                [t_int();t_int()] ;
                [t_nat();t_mutez()] ;
                [t_mutez();t_nat()] ;
                [t_nat();t_int()] ;
                [t_int();t_nat()] ;
              ]
              [a; b]

let ediv ~raise loc = typer_2 ~raise loc "EDIV" @@ fun a b ->
  if eq_2 (a , b) (t_nat ())
  then t_option (t_pair (t_nat ()) (t_nat ()) ) else
  if eq_2 (a , b) (t_int ())
  then t_option (t_pair (t_int ()) (t_nat ()) ) else
  if eq_1 a (t_nat ()) && eq_1 b (t_int ())
  then t_option (t_pair (t_int ()) (t_nat ()) ) else
  if eq_1 a (t_int ()) && eq_1 b (t_nat ())
  then t_option (t_pair (t_int ()) (t_nat ()) ) else
  if eq_1 a (t_mutez ()) && eq_1 b (t_mutez ())
  then t_option (t_pair (t_nat ()) (t_mutez ()) ) else
  if eq_1 a (t_mutez ()) && eq_1 b (t_nat ())
  then t_option (t_pair (t_mutez ()) (t_mutez ()) ) else
    raise.raise @@ typeclass_error loc
      [
        [t_nat();t_nat()] ;
        [t_int();t_int()] ;
        [t_nat();t_int()] ;
        [t_int();t_nat()] ;
        [t_mutez();t_nat()] ;
        [t_mutez();t_mutez()] ;
      ]
      [a; b]

let div ~raise loc = typer_2 ~raise loc "DIV" @@ fun a b ->
  if eq_2 (a , b) (t_nat ())
  then t_nat () else
  if eq_2 (a , b) (t_int ())
  then t_int () else
  if eq_1 a (t_int ()) && eq_1 b (t_nat ())
  then t_int () else
  if eq_1 a (t_nat ()) && eq_1 b (t_int ())
  then t_int () else
  if eq_1 a (t_mutez ()) && eq_1 b (t_nat ())
  then t_mutez () else
  if eq_1 a (t_mutez ()) && eq_1 b (t_mutez ())
  then t_nat () else
    raise.raise @@ typeclass_error loc
      [
        [t_nat();t_nat()] ;
        [t_int();t_int()] ;
        [t_nat();t_int()] ;
        [t_int();t_nat()] ;
        [t_mutez();t_nat()] ;
        [t_mutez();t_mutez()] ;
      ]
      [a; b]

let mod_ ~raise loc = typer_2 ~raise loc "MOD" @@ fun a b ->
  if (eq_1 a (t_nat ()) || eq_1 a (t_int ())) && (eq_1 b (t_nat ()) || eq_1 b (t_int ()))
  then t_nat () else
  if eq_1 a (t_mutez ()) && eq_1 b (t_mutez ())
  then t_mutez () else
  if eq_1 a (t_mutez ()) && eq_1 b (t_nat ())
  then t_mutez () else
    raise.raise @@ typeclass_error loc
      [
        [t_nat();t_nat()] ;
        [t_nat();t_int()] ;
        [t_int();t_nat()] ;
        [t_int();t_int()] ;
        [t_mutez();t_nat()] ;
        [t_mutez();t_mutez()] ;
      ]
      [a; b]

let add ~raise loc = typer_2 ~raise loc "ADD" @@ fun a b ->
  if eq_2 (a , b) (t_bls12_381_g1 ())
  then (t_bls12_381_g1 ()) else
  if eq_2 (a , b) (t_bls12_381_g2 ())
  then (t_bls12_381_g2 ()) else
  if eq_2 (a , b) (t_bls12_381_fr ())
  then (t_bls12_381_fr ()) else
  if eq_2 (a , b) (t_nat ())
  then t_nat () else
  if eq_2 (a , b) (t_int ())
  then t_int () else
  if eq_2 (a , b) (t_mutez ())
  then t_mutez () else
  if (eq_1 a (t_nat ()) && eq_1 b (t_int ())) || (eq_1 b (t_nat ()) && eq_1 a (t_int ()))
  then t_int () else
  if (eq_1 a (t_timestamp ()) && eq_1 b (t_int ())) || (eq_1 b (t_timestamp ()) && eq_1 a (t_int ()))
  then t_timestamp () else
    raise.raise @@ typeclass_error loc
              [
                [t_bls12_381_g1();t_bls12_381_g1()] ;
                [t_bls12_381_g2();t_bls12_381_g2()] ;
                [t_bls12_381_fr();t_bls12_381_fr()] ;
                [t_nat();t_nat()] ;
                [t_int();t_int()] ;
                [t_mutez();t_mutez()] ;
                [t_nat();t_int()] ;
                [t_int();t_nat()] ;
                [t_timestamp();t_int()] ;
                [t_int();t_timestamp()] ;
              ]
              [a; b]

let polymorphic_add ~raise loc = typer_2 ~raise loc "POLYMORPHIC_ADD" @@ fun a b ->
  if eq_2 (a , b) (t_string ())
  then t_string () else
  if eq_2 (a , b) (t_bls12_381_g1 ())
  then (t_bls12_381_g1 ()) else
  if eq_2 (a , b) (t_bls12_381_g2 ())
  then (t_bls12_381_g2 ()) else
  if eq_2 (a , b) (t_bls12_381_fr ())
  then (t_bls12_381_fr ()) else
  if eq_2 (a , b) (t_nat ())
  then t_nat () else
  if eq_2 (a , b) (t_int ())
  then t_int () else
  if eq_2 (a , b) (t_mutez ())
  then t_mutez () else
  if (eq_1 a (t_nat ()) && eq_1 b (t_int ())) || (eq_1 b (t_nat ()) && eq_1 a (t_int ()))
  then t_int () else
  if (eq_1 a (t_timestamp ()) && eq_1 b (t_int ())) || (eq_1 b (t_timestamp ()) && eq_1 a (t_int ()))
  then t_timestamp () else
    raise.raise @@ typeclass_error loc
              [
                [t_string();t_string()] ;
                [t_bls12_381_g1();t_bls12_381_g1()] ;
                [t_bls12_381_g2();t_bls12_381_g2()] ;
                [t_bls12_381_fr();t_bls12_381_fr()] ;
                [t_nat();t_nat()] ;
                [t_int();t_int()] ;
                [t_mutez();t_mutez()] ;
                [t_nat();t_int()] ;
                [t_int();t_nat()] ;
                [t_timestamp();t_int()] ;
                [t_int();t_timestamp()] ;
              ]
              [a; b]

let polymorphic_sub ~raise ~protocol_version loc = 
  match protocol_version with
    Environment.Protocols.Ithaca ->
      typer_2 ~raise loc "POLYMORPHIC_SUB" @@ fun a b ->
      if eq_2 (a , b) (t_bls12_381_g1 ())
      then (t_bls12_381_g1 ()) else
      if eq_2 (a , b) (t_bls12_381_g2 ())
      then (t_bls12_381_g2 ()) else
      if eq_2 (a , b) (t_bls12_381_fr ())
      then (t_bls12_381_fr ()) else
      if (eq_1 a (t_int ()) || eq_1 a (t_nat ()))
      && (eq_1 b (t_int ()) || eq_1 b (t_nat ()))
      then t_int () else
      if (eq_2 (a , b) (t_timestamp ()))
      then t_int () else
      if (eq_1 a (t_timestamp ()) && eq_1 b (t_int ()))
      then t_timestamp () else
      if (eq_2 (a , b) (t_mutez ()))
      then t_option (t_mutez ()) 
      else raise.raise (bad_substraction loc)
    | Environment.Protocols.Hangzhou -> sub ~raise loc

let set_mem ~raise loc = typer_2 ~raise loc "SET_MEM" @@ fun elt set ->
  let key = trace_option ~raise (expected_set loc set) @@ get_t_set set in
  let () = assert_eq_1 ~raise ~loc elt key in
  t_bool ()

let set_add ~raise loc = typer_2 ~raise loc "SET_ADD" @@ fun elt set ->
  let key = trace_option ~raise (expected_set loc set) @@ get_t_set set in
  let () = assert_eq_1 ~raise ~loc elt key in
  set

let set_remove ~raise loc = typer_2 ~raise loc "SET_REMOVE" @@ fun elt set ->
  let key = trace_option ~raise (expected_set loc set) @@ get_t_set set in
  let () = assert_eq_1 ~raise ~loc elt key in
  set

let set_iter ~raise loc = typer_2 ~raise loc "SET_ITER" @@ fun body set ->
  let { type1 = arg ; type2 = res } = trace_option ~raise (expected_function loc body) @@ get_t_arrow body in
  let () = assert_eq_1 ~raise ~loc res (t_unit ()) in
  let key = trace_option ~raise (expected_set loc set) @@ get_t_set set in
  let () = assert_eq_1 ~raise ~loc key arg in
  (t_unit ())

let list_empty ~raise loc = typer_0 ~raise loc "LIST_EMPTY" @@ fun tv_opt ->
  match tv_opt with
  | None -> raise.raise (not_annotated loc)
  | Some t ->
    let () = trace_option ~raise (expected_list loc t) @@ assert_t_list t in
    t

let list_iter ~raise loc = typer_2 ~raise loc "LIST_ITER" @@ fun body lst ->
  let { type1 = arg ; type2 = res } = trace_option ~raise (expected_function loc body) @@ get_t_arrow body in
  let () = assert_eq_1 ~raise ~loc res (t_unit ()) in
  let key = trace_option ~raise (expected_list loc lst) @@ get_t_list lst in
  let () = assert_eq_1 ~raise ~loc key arg in
  (t_unit ())

let list_map ~raise loc = typer_2 ~raise loc "LIST_MAP" @@ fun body lst ->
  let { type1 = arg ; type2 = res } = trace_option ~raise (expected_function loc body) @@ get_t_arrow body in
  let key = trace_option ~raise (expected_list loc lst) @@ get_t_list lst in
  let () = assert_eq_1 ~raise ~loc key arg in
  (t_list res )

let fold ~raise loc = typer_3 ~raise loc "FOLD" @@ fun body container init ->
  let { type1 = arg ; type2 = res } = trace_option ~raise (expected_function loc body) @@ get_t_arrow body in
  let (prec , cur) = trace_option ~raise (expected_pair loc arg) @@ get_t_pair arg in
  let key = trace_option ~raise (expected_list loc container) @@ Option.map_pair_or (get_t_list,get_t_set) container in
  let () = assert_eq_1 ~raise ~loc key cur in
  let () = assert_eq_1 ~raise ~loc prec res in
  let () = assert_eq_1 ~raise ~loc res init in
  res
let list_fold ~raise loc = typer_3 ~raise loc "LIST_FOLD" @@ fun body lst init ->
  let { type1 = arg ; type2 = res } = trace_option ~raise (expected_function loc body) @@ get_t_arrow body in
  let (prec , cur) = trace_option ~raise (expected_pair loc arg) @@ get_t_pair arg in
  let key = trace_option ~raise (expected_list loc lst) @@ get_t_list lst in
  let () = assert_eq_1 ~raise ~loc key cur in
  let () = assert_eq_1 ~raise ~loc prec res in
  let () = assert_eq_1 ~raise ~loc res init in
  res

let list_fold_left ~raise loc = typer_3 ~raise loc "LIST_FOLD_LEFT" @@ fun body init lst ->
  let { type1 = arg ; type2 = res } = trace_option ~raise (expected_function loc body) @@ get_t_arrow body in
  let (prec , cur) = trace_option ~raise (expected_pair loc arg) @@ get_t_pair arg in
  let key = trace_option ~raise (expected_list loc lst) @@ get_t_list lst in
  let () = assert_eq_1 ~raise ~loc key cur in
  let () = assert_eq_1 ~raise ~loc prec res in
  let () = assert_eq_1 ~raise ~loc res init in
  res

let list_fold_right ~raise loc = typer_3 ~raise loc "LIST_FOLD_RIGHT" @@ fun body lst init ->
  let { type1 = arg ; type2 = res } = trace_option ~raise (expected_function loc body) @@ get_t_arrow body in
  let (cur , prec) = trace_option ~raise (expected_pair loc arg) @@ get_t_pair arg in
  let key = trace_option ~raise (expected_list loc lst) @@ get_t_list lst in
  let () = assert_eq_1 ~raise ~loc key cur in
  let () = assert_eq_1 ~raise ~loc prec res in
  let () = assert_eq_1 ~raise ~loc res init in
  res

let list_head_opt ~raise loc = typer_1 ~raise loc "LIST_HEAD_OPT" @@ fun lst ->
  let key = trace_option ~raise (expected_list loc lst) @@ get_t_list lst in
  t_option ~loc key

let list_tail_opt ~raise loc = typer_1 ~raise loc "LIST_TAIL_OPT" @@ fun lst ->
  let key = trace_option ~raise (expected_list loc lst) @@ get_t_list lst in
  t_option ~loc @@ t_list ~loc key

let set_fold ~raise loc = typer_3 ~raise loc "SET_FOLD" @@ fun body lst init ->
  let { type1 = arg ; type2 = res } = trace_option ~raise (expected_function loc body) @@ get_t_arrow body in
  let (prec , cur) = trace_option ~raise (expected_pair loc arg) @@ get_t_pair arg in
  let key = trace_option ~raise (expected_set loc lst) @@ get_t_set lst in
  let () = assert_eq_1 ~raise ~loc key cur in
  let () = assert_eq_1 ~raise ~loc prec res in
  let () = assert_eq_1 ~raise ~loc res init in
  res

let set_fold_desc ~raise loc = typer_3 ~raise loc "SET_FOLD_DESC" @@ fun body lst init ->
  let { type1 = arg ; type2 = res } = trace_option ~raise (expected_function loc body) @@ get_t_arrow body in
  let (cur , prec) = trace_option ~raise (expected_pair loc arg) @@ get_t_pair arg in
  let key = trace_option ~raise (expected_set loc lst) @@ get_t_set lst in
  let () = assert_eq_1 ~raise ~loc key cur in
  let () = assert_eq_1 ~raise ~loc prec res in
  let () = assert_eq_1 ~raise ~loc res init in
  res

let map_fold ~raise loc = typer_3 ~raise loc "MAP_FOLD" @@ fun body map init ->
  let { type1 = arg ; type2 = res } = trace_option ~raise (expected_function loc body) @@ get_t_arrow body in
  let (prec , cur) = trace_option ~raise (expected_pair loc arg) @@ get_t_pair arg in
  let (key , value) = trace_option ~raise (expected_map loc map) @@ get_t_map map in
  let kv = t_pair key value in
  let () = assert_eq_1 ~raise ~loc kv cur in
  let () = assert_eq_1 ~raise ~loc prec res in
  let () = assert_eq_1 ~raise ~loc res init in
  res

let loop_left ~raise loc = typer_2 ~raise loc "LOOP_LEFT" @@ fun body init ->
  let { type1 = arg ; type2 = result } = trace_option ~raise (expected_function loc body) @@ get_t_arrow body in
  let (left,right) = trace_option ~raise (expected_variant loc result) @@ get_t_or result in
  let () = assert_eq_1 ~raise ~loc arg init in
  let () = assert_eq_1 ~raise ~loc init left
  in right

let loop_continue ~raise loc = typer_1 ~raise loc "CONTINUE" @@ fun arg ->
  t_sum_ez [("left",arg);("right",arg)]

let loop_stop ~raise loc = typer_1 ~raise loc "STOP" @@ fun arg ->
  t_sum_ez [("left",arg);("right",arg)]

let not_ ~raise loc = typer_1 ~raise loc "NOT" @@ fun elt ->
  if eq_1 elt (t_bool ())
  then t_bool ()
  else if eq_1 elt (t_nat ()) || eq_1 elt (t_int ())
  then t_int ()
  else raise.raise @@ wrong_not loc elt

let or_ ~raise loc = typer_2 ~raise loc "OR" @@ fun a b ->
  if eq_2 (a , b) (t_bool ())
  then t_bool ()
  else if eq_2 (a , b) (t_nat ())
  then t_nat ()
  else raise.raise @@ typeclass_error loc
      [
        [t_bool();t_bool()] ;
        [t_nat();t_nat()] ;
      ]
      [a; b]

let xor ~raise loc = typer_2 ~raise loc "XOR" @@ fun a b ->
  if eq_2 (a , b) (t_bool ())
  then t_bool ()
  else if eq_2 (a , b) (t_nat ())
  then t_nat ()
  else raise.raise @@ typeclass_error loc
      [
        [t_bool();t_bool()] ;
        [t_nat();t_nat()] ;
      ]
      [a; b]

let and_ ~raise loc = typer_2 ~raise loc "AND" @@ fun a b ->
  if eq_2 (a , b) (t_bool ())
  then t_bool ()
  else if eq_2 (a , b) (t_nat ()) || (eq_1 b (t_nat ()) && eq_1 a (t_int ()))
  then t_nat ()
  else raise.raise @@ typeclass_error loc
      [
        [t_bool();t_bool()] ;
        [t_nat();t_nat()] ;
        [t_int();t_nat()] ;
      ]
      [a; b]

let lsl_ ~raise loc = typer_2 ~raise loc "LSL" @@ fun a b ->
  if eq_2 (a , b) (t_nat ())
  then t_nat ()
  else raise.raise @@ typeclass_error loc
      [
        [t_nat();t_nat()] ;
      ]
      [a; b]

let lsr_ ~raise loc = typer_2 ~raise loc "LSR" @@ fun a b ->
  if eq_2 (a , b) (t_nat ())
  then t_nat ()
  else raise.raise @@ typeclass_error loc
      [
        [t_nat();t_nat()] ;
      ]
      [a; b]

let concat ~raise loc = typer_2 ~raise loc "CONCAT" @@ fun a b ->
  if eq_2 (a , b) (t_string ())
  then t_string ()
  else if eq_2 (a , b) (t_bytes ())
  then t_bytes ()
  else raise.raise @@ typeclass_error loc
      [
        [t_string();t_string()] ;
        [t_bytes();t_bytes()] ;
      ]
      [a; b]

let cons ~raise loc = typer_2 ~raise loc "CONS" @@ fun hd tl ->
  let elt = trace_option ~raise (expected_list loc tl) @@ get_t_list tl in
  let () = assert_eq_1 ~raise ~loc hd elt in
  tl

let simple_comparator ~raise : Location.t -> string -> typer = fun loc s -> typer_2 ~raise loc s @@ fun a b ->
  let () =
    Assert.assert_true ~raise (uncomparable_types loc a b) @@
    List.exists ~f:(eq_2 (a , b)) [
      t_address () ;
      t_bool () ;
      t_bytes () ;
      t_chain_id ();
      t_int () ;
      t_key () ;
      t_key_hash () ;
      t_mutez () ;
      t_nat () ;
      t_signature ();
      t_string () ;
      t_timestamp () ;
      t_unit ();
      t_never ();
      t_michelson_code () ;
    ] in
  t_bool ()

let rec record_comparator ~raise ~test : Location.t -> string -> typer = fun loc s -> typer_2 ~raise loc s @@ fun a b ->
  let () =
    Assert.assert_true ~raise (uncomparable_types loc a b) @@ eq_1 a b
  in
  let a_r =
    trace_option ~raise (comparator_composed loc a) @@
    get_t_record a in
  let b_r = trace_option ~raise (expected_variant loc b) @@ get_t_record b in
  let aux a b : type_expression =
    comparator ~raise ~test loc s [a.associated_type;b.associated_type] None
  in
  let _ = List.map2_exn ~f:aux (LMap.to_list a_r.content) (LMap.to_list b_r.content) in
  t_bool ()

and sum_comparator ~raise ~test : Location.t -> string -> typer = fun loc s -> typer_2 ~raise loc s @@ fun a b ->
  let () =
    Assert.assert_true ~raise (uncomparable_types loc a b) @@ eq_1 a b
  in
  let a_r =
    trace_option ~raise (comparator_composed loc a) @@
    get_t_sum a in
  let b_r = trace_option ~raise (expected_variant loc b) @@ get_t_sum b in
  let aux a b : type_expression =
    comparator ~raise ~test loc s [a.associated_type;b.associated_type] None
  in
  let _ = List.map2_exn ~f:aux (LMap.to_list a_r.content) (LMap.to_list b_r.content) in
  t_bool ()

and list_comparator ~raise ~test : Location.t -> string -> typer = fun loc s -> typer_2 ~raise loc s @@ fun a_lst b_lst ->
  let () =
    Assert.assert_true ~raise (uncomparable_types loc a_lst b_lst) @@ eq_1 a_lst b_lst
  in
  let a =
    trace_option ~raise (comparator_composed loc a_lst) @@
    get_t_list a_lst in
  let b = trace_option ~raise (expected_option loc b_lst) @@ get_t_list b_lst in
  comparator ~raise ~test loc s [a;b] None

and set_comparator ~raise ~test : Location.t -> string -> typer = fun loc s -> typer_2 ~raise loc s @@ fun a_set b_set ->
  let () =
    Assert.assert_true ~raise (uncomparable_types loc a_set b_set) @@ eq_1 a_set b_set
  in
  let a =
    trace_option ~raise (comparator_composed loc a_set) @@
    get_t_set a_set in
  let b = trace_option ~raise (expected_option loc b_set) @@ get_t_set b_set in
  comparator ~raise ~test loc s [a;b] None

and map_comparator ~raise ~test : Location.t -> string -> typer = fun loc s -> typer_2 ~raise loc s @@ fun a_map b_map ->
  let () =
    Assert.assert_true ~raise (uncomparable_types loc a_map b_map) @@ eq_1 a_map b_map
  in
  let (a_key, a_value) =
    trace_option ~raise (comparator_composed loc a_map) @@
    get_t_map a_map in
  let (b_key, b_value) = trace_option ~raise (expected_option loc b_map) @@ get_t_map b_map in
  let _ = comparator ~raise ~test loc s [a_key;b_key] None in
  let _ = comparator ~raise ~test loc s [a_value;b_value] None in
  t_bool ()

and big_map_comparator ~raise ~test : Location.t -> string -> typer = fun loc s -> typer_2 ~raise loc s @@ fun a_map b_map ->
  let () =
    Assert.assert_true ~raise (uncomparable_types loc a_map b_map) @@ eq_1 a_map b_map
  in
  let (a_key, a_value) =
    trace_option ~raise (comparator_composed loc a_map) @@
    get_t_big_map a_map in
  let (b_key, b_value) = trace_option ~raise (expected_option loc b_map) @@ get_t_big_map b_map in
  let _ = comparator ~raise ~test loc s [a_key;b_key] None in
  let _ = comparator ~raise ~test loc s [a_value;b_value] None in
  t_bool ()

and option_comparator ~raise ~test : Location.t -> string -> typer = fun loc s -> typer_2 ~raise loc s @@ fun a_opt b_opt ->
  let () =
    Assert.assert_true ~raise (uncomparable_types loc a_opt b_opt) @@ eq_1 a_opt b_opt
  in
  let a =
    trace_option ~raise (comparator_composed loc a_opt) @@
    get_t_option a_opt in
  let b = trace_option ~raise (expected_option loc b_opt) @@ get_t_option b_opt in
  comparator ~raise ~test loc s [a;b] None

and comparator ~raise ~test : Location.t -> string -> typer = fun loc s -> typer_2 ~raise loc s @@ fun a b ->
  if test
  then
    bind_exists ~raise @@ List.Ne.of_list [list_comparator ~test loc s [a;b] None;
                                           set_comparator ~test loc s [a;b] None;
                                           map_comparator ~test loc s [a;b] None;
                                           simple_comparator loc s [a;b] None;
                                           option_comparator ~test loc s [a;b] None;
                                           record_comparator ~test loc s [a;b] None;
                                           sum_comparator ~test loc s [a;b] None;
                                           big_map_comparator ~test loc s [a;b] None]
  else
    bind_exists ~raise @@ List.Ne.of_list [simple_comparator loc s [a;b] None;
                                           option_comparator ~test loc s [a;b] None;
                                           record_comparator ~test loc s [a;b] None;
                                           sum_comparator ~test loc s [a;b] None]

let ticket ~raise loc = typer_2 ~raise loc "TICKET" @@ fun dat amt ->
  let () = assert_eq_1 ~raise ~loc amt (t_nat ()) in
  t_ticket dat

let read_ticket ~raise loc = typer_1 ~raise loc "READ_TICKET" @@ fun ticket ->
  let payload = trace_option ~raise (expected_ticket loc ticket) @@ get_t_ticket ticket in
  t_pair (t_pair (t_address ()) (t_pair payload (t_nat ()))) ticket

let split_ticket ~raise loc = typer_2 ~raise loc "SPLIT_TICKET" @@ fun ticket amts ->
  let t_nat = t_nat () in
  let (a,b) = trace_option ~raise (expected_pair loc amts) @@ get_t_pair amts in
  let () = assert_eq_1 ~raise ~loc a t_nat in
  let () = assert_eq_1 ~raise ~loc b t_nat in
  let _ = trace_option ~raise (expected_ticket loc ticket) @@ get_t_ticket ticket in
  t_option (t_pair ticket ticket)

let join_ticket ~raise loc = typer_1 ~raise loc "JOIN_TICKET" @@ fun ticks ->
  let (ticka,tickb) = trace_option ~raise (expected_pair loc ticks) @@ get_t_pair ticks in
  let data = trace_option ~raise (expected_ticket loc ticka) @@ get_t_ticket ticka in
  let datb = trace_option ~raise (expected_ticket loc tickb) @@ get_t_ticket tickb in
  let () = assert_eq_1 ~raise ~loc data datb in
  t_option ticka

let pairing_check ~raise loc = typer_1 ~raise loc "PAIRING_CHECK" @@ fun lst ->
  let p = trace_option ~raise (expected_list loc lst) @@ get_t_list lst in
  let (g1,g2) = trace_option ~raise (expected_list loc p) @@ get_t_pair p in
  let () = assert_eq_1 ~raise ~loc g1 (t_bls12_381_g1 ()) in (*TODO expected_tbls .. ? *)
  let () = assert_eq_1 ~raise ~loc g2 (t_bls12_381_g2 ()) in
  (t_bool ())

let sapling_verify_update ~raise loc = typer_2 ~raise loc "SAPLING_VERIFY_UPDATE" @@ fun tr state ->
  let singleton_tr = trace_option ~raise (expected_sapling_transaction loc tr) @@ get_t_sapling_transaction tr in
  let singleton_state = trace_option ~raise (expected_sapling_state loc state) @@ get_t_sapling_state state in
  let () = assert_eq_1 ~raise ~loc singleton_tr singleton_state in
  (t_option (t_pair (t_int ()) state))

let sapling_empty_state ~raise loc = typer_0 ~raise loc "SAPLING_EMPTY_STATE" @@ fun tv_opt ->
  trace_option ~raise (not_annotated loc) @@ tv_opt

let open_chest ~raise loc = typer_3 ~raise loc "OPEN_CHEST" @@ fun key chest n ->
  let () = assert_eq_1 ~raise ~loc key (t_chest_key ()) in
  let () = assert_eq_1 ~raise ~loc chest (t_chest ()) in
  let () = trace_option ~raise (expected_nat loc n) @@ get_t_nat n in
  t_chest_opening_result ()

let test_originate ~raise loc = typer_3 ~raise loc "TEST_ORIGINATE" @@ fun main storage balance ->
  let { type1 = in_ty ; type2 = _ } = trace_option ~raise (expected_function loc main) @@ get_t_arrow main in
  let param_ty,storage_ty = trace_option ~raise (expected_pair loc in_ty) @@ get_t_pair in_ty in
  let () = assert_eq_1 ~raise ~loc balance (t_mutez ()) in
  let () = assert_eq_1 ~raise ~loc storage storage_ty in
  (t_triplet (t_typed_address param_ty storage_ty) (t_michelson_code ()) (t_int ()))

let test_state_reset ~raise loc = typer_2 ~raise loc "TEST_STATE_RESET" @@ fun n amts ->
  let amt = trace_option ~raise (expected_list loc amts) @@ get_t_list amts in
  let () = trace_option ~raise (expected_mutez loc amt) @@ get_t_mutez amt in
  let () = trace_option ~raise (expected_nat loc n) @@ get_t_nat n in
  (t_unit ())

let test_bootstrap_contract ~raise loc = typer_3 ~raise loc "TEST_BOOTSTRAP_CONTRACT" @@ fun balance main storage ->
  let { type1 = in_ty ; type2 = _ } = trace_option ~raise (expected_function loc main) @@ get_t_arrow main in
  let _,storage_ty = trace_option ~raise (expected_pair loc in_ty) @@ get_t_pair in_ty in
  let () = assert_eq_1 ~raise ~loc balance (t_mutez ()) in
  let () = assert_eq_1 ~raise ~loc storage storage_ty in
  (t_unit ())

let test_nth_bootstrap_contract ~raise loc = typer_1 ~raise loc "TEST_NTH_BOOTSTRAP_CONTRACT" @@ fun n ->
  let () = assert_eq_1 ~raise ~loc n (t_nat ()) in
  (t_address ())

let test_set_now ~raise loc = typer_1 ~raise loc "TEST_SET_NOW" @@ fun time ->
  let () = assert_eq_1 ~raise ~loc time (t_timestamp ()) in
  (t_unit ())

let test_set_source ~raise loc = typer_1 ~raise loc "TEST_SET" @@ fun s ->
  let () = assert_eq_1 ~raise ~loc s (t_address ()) in
  (t_unit ())

let test_get_nth ~raise loc = typer_1 ~raise loc "TEST_GET_NTH" @@ fun n ->
  let () = trace_option ~raise (expected_int loc n) @@ assert_t_int n in
  (t_address ())

let test_external_call_to_contract_exn ~raise loc = typer_3 ~raise loc "TEST_EXTERNAL_CALL_TO_CONTRACT_EXN" @@ fun addr p amt  ->
  let contract_ty = trace_option ~raise (expected_contract loc addr) @@ get_t_contract addr in
  let () = assert_eq_1 ~raise ~loc amt (t_mutez ()) in
  let () = assert_eq_1 ~raise ~loc p contract_ty in
  (t_nat ())

let test_external_call_to_contract ~raise loc = typer_3 ~raise loc "TEST_EXTERNAL_CALL_TO_CONTRACT" @@ fun addr p amt  ->
  let contract_ty = trace_option ~raise (expected_contract loc addr) @@ get_t_contract addr in
  let () = assert_eq_1 ~raise ~loc amt (t_mutez ()) in
  let () = assert_eq_1 ~raise ~loc p contract_ty in
  (t_test_exec_result ())

let test_external_call_to_address_exn ~raise loc = typer_3 ~raise loc "TEST_EXTERNAL_CALL_TO_ADDRESS_EXN" @@ fun addr p amt  ->
  let () = assert_eq_1 ~raise ~loc addr (t_address ()) in
  let () = assert_eq_1 ~raise ~loc amt (t_mutez ()) in
  let () = assert_eq_1 ~raise ~loc p (t_michelson_code ()) in
  (t_nat ())

let test_external_call_to_address ~raise loc = typer_3 ~raise loc "TEST_EXTERNAL_CALL_TO_ADDRESS" @@ fun addr p amt  ->
  let () = assert_eq_1 ~raise ~loc addr (t_address ()) in
  let () = assert_eq_1 ~raise ~loc amt (t_mutez ()) in
  let () = assert_eq_1 ~raise ~loc p (t_michelson_code ()) in
  (t_test_exec_result ())

let test_get_storage ~raise loc = typer_1 ~raise loc "TEST_GET_STORAGE" @@ fun c ->
  let (_, storage_ty) = trace_option ~raise (expected_typed_address loc c) @@ get_t_typed_address c in
  storage_ty

let test_get_storage_of_address ~raise loc = typer_1 ~raise loc "TEST_GET_STORAGE_OF_ADDRESS" @@ fun addr ->
  let () = assert_eq_1 ~raise ~loc addr (t_address ()) in
  (t_michelson_code ())

let test_get_balance ~raise loc = typer_1 ~raise loc "TEST_GET_BALANCE" @@ fun addr ->
  let () = assert_eq_1 ~raise ~loc addr (t_address ()) in
  (t_mutez ())

let test_michelson_equal ~raise loc = typer_2 ~raise loc "TEST_ASSERT_EQUAL" @@ fun x y ->
  let () = trace_option ~raise (expected_michelson_code loc x) @@ assert_t_michelson_code x in
  let () = trace_option ~raise (expected_michelson_code loc y) @@ assert_t_michelson_code y in
  (t_bool ())

let test_log ~raise loc = typer_1 ~raise loc "TEST_LOG" @@ fun _ -> t_unit ()

let test_last_originations ~raise loc = typer_1 ~raise loc "TEST_LAST_ORIGINATIONS" @@ fun u ->
  let () = trace_option ~raise (expected_unit loc u) @@ assert_t_unit u in
  (t_map (t_address ()) (t_list (t_address ())))

let test_compile_meta_value ~raise loc = typer_1 ~raise loc "TEST_LAST_ORIGINATIONS" @@ fun _ ->
  (t_michelson_code ())

let test_mutate_value ~raise loc = typer_2 ~raise loc "TEST_MUTATE_VALUE" @@ fun n expr ->
  let () = assert_eq_1 ~raise ~loc n (t_nat ()) in
  (t_option (t_pair expr (t_mutation ())))

let test_mutation_test ~raise loc = typer_2 ~raise loc "TEST_MUTATION_TEST" @@ fun expr tester ->
  let { type1 = arg ; type2 = res } = trace_option ~raise (expected_function loc tester) @@ get_t_arrow tester in
  let () = assert_eq_1 ~raise ~loc arg expr in
  (t_option (t_pair res (t_mutation ())))

let test_mutation_test_all ~raise loc = typer_2 ~raise loc "TEST_MUTATION_TEST_ALL" @@ fun expr tester ->
  let { type1 = arg ; type2 = res } = trace_option ~raise (expected_function loc tester) @@ get_t_arrow tester in
  let () = assert_eq_1 ~raise ~loc arg expr in
  (t_list (t_pair res (t_mutation ())))

let test_save_mutation ~raise loc = typer_2 ~raise loc "TEST_SAVE_MUTATION" @@ fun dir mutation ->
  let () = assert_eq_1 ~raise ~loc mutation (t_mutation ()) in
  let () = assert_eq_1 ~raise ~loc dir (t_string ()) in
  (t_option (t_string ()))

let test_run ~raise loc = typer_2 ~raise loc "TEST_RUN" @@ fun lambda expr ->
  let { type1 = arg ; type2 = _ } = trace_option ~raise (expected_function loc lambda) @@ get_t_arrow lambda in
  let () = assert_eq_1 ~raise ~loc arg expr in
  (t_michelson_code ())

let test_eval ~raise loc = typer_1 ~raise loc "TEST_EVAL" @@ fun _ ->
  (t_michelson_code ())

let test_decompile ~raise loc = typer_1_opt ~raise loc "TEST_DECOMPILE" @@ fun mich tv_opt ->
  let () = trace_option ~raise (expected_michelson_code loc mich) @@ get_t_michelson_code mich in
  match tv_opt with
  | None -> raise.raise (not_annotated loc)
  | Some t -> t

let test_to_contract ~raise loc = typer_1 ~raise loc "TEST_TO_CONTRACT" @@ fun t ->
  let param_ty, _ = trace_option ~raise (expected_typed_address loc t) @@
                       get_t_typed_address t in
  let param_ty = Option.value (Ast_typed.Helpers.get_entrypoint "default" param_ty) ~default:param_ty in
  (t_contract param_ty)

let test_nth_bootstrap_typed_address ~raise loc = typer_1_opt ~raise loc "TEST_NTH_BOOTSTRAP_TYPED_ADDRESS" @@ fun nat tv_opt ->
  let () = trace_option ~raise (expected_nat loc nat) @@ get_t_nat nat in
  let tv = trace_option ~raise (not_annotated loc) tv_opt in
  let tv_parameter, tv_storage = trace_option ~raise (expected_option loc tv) @@ get_t_typed_address tv in
  (t_typed_address tv_parameter tv_storage)

let test_to_entrypoint ~raise loc = typer_2_opt ~raise loc "TEST_TO_ENTRYPOINT" @@ fun entry_tv contract_tv tv_opt ->
  let t_string = t_string () in
  let () = assert_eq_1 ~raise ~loc entry_tv t_string in
  let _ = trace_option ~raise (expected_contract loc contract_tv) @@
             get_t_typed_address contract_tv in
  let tv = trace_option ~raise (not_annotated loc) tv_opt in
  let tv' = trace_option ~raise (expected_contract loc tv) @@ get_t_contract tv in
  t_contract tv'

let test_to_typed_address ~raise loc = typer_1_opt ~raise loc "TEST_TO_TYPED_ADDRESS" @@ fun contract_tv tv_opt ->
  let parameter_ty = trace_option ~raise (expected_contract loc contract_tv) @@
             get_t_contract contract_tv in
  let tv = trace_option ~raise (not_annotated loc) tv_opt in
  let (parameter_ty', storage_ty) = trace_option ~raise (expected_contract loc tv) @@ get_t_typed_address tv in
  let () = assert_eq_1 ~raise ~loc parameter_ty parameter_ty' in
  t_typed_address parameter_ty storage_ty

let test_random ~raise loc = typer_1_opt ~raise loc "TEST_RANDOM" @@ fun unit tv_opt ->
  let () = assert_eq_1 ~raise ~loc unit (t_unit ()) in
  let tv = trace_option ~raise (not_annotated loc) tv_opt in
  tv

let test_set_big_map ~raise loc = typer_2 ~raise loc "TEST_SET_BIG_MAP" @@ fun id bm ->
  let () = assert_eq_1 ~raise ~loc id (t_int ()) in
  let _ = trace_option ~raise (expected_big_map loc bm) @@ get_t_big_map bm in
  t_unit ()

<<<<<<< HEAD
let test_originate_from_file ~protocol_version ~raise loc =
  match (protocol_version : Ligo_proto.t) with
  (* | Edo ->
=======
let test_originate_from_file ~raise ~(options : Compiler_options.middle_end) loc =
  match (options.protocol_version : Ligo_proto.t) with
  | Edo ->
>>>>>>> bdd62768
    typer_4 ~raise loc "TEST_ORIGINATE_FROM_FILE" @@ fun source_file entrypoint storage balance ->
      let () = trace_option ~raise (expected_string loc source_file) @@ assert_t_string source_file in
      let () = trace_option ~raise (expected_string loc entrypoint) @@ assert_t_string entrypoint in
      let () = trace_option ~raise (expected_michelson_code loc storage) @@ assert_t_michelson_code storage in
      let () = assert_eq_1 ~raise ~loc balance (t_mutez ()) in
      (t_triplet (t_address ()) (t_michelson_code ()) (t_int ())) *)
  | Ithaca
  | Hangzhou ->
    typer_5 ~raise loc "TEST_ORIGINATE_FROM_FILE" @@ fun source_file entrypoint views storage balance ->
      let tlist = trace_option ~raise (expected_list loc views) @@ get_t_list views in
      let () = trace_option ~raise (expected_string loc tlist) @@ assert_t_string tlist in
      let () = trace_option ~raise (expected_string loc source_file) @@ assert_t_string source_file in
      let () = trace_option ~raise (expected_string loc entrypoint) @@ assert_t_string entrypoint in
      let () = trace_option ~raise (expected_michelson_code loc storage) @@ assert_t_michelson_code storage in
      let () = assert_eq_1 ~raise ~loc balance (t_mutez ()) in
      (t_triplet (t_address ()) (t_michelson_code ()) (t_int ()))

let test_compile_contract ~raise loc = typer_1 ~raise loc "TEST_COMPILE_CONTRACT" @@ fun _ ->
  (t_michelson_code ())

let test_cast_address ~raise loc = typer_1_opt ~raise loc "TEST_CAST_ADDRESS" @@ fun addr tv_opt ->
  let cast_t = trace_option ~raise (not_annotated loc) @@ tv_opt in
  let (pty,sty) = trace_option ~raise (expected_typed_address loc cast_t) @@ get_t_typed_address cast_t in
  let () = trace_option ~raise (expected_address loc addr) @@ get_t_address addr in
  t_typed_address pty sty

let test_add_account ~raise loc = typer_2 ~raise loc "TEST_ADD_ACCOUNT" @@ fun sk pk ->
  let _ = trace_option ~raise (expected_string loc pk) @@ get_t_string sk in
  let _ = trace_option ~raise (expected_key loc pk) @@ get_t_key pk in
  (t_unit ())

let test_new_account ~raise loc = typer_1 ~raise loc "TEST_NEW_ACCOUNT" @@ fun u ->
  let _ = trace_option ~raise (expected_unit loc u) @@ get_t_unit u in
  (t_pair (t_string ()) (t_key ()))

let test_baker_account ~raise loc = typer_2 ~raise loc "TEST_BAKER_ACCOUNT" @@ fun acc opt ->
  let bkamt = trace_option ~raise (expected_option loc opt) @@ get_t_option opt in
  let () = trace_option ~raise (expected_mutez loc bkamt) @@ get_t_mutez bkamt in
  let sk, pk = trace_option ~raise (expected_pair loc acc) @@ get_t_pair acc in
  let () = trace_option ~raise (expected_string loc sk) @@ get_t_string sk in
  let () = trace_option ~raise (expected_key loc pk) @@ get_t_key pk in
  (t_unit ())

let test_register_delegate ~raise loc = typer_1 ~raise loc "TEST_REGISTER_DELEGATE" @@ fun pkh ->
  let () = trace_option ~raise (expected_key_hash loc pkh) @@ assert_t_key_hash pkh in
  t_unit ()

let test_bake_until_n_cycle_end ~raise loc = typer_1 ~raise loc "TEST_BAKE_UNTIL_N_CYCLE_END" @@ fun n ->
  let () = trace_option ~raise (expected_nat loc n) @@ assert_t_nat n in
  t_unit ()

let test_get_voting_power ~raise loc = typer_1 ~raise loc "C_TEST_GET_VOTING_POWER" @@ fun u ->
  let _ = trace_option ~raise (expected_string loc u) @@ get_t_key_hash u in
  t_nat ()

let test_get_total_voting_power ~raise loc = typer_0 ~raise loc "C_TEST_GET_TOTAL_VOTING_POWER" @@ fun _ ->
  t_nat ()

let test_create_chest ~raise loc = typer_2 ~raise loc "TEST_CREATE_CHEST" @@ fun payload time ->
  let () = trace_option ~raise (expected_bytes loc payload) @@ get_t_bytes payload in
  let () = trace_option ~raise (expected_nat loc time) @@ get_t_nat time in
  t_pair (t_chest ()) (t_chest_key ())

let test_create_chest_key ~raise loc = typer_2 ~raise loc "TEST_CREATE_CHEST_KEY" @@ fun chest time ->
  let () = assert_eq_1 ~raise ~loc (t_chest ()) chest in
  let () = trace_option ~raise (expected_nat loc time) @@ get_t_nat time in
  (t_chest_key ())

let view ~raise loc = typer_3_opt ~raise loc "TEST_VIEW" @@ fun name _arg addr tv_opt ->
  let () = trace_option ~raise (expected_string loc name) @@ get_t_string name in
  let () = trace_option ~raise (expected_address loc addr) @@ get_t_address addr in
  let view_ret_t = trace_option ~raise (not_annotated loc) @@ tv_opt in
  let _ : type_expression = trace_option ~raise (expected_option loc view_ret_t) @@ get_t_option view_ret_t in
  view_ret_t

let test_global_constant ~raise loc = typer_1_opt ~raise loc "TEST_GLOBAL_CONSTANT" @@ fun hash_str tv_opt ->
  let () = trace_option ~raise (expected_string loc hash_str) @@ get_t_string hash_str in
  let ret_t = trace_option ~raise (not_annotated loc) @@ tv_opt in
  ret_t

<<<<<<< HEAD
let constant_typers ~raise ~test ~protocol_version loc c : typer = match c with
=======
let rec constant_typers ~raise ~(options : Compiler_options.middle_end) loc c : typer = 
  let test = options.test in
  match c with
>>>>>>> bdd62768
  | C_INT                 -> int ~raise loc ;
  | C_UNIT                -> unit ~raise loc ;
  | C_NEVER               -> never ~raise loc ;
  | C_NOW                 -> now ~raise loc ;
  | C_TRUE                -> ctrue ~raise loc ;
  | C_FALSE               -> cfalse ~raise loc ;
  | C_IS_NAT              -> is_nat ~raise loc ;
  | C_SOME                -> some ~raise loc ;
  | C_NONE                -> none ~raise loc ;
  | C_UNOPT               -> unopt ~raise loc ;
  | C_UNOPT_WITH_ERROR    -> unopt_with_error ~raise loc ;
  | C_ASSERTION           -> assertion ~raise loc ;
  | C_ASSERTION_WITH_ERROR-> assertion_with_error ~raise loc ;
  | C_ASSERT_SOME         -> assert_some ~raise loc ;
  | C_ASSERT_SOME_WITH_ERROR -> assert_some_with_error ~raise loc ;
  | C_ASSERT_NONE         -> assert_none ~raise loc ;
  | C_ASSERT_NONE_WITH_ERROR -> assert_none_with_error ~raise loc ;
  | C_FAILWITH            -> failwith_ ~raise loc ;
    (* LOOPS *)
  | C_LOOP_LEFT           -> loop_left ~raise loc ;
  | C_LEFT                -> loop_continue ~raise loc ;
  | C_LOOP_CONTINUE       -> loop_continue ~raise loc ;
  | C_LOOP_STOP           -> loop_stop ~raise loc ;
  | C_FOLD                -> fold ~raise loc ;
   (* MATH *)
  | C_NEG                 -> neg ~raise loc ;
  | C_ABS                 -> abs ~raise loc ;
  | C_ADD                 -> add ~raise loc ;
  | C_SUB                 -> sub ~raise loc ;
  | C_MUL                 -> times ~raise loc ;
  | C_EDIV                -> ediv ~raise loc ;
  | C_DIV                 -> div ~raise loc ;
  | C_MOD                 -> mod_ ~raise loc ;
    (* LOGIC *)
  | C_NOT                 -> not_ ~raise loc ;
  | C_AND                 -> and_ ~raise loc ;
  | C_OR                  -> or_ ~raise loc ;
  | C_XOR                 -> xor ~raise loc ;
  | C_LSL                 -> lsl_ ~raise loc;
  | C_LSR                 -> lsr_ ~raise loc;
    (* COMPARATOR *)
  | C_EQ                  -> comparator ~raise ~test loc "EQ" ;
  | C_NEQ                 -> comparator ~raise ~test loc "NEQ" ;
  | C_LT                  -> comparator ~raise ~test loc "LT" ;
  | C_GT                  -> comparator ~raise ~test loc "GT" ;
  | C_LE                  -> comparator ~raise ~test loc "LE" ;
  | C_GE                  -> comparator ~raise ~test loc "GE" ;
    (* BYTES / STRING *)
  | C_SIZE                -> size ~raise loc ;
  | C_CONCAT              -> concat ~raise loc ;
  | C_SLICE               -> slice ~raise loc ;
  | C_BYTES_PACK          -> bytes_pack ~raise loc ;
  | C_BYTES_UNPACK        -> bytes_unpack ~raise loc ;
    (* SET  *)
  | C_SET_EMPTY           -> set_empty ~raise loc;
  | C_SET_ADD             -> set_add ~raise loc ;
  | C_SET_REMOVE          -> set_remove ~raise loc ;
  | C_SET_ITER            -> set_iter ~raise loc ;
  | C_SET_FOLD            -> set_fold ~raise loc ;
  | C_SET_FOLD_DESC       -> set_fold_desc ~raise loc ;
  | C_SET_MEM             -> set_mem ~raise loc ;
  | C_SET_UPDATE          -> set_update ~raise loc;
  (* LIST *)
  | C_CONS                -> cons ~raise loc ;
  | C_LIST_EMPTY          -> list_empty ~raise loc;
  | C_LIST_ITER           -> list_iter ~raise loc ;
  | C_LIST_MAP            -> list_map ~raise loc ;
  | C_LIST_FOLD           -> list_fold ~raise loc ;
  | C_LIST_FOLD_LEFT      -> list_fold_left ~raise loc ;
  | C_LIST_FOLD_RIGHT     -> list_fold_right ~raise loc ;
  | C_LIST_HEAD_OPT       -> list_head_opt ~raise loc;
  | C_LIST_TAIL_OPT       -> list_tail_opt ~raise loc;
    (* MAP *)
  | C_MAP_EMPTY           -> map_empty ~raise loc;
  | C_BIG_MAP_EMPTY       -> big_map_empty ~raise loc;
  | C_MAP_ADD             -> map_add ~raise loc ;
  | C_MAP_REMOVE          -> map_remove ~raise loc ;
  | C_MAP_UPDATE          -> map_update ~raise loc ;
  | C_MAP_ITER            -> map_iter ~raise loc ;
  | C_MAP_MAP             -> map_map ~raise loc ;
  | C_MAP_FOLD            -> map_fold ~raise loc ;
  | C_MAP_MEM             -> map_mem ~raise loc ;
  | C_MAP_FIND            -> map_find ~raise loc ;
  | C_MAP_FIND_OPT        -> map_find_opt ~raise loc ;
  | C_MAP_GET_AND_UPDATE -> map_get_and_update ~raise loc ;
  (* BIG MAP *)
  | C_BIG_MAP_GET_AND_UPDATE -> big_map_get_and_update ~raise loc;
  (* CRYPTO *)
  | C_SHA256              -> hash256 ~raise loc ;
  | C_SHA512              -> hash512 ~raise loc ;
  | C_BLAKE2b             -> blake2b ~raise loc ;
  | C_HASH_KEY            -> hash_key ~raise loc ;
  | C_CHECK_SIGNATURE     -> check_signature ~raise loc ;
  | C_CHAIN_ID            -> chain_id ~raise loc;
  (* BLOCKCHAIN *)
  | C_CONTRACT            -> get_contract ~raise loc ;
  | C_CONTRACT_WITH_ERROR -> get_contract_with_error ~raise loc ;
  | C_CONTRACT_OPT        -> get_contract_opt ~raise loc ;
  | C_CONTRACT_ENTRYPOINT -> get_entrypoint ~raise loc ;
  | C_CONTRACT_ENTRYPOINT_OPT -> get_entrypoint_opt ~raise loc ;
  | C_AMOUNT              -> amount ~raise loc ;
  | C_BALANCE             -> balance ~raise loc ;
  | C_CALL                -> transaction ~raise loc ;
  | C_SENDER              -> sender ~raise loc ;
  | C_SOURCE              -> source ~raise loc ;
  | C_ADDRESS             -> address ~raise loc ;
  | C_SELF                -> self ~raise loc ;
  | C_SELF_ADDRESS        -> self_address ~raise loc ;
  | C_IMPLICIT_ACCOUNT    -> implicit_account ~raise loc ;
  | C_SET_DELEGATE        -> set_delegate ~raise loc ;
  | C_CREATE_CONTRACT     -> create_contract ~raise loc ;
  | C_SHA3              -> sha3 ~raise loc ;
  | C_KECCAK            -> keccak ~raise loc ;
  | C_LEVEL             -> level ~raise loc ;
  | C_VOTING_POWER      -> voting_power ~raise loc ;
  | C_TOTAL_VOTING_POWER -> total_voting_power ~raise loc ;
  | C_TICKET -> ticket ~raise loc ;
  | C_READ_TICKET -> read_ticket ~raise loc ;
  | C_SPLIT_TICKET -> split_ticket ~raise loc ;
  | C_JOIN_TICKET -> join_ticket ~raise loc ;
  | C_PAIRING_CHECK -> pairing_check ~raise loc ;
  | C_SAPLING_VERIFY_UPDATE -> sapling_verify_update ~raise loc ;
  | C_SAPLING_EMPTY_STATE -> sapling_empty_state ~raise loc ;
  | C_OPEN_CHEST -> open_chest ~raise loc ;
  | C_VIEW -> view ~raise loc ;
  (* TEST *)
  | C_TEST_ORIGINATE -> test_originate ~raise loc ;
  | C_TEST_SET_NOW -> test_set_now ~raise loc ;
  | C_TEST_SET_SOURCE -> test_set_source ~raise loc ;
  | C_TEST_SET_BAKER -> test_set_source ~raise loc ;
  | C_TEST_EXTERNAL_CALL_TO_CONTRACT -> test_external_call_to_contract ~raise loc ;
  | C_TEST_EXTERNAL_CALL_TO_CONTRACT_EXN -> test_external_call_to_contract_exn ~raise loc ;
  | C_TEST_EXTERNAL_CALL_TO_ADDRESS -> test_external_call_to_address ~raise loc ;
  | C_TEST_EXTERNAL_CALL_TO_ADDRESS_EXN -> test_external_call_to_address_exn ~raise loc ;
  | C_TEST_GET_STORAGE -> test_get_storage ~raise loc ;
  | C_TEST_GET_STORAGE_OF_ADDRESS -> test_get_storage_of_address ~raise loc ;
  | C_TEST_GET_BALANCE -> test_get_balance ~raise loc ;
  | C_TEST_MICHELSON_EQUAL -> test_michelson_equal ~raise loc ;
  | C_TEST_GET_NTH_BS -> test_get_nth ~raise loc ;
  | C_TEST_LOG -> test_log ~raise loc ;
  | C_TEST_STATE_RESET -> test_state_reset ~raise loc ;
  | C_TEST_BOOTSTRAP_CONTRACT -> test_bootstrap_contract ~raise loc ;
  | C_TEST_NTH_BOOTSTRAP_CONTRACT -> test_nth_bootstrap_contract ~raise loc ;
  | C_TEST_LAST_ORIGINATIONS -> test_last_originations ~raise loc ;
  | C_TEST_COMPILE_META_VALUE -> test_compile_meta_value ~raise loc ;
  | C_TEST_MUTATE_VALUE -> test_mutate_value ~raise loc ;
  | C_TEST_MUTATION_TEST -> test_mutation_test ~raise loc ;
  | C_TEST_MUTATION_TEST_ALL -> test_mutation_test_all ~raise loc ;
  | C_TEST_RUN -> test_run ~raise loc ;
  | C_TEST_EVAL -> test_eval ~raise loc ;
  | C_TEST_COMPILE_CONTRACT -> test_compile_contract ~raise loc ;
  | C_TEST_DECOMPILE -> test_decompile ~raise loc ;
  | C_TEST_TO_CONTRACT -> test_to_contract ~raise loc ;
  | C_TEST_NTH_BOOTSTRAP_TYPED_ADDRESS -> test_nth_bootstrap_typed_address ~raise loc ;
  | C_TEST_TO_ENTRYPOINT -> test_to_entrypoint ~raise loc ;
  | C_TEST_TO_TYPED_ADDRESS -> test_to_typed_address ~raise loc ;
  | C_TEST_RANDOM -> test_random ~raise loc ;
  | C_TEST_SET_BIG_MAP -> test_set_big_map ~raise loc ;
  | C_TEST_ORIGINATE_FROM_FILE -> test_originate_from_file ~raise ~options loc ;
  | C_TEST_SAVE_MUTATION -> test_save_mutation ~raise loc ;
  | C_TEST_CAST_ADDRESS -> test_cast_address ~raise loc;
<<<<<<< HEAD
  | C_TEST_CREATE_CHEST -> test_create_chest ~raise loc
  | C_TEST_CREATE_CHEST_KEY -> test_create_chest_key ~raise loc
=======
  | C_TEST_CREATE_CHEST -> only_supported_hangzhou ~raise ~options c @@ test_create_chest ~raise loc
  | C_TEST_CREATE_CHEST_KEY -> only_supported_hangzhou ~raise ~options c @@ test_create_chest_key ~raise loc
>>>>>>> bdd62768
  | C_TEST_ADD_ACCOUNT -> test_add_account ~raise loc;
  | C_TEST_NEW_ACCOUNT -> test_new_account ~raise loc;
  | C_TEST_BAKER_ACCOUNT -> test_baker_account ~raise loc;
  | C_TEST_REGISTER_DELEGATE -> test_register_delegate ~raise loc;
  | C_TEST_BAKE_UNTIL_N_CYCLE_END -> test_bake_until_n_cycle_end ~raise loc;
  | C_TEST_GET_VOTING_POWER -> test_get_voting_power ~raise loc;
  | C_TEST_GET_TOTAL_VOTING_POWER -> test_get_total_voting_power ~raise loc;
<<<<<<< HEAD
  | C_GLOBAL_CONSTANT -> test_global_constant ~raise loc
  (* JsLIGO *)
  | C_POLYMORPHIC_ADD -> polymorphic_add ~raise loc ;
  (* Ithaca *)
  | C_POLYMORPHIC_SUB -> polymorphic_sub ~raise ~protocol_version loc ;
  | C_SUB_MUTEZ       -> sub_mutez ~raise ~protocol_version loc ;
  | C_OPTION_MAP      -> option_map ~raise ~protocol_version loc ;
  | _ as cst -> raise.raise (corner_case @@ Format.asprintf "typer not implemented for constant %a" PP.constant' cst)
=======
  | C_GLOBAL_CONSTANT -> only_supported_hangzhou ~raise ~options c @@ test_global_constant ~raise loc
  (* JsLIGO *)
  | C_POLYMORPHIC_ADD  -> polymorphic_add ~raise loc ;
  | _ as cst -> raise.raise (corner_case @@ Format.asprintf "typer not implemented for constant %a" PP.constant' cst)

and only_supported_hangzhou = fun ~raise ~options c default  ->
  let protocol_version = options.Compiler_options.protocol_version in 
  match protocol_version with
  | Ligo_proto.Hangzhou -> default
  | Ligo_proto.Edo ->
    raise.raise @@ corner_case (
      Format.asprintf "Unsupported constant %a in protocol %s"
        PP.constant' c
        (Ligo_proto.variant_to_string protocol_version)
    )
>>>>>>> bdd62768
<|MERGE_RESOLUTION|>--- conflicted
+++ resolved
@@ -1166,21 +1166,8 @@
   let _ = trace_option ~raise (expected_big_map loc bm) @@ get_t_big_map bm in
   t_unit ()
 
-<<<<<<< HEAD
-let test_originate_from_file ~protocol_version ~raise loc =
-  match (protocol_version : Ligo_proto.t) with
-  (* | Edo ->
-=======
 let test_originate_from_file ~raise ~(options : Compiler_options.middle_end) loc =
   match (options.protocol_version : Ligo_proto.t) with
-  | Edo ->
->>>>>>> bdd62768
-    typer_4 ~raise loc "TEST_ORIGINATE_FROM_FILE" @@ fun source_file entrypoint storage balance ->
-      let () = trace_option ~raise (expected_string loc source_file) @@ assert_t_string source_file in
-      let () = trace_option ~raise (expected_string loc entrypoint) @@ assert_t_string entrypoint in
-      let () = trace_option ~raise (expected_michelson_code loc storage) @@ assert_t_michelson_code storage in
-      let () = assert_eq_1 ~raise ~loc balance (t_mutez ()) in
-      (t_triplet (t_address ()) (t_michelson_code ()) (t_int ())) *)
   | Ithaca
   | Hangzhou ->
     typer_5 ~raise loc "TEST_ORIGINATE_FROM_FILE" @@ fun source_file entrypoint views storage balance ->
@@ -1255,13 +1242,10 @@
   let ret_t = trace_option ~raise (not_annotated loc) @@ tv_opt in
   ret_t
 
-<<<<<<< HEAD
-let constant_typers ~raise ~test ~protocol_version loc c : typer = match c with
-=======
 let rec constant_typers ~raise ~(options : Compiler_options.middle_end) loc c : typer = 
   let test = options.test in
+  let protocol_version = options.protocol_version in
   match c with
->>>>>>> bdd62768
   | C_INT                 -> int ~raise loc ;
   | C_UNIT                -> unit ~raise loc ;
   | C_NEVER               -> never ~raise loc ;
@@ -1423,13 +1407,8 @@
   | C_TEST_ORIGINATE_FROM_FILE -> test_originate_from_file ~raise ~options loc ;
   | C_TEST_SAVE_MUTATION -> test_save_mutation ~raise loc ;
   | C_TEST_CAST_ADDRESS -> test_cast_address ~raise loc;
-<<<<<<< HEAD
   | C_TEST_CREATE_CHEST -> test_create_chest ~raise loc
   | C_TEST_CREATE_CHEST_KEY -> test_create_chest_key ~raise loc
-=======
-  | C_TEST_CREATE_CHEST -> only_supported_hangzhou ~raise ~options c @@ test_create_chest ~raise loc
-  | C_TEST_CREATE_CHEST_KEY -> only_supported_hangzhou ~raise ~options c @@ test_create_chest_key ~raise loc
->>>>>>> bdd62768
   | C_TEST_ADD_ACCOUNT -> test_add_account ~raise loc;
   | C_TEST_NEW_ACCOUNT -> test_new_account ~raise loc;
   | C_TEST_BAKER_ACCOUNT -> test_baker_account ~raise loc;
@@ -1437,7 +1416,6 @@
   | C_TEST_BAKE_UNTIL_N_CYCLE_END -> test_bake_until_n_cycle_end ~raise loc;
   | C_TEST_GET_VOTING_POWER -> test_get_voting_power ~raise loc;
   | C_TEST_GET_TOTAL_VOTING_POWER -> test_get_total_voting_power ~raise loc;
-<<<<<<< HEAD
   | C_GLOBAL_CONSTANT -> test_global_constant ~raise loc
   (* JsLIGO *)
   | C_POLYMORPHIC_ADD -> polymorphic_add ~raise loc ;
@@ -1445,21 +1423,4 @@
   | C_POLYMORPHIC_SUB -> polymorphic_sub ~raise ~protocol_version loc ;
   | C_SUB_MUTEZ       -> sub_mutez ~raise ~protocol_version loc ;
   | C_OPTION_MAP      -> option_map ~raise ~protocol_version loc ;
-  | _ as cst -> raise.raise (corner_case @@ Format.asprintf "typer not implemented for constant %a" PP.constant' cst)
-=======
-  | C_GLOBAL_CONSTANT -> only_supported_hangzhou ~raise ~options c @@ test_global_constant ~raise loc
-  (* JsLIGO *)
-  | C_POLYMORPHIC_ADD  -> polymorphic_add ~raise loc ;
-  | _ as cst -> raise.raise (corner_case @@ Format.asprintf "typer not implemented for constant %a" PP.constant' cst)
-
-and only_supported_hangzhou = fun ~raise ~options c default  ->
-  let protocol_version = options.Compiler_options.protocol_version in 
-  match protocol_version with
-  | Ligo_proto.Hangzhou -> default
-  | Ligo_proto.Edo ->
-    raise.raise @@ corner_case (
-      Format.asprintf "Unsupported constant %a in protocol %s"
-        PP.constant' c
-        (Ligo_proto.variant_to_string protocol_version)
-    )
->>>>>>> bdd62768
+  | _ as cst -> raise.raise (corner_case @@ Format.asprintf "typer not implemented for constant %a" PP.constant' cst)