--- conflicted
+++ resolved
@@ -477,11 +477,7 @@
 
   match missing_case_analysis ~raise matrix t with
     Some missing_cases ->
-<<<<<<< HEAD
-      raise.raise @@ Errors.pattern_missing_cases loc syntax missing_cases
-=======
-      raise.error @@ Errors.pattern_missing_cases loc missing_cases
->>>>>>> 90a227d4
+      raise.error @@ Errors.pattern_missing_cases loc syntax missing_cases
   | None ->
     let redundant, case = redundant_case_analysis ~raise matrix in
     if redundant
