--- conflicted
+++ resolved
@@ -206,173 +206,7 @@
   let get_expect ({ expect ; _ } : t) = expect
   let update_expect expect { history ; _ } : t = { expect ; history }
 end
-<<<<<<< HEAD
-let pp =  PP.context
-
-(* Not commutative as a shadows b*)
-let union : t -> t -> t = fun a b ->
-  {values = a.values @ b.values; types = a.types @ b.types ; modules = a.modules @ b.modules}
-
-let _get_values : t -> Types.values = fun { values ; types=_ ; modules=_ } -> values
-(* TODO: generate *)
-let get_types  : t -> Types.types  = fun { values=_ ; types ; modules=_ } -> types
-(* TODO: generate *)
-let get_modules : t -> Types.modules = fun { values=_ ; types=_ ; modules } -> modules
-
-
-(* TODO: generate : these are now messy, clean them up. *)
-let add_value : t -> Ast_typed.expression_variable -> Ast_typed.type_expression -> t = fun c ev te ->
-  let values = (ev,te)::c.values in
-  {c with values}
-
-let add_type : t -> Ast_typed.type_variable -> Ast_typed.type_expression -> t = fun c tv te ->
-  let types = (tv,te)::c.types in
-  {c with types}
-
-(* we represent for_all types as themselves because we don't have typechecking yet *)
-let add_type_var : t -> Ast_typed.type_variable -> unit -> t = fun c tv () ->
-  add_type c tv (Ast_typed.t_variable tv ())
-
-(* we use type_var while we don't have kind checking *)
-let add_kind : t -> Ast_typed.type_variable -> unit -> t = fun c tv () ->
-  add_type_var c tv ()
-let add_module : t -> Ast_typed.module_variable -> t -> t = fun c mv te ->
-  let modules = (mv,te)::c.modules in
-  {c with modules}
-
-let get_value (e:t)  = List.Assoc.find ~equal:Ast_typed.ValueVar.equal e.values
-let get_type (e:t)   = List.Assoc.find ~equal:Ast_typed.TypeVar.equal e.types
-let get_module (e:t) = List.Assoc.find ~equal:Ast_typed.ModuleVar.equal e.modules
-
-let get_type_vars : t -> Ast_typed.type_variable list  = fun { values=_ ; types ; modules=_ } -> fst @@ List.unzip types
-
-(* Load context from the outside declarations *)
-let rec add_ez_module : t -> Ast_typed.module_variable -> Ast_typed.module_ -> t = fun outer_context mv m ->
-  let f inner_context d = match Location.unwrap d with
-    Ast_typed.Declaration_constant {binder;expr;attr={public;_}}  -> if public then add_value inner_context binder expr.type_expression else inner_context
-  | Declaration_type {type_binder;type_expr;type_attr={public}} -> if public then add_type inner_context type_binder type_expr else inner_context
-  | Declaration_module {module_binder;module_;module_attr={public}} -> if public then add_ez_module (union inner_context outer_context) module_binder module_ else inner_context
-  | Module_alias {alias;binders} ->
-    let m = Simple_utils.List.Ne.fold_left ~f:(fun c b -> Option.bind ~f:(fun c -> get_module c b) c) ~init:(Some (union inner_context outer_context)) binders in
-    let c' = Option.map ~f:(add_module inner_context alias) m in
-    Option.value_exn c' (* The alias exist because the module is out of the type checker *)
-  in
-  let context = List.fold ~f ~init:empty @@ m in
-  let modules = (mv,context)::outer_context.modules in
-  {outer_context with modules}
-
-let init ?env () =
-  match env with None -> empty
-  | Some (env) ->
-    let f c d = match Location.unwrap d with
-      Ast_typed.Declaration_constant {binder;expr;attr=_}  -> add_value c binder expr.type_expression
-    | Declaration_type {type_binder;type_expr;type_attr=_} -> add_type c type_binder type_expr
-    | Declaration_module {module_binder;module_;module_attr=_} -> add_ez_module c module_binder module_
-    | Module_alias {alias;binders} ->
-      (* value_exn is ok since the env as pass the typer or is written by us *)
-      add_module c alias (Simple_utils.List.Ne.fold_left ~f:(fun c b -> Option.value_exn (get_module c b)) ~init:c binders)
-    in
-    Environment.fold ~f ~init:empty @@ env
-
-open Ast_typed.Types
-
-
-let get_constructor : label -> t -> (type_expression * type_expression) option = fun k x -> (* Left is the constructor, right is the sum type *)
-  let rec rec_aux e =
-    let aux = fun (_,type_) ->
-    match type_.type_content with
-    | T_sum m ->
-      (match LMap.find_opt k m.content with
-          Some {associated_type ; _} -> Some (associated_type , type_)
-        | None -> None)
-    | _ -> None
-    in
-    match List.find_map ~f:aux @@ get_types e with
-      Some _ as s -> s
-    | None ->
-      let modules = get_modules e in
-      List.fold_left ~f:(fun res (_,module_) ->
-        match res with Some _ as s -> s | None -> rec_aux module_
-      ) ~init:None modules
-  in rec_aux x
-
-let get_constructor_parametric : label -> t -> (type_variable list * type_expression * type_expression) option = fun k x -> (* Left is the constructor, right is the sum type *)
-  let rec rec_aux e =
-    let rec aux av = fun (_t,type_) ->
-      match type_.type_content with
-      | T_sum m ->
-         (match LMap.find_opt k m.content with
-            Some {associated_type ; _} -> Some (av, associated_type , type_)
-          | None -> None)
-      | T_abstraction { ty_binder ; kind = _ ; type_ } ->
-         aux (ty_binder :: av) (_t,type_)
-      | _ -> None in
-    let aux = aux []in
-    match List.find_map ~f:aux (get_types e) with
-      Some _ as s -> s
-    | None ->
-      let modules = get_modules e in
-      List.fold_left ~f:(fun res (_,module_) ->
-        match res with Some _ as s -> s | None -> rec_aux module_
-      ) ~init:None modules
-  in rec_aux x
-
-let get_record : _ label_map -> t -> (type_variable option * rows) option = fun lmap e ->
-  let rec rec_aux e =
-    let aux = fun (_,type_) ->
-    match type_.type_content with
-    | T_record m -> Simple_utils.Option.(
-      let lst_kv  = LMap.to_kv_list_rev lmap in
-      let lst_kv' = LMap.to_kv_list_rev m.content in
-      let m = map ~f:(fun () -> m) @@ Ast_typed.Misc.assert_list_eq
-        ( fun (ka,va) (kb,vb) ->
-          let Label ka = ka in
-          let Label kb = kb in
-          let* () = Ast_typed.Misc.assert_eq ka kb in
-          Ast_typed.Misc.assert_type_expression_eq (va.associated_type, vb.associated_type)
-        ) lst_kv lst_kv' in
-      map ~f:(fun m -> (type_.orig_var,m)) @@ m
-    )
-    | _ -> None
-    in
-    match List.find_map ~f:aux (get_types e) with
-      Some _ as s -> s
-    | None ->
-      let modules = get_modules e in
-      List.fold_left ~f:(fun res (__,module_) ->
-        match res with Some _ as s -> s | None -> rec_aux module_
-      ) ~init:None modules
-  in rec_aux e
-
-
-let get_sum : _ label_map -> t -> rows option = fun lmap e ->
-  let rec rec_aux e =
-    let aux = fun (_,type_) ->
-    match type_.type_content with
-    | T_sum m -> Simple_utils.Option.(
-      let lst_kv  = LMap.to_kv_list_rev lmap in
-      let lst_kv' = LMap.to_kv_list_rev m.content in
-      map ~f:(fun () -> m) @@ Ast_typed.Misc.assert_list_eq (
-        fun (ka,va) (kb,vb) ->
-          let Label ka = ka in
-          let Label kb = kb in
-          let* () = Ast_typed.Misc.assert_eq ka kb in
-          Ast_typed.Misc.assert_type_expression_eq (va.associated_type, vb.associated_type)
-      ) lst_kv lst_kv'
-    )
-    | _ -> None
-    in
-    match List.find_map ~f:aux @@ (get_types e) with
-      Some _ as s -> s
-    | None ->
-      let modules = get_modules e in
-      List.fold_left ~f:(fun res (_,module_) ->
-        match res with Some _ as s -> s | None -> rec_aux module_
-      ) ~init:None modules
-  in rec_aux e
-=======
 
 type typing_context = Typing.t
 type app_context = App.t
-type t = app_context * typing_context
->>>>>>> ea133acd
+type t = app_context * typing_context