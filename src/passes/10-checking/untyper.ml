module Ligo_string = Simple_utils.Ligo_string
module Location    = Simple_utils.Location
module I = Ast_core
module O = Ast_typed

let untype_literal (l:O.literal) : I.literal =
  let open I in
  match l with
  | Literal_unit -> Literal_unit
  | Literal_nat n -> (Literal_nat n)
  | Literal_timestamp n -> (Literal_timestamp n)
  | Literal_mutez n -> (Literal_mutez n)
  | Literal_int n -> (Literal_int n)
  | Literal_string s -> (Literal_string s)
  | Literal_signature s -> (Literal_signature s)
  | Literal_key s -> (Literal_key s)

  | Literal_key_hash s -> (Literal_key_hash s)
  | Literal_chain_id s -> (Literal_chain_id s)
  | Literal_bytes b -> (Literal_bytes b)
  | Literal_address s -> (Literal_address s)
  | Literal_operation s -> (Literal_operation s)
  | Literal_bls12_381_g1 b -> (Literal_bls12_381_g1 b)
  | Literal_bls12_381_g2 b -> (Literal_bls12_381_g2 b)
  | Literal_bls12_381_fr b -> (Literal_bls12_381_fr b)
  | Literal_chest b -> Literal_chest b
  | Literal_chest_key b -> Literal_chest_key b

let rec untype_type_expression (t:O.type_expression) : I.type_expression =
  let self = untype_type_expression in
  let return t = I.make_t t in
  match t.type_content with
  | O.T_sum {content ; layout} ->
      let aux ({associated_type ; michelson_annotation ; decl_pos} : O.row_element) =
        let associated_type = untype_type_expression associated_type in
        let v' = ({associated_type ; michelson_annotation ; decl_pos} : I.row_element) in
        v' in
      let x' = I.LMap.map aux content in
      return @@ I.T_sum { fields = x' ; layout = Some layout }
  | O.T_record {content;layout} -> (
    let aux ({associated_type ; michelson_annotation ; decl_pos} : O.row_element) =
      let associated_type = untype_type_expression associated_type in
      let v' = ({associated_type ; michelson_annotation ; decl_pos} : I.row_element) in
      v' in
    let x' = I.LMap.map aux content in
    return @@ I.T_record {fields = x' ; layout = Some layout}
  )
<<<<<<< HEAD
  | O.T_arrow {type1;type2} ->
    let arr = O.{type1 = self type1; type2 = self type2} in
    return @@ T_arrow arr
  | O.T_constant {language;injection;parameters} ->
    ignore language ;
    let arguments = List.map ~f:untype_type_expression_nofail parameters in
    let type_operator = I.TypeVar.fresh ~name:(Stage_common.Constant.to_string injection) () in
    return @@ I.T_app {type_operator;arguments}
=======
>>>>>>> ea133acd
  | O.T_variable name -> return @@ I.T_variable name
  | O.T_arrow arr ->
    let arr = Stage_common.Maps.arrow self arr in
    return @@ I.T_arrow arr
  | O.T_constant {language=_;injection;parameters} ->
    let arguments = List.map ~f:self parameters in
    let type_operator = I.TypeVar.fresh ~name:(Stage_common.Constant.to_string injection) () in
    return @@ I.T_app {type_operator;arguments}
  | O.T_module_accessor ma -> return @@ I.T_module_accessor ma
  | O.T_singleton l ->
    return @@ I.T_singleton l
  | O.T_abstraction x ->
    let type_ = untype_type_expression x.type_ in
    return @@ T_abstraction {x with type_}
  | O.T_for_all x ->
    let type_ = untype_type_expression x.type_ in
    return @@ T_for_all {x with type_}
    
let rec untype_expression (e:O.expression) : I.expression =
  untype_expression_content e.type_expression e.expression_content
and untype_expression_content ty (ec:O.expression_content) : I.expression =
  let open I in
  let return e = e in
  match ec with
  | E_literal l ->
      let l = untype_literal l in
      return (e_literal l)
  | E_constant {cons_name;arguments} ->
      let lst' = List.map ~f:untype_expression arguments in
      return (e_constant cons_name lst')
  | E_variable n ->
      return (e_variable (n))
  | E_application {lamb;args} ->
      let f' = untype_expression lamb in
      let arg' = untype_expression args in
      return (e_application f' arg')
  | E_lambda {binder ; result} -> (
      let _, ty = Ast_typed.Helpers.destruct_for_alls ty in
      let { type1 ; type2 } = O.get_t_arrow_exn ty in
      let (input_type , output_type) =
        Simple_utils.Pair.map ~f:untype_type_expression (type1, type2) in
      let result = untype_expression result in
      return (e_lambda {var=binder;ascr=Some input_type;attributes=Stage_common.Helpers.empty_attribute} (Some output_type) result)
    )
  | E_type_abstraction {type_binder;result} -> (
    let result = untype_expression result in
    return (e_type_abs type_binder result)
  )
  | E_constructor {constructor; element} ->
      let p' = untype_expression element in
      return (e_constructor constructor p')
  | E_record r ->
    let r' = LMap.map untype_expression r in
    return (e_record r' ())
  | E_record_accessor {record; path} ->
      let r' = untype_expression record in
      let Label s = path in
      return (e_record_accessor r' (Label s))
  | E_record_update {record=r; path=Label l; update=e} ->
    let r' = untype_expression r in
    let e = untype_expression e in
    return (e_record_update r' (I.Label l) e)
  | E_matching {matchee;cases} -> (
    let matchee = untype_expression matchee in
    match cases with
    | Match_variant {cases ; tv} ->
      (*
        If one day this code is actually executed, and if the list type is still not a tuple type.
        A special case for lists might be required here
      *)
      let aux : Ast_typed.matching_content_case -> _ match_case =
        fun { constructor ; pattern ; body } -> (
          let pattern =
            match tv with
            | _ ->
              let proj = Location.wrap @@ P_var { ascr = None ; var = pattern ; attributes = Stage_common.Helpers.empty_attribute } in
              Location.wrap @@ P_variant (constructor, proj)
          in
          let body = untype_expression body in
          ({pattern ; body } : (Ast_core.expression, Ast_core.type_expression) match_case)
        )
      in
      let cases = List.map ~f:aux cases in
      return (e_matching matchee cases)
    | Match_record {fields ; body ; tv=_} -> (
      let aux : (Ast_typed.label * (Ast_typed.expression_variable * _)) -> label * Ast_core.type_expression pattern =
        fun (Ast_typed.Label label, (proj,_)) -> (
          let proj = Location.wrap @@ P_var { ascr = None ; var = proj ; attributes = Stage_common.Helpers.empty_attribute } in
          (Label label, proj)
        )
      in
      let (labels,patterns) = List.unzip @@ List.map ~f:aux (LMap.to_kv_list fields) in
      let body = untype_expression body in
      let case = match Ast_typed.Helpers.is_tuple_lmap fields with
        | false ->
          let pattern = Location.wrap (P_record (labels,patterns)) in
          ({ pattern ; body } : _ Ast_core.match_case)
        | true ->
          let pattern = Location.wrap (P_tuple patterns) in
          ({ pattern ; body } : _ Ast_core.match_case)
      in
      return (e_matching matchee [case])
    )
  )
  | E_let_in {let_binder;rhs;let_result; attr} ->
      let tv = untype_type_expression rhs.type_expression in
      let rhs = untype_expression rhs in
      let result = untype_expression let_result in
      return (e_let_in {var=let_binder ; ascr=(Some tv) ; attributes = Stage_common.Helpers.empty_attribute} rhs result attr)
  | E_type_in {type_binder;rhs;let_result} ->
      let rhs = untype_type_expression rhs in
      let let_result = untype_expression let_result in
      return @@ make_e @@ E_type_in {type_binder; rhs; let_result }
  | E_mod_in {module_binder;rhs;let_result} ->
      let rhs = untype_module_expr rhs in
      let result = untype_expression let_result in
      return @@ e_mod_in module_binder rhs result
  | E_raw_code {language; code} ->
      let code = untype_expression code in
      return (e_raw_code language code)
  | E_recursive {fun_name;fun_type; lambda} ->
      let fun_type = untype_type_expression fun_type in
      let unty_expr= untype_expression_content ty @@ E_lambda lambda in
      let lambda = match unty_expr.expression_content with I.E_lambda l -> l | _ -> failwith "impossible case" in
      return @@ e_recursive fun_name fun_type lambda
  | E_module_accessor ma -> return @@ I.make_e @@ E_module_accessor ma
  | E_type_inst {forall;type_=type_inst} ->
    match forall.type_expression.type_content with
    | T_for_all {ty_binder;type_;kind=_} ->
        let type_ = Ast_typed.Helpers.subst_type ty_binder type_inst type_ in
        let forall = { forall with type_expression = type_ } in
        untype_expression forall
    | _ ->
      failwith "Impossible case: cannot untype a type instance of a non polymorphic type"

and untype_module_expr : O.module_expr -> I.module_expr =
  fun module_expr ->
    let return wrap_content = { module_expr with wrap_content } in
    match module_expr.wrap_content with
    | M_struct prg ->
      let prg = untype_program prg in
      return (I.M_struct prg)
    | M_module_path path ->
      return (I.M_module_path path)
    | M_variable v ->
      return (I.M_variable v)
and untype_declaration_constant : (O.expression -> I.expression) -> O.declaration_constant -> I.declaration_constant =
  fun untype_expression O.{binder;expr;attr} ->
    let ty = untype_type_expression expr.type_expression in
    let var = binder.var in
    let binder = ({var;ascr=Some ty;attributes=Stage_common.Helpers.empty_attribute}: _ I.binder) in
    let expr = untype_expression expr in
    let expr = I.e_ascription expr ty in
    I.{binder;attr;expr;}

and untype_declaration_type : O.declaration_type -> I.declaration_type =
  fun O.{type_binder; type_expr; type_attr={public}} ->
    let type_expr = untype_type_expression type_expr in
    let type_attr = (I.{public}: I.type_attribute) in
    I.{type_binder; type_expr; type_attr}

and untype_declaration_module : O.declaration_module -> I.declaration_module =
  fun O.{module_binder; module_; module_attr={public}} ->
    let module_ = untype_module_expr module_ in
    let module_attr = (I.{public}: I.module_attribute) in
    I.{module_binder; module_ ; module_attr}
      
and untype_declaration =
  let return (d: I.declaration_content) = d in
  fun (d: O.declaration_content) -> match d with
  | Declaration_constant dc ->
    let dc = untype_declaration_constant untype_expression dc in
    return @@ Declaration_constant dc
  | Declaration_type dt ->
    let dt = untype_declaration_type dt in
    return @@ Declaration_type dt
  | Declaration_module dm ->
    let dm = untype_declaration_module dm in
    return @@ Declaration_module dm
and untype_declarations : O.module_ -> I.module_ = fun p ->
  List.map ~f:(Location.map untype_declaration) p
    
and untype_program : O.module_ -> I.module_ = fun x -> untype_declarations x<|MERGE_RESOLUTION|>--- conflicted
+++ resolved
@@ -45,17 +45,6 @@
     let x' = I.LMap.map aux content in
     return @@ I.T_record {fields = x' ; layout = Some layout}
   )
-<<<<<<< HEAD
-  | O.T_arrow {type1;type2} ->
-    let arr = O.{type1 = self type1; type2 = self type2} in
-    return @@ T_arrow arr
-  | O.T_constant {language;injection;parameters} ->
-    ignore language ;
-    let arguments = List.map ~f:untype_type_expression_nofail parameters in
-    let type_operator = I.TypeVar.fresh ~name:(Stage_common.Constant.to_string injection) () in
-    return @@ I.T_app {type_operator;arguments}
-=======
->>>>>>> ea133acd
   | O.T_variable name -> return @@ I.T_variable name
   | O.T_arrow arr ->
     let arr = Stage_common.Maps.arrow self arr in
