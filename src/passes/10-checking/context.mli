--- conflicted
+++ resolved
@@ -23,19 +23,6 @@
     | S_type of type_variable * type_expression
     | S_module of module_variable * t
 
-<<<<<<< HEAD
-  val add_value    : t -> Value_var.t -> type_expression -> t
-  val add_type     : t -> Type_var.t       -> type_expression -> t
-  val add_type_var : t -> Type_var.t       -> unit            -> t
-  val add_kind     : t -> Type_var.t       -> unit            -> t
-  val add_module   : t -> Module_var.t     -> t               -> t
-
-  val get_value  : t -> Value_var.t -> type_expression option
-  val get_type   : t -> Type_var.t       -> type_expression option
-  val get_module : t -> Module_var.t     -> t option
-
-  val get_type_vars : t -> Type_var.t list
-=======
   val get_value : t -> expression_variable -> type_expression option
   val get_type : t -> type_variable -> type_expression option
   val get_module : t -> module_variable -> t option
@@ -47,7 +34,6 @@
 
 type t
 and pos
->>>>>>> e334452c
 
 and item =
   | C_value of expression_variable * type_expression
@@ -91,16 +77,6 @@
 val apply : t -> type_expression -> type_expression
 val mark : t -> t * pos
 
-<<<<<<< HEAD
-  val get_record : type_expression Rows.row_element_mini_c Record.t -> t -> (Type_var.t option * rows) option
-  val get_sum    : Label.t -> t -> (Type_var.t * Type_var.t list * type_expression * type_expression) list
-end
-
-module Hashes : sig
-  val set_context : Typing.t -> unit
-  val hash_types : unit -> unit
-  val find_type : type_expression -> (Module_var.t list * Type_var.t) option
-=======
 val get_record
   :  type_expression Rows.row_element_mini_c Rows.LMap.t
   -> t
@@ -129,10 +105,9 @@
   val run_expr : (expression, [> error] as 'err, 'wrn) t -> ctx:context -> raise:('err, 'wrn) raise -> expression
   val run_decl : (decl, [> error] as 'err, 'wrn) t -> ctx:context -> raise:('err, 'wrn) raise -> decl
   val run_declaration : (declaration, [> error] as 'err, 'wrn) t -> ctx:context -> raise:('err, 'wrn) raise -> declaration
-  
+
   val run_module : (module_, [> error] as 'err, 'wrn)  t -> ctx:context -> raise:('err, 'wrn) raise -> module_
   val run_program : (program, [> error] as 'err, 'wrn)  t -> ctx:context -> raise:('err, 'wrn) raise -> program
->>>>>>> e334452c
 end
 
 val enter
