module Snippet = Simple_utils.Snippet
module Location = Simple_utils.Location
module List = Simple_utils.List
open Simple_utils.Display
open Ligo_prim

type 'err with_loc = Location.t -> 'err

let stage = "typer"

let type_improve t =
  let open Type in
  let make_type (module_path, element) =
    match module_path with
    | [] -> t_variable element ()
    | _ ->
      let open Simple_utils.PP_helpers in
      let x =
        Format.asprintf "%a" (list_sep Module_var.pp (tag ".")) module_path
      in
      let y = Format.asprintf "%a" Type_var.pp element in
      t_variable (Type_var.of_input_var (x ^ "." ^ y)) ()
  in
  match t.content with
  | T_construct { parameters; _ } when List.length parameters = 0 -> t
  | _ ->
    (match Context.Hashes.find_type t with
    | Some t ->
      let t = make_type t in
      { t with meta = t.meta; orig_var = t.orig_var }
    | _ -> t)


let rec type_mapper ~f (t : Type.t) =
  let open Type in
  let t = f t in
  let return content = { t with content } in
  match t.content with
  | T_arrow arr ->
    let arr = Arrow.map (type_mapper ~f) arr in
    return @@ T_arrow arr
  | T_construct { language; constructor; parameters } ->
    let parameters = List.map ~f:(type_mapper ~f) parameters in
    return @@ T_construct { language; constructor; parameters }
  | T_record row ->
    let row = row_mapper ~f row in
    return @@ T_record row
  | T_sum row ->
    let row = row_mapper ~f row in
    return @@ T_sum row
  | _ -> t


and row_mapper ~f ({ fields; layout } : Type.row) : Type.row =
  let fields =
    Record.map ~f:(Rows.map_row_element_mini_c (type_mapper ~f)) fields
  in
  { fields; layout }


let type_improve t =
  Context.Hashes.hash_types ();
  type_mapper ~f:type_improve t


type typer_error =
<<<<<<< HEAD
  [ `Typer_mut_var_captured of Value_var.t * Location.t
  | `Typer_ill_formed_type of Type.t * Location.t
  | `Typer_record_mismatch of Ast_core.expression * Type.t * Location.t
  | `Typer_cannot_subtype of Type.t * Type.t * Location.t
  | `Typer_corner_case of string * Location.t
  | `Typer_occurs_check_failed of Type_var.t * Type.t * Location.t
=======
  [ `Typer_mut_var_captured of Location.t * Value_var.t
  | `Typer_ill_formed_type of Location.t * Ast_typed.type_expression
  | `Typer_existential_found of Location.t * Ast_typed.type_expression
  | `Typer_record_mismatch of
    Location.t * Ast_core.expression * Ast_typed.type_expression
  | `Typer_cannot_subtype of
    Location.t * Ast_typed.type_expression * Ast_typed.type_expression
  | `Typer_missing_funarg_annotation of Ast_typed.expression_variable
  | `Typer_unbound_module_variable of Ast_typed.module_variable * Location.t
  | `Typer_unbound_type_variable of Ast_typed.type_variable * Location.t
  | `Typer_unbound_exists_variable of Location.t * Exists_var.t
  | `Typer_unbound_variable of Ast_typed.expression_variable * Location.t
  | `Typer_match_missing_case of Label.t list * Label.t list * Location.t
  | `Typer_unbound_constructor of Label.t * Location.t
  | `Typer_bad_constructor of Location.t * Label.t * Ast_typed.type_expression
  | `Typer_type_app_wrong_arity of Type_var.t option * int * int * Location.t
  | `Typer_michelson_or_no_annotation of Label.t * Location.t
  | `Typer_constant_declaration_tracer of
    Location.t
    * Value_var.t
    * Ast_core.expression
    * Ast_typed.type_expression option
    * typer_error
  | `Typer_match_error of
    Ast_typed.type_expression * Ast_typed.type_expression * Location.t
  | `Typer_should_be_a_function_type of
    Ast_typed.type_expression * Ast_core.expression
  | `Typer_bad_record_access of Label.t * Location.t
  | `Typer_expression_tracer of Ast_core.expression * typer_error
  | `Typer_assert_equal of
    Location.t * Ast_typed.type_expression * Ast_typed.type_expression
  | `Typer_corner_case of string
  | `Typer_bad_collect_loop of Ast_typed.type_expression * Location.t
  | `Typer_expected_record of Location.t * Ast_typed.type_expression
  | `Typer_expected_variant of Location.t * Ast_typed.type_expression
  | `Typer_expected_map of Location.t * Ast_typed.type_expression
  | `Typer_expected of
    Location.t * Ast_typed.type_expression list * Ast_typed.type_expression list
  | `Typer_wrong_param_number of
    Location.t * string * int * Ast_typed.type_expression list
  | `Typer_expected_option of Location.t * Ast_typed.type_expression
  | `Typer_not_matching of
    Location.t * Ast_typed.type_expression * Ast_typed.type_expression
  | `Typer_not_annotated of Location.t
  | `Typer_typeclass_error of
    Location.t
    * Ast_typed.type_expression list list
    * Ast_typed.type_expression list
  | `Typer_uncomparable_types of
    Location.t * Ast_typed.type_expression * Ast_typed.type_expression
  | `Typer_comparator_composed of Location.t * Ast_typed.type_expression
  | `Typer_pattern_do_not_match of Location.t
  | `Typer_pattern_do_not_conform_type of
    Ast_core.type_expression option Ast_core.Pattern.t * Ast_typed.type_expression
>>>>>>> b2795d97
  | `Typer_pattern_missing_cases of
    Syntax_types.t option
    * Ast_core.type_expression option Ast_typed.Pattern.t list
    * Location.t
  | `Typer_pattern_redundant_case of Location.t
  | `Typer_cannot_unify_diff_layout of
    Type.t * Type.t * Type.layout * Type.layout * Location.t
  | `Typer_cannot_unify of Type.t * Type.t * Location.t
  | `Typer_assert_equal of
    Ast_typed.type_expression * Ast_typed.type_expression * Location.t
  | `Typer_unbound_module of Module_var.t list * Location.t
  | `Typer_unbound_texists_var of Type_var.t * Location.t
  | `Typer_unbound_type_variable of Type_var.t * Location.t
  | `Typer_unbound_module_variable of Module_var.t * Location.t
  | `Typer_type_app_wrong_arity of Type_var.t option * int * int * Location.t
  | `Typer_literal_type_mismatch of Type.t * Type.t * Location.t
  | `Typer_bad_record_access of Label.t * Location.t
  | `Typer_bad_constructor of Label.t * Type.t * Location.t
  | `Typer_unbound_variable of Value_var.t * Location.t
  | `Typer_not_annotated of Location.t
  | `Typer_expected_record of Type.t * Location.t
  | `Typer_michelson_or_no_annotation of Label.t * Location.t
  | `Typer_unbound_constructor of Label.t * Location.t
  | `Typer_unbound_mut_variable of Value_var.t * Location.t
  | `Typer_mut_is_polymorphic of Type.t * Location.t
  | `Typer_mismatching_for_each_collection_type of
    For_each_loop.collect_type * Type.t * Location.t
  | `Typer_mismatching_for_each_binder_arity of int * int * Location.t
  | `Typer_should_be_a_function_type of
    Type.t * Ast_core.expression * Location.t
  | `Typer_pattern_do_not_match of Location.t
  | `Typer_pattern_do_not_conform_type of
    Ast_core.type_expression option Ast_core.Pattern.t * Type.t * Location.t
  | `Typer_uncomparable_types of Type.t * Type.t * Location.t
  | `Typer_comparator_composed of Type.t * Location.t
  | `Typer_cannot_decode_texists of Type.t * Location.t
  ]
[@@deriving poly_constructor { prefix = "typer_" }]

let error_ppformat
    :  display_format:string display_format -> Format.formatter -> typer_error
    -> unit
  =
 fun ~display_format f a ->
  match display_format with
  | Human_readable | Dev ->
    (match a with
    | `Typer_mut_var_captured (var, loc) ->
      Format.fprintf
        f
        "@[<hv>%a@.Invalid capture of mutable variable \"%a\"@]"
        Snippet.pp
        loc
        Value_var.pp
        var
<<<<<<< HEAD
    | `Typer_ill_formed_type (type_, loc) ->
      Format.fprintf
        f
        "@[<hv>%a@.Invalid type@.Ill formed type %a.@]"
        Snippet.pp
        loc
        Type.pp
        type_
    | `Typer_record_mismatch (_record, type_, loc) ->
      Format.fprintf
        f
        "@[<hv>%a@.Mismatching record labels. Expected record of type %a.@]"
        Snippet.pp
        loc
        Type.pp
        type_
    | `Typer_cannot_subtype (type1, type2, loc) ->
      Format.fprintf
        f
        "@[<hv>%a@.Expected %a, but received %a. Types are not compatitable.@]"
        Snippet.pp
        loc
        Type.pp
        type2
        Type.pp
        type1
    | `Typer_corner_case (desc, loc) ->
      Format.fprintf
        f
        "@[<hv>%a@.A type system corner case occurred:@.%s@]"
        Snippet.pp
        loc
        desc
    | `Typer_occurs_check_failed (tvar, type_, loc) ->
      Format.fprintf
        f
        "@[<hv>%a@.The type variable ^%a occurs inside %a.@]"
        Snippet.pp
        loc
        Type_var.pp
        tvar
        Type.pp
        type_
    | `Typer_pattern_missing_cases (syntax, ps, loc) ->
      let ps =
        List.fold ps ~init:"" ~f:(fun s p ->
            let s' =
              let p = Untyper.untype_pattern p in
              Desugaring.Decompiler.decompile_pattern_to_string ~syntax p
            in
            s ^ "- " ^ s' ^ "\n")
      in
      Format.fprintf
        f
        "@[<hv>%a@.Error : this pattern-matching is not exhaustive.@.Here are \
         examples of cases that are not matched:@.%s@]"
        Snippet.pp
        loc
        ps
    | `Typer_pattern_redundant_case loc ->
      Format.fprintf
        f
        "@[<hv>%a@.Error : this match case is unused.@]"
        Snippet.pp
        loc
    | `Typer_cannot_unify (type1, type2, loc) ->
      Format.fprintf
        f
        "@[<hv>%a@.Invalid type(s)@.Cannot unify %a with %a.@]"
        Snippet.pp
        loc
        Type.pp
        type1
        Type.pp
        type2
    | `Typer_cannot_unify_diff_layout (type1, type2, layout1, layout2, loc) ->
      Format.fprintf
        f
        "@[<hv>%a@.Invalid type(s)@.Cannot unify %a with %a due to differing \
         layouts (%a and %a).@]"
        Snippet.pp
        loc
        Type.pp
        type1
        Type.pp
        type2
        Type.pp_layout
        layout1
        Type.pp_layout
        layout2
    | `Typer_bad_constructor (label, type_, loc) ->
      Format.fprintf
        f
        "@[<hv>%a.Expected constructor %a in expected sum type %a.]"
        Snippet.pp
        loc
        Label.pp
        label
        Type.pp
        type_
    | `Typer_pattern_do_not_match loc ->
      Format.fprintf
        f
        "@[<hv>%a@.Pattern do not match returned expression.@]"
        Snippet.pp
        loc
    | `Typer_unbound_module_variable (mv, loc) ->
      Format.fprintf
        f
        "@[<hv>%a@.Module \"%a\" not found. @]"
        Snippet.pp
        loc
        Module_var.pp
        mv
    | `Typer_unbound_type_variable (tv, loc) ->
      Format.fprintf
        f
        "@[<hv>%a@.Type \"%a\" not found. @]"
        Snippet.pp
        loc
        Type_var.pp
        tv
    | `Typer_unbound_texists_var (tvar, loc) ->
      Format.fprintf
        f
        "@[<hv>%a@.Existential variable \"^%a\" not found. @]"
        Snippet.pp
        loc
        Type_var.pp
        tvar
    | `Typer_unbound_variable (v, loc) ->
      Format.fprintf
        f
        "@[<hv>%a@.Variable \"%a\" not found. @]"
        Snippet.pp
        loc
        Value_var.pp
        v
    | `Typer_unbound_mut_variable (v, loc) ->
      Format.fprintf
        f
        "@[<hv>%a@.Mutable variable \"%a\" not found. @]"
        Snippet.pp
        loc
        Value_var.pp
        v
    | `Typer_mismatching_for_each_collection_type (collection_type, type_, loc)
      ->
      Format.fprintf
        f
        "@[<hv>%a@.Expected collection of type \"%a\", but recieved collection \
         of type %a.@]"
        Snippet.pp
        loc
        For_each_loop.pp_collect_type
        collection_type
        Type.pp
        type_
    | `Typer_mismatching_for_each_binder_arity
        (expected_arity, recieved_arity, loc) ->
      Format.fprintf
        f
        "@[<hv>%a@.Expected for each loop to bind %d variables, but loop binds \
         %d variables.@]"
        Snippet.pp
        loc
        expected_arity
        recieved_arity
    | `Typer_unbound_constructor (c, loc) ->
      Format.fprintf
        f
        "@[<hv>%a@.Constructor \"%a\" not found. @]"
        Snippet.pp
        loc
        Label.pp
        c
    | `Typer_type_app_wrong_arity (op_opt, e, a, loc) ->
      let aux : Format.formatter -> Type_var.t option -> unit =
       fun ppf operator_opt ->
        match operator_opt with
        | Some v -> Format.fprintf ppf " %a" Type_var.pp v
        | None -> ()
      in
      Format.fprintf
        f
        "@[<hv>%a@ Type%a is applied to a wrong number of arguments, expected: \
         %i got: %i@]"
        Snippet.pp
        loc
        aux
        op_opt
        e
        a
    | `Typer_michelson_or_no_annotation (c, loc) ->
      Format.fprintf
        f
        "@[<hv>%a@.Incorrect usage of type \"michelson_or\".@.The contructor \
         \"%a\" must be annotated with a variant type. @]"
        Snippet.pp
        loc
        Label.pp
        c
    | `Typer_should_be_a_function_type (lamb_type, _args, loc) ->
      Format.fprintf
        f
        "@[<hv>%a@.Invalid type.@.Expected a function type, but got \"%a\". @]"
        Snippet.pp
        loc
        Type.pp
        (type_improve lamb_type)
    | `Typer_bad_record_access (field, loc) ->
      Format.fprintf
        f
        "@[<hv>%a@.Invalid record field \"%a\" in record. @]"
        Snippet.pp
        loc
        Label.pp
        field
    | `Typer_not_annotated l ->
      Format.fprintf
        f
        "@[<hv>%a@.Can't infer the type of this value, please add a type \
         annotation.@]"
        Snippet.pp
        l
    | `Typer_comparator_composed (_a, loc) ->
      Format.fprintf
        f
        "@[<hv>%a@.Invalid arguments.@.Only composed types of not more than \
         two element are allowed to be compared. @]"
        Snippet.pp
        loc
    | `Typer_assert_equal (expected, actual, loc) ->
      Format.fprintf
        f
        "@[<hv>%a@.Invalid type(s).@.Expected: \"%a\", but got: \"%a\". @]"
        Snippet.pp
        loc
        Ast_typed.PP.type_expression_orig
        expected
        Ast_typed.PP.type_expression_orig
        actual
    | `Typer_expected_record (type_, loc) ->
      Format.fprintf
        f
        "@[<hv>%a@.Invalid argument.@.Expected a record, but got an argument \
         of type \"%a\". @]"
        Snippet.pp
        loc
        Type.pp
        (type_improve type_)
    | `Typer_uncomparable_types (type1, type2, loc) ->
      Format.fprintf
        f
        "@[<hv>%a@.Invalid arguments.@.These types cannot be compared: \"%a\" \
         and \"%a\". @]"
        Snippet.pp
        loc
        Type.pp
        (type_improve type1)
        Type.pp
        (type_improve type2)
    | `Typer_pattern_do_not_conform_type (pat, type_, _loc) ->
      let pf ppf value =
        match pat.location with
        | Virtual _ ->
          Format.fprintf
            ppf
            "%a "
            (Ast_core.Pattern.pp Ast_core.PP.type_expression_option)
            value
        | File _ -> ()
      in
      Format.fprintf
        f
        "@[<hv>%a@.Pattern %anot of the expected type %a @]"
        Snippet.pp
        pat.location
        pf
        pat
        Type.pp
        (type_improve type_)
    | `Typer_mut_is_polymorphic (type_, loc) ->
      Format.fprintf
        f
        "@[<hv>%a@.Mutable binding has the polymorphic type %a@.Hint: Add an \
         annotation.@]"
        Snippet.pp
        loc
        Type.pp
        type_
    | `Typer_unbound_module (path, loc) ->
      let rec pp_path ppf path =
        match path with
        | [] -> failwith "Empty path"
        | [ mvar ] -> Format.fprintf ppf "%a" Module_var.pp mvar
        | mvar :: path ->
          Format.fprintf ppf "%a.%a" Module_var.pp mvar pp_path path
      in
      Format.fprintf
        f
        "@[<hv>%a@. Module \"%a\" not found.@]"
        Snippet.pp
        loc
        pp_path
        path
    | `Typer_cannot_decode_texists (type_, loc) ->
      Format.fprintf
        f
        "@[<hv>%a@.Underspecified type %a.@.Please add additional \
         annotations.@]"
        Snippet.pp
        loc
        Type.pp
        type_
    | `Typer_literal_type_mismatch (lit_type, expected_type, loc) ->
      Format.fprintf
        f
        "@[<hv>%a@.Invalid type(s).@.Expected \"%a\", but got: \"%a\".@]"
        Snippet.pp
        loc
        Type.pp
        expected_type
        Type.pp
        lit_type)


let error_jsonformat : typer_error -> Yojson.Safe.t =
 fun err ->
  let json_error ~stage ~content =
    `Assoc
      [ "status", `String "error"; "stage", `String stage; "content", content ]
  in
  match err with
  | `Typer_mut_var_captured (var, loc) ->
    let message = "Invalid capture of mutable variable" in
    let content =
      `Assoc
        [ "message", `String message
        ; "location", Location.to_yojson loc
        ; "var", Value_var.to_yojson var
        ]
    in
    json_error ~stage ~content
  | `Typer_mut_is_polymorphic (type_, loc) ->
    let message = "Mutable binding is polymorphic" in
    let content =
      `Assoc
        [ "message", `String message
        ; "location", Location.to_yojson loc
        ; "type", Type.to_yojson type_
        ]
    in
    json_error ~stage ~content
  | `Typer_unbound_module (path, loc) ->
    let message = `String "unbound module" in
    let loc = Format.asprintf "%a" Location.pp loc in
    let rec pp_path ppf path =
      match path with
      | [] -> failwith "Empty path"
      | [ mvar ] -> Format.fprintf ppf "%a" Module_var.pp mvar
      | mvar :: path ->
        Format.fprintf ppf "%a.%a" Module_var.pp mvar pp_path path
    in
    let value = Format.asprintf "%a" pp_path path in
    let content =
      `Assoc
        [ "message", message; "location", `String loc; "value", `String value ]
    in
    json_error ~stage ~content
  | `Typer_should_be_a_function_type (lamb_type, args, loc) ->
    let message = `String "expected a function type" in
    let loc = `String (Format.asprintf "%a" Location.pp loc) in
    let expression =
      `String (Format.asprintf "%a" Ast_core.PP.expression args)
    in
    let lamb_type = `String (Format.asprintf "%a" Type.pp lamb_type) in
    let content =
      `Assoc
        [ "message", message
        ; "location", loc
        ; "expression", expression
        ; "actual", lamb_type
        ]
    in
    json_error ~stage ~content
  | `Typer_mismatching_for_each_binder_arity
      (expected_arity, recieved_arity, loc) ->
    let message = "Mismatching for-each collection type" in
    let content =
      `Assoc
        [ "message", `String message
        ; "location", Location.to_yojson loc
        ; "expected_arity", `Int expected_arity
        ; "recieved_arity", `Int recieved_arity
        ]
    in
    json_error ~stage ~content
  | `Typer_pattern_redundant_case loc ->
    let message = `String "redundant case in pattern-matching" in
    let content =
      `Assoc [ "message", message; "location", Location.to_yojson loc ]
    in
    json_error ~stage ~content
  | `Typer_unbound_type_variable (tv, loc) ->
    let message = `String "unbound type variable" in
    let loc = Format.asprintf "%a" Location.pp loc in
    let value = Format.asprintf "%a" Type_var.pp tv in
    let content =
      `Assoc
        [ "message", message; "location", `String loc; "value", `String value ]
    in
    json_error ~stage ~content
  | `Typer_record_mismatch (record, type_, loc) ->
    let message = "Record mismatch" in
    let content =
      `Assoc
        [ "message", `String message
        ; "record", Ast_core.expression_to_yojson record
        ; "type", Type.to_yojson type_
        ; "location", Location.to_yojson loc
        ]
    in
    json_error ~stage ~content
  | `Typer_pattern_missing_cases (syntax, ps, loc) ->
    let message = `String "pattern-matching is not exhaustive." in
    let patterns =
      List.map ps ~f:(fun p ->
          let p = Untyper.untype_pattern p in
          `String (Desugaring.Decompiler.decompile_pattern_to_string ~syntax p))
    in
    let content =
      `Assoc
        [ "message", message
        ; "patterns", `List patterns
        ; "location", Location.to_yojson loc
        ]
    in
    json_error ~stage ~content
  | `Typer_uncomparable_types (a, b, loc) ->
    let message = `String "those two types are not comparable" in
    let t1 = `String (Format.asprintf "%a" Type.pp a) in
    let t2 = `String (Format.asprintf "%a" Type.pp b) in
    let content =
      `Assoc
        [ "message", message
        ; "location", Location.to_yojson loc
        ; "type_1", t1
        ; "type_2", t2
        ]
    in
    json_error ~stage ~content
  | `Typer_not_annotated loc ->
    let message = `String "not annotated" in
    let content =
      `Assoc [ "message", message; "location", Location.to_yojson loc ]
    in
    json_error ~stage ~content
  | `Typer_mismatching_for_each_collection_type (collection_type, type_, loc) ->
    let message = "Mismatching for-each collection type" in
    let content =
      `Assoc
        [ "message", `String message
        ; "location", Location.to_yojson loc
        ; ( "collection_type"
          , For_each_loop.collect_type_to_yojson collection_type )
        ; "type", Type.to_yojson type_
        ]
    in
    json_error ~stage ~content
  | `Typer_occurs_check_failed (evar, type_, loc) ->
    let message = "Occurs check failed" in
    let content =
      `Assoc
        [ "message", `String message
        ; "evar", Type_var.to_yojson evar
        ; "type", Type.to_yojson type_
        ; "location", Location.to_yojson loc
        ]
    in
    json_error ~stage ~content
  | `Typer_cannot_subtype (type1, type2, loc) ->
    let message = "Cannot subtype" in
    let content =
      `Assoc
        [ "message", `String message
        ; "type1", Type.to_yojson type1
        ; "type2", Type.to_yojson type2
        ; "location", Location.to_yojson loc
        ]
    in
    json_error ~stage ~content
  | `Typer_unbound_variable (v, loc) ->
    let message = `String "unbound variable" in
    let loc = Format.asprintf "%a" Location.pp loc in
    let value = Format.asprintf "%a" Value_var.pp v in
    let content =
      `Assoc
        [ "message", message; "location", `String loc; "value", `String value ]
    in
    json_error ~stage ~content
  | `Typer_cannot_unify (type1, type2, loc) ->
    let message = "Cannot unify" in
    let content =
      `Assoc
        [ "message", `String message
        ; "type1", Type.to_yojson type1
        ; "type2", Type.to_yojson type2
        ; "location", Location.to_yojson loc
        ]
    in
    json_error ~stage ~content
  | `Typer_ill_formed_type (type_, loc) ->
    let message = "Ill formed type" in
    let content =
      `Assoc
        [ "message", `String message
        ; "type", Type.to_yojson type_
        ; "location", Location.to_yojson loc
        ]
    in
    json_error ~stage ~content
  | `Typer_michelson_or_no_annotation (c, loc) ->
    let message = `String "michelson_or must be annotated with a sum type" in
    let loc = Format.asprintf "%a" Location.pp loc in
    let value = Format.asprintf "%a" Label.pp c in
    let content =
      `Assoc
        [ "message", message; "location", `String loc; "value", `String value ]
    in
    json_error ~stage ~content
  | `Typer_cannot_decode_texists (type_, loc) ->
    let message =
      `String "Underspecified type. Please add additional annotations."
    in
    let content =
      `Assoc
        [ "message", message
        ; "location", Location.to_yojson loc
        ; "type", Type.to_yojson type_
        ]
    in
    json_error ~stage ~content
  | `Typer_pattern_do_not_match loc ->
    let message = Format.asprintf "Pattern do not match returned expression" in
    let content =
      `Assoc [ "message", `String message; "location", Location.to_yojson loc ]
    in
    json_error ~stage ~content
  | `Typer_unbound_mut_variable (v, loc) ->
    let message = `String "unbound mut variable" in
    let loc = Format.asprintf "%a" Location.pp loc in
    let value = Format.asprintf "%a" Value_var.pp v in
    let content =
      `Assoc
        [ "message", message; "location", `String loc; "value", `String value ]
    in
    json_error ~stage ~content
  | `Typer_bad_record_access (field, loc) ->
    let message = `String "invalid record field" in
    let field = Label.to_yojson field in
    let loc = `String (Format.asprintf "%a" Location.pp loc) in
    let content =
      `Assoc [ "message", message; "location", loc; "field", field ]
    in
    json_error ~stage ~content
  | `Typer_unbound_module_variable (mv, loc) ->
    let message = `String "unbound module" in
    let loc = Format.asprintf "%a" Location.pp loc in
    let value = Format.asprintf "%a" Module_var.pp mv in
    let content =
      `Assoc
        [ "message", message; "location", `String loc; "value", `String value ]
    in
    json_error ~stage ~content
  | `Typer_assert_equal (expected, actual, loc) ->
    let message = `String "bad types" in
    let content =
      `Assoc
        [ "location", Location.to_yojson loc
        ; "message", message
        ; "expected", Ast_typed.type_expression_to_yojson expected
        ; "actual", Ast_typed.type_expression_to_yojson actual
        ]
    in
    json_error ~stage ~content
  | `Typer_comparator_composed (_a, loc) ->
    let message =
      `String
        "Only composed types of not more than two element are allowed to be \
         compared"
    in
    let content =
      `Assoc [ "message", message; "location", Location.to_yojson loc ]
    in
    json_error ~stage ~content
  | `Typer_bad_constructor (label, type_, loc) ->
    let message = `String "constructor not in expected type" in
    let content =
      `Assoc
        [ "message", message
        ; "location", Location.to_yojson loc
        ; ( "constructor"
          , let (Label s) = label in
            `String s )
        ; "type", Type.to_yojson type_
        ]
    in
    json_error ~stage ~content
  | `Typer_type_app_wrong_arity (op, e, a, loc) ->
    let message = `String "Wrong arity in type application" in
    let loc = Format.asprintf "%a" Location.pp loc in
    let op = Option.value_map ~default:`Null ~f:Type_var.to_yojson op in
    let content =
      `Assoc
        [ "message", message
        ; "location", `String loc
        ; "type_constant", op
        ; "expected", `Int e
        ; "actuel", `Int a
        ]
    in
    json_error ~stage ~content
  | `Typer_pattern_do_not_conform_type (pat, type_, loc) ->
    let message = `String "pattern not of the expected type" in
    let pat =
      (Ast_core.Pattern.to_yojson Ast_core.type_expression_option_to_yojson) pat
    in
    let content =
      `Assoc
        [ "message", message
        ; "type", Type.to_yojson type_
        ; "pattern", pat
        ; "location", Location.to_yojson loc
        ]
    in
    json_error ~stage ~content
  | `Typer_unbound_constructor (c, loc) ->
    let message = `String "unbound type variable" in
    let loc = Format.asprintf "%a" Location.pp loc in
    let value = Format.asprintf "%a" Label.pp c in
    let content =
      `Assoc
        [ "message", message; "location", `String loc; "value", `String value ]
    in
    json_error ~stage ~content
  | `Typer_expected_record (t, loc) ->
    let message = `String "expected a record" in
    let value = `String (Format.asprintf "%a" Type.pp t) in
    let content =
      `Assoc
        [ "location", Location.to_yojson loc
        ; "message", message
        ; "value", value
        ]
    in
    json_error ~stage ~content
  | `Typer_unbound_texists_var (evar, loc) ->
    let message = `String "unbound existential variable" in
    let loc = Format.asprintf "%a" Location.pp loc in
    let value = Format.asprintf "%a" Type_var.pp evar in
    let content =
      `Assoc
        [ "message", message; "location", `String loc; "value", `String value ]
    in
    json_error ~stage ~content
  | `Typer_cannot_unify_diff_layout (type1, type2, layout1, layout2, loc) ->
    let message = "Cannot unify" in
    let content =
      `Assoc
        [ "message", `String message
        ; "type1", Type.to_yojson type1
        ; "type2", Type.to_yojson type2
        ; "layout1", Type.layout_to_yojson layout1
        ; "layout2", Type.layout_to_yojson layout2
        ; "location", Location.to_yojson loc
        ]
    in
    json_error ~stage ~content
  | `Typer_corner_case (desc, loc) ->
    let message = `String desc in
    let content =
      `Assoc [ "message", message; "location", Location.to_yojson loc ]
    in
    json_error ~stage ~content
  | `Typer_literal_type_mismatch (lit_type, expected_type, loc) ->
    let message = "Literal type mismatch" in
    let content =
      `Assoc
        [ "message", `String message
        ; "lit_type", Type.to_yojson lit_type
        ; "expected_type", Type.to_yojson expected_type
        ; "location", Location.to_yojson loc
        ]
    in
    json_error ~stage ~content
=======
     | `Typer_existential_found (loc, type_) ->
       Format.fprintf
         f
         "@[<hv>%a@.Underspecified type %a.@.Please add additional \
          annotations.@]"
         Snippet.pp
         loc
         Ast_typed.PP.type_expression
         type_
     | `Typer_ill_formed_type (loc, type_) ->
       Format.fprintf
         f
         "@[<hv>%a@.Invalid type@.Ill formed type %a.@]"
         Snippet.pp
         loc
         Ast_typed.PP.type_expression
         type_
     | `Typer_record_mismatch (loc, _record, type_) ->
       Format.fprintf
         f
         "@[<hv>%a@.Mismatching record labels. Expected record of type %a.@]"
         Snippet.pp
         loc
         Ast_typed.PP.type_expression
         type_
     | `Typer_cannot_unify (loc, type1, type2) ->
       Format.fprintf
         f
         "@[<hv>%a@.Invalid type(s)@.Cannot unify %a with %a.@]"
         Snippet.pp
         loc
         Ast_typed.PP.type_expression
         type1
         Ast_typed.PP.type_expression
         type2
     | `Typer_cannot_unify_diff_layout (loc, type1, type2, layout1, layout2) ->
       Format.fprintf
         f
         "@[<hv>%a@.Invalid type(s)@.Cannot unify %a with %a due to differing \
          layouts (%a and %a).@]"
         Snippet.pp
         loc
         Ast_typed.PP.type_expression
         type1
         Ast_typed.PP.type_expression
         type2
         Layout.pp
         layout1
         Layout.pp
         layout2
     | `Typer_bad_constructor (loc, label, type_) ->
       Format.fprintf
         f
         "@[<hv>%a.Expected constructor %a in expected sum type %a.]"
         Snippet.pp
         loc
         Label.pp
         label
         Ast_typed.PP.type_expression
         type_
     | `Typer_cannot_subtype (loc, type1, type2) ->
       Format.fprintf
         f
         "@[<hv>%a@.Expected %a, but received %a. Types are not compatitable.@]"
         Snippet.pp
         loc
         Ast_typed.PP.type_expression
         type2
         Ast_typed.PP.type_expression
         type1
     | `Typer_occurs_check_failed (loc, evar, type_) ->
       Format.fprintf
         f
         "@[<hv>%a@.The type variable %a occurs inside %a.@]"
         Snippet.pp
         loc
         Exists_var.pp
         evar
         Ast_typed.PP.type_expression
         type_
     | `Typer_wrong_type_for_unit_pattern (l, t) ->
       Format.fprintf
         f
         "@[<hv>%a@.Variant pattern argument is expected of type %a but is of \
          type unit.@]"
         Snippet.pp
         l
         Ast_typed.PP.type_expression
         t
     | `Typer_pattern_do_not_match loc ->
       Format.fprintf
         f
         "@[<hv>%a@.Pattern do not match returned expression.@]"
         Snippet.pp
         loc
     | `Typer_missing_funarg_annotation v ->
       Format.fprintf
         f
         "@[<hv>%a@.Missing a type annotation for argument \"%a\".@]"
         Snippet.pp
         (Value_var.get_location v)
         Value_var.pp
         v
     | `Typer_unbound_module_variable (mv, loc) ->
       Format.fprintf
         f
         "@[<hv>%a@.Module \"%a\" not found. @]"
         Snippet.pp
         loc
         Module_var.pp
         mv
     | `Typer_unbound_type_variable (tv, loc) ->
       Format.fprintf
         f
         "@[<hv>%a@.Type \"%a\" not found. @]"
         Snippet.pp
         loc
         Type_var.pp
         tv
     | `Typer_unbound_exists_variable (loc, evar) ->
       Format.fprintf
         f
         "@[<hv>%a@.Existential variable \"%a\" not found. @]"
         Snippet.pp
         loc
         Exists_var.pp
         evar
     | `Typer_unbound_variable (v, loc) ->
       Format.fprintf
         f
         "@[<hv>%a@.Variable \"%a\" not found. @]"
         Snippet.pp
         loc
         Value_var.pp
         v
     | `Typer_unbound_mut_variable (v, loc) ->
       Format.fprintf
         f
         "@[<hv>%a@.Mutable variable \"%a\" not found. @]"
         Snippet.pp
         loc
         Value_var.pp
         v
     | `Typer_mismatching_for_each_collection_type (loc, collection_type, type_)
       ->
       Format.fprintf
         f
         "@[<hv>%a@.Expected collection of type \"%a\", but recieved \
          collection of type %a.@]"
         Snippet.pp
         loc
         For_each_loop.pp_collect_type
         collection_type
         Ast_typed.PP.type_expression
         type_
     | `Typer_mismatching_for_each_binder_arity (loc, collection_type, arity) ->
       let expected_arity =
         match collection_type with
         | List | Set -> 1
         | Map -> 2
         | Any -> assert false
       in
       Format.fprintf
         f
         "@[<hv>%a@.Expected for each loop to bind %d variables, but loop \
          binds %d variables.@]"
         Snippet.pp
         loc
         expected_arity
         arity
     | `Typer_match_missing_case (m, v, loc) ->
       let missing =
         List.fold_left
           ~f:(fun all o ->
             match List.find ~f:(fun f -> Label.compare f o = 0) v with
             | Some _ -> all
             | None ->
               let (Label o) = o in
               o :: all)
           ~init:[]
           m
       in
       let missing = String.concat ~sep:", " missing in
       Format.fprintf
         f
         "@[<hv>%a@.Pattern matching is not exhaustive.@.Cases that are \
          missing: %s. @]"
         Snippet.pp
         loc
         missing
     | `Typer_unbound_constructor (c, loc) ->
       Format.fprintf
         f
         "@[<hv>%a@.Constructor \"%a\" not found. @]"
         Snippet.pp
         loc
         Label.pp
         c
     | `Typer_type_app_wrong_arity (op_opt, e, a, loc) ->
       let aux : Format.formatter -> Type_var.t option -> unit =
        fun ppf operator_opt ->
         match operator_opt with
         | Some v -> Format.fprintf ppf " %a" Type_var.pp v
         | None -> ()
       in
       Format.fprintf
         f
         "@[<hv>%a@ Type%a is applied to a wrong number of arguments, \
          expected: %i got: %i@]"
         Snippet.pp
         loc
         aux
         op_opt
         e
         a
     | `Typer_michelson_or_no_annotation (c, loc) ->
       Format.fprintf
         f
         "@[<hv>%a@.Incorrect usage of type \"michelson_or\".@.The contructor \
          \"%a\" must be annotated with a variant type. @]"
         Snippet.pp
         loc
         Label.pp
         c
     | `Typer_constant_declaration_tracer (_, _, _, _, err) ->
       error_ppformat ~display_format f err
     | `Typer_match_error (expected, actual, loc) ->
       Format.fprintf
         f
         "@[<hv>%a@.Pattern matching over an expression of an incorrect \
          type.@.Type \"%a\" was expected, but got type \"%a\". @]"
         Snippet.pp
         loc
         Ast_typed.PP.type_expression
         (type_improve expected)
         Ast_typed.PP.type_expression
         (type_improve actual)
     | `Typer_should_be_a_function_type (actual, e) ->
       Format.fprintf
         f
         "@[<hv>%a@.Invalid type.@.Expected a function type, but got \"%a\". @]"
         Snippet.pp
         e.location
         Ast_typed.PP.type_expression
         (type_improve actual)
     | `Typer_bad_record_access (field, loc) ->
       Format.fprintf
         f
         "@[<hv>%a@.Invalid record field \"%a\" in record. @]"
         Snippet.pp
         loc
         Label.pp
         field
     | `Typer_corner_case desc ->
       Format.fprintf f "@[<hv>A type system corner case occurred:@.%s@]" desc
     | `Typer_bad_collect_loop (t, loc) ->
       Format.fprintf
         f
         "@[<hv>%a@.Bounded loop over a value with an incorrect \
          type.@.Expected a value with type: \"list\", \"set\" or \"map\", but \
          got a value of type \"%a\". @]"
         Snippet.pp
         loc
         Ast_typed.PP.type_expression
         (type_improve t)
     | `Typer_expression_tracer (_, err) -> error_ppformat ~display_format f err
     | `Typer_not_annotated l ->
       Format.fprintf
         f
         "@[<hv>%a@.Can't infer the type of this value, please add a type \
          annotation.@]"
         Snippet.pp
         l
     | `Typer_comparator_composed (loc, _a) ->
       Format.fprintf
         f
         "@[<hv>%a@.Invalid arguments.@.Only composed types of not more than \
          two element are allowed to be compared. @]"
         Snippet.pp
         loc
     | `Typer_assert_equal (loc, expected, actual) ->
       Format.fprintf
         f
         "@[<hv>%a@.Invalid type(s).@.Expected: \"%a\", but got: \"%a\". @]"
         Snippet.pp
         loc
         Ast_typed.PP.type_expression_orig
         (type_improve expected)
         Ast_typed.PP.type_expression_orig
         (type_improve actual)
     | `Typer_expected_record (loc, t) ->
       Format.fprintf
         f
         "@[<hv>%a@.Invalid argument.@.Expected a record, but got an argument \
          of type \"%a\". @]"
         Snippet.pp
         loc
         Ast_typed.PP.type_expression
         (type_improve t)
     | `Typer_expected_variant (loc, t) ->
       Format.fprintf
         f
         "@[<hv>%a@.Invalid argument.@.Expected a variant, but got an argument \
          of type \"%a\". @]"
         Snippet.pp
         loc
         Ast_typed.PP.type_expression
         (type_improve t)
     | `Typer_wrong_param_number (loc, name, expected, actual) ->
       Format.fprintf
         f
         "@[<hv>%a@.Function \"%s\" called with wrong number of \
          arguments.@.Expected %d arguments, got %d arguments. @]"
         Snippet.pp
         loc
         name
         expected
         (List.length actual)
     | `Typer_expected_map (loc, e) ->
       Format.fprintf
         f
         "@[<hv>%a@.Incorrect argument.@.Expected a map, but got an argument \
          of type \"%a\". @]"
         Snippet.pp
         loc
         Ast_typed.PP.type_expression
         (type_improve e)
     | `Typer_expected_option (loc, e) ->
       Format.fprintf
         f
         "@[<hv>%a@.Incorrect argument.@.Expected an option, but got an \
          argument of type \"%a\". @]"
         Snippet.pp
         loc
         Ast_typed.PP.type_expression
         (type_improve e)
     | `Typer_not_matching (loc, t1, t2) ->
       Format.fprintf
         f
         "@[<hv>%a@.These types are not matching:@. - %a@. - %a@]"
         Snippet.pp
         loc
         Ast_typed.PP.type_expression
         (type_improve t1)
         Ast_typed.PP.type_expression
         (type_improve t2)
     | `Typer_uncomparable_types (loc, a, b) ->
       Format.fprintf
         f
         "@[<hv>%a@.Invalid arguments.@.These types cannot be compared: \"%a\" \
          and \"%a\". @]"
         Snippet.pp
         loc
         Ast_typed.PP.type_expression
         (type_improve a)
         Ast_typed.PP.type_expression
         (type_improve b)
     | `Typer_typeclass_error (loc, exps, acts) ->
       let open Simple_utils.PP_helpers in
       let printl printer ppf args =
         Format.fprintf ppf "(%a)" (list_sep printer (const ", ")) args
       in
       Format.fprintf
         f
         "@[<hv>%a@.Invalid arguments.@.Expected an argument of type %a, but \
          got an argument of type %a. @]"
         Snippet.pp
         loc
         (list_sep (printl Ast_typed.PP.type_expression) (const " or "))
         exps
         (list_sep Ast_typed.PP.type_expression (const ", "))
         acts
     | `Typer_expected (loc, exps, acts) ->
       let open Simple_utils.PP_helpers in
       Format.fprintf
         f
         "@[<hv>%a@.Cannot match arguments for operation.@.Expected arguments \
          with types:%a@.but got arguments with types:%a. @]"
         Snippet.pp
         loc
         (list_sep_prep Ast_typed.PP.type_expression (tag "@.- "))
         exps
         (list_sep_prep Ast_typed.PP.type_expression (tag "@.- "))
         acts
     | `Typer_pattern_do_not_conform_type (p, t) ->
       let pf ppf value =
         match p.location with
         | Virtual _ ->
           Format.fprintf
             ppf
             "%a "
             (Ast_core.Pattern.pp Ast_core.PP.type_expression_option)
             value
         | File _ -> ()
       in
       Format.fprintf
         f
         "@[<hv>%a@.Pattern %anot of the expected type %a @]"
         Snippet.pp
         p.location
         pf
         p
         Ast_typed.PP.type_expression
         (type_improve t)
     | `Typer_pattern_missing_cases (loc, syntax, ps) ->
       let ps =
         List.fold ps ~init:"" ~f:(fun s p ->
           let s' =
             let p = Untyper.untype_pattern p in
             Desugaring.Decompiler.decompile_pattern_to_string ~syntax p
           in
           s ^ "- " ^ s' ^ "\n")
       in
       Format.fprintf
         f
         "@[<hv>%a@.Error : this pattern-matching is not exhaustive.@.Here are \
          examples of cases that are not matched:@.%s@]"
         Snippet.pp
         loc
         ps
     | `Typer_pattern_redundant_case loc ->
       Format.fprintf
         f
         "@[<hv>%a@.Error : this match case is unused.@]"
         Snippet.pp
         loc
     | `Typer_constant_since_protocol (loc, constant, protocol) ->
       let protocol_name = Environment.Protocols.variant_to_string protocol in
       Format.fprintf
         f
         "@[<hv>%a@.%s is supported in protocol %s onwards.@.Hint: pass the \
          compiler option `--protocol %s`.@]"
         Snippet.pp
         loc
         constant
         (String.capitalize protocol_name)
         protocol_name
     | `Typer_mut_is_polymorphic (loc, type_) ->
       Format.fprintf
         f
         "@[<hv>%a@.Mutable binding has the polymorphic type %a@.Hint: Add an \
          annotation.@]"
         Snippet.pp
         loc
         Ast_typed.PP.type_expression
         type_)

let rec error_json : typer_error -> Simple_utils.Error.t = fun e ->
  let open Simple_utils.Error in
  match e with
  | `Typer_mut_var_captured (location, var) ->
    let message = Format.asprintf "Invalid capture of mutable variable \"%a\"" Value_var.pp var in
    let content = make_content ~message ~location () in
    make ~stage ~content
  | `Typer_existential_found (location, type_) ->
    let message = Format.asprintf "Underspecified type %a.@.Please add additional \
      annotations." Ast_typed.PP.type_expression type_ 
    in
    let content = make_content ~message ~location () in
    make ~stage ~content
  | `Typer_ill_formed_type (location, type_) ->
    let message = Format.asprintf "Invalid type@.Ill formed type %a." Ast_typed.PP.type_expression type_ in
    let content = make_content ~message ~location () in
    make ~stage ~content
  | `Typer_record_mismatch (location, _record, type_) ->
    let message = Format.asprintf "Mismatching record labels. Expected record of type %a." Ast_typed.PP.type_expression type_ in
    let content = make_content ~message ~location () in
    make ~stage ~content
  | `Typer_cannot_unify (location, type1, type2) ->
    let message = Format.asprintf "Invalid type(s)@.Cannot unify %a with %a." Ast_typed.PP.type_expression type1 Ast_typed.PP.type_expression type2 in 
    let content = make_content ~message ~location () in
    make ~stage ~content
  | `Typer_cannot_unify_diff_layout (location, type1, type2, layout1, layout2) ->
    let message = Format.asprintf
      "Invalid type(s)@.Cannot unify %a with %a due to differing \
        layouts (%a and %a)."
      Ast_typed.PP.type_expression
      type1
      Ast_typed.PP.type_expression
      type2
      Layout.pp
      layout1
      Layout.pp
      layout2 in
    let content = make_content ~message ~location () in
    make ~stage ~content
  | `Typer_bad_constructor (location, label, type_) ->
    let message = Format.asprintf
      "Expected constructor %a in expected sum type %a."
      Label.pp
      label
      Ast_typed.PP.type_expression
      type_ in
    let content = make_content ~message ~location () in
    make ~stage ~content
  | `Typer_cannot_subtype (location, type1, type2) ->
    let message = Format.asprintf
      "Expected %a, but received %a. Types are not compatitable."
      Ast_typed.PP.type_expression
      type2
      Ast_typed.PP.type_expression
      type1 in
    let content = make_content ~message ~location () in
    make ~stage ~content
  | `Typer_occurs_check_failed (location, evar, type_) ->
    let message = Format.asprintf
      "The type variable %a occurs inside %a."
      Exists_var.pp
      evar
      Ast_typed.PP.type_expression
      type_ in
    let content = make_content ~message ~location () in
    make ~stage ~content
  | `Typer_wrong_type_for_unit_pattern (location, t) ->
    let message = Format.asprintf
      "Variant pattern argument is expected of type %a but is of \
        type unit."
      Ast_typed.PP.type_expression
      t in
    let content = make_content ~message ~location () in
    make ~stage ~content
  | `Typer_pattern_do_not_match location ->
    let message = Format.asprintf
      "Pattern do not match returned expression." in
    let content = make_content ~message ~location () in
    make ~stage ~content
  | `Typer_missing_funarg_annotation v ->
    let message = Format.asprintf
      "Missing a type annotation for argument \"%a\"." Value_var.pp v in
    let location = Value_var.get_location v in
    let content = make_content ~message ~location () in
    make ~stage ~content
  | `Typer_unbound_module_variable (mv, location) ->
    let message = Format.asprintf "Module \"%a\" not found." Module_var.pp mv in
    let content = make_content ~message ~location () in
    make ~stage ~content
  | `Typer_unbound_type_variable (tv, location) ->
    let message = Format.asprintf "Type \"%a\" not found." Type_var.pp tv in
    let content = make_content ~message ~location () in
    make ~stage ~content
  | `Typer_unbound_exists_variable (location, evar) ->
    let message = Format.asprintf "Existential variable \"%a\" not found." Exists_var.pp evar in
    let content = make_content ~message ~location () in
    make ~stage ~content
  | `Typer_unbound_variable (v, location) ->
    let message = Format.asprintf "Variable \"%a\" not found." Value_var.pp v in
    let content = make_content ~message ~location () in
    make ~stage ~content
  | `Typer_unbound_mut_variable (v, location) ->
    let message = Format.asprintf "Mutable variable \"%a\" not found." Value_var.pp v in
    let content = make_content ~message ~location () in
    make ~stage ~content
  | `Typer_mismatching_for_each_collection_type (location, collection_type, type_)
    ->
    let message = Format.asprintf
      "Expected collection of type \"%a\", but recieved \
        collection of type %a."
      For_each_loop.pp_collect_type
      collection_type
      Ast_typed.PP.type_expression
      type_ in
    let content = make_content ~message ~location () in
    make ~stage ~content
  | `Typer_mismatching_for_each_binder_arity (location, collection_type, arity) ->
    let expected_arity =
      match collection_type with
      | List | Set -> 1
      | Map -> 2
      | Any -> assert false
    in
    let message = Format.asprintf
      "Expected for each loop to bind %d variables, but loop \
        binds %d variables." expected_arity arity in
    let content = make_content ~message ~location () in
    make ~stage ~content
  | `Typer_match_missing_case (m, v, location) ->
    let missing =
      List.fold_left
        ~f:(fun all o ->
          match List.find ~f:(fun f -> Label.compare f o = 0) v with
          | Some _ -> all
          | None ->
            let (Label o) = o in
            o :: all)
        ~init:[]
        m
    in
    let missing = String.concat ~sep:", " missing in
    let message = Format.asprintf
      "Pattern matching is not exhaustive.@.Cases that are \
        missing: %s." missing in
    let content = make_content ~message ~location () in
    make ~stage ~content
  | `Typer_unbound_constructor (c, location) ->
    let message = Format.asprintf "Constructor \"%a\" not found." Label.pp c in
    let content = make_content ~message ~location () in
    make ~stage ~content
  | `Typer_type_app_wrong_arity (op_opt, e, a, location) ->
    let aux : Format.formatter -> Type_var.t option -> unit =
      fun ppf operator_opt ->
      match operator_opt with
      | Some v -> Format.fprintf ppf " %a" Type_var.pp v
      | None -> ()
    in
    let message = Format.asprintf
      "Type%a is applied to a wrong number of arguments, \
        expected: %i got: %i"
      aux
      op_opt
      e
      a in
    let content = make_content ~message ~location () in
    make ~stage ~content
  | `Typer_michelson_or_no_annotation (c, location) ->
    let message = Format.asprintf
      "Incorrect usage of type \"michelson_or\".@.The contructor \
        \"%a\" must be annotated with a variant type."
      Label.pp c in
    let content = make_content ~message ~location () in
    make ~stage ~content
  | `Typer_constant_declaration_tracer (_, _, _, _, err) ->
    let children = error_json err in
    let message = "Typer constant declaration tracer" in
    let content = make_content ~message ~children () in
    make ~stage ~content
  | `Typer_match_error (expected, actual, location) ->
    let message = Format.asprintf
      "Pattern matching over an expression of an incorrect \
        type.@.Type \"%a\" was expected, but got type \"%a\"."
      Ast_typed.PP.type_expression
      (type_improve expected)
      Ast_typed.PP.type_expression
      (type_improve actual) in
    let content = make_content ~message ~location () in
    make ~stage ~content
  | `Typer_should_be_a_function_type (actual, e) ->
    let message = Format.asprintf
      "Invalid type.@.Expected a function type, but got \"%a\"."
      Ast_typed.PP.type_expression
      (type_improve actual) in
    let location = e.location in
    let content = make_content ~message ~location () in
    make ~stage ~content
  | `Typer_bad_record_access (field, location) ->
    let message = Format.asprintf
      "Invalid record field \"%a\" in record."
      Label.pp
      field in
    let content = make_content ~message ~location () in
    make ~stage ~content
  | `Typer_corner_case desc ->
    let message = Format.asprintf "A type system corner case occurred:@.%s" desc in
    let content = make_content ~message () in
    make ~stage ~content
  | `Typer_bad_collect_loop (t, location) ->
    let message = Format.asprintf
      "Bounded loop over a value with an incorrect \
        type.@.Expected a value with type: \"list\", \"set\" or \"map\", but \
        got a value of type \"%a\"."
      Ast_typed.PP.type_expression
      (type_improve t) in
    let content = make_content ~message ~location () in
    make ~stage ~content
  | `Typer_expression_tracer (_, err) -> 
    let children = error_json err in
    let message = "Typer expression tracer" in
    let content = make_content ~message ~children () in
    make ~stage ~content
  | `Typer_not_annotated location ->
    let message = Format.asprintf
      "Can't infer the type of this value, please add a type \
        annotation."
    in
    let content = make_content ~message ~location () in
    make ~stage ~content
  | `Typer_comparator_composed (location, _a) ->
    let message = Format.asprintf
      "Invalid arguments.@.Only composed types of not more than \
        two element are allowed to be compared." in
    let content = make_content ~message ~location () in
    make ~stage ~content
  | `Typer_assert_equal (location, expected, actual) ->
    let message = Format.asprintf
      ".Invalid type(s).@.Expected: \"%a\", but got: \"%a\"."
      Ast_typed.PP.type_expression_orig
      (type_improve expected)
      Ast_typed.PP.type_expression_orig
      (type_improve actual) in
    let content = make_content ~message ~location () in
    make ~stage ~content
  | `Typer_expected_record (location, t) ->
    let message = Format.asprintf
      "Invalid argument.@.Expected a record, but got an argument \
        of type \"%a\". @]"
      Ast_typed.PP.type_expression
      (type_improve t) in
    let content = make_content ~message ~location () in
    make ~stage ~content
  | `Typer_expected_variant (location, t) ->
    let message = Format.asprintf
      "Invalid argument.@.Expected a variant, but got an argument \
        of type \"%a\"."
      Ast_typed.PP.type_expression
      (type_improve t) in
    let content = make_content ~message ~location () in
    make ~stage ~content
  | `Typer_wrong_param_number (location, name, expected, actual) ->
    let message = Format.asprintf
      "Function \"%s\" called with wrong number of \
        arguments.@.Expected %d arguments, got %d arguments."
      name
      expected
      (List.length actual) in
    let content = make_content ~message ~location () in
    make ~stage ~content
  | `Typer_expected_map (location, e) ->
    let message = Format.asprintf
      "Incorrect argument.@.Expected a map, but got an argument \
        of type \"%a\"."
      Ast_typed.PP.type_expression
      (type_improve e) in
    let content = make_content ~message ~location () in
    make ~stage ~content
  | `Typer_expected_option (location, e) ->
    let message = Format.asprintf
      "Incorrect argument.@.Expected an option, but got an \
        argument of type \"%a\"."
      Ast_typed.PP.type_expression
      (type_improve e) in
    let content = make_content ~message ~location () in
    make ~stage ~content
  | `Typer_not_matching (location, t1, t2) ->
    let message = Format.asprintf
      "These types are not matching:@. - %a@. - %a"
      Ast_typed.PP.type_expression
      (type_improve t1)
      Ast_typed.PP.type_expression
      (type_improve t2) in
    let content = make_content ~message ~location () in
    make ~stage ~content
  | `Typer_uncomparable_types (location, a, b) ->
    let message = Format.asprintf
      "Invalid arguments.@.These types cannot be compared: \"%a\" \
        and \"%a\"."
      Ast_typed.PP.type_expression
      (type_improve a)
      Ast_typed.PP.type_expression
      (type_improve b) in
    let content = make_content ~message ~location () in
    make ~stage ~content
  | `Typer_typeclass_error (location, exps, acts) ->
    let open Simple_utils.PP_helpers in
    let printl printer ppf args =
      Format.fprintf ppf "(%a)" (list_sep printer (const ", ")) args
    in
    let message = Format.asprintf
      "Invalid arguments.@.Expected an argument of type %a, but \
        got an argument of type %a."
      (list_sep (printl Ast_typed.PP.type_expression) (const " or "))
      exps
      (list_sep Ast_typed.PP.type_expression (const ", "))
      acts in
    let content = make_content ~message ~location () in
    make ~stage ~content
  | `Typer_expected (location, exps, acts) ->
    let open Simple_utils.PP_helpers in
    let message = Format.asprintf
      "Cannot match arguments for operation.@.Expected arguments \
        with types:%a@.but got arguments with types:%a."
      (list_sep_prep Ast_typed.PP.type_expression (tag "@.- "))
      exps
      (list_sep_prep Ast_typed.PP.type_expression (tag "@.- "))
      acts in
    let content = make_content ~message ~location () in
    make ~stage ~content
  | `Typer_pattern_do_not_conform_type (p, t) ->
    let pf ppf value =
      match p.location with
      | Virtual _ ->
        Format.fprintf
          ppf
          "%a "
          (Ast_core.Pattern.pp Ast_core.PP.type_expression_option)
          value
      | File _ -> ()
    in
    let message = Format.asprintf
      "Pattern %anot of the expected type %a"
      pf
      p
      Ast_typed.PP.type_expression
      (type_improve t) in
    let location = p.location in
    let content = make_content ~message ~location () in
    make ~stage ~content
  | `Typer_pattern_missing_cases (location, syntax, ps) ->
    let ps =
      List.fold ps ~init:"" ~f:(fun s p ->
        let s' =
          let p = Untyper.untype_pattern p in
          Desugaring.Decompiler.decompile_pattern_to_string ~syntax p
        in
        s ^ "- " ^ s' ^ "\n")
    in
    let message = Format.asprintf
      "Error : this pattern-matching is not exhaustive.@.Here are \
        examples of cases that are not matched:@.%s" ps in
    let content = make_content ~message ~location () in
    make ~stage ~content
  | `Typer_pattern_redundant_case location ->
    let message = Format.asprintf "Error : this match case is unused." in
    let content = make_content ~message ~location () in
    make ~stage ~content
  | `Typer_constant_since_protocol (location, constant, protocol) ->
    let protocol_name = Environment.Protocols.variant_to_string protocol in
    let message = Format.asprintf
      "%s is supported in protocol %s onwards.@.Hint: pass the \
        compiler option `--protocol %s`."
      constant
      (String.capitalize protocol_name)
      protocol_name in
    let content = make_content ~message ~location () in
    make ~stage ~content
  | `Typer_mut_is_polymorphic (location, type_) ->
    let message = Format.asprintf
      "Mutable binding has the polymorphic type %a@.Hint: Add an \
        annotation."
      Ast_typed.PP.type_expression
      type_ in
    let content = make_content ~message ~location () in
    make ~stage ~content
>>>>>>> b2795d97
<|MERGE_RESOLUTION|>--- conflicted
+++ resolved
@@ -64,69 +64,12 @@
 
 
 type typer_error =
-<<<<<<< HEAD
   [ `Typer_mut_var_captured of Value_var.t * Location.t
   | `Typer_ill_formed_type of Type.t * Location.t
   | `Typer_record_mismatch of Ast_core.expression * Type.t * Location.t
   | `Typer_cannot_subtype of Type.t * Type.t * Location.t
   | `Typer_corner_case of string * Location.t
   | `Typer_occurs_check_failed of Type_var.t * Type.t * Location.t
-=======
-  [ `Typer_mut_var_captured of Location.t * Value_var.t
-  | `Typer_ill_formed_type of Location.t * Ast_typed.type_expression
-  | `Typer_existential_found of Location.t * Ast_typed.type_expression
-  | `Typer_record_mismatch of
-    Location.t * Ast_core.expression * Ast_typed.type_expression
-  | `Typer_cannot_subtype of
-    Location.t * Ast_typed.type_expression * Ast_typed.type_expression
-  | `Typer_missing_funarg_annotation of Ast_typed.expression_variable
-  | `Typer_unbound_module_variable of Ast_typed.module_variable * Location.t
-  | `Typer_unbound_type_variable of Ast_typed.type_variable * Location.t
-  | `Typer_unbound_exists_variable of Location.t * Exists_var.t
-  | `Typer_unbound_variable of Ast_typed.expression_variable * Location.t
-  | `Typer_match_missing_case of Label.t list * Label.t list * Location.t
-  | `Typer_unbound_constructor of Label.t * Location.t
-  | `Typer_bad_constructor of Location.t * Label.t * Ast_typed.type_expression
-  | `Typer_type_app_wrong_arity of Type_var.t option * int * int * Location.t
-  | `Typer_michelson_or_no_annotation of Label.t * Location.t
-  | `Typer_constant_declaration_tracer of
-    Location.t
-    * Value_var.t
-    * Ast_core.expression
-    * Ast_typed.type_expression option
-    * typer_error
-  | `Typer_match_error of
-    Ast_typed.type_expression * Ast_typed.type_expression * Location.t
-  | `Typer_should_be_a_function_type of
-    Ast_typed.type_expression * Ast_core.expression
-  | `Typer_bad_record_access of Label.t * Location.t
-  | `Typer_expression_tracer of Ast_core.expression * typer_error
-  | `Typer_assert_equal of
-    Location.t * Ast_typed.type_expression * Ast_typed.type_expression
-  | `Typer_corner_case of string
-  | `Typer_bad_collect_loop of Ast_typed.type_expression * Location.t
-  | `Typer_expected_record of Location.t * Ast_typed.type_expression
-  | `Typer_expected_variant of Location.t * Ast_typed.type_expression
-  | `Typer_expected_map of Location.t * Ast_typed.type_expression
-  | `Typer_expected of
-    Location.t * Ast_typed.type_expression list * Ast_typed.type_expression list
-  | `Typer_wrong_param_number of
-    Location.t * string * int * Ast_typed.type_expression list
-  | `Typer_expected_option of Location.t * Ast_typed.type_expression
-  | `Typer_not_matching of
-    Location.t * Ast_typed.type_expression * Ast_typed.type_expression
-  | `Typer_not_annotated of Location.t
-  | `Typer_typeclass_error of
-    Location.t
-    * Ast_typed.type_expression list list
-    * Ast_typed.type_expression list
-  | `Typer_uncomparable_types of
-    Location.t * Ast_typed.type_expression * Ast_typed.type_expression
-  | `Typer_comparator_composed of Location.t * Ast_typed.type_expression
-  | `Typer_pattern_do_not_match of Location.t
-  | `Typer_pattern_do_not_conform_type of
-    Ast_core.type_expression option Ast_core.Pattern.t * Ast_typed.type_expression
->>>>>>> b2795d97
   | `Typer_pattern_missing_cases of
     Syntax_types.t option
     * Ast_core.type_expression option Ast_typed.Pattern.t list
@@ -182,7 +125,6 @@
         loc
         Value_var.pp
         var
-<<<<<<< HEAD
     | `Typer_ill_formed_type (type_, loc) ->
       Format.fprintf
         f
@@ -510,1154 +452,286 @@
         lit_type)
 
 
-let error_jsonformat : typer_error -> Yojson.Safe.t =
+let error_json : typer_error -> Simple_utils.Error.t =
  fun err ->
-  let json_error ~stage ~content =
-    `Assoc
-      [ "status", `String "error"; "stage", `String stage; "content", content ]
-  in
+  let open Simple_utils.Error in
   match err with
   | `Typer_mut_var_captured (var, loc) ->
-    let message = "Invalid capture of mutable variable" in
-    let content =
-      `Assoc
-        [ "message", `String message
-        ; "location", Location.to_yojson loc
-        ; "var", Value_var.to_yojson var
-        ]
-    in
-    json_error ~stage ~content
-  | `Typer_mut_is_polymorphic (type_, loc) ->
-    let message = "Mutable binding is polymorphic" in
-    let content =
-      `Assoc
-        [ "message", `String message
-        ; "location", Location.to_yojson loc
-        ; "type", Type.to_yojson type_
-        ]
-    in
-    json_error ~stage ~content
-  | `Typer_unbound_module (path, loc) ->
-    let message = `String "unbound module" in
-    let loc = Format.asprintf "%a" Location.pp loc in
-    let rec pp_path ppf path =
-      match path with
-      | [] -> failwith "Empty path"
-      | [ mvar ] -> Format.fprintf ppf "%a" Module_var.pp mvar
-      | mvar :: path ->
-        Format.fprintf ppf "%a.%a" Module_var.pp mvar pp_path path
-    in
-    let value = Format.asprintf "%a" pp_path path in
-    let content =
-      `Assoc
-        [ "message", message; "location", `String loc; "value", `String value ]
-    in
-    json_error ~stage ~content
-  | `Typer_should_be_a_function_type (lamb_type, args, loc) ->
-    let message = `String "expected a function type" in
-    let loc = `String (Format.asprintf "%a" Location.pp loc) in
-    let expression =
-      `String (Format.asprintf "%a" Ast_core.PP.expression args)
-    in
-    let lamb_type = `String (Format.asprintf "%a" Type.pp lamb_type) in
-    let content =
-      `Assoc
-        [ "message", message
-        ; "location", loc
-        ; "expression", expression
-        ; "actual", lamb_type
-        ]
-    in
-    json_error ~stage ~content
+    let message =
+      Format.asprintf
+        "@[Invalid capture of mutable variable \"%a\"@]"
+        Value_var.pp
+        var
+    in
+    let content = make_content ~message ~location:loc () in
+    make ~stage ~content
+  | `Typer_ill_formed_type (type_, loc) ->
+    let message =
+      Format.asprintf "@[Invalid type@.Ill formed type %a.@]" Type.pp type_
+    in
+    let content = make_content ~message ~location:loc () in
+    make ~stage ~content
+  | `Typer_record_mismatch (_record, type_, loc) ->
+    let message =
+      Format.asprintf
+        "@[Mismatching record labels. Expected record of type %a.@]"
+        Type.pp
+        type_
+    in
+    let content = make_content ~message ~location:loc () in
+    make ~stage ~content
+  | `Typer_cannot_subtype (type1, type2, loc) ->
+    let message =
+      Format.asprintf
+        "@[Expected %a, but received %a. Types are not compatitable.@]"
+        Type.pp
+        type2
+        Type.pp
+        type1
+    in
+    let content = make_content ~message ~location:loc () in
+    make ~stage ~content
+  | `Typer_corner_case (desc, loc) ->
+    let message =
+      Format.asprintf "@[A type system corner case occurred:@.%s@]" desc
+    in
+    let content = make_content ~message ~location:loc () in
+    make ~stage ~content
+  | `Typer_occurs_check_failed (tvar, type_, loc) ->
+    let message =
+      Format.asprintf
+        "@[The type variable ^%a occurs inside %a.@]"
+        Type_var.pp
+        tvar
+        Type.pp
+        type_
+    in
+    let content = make_content ~message ~location:loc () in
+    make ~stage ~content
+  | `Typer_pattern_missing_cases (syntax, ps, loc) ->
+    let ps =
+      List.fold ps ~init:"" ~f:(fun s p ->
+          let s' =
+            let p = Untyper.untype_pattern p in
+            Desugaring.Decompiler.decompile_pattern_to_string ~syntax p
+          in
+          s ^ "- " ^ s' ^ "\n")
+    in
+    let message =
+      Format.asprintf
+        "@[Error : this pattern-matching is not exhaustive.@.Here are examples \
+         of cases that are not matched:@.%s@]"
+        ps
+    in
+    let content = make_content ~message ~location:loc () in
+    make ~stage ~content
+  | `Typer_pattern_redundant_case loc ->
+    let message = Format.asprintf "@[Error: this match case is unused.@]" in
+    let content = make_content ~message ~location:loc () in
+    make ~stage ~content
+  | `Typer_cannot_unify (type1, type2, loc) ->
+    let message =
+      Format.asprintf
+        "@[Invalid type(s)@.Cannot unify %a with %a.@]"
+        Type.pp
+        type1
+        Type.pp
+        type2
+    in
+    let content = make_content ~message ~location:loc () in
+    make ~stage ~content
+  | `Typer_cannot_unify_diff_layout (type1, type2, layout1, layout2, loc) ->
+    let message =
+      Format.asprintf
+        "@[Invalid type(s)@.Cannot unify %a with %a due to differing layouts \
+         (%a and %a).@]"
+        Type.pp
+        type1
+        Type.pp
+        type2
+        Type.pp_layout
+        layout1
+        Type.pp_layout
+        layout2
+    in
+    let content = make_content ~message ~location:loc () in
+    make ~stage ~content
+  | `Typer_bad_constructor (label, type_, loc) ->
+    let message =
+      Format.asprintf
+        "@[Expected constructor %a in expected sum type %a.]"
+        Label.pp
+        label
+        Type.pp
+        type_
+    in
+    let content = make_content ~message ~location:loc () in
+    make ~stage ~content
+  | `Typer_pattern_do_not_match loc ->
+    let message =
+      Format.asprintf "@[Pattern do not match returned expression.@]"
+    in
+    let content = make_content ~message ~location:loc () in
+    make ~stage ~content
+  | `Typer_unbound_module_variable (mv, loc) ->
+    let message =
+      Format.asprintf "@[Module \"%a\" not found. @]" Module_var.pp mv
+    in
+    let content = make_content ~message ~location:loc () in
+    make ~stage ~content
+  | `Typer_unbound_type_variable (tv, loc) ->
+    let message =
+      Format.asprintf "@[Type \"%a\" not found. @]" Type_var.pp tv
+    in
+    let content = make_content ~message ~location:loc () in
+    make ~stage ~content
+  | `Typer_unbound_texists_var (tvar, loc) ->
+    let message =
+      Format.asprintf
+        "@[Existential variable \"^%a\" not found. @]"
+        Type_var.pp
+        tvar
+    in
+    let content = make_content ~message ~location:loc () in
+    make ~stage ~content
+  | `Typer_unbound_variable (v, loc) ->
+    let message =
+      Format.asprintf "@[Variable \"%a\" not found. @]" Value_var.pp v
+    in
+    let content = make_content ~message ~location:loc () in
+    make ~stage ~content
+  | `Typer_unbound_mut_variable (v, loc) ->
+    let message =
+      Format.asprintf "@[Mutable variable \"%a\" not found. @]" Value_var.pp v
+    in
+    let content = make_content ~message ~location:loc () in
+    make ~stage ~content
+  | `Typer_mismatching_for_each_collection_type (collection_type, type_, loc) ->
+    let message =
+      Format.asprintf
+        "@[Expected collection of type \"%a\", but recieved collection of type \
+         %a.@]"
+        For_each_loop.pp_collect_type
+        collection_type
+        Type.pp
+        type_
+    in
+    let content = make_content ~message ~location:loc () in
+    make ~stage ~content
   | `Typer_mismatching_for_each_binder_arity
       (expected_arity, recieved_arity, loc) ->
-    let message = "Mismatching for-each collection type" in
-    let content =
-      `Assoc
-        [ "message", `String message
-        ; "location", Location.to_yojson loc
-        ; "expected_arity", `Int expected_arity
-        ; "recieved_arity", `Int recieved_arity
-        ]
-    in
-    json_error ~stage ~content
-  | `Typer_pattern_redundant_case loc ->
-    let message = `String "redundant case in pattern-matching" in
-    let content =
-      `Assoc [ "message", message; "location", Location.to_yojson loc ]
-    in
-    json_error ~stage ~content
-  | `Typer_unbound_type_variable (tv, loc) ->
-    let message = `String "unbound type variable" in
-    let loc = Format.asprintf "%a" Location.pp loc in
-    let value = Format.asprintf "%a" Type_var.pp tv in
-    let content =
-      `Assoc
-        [ "message", message; "location", `String loc; "value", `String value ]
-    in
-    json_error ~stage ~content
-  | `Typer_record_mismatch (record, type_, loc) ->
-    let message = "Record mismatch" in
-    let content =
-      `Assoc
-        [ "message", `String message
-        ; "record", Ast_core.expression_to_yojson record
-        ; "type", Type.to_yojson type_
-        ; "location", Location.to_yojson loc
-        ]
-    in
-    json_error ~stage ~content
-  | `Typer_pattern_missing_cases (syntax, ps, loc) ->
-    let message = `String "pattern-matching is not exhaustive." in
-    let patterns =
-      List.map ps ~f:(fun p ->
-          let p = Untyper.untype_pattern p in
-          `String (Desugaring.Decompiler.decompile_pattern_to_string ~syntax p))
-    in
-    let content =
-      `Assoc
-        [ "message", message
-        ; "patterns", `List patterns
-        ; "location", Location.to_yojson loc
-        ]
-    in
-    json_error ~stage ~content
-  | `Typer_uncomparable_types (a, b, loc) ->
-    let message = `String "those two types are not comparable" in
-    let t1 = `String (Format.asprintf "%a" Type.pp a) in
-    let t2 = `String (Format.asprintf "%a" Type.pp b) in
-    let content =
-      `Assoc
-        [ "message", message
-        ; "location", Location.to_yojson loc
-        ; "type_1", t1
-        ; "type_2", t2
-        ]
-    in
-    json_error ~stage ~content
-  | `Typer_not_annotated loc ->
-    let message = `String "not annotated" in
-    let content =
-      `Assoc [ "message", message; "location", Location.to_yojson loc ]
-    in
-    json_error ~stage ~content
-  | `Typer_mismatching_for_each_collection_type (collection_type, type_, loc) ->
-    let message = "Mismatching for-each collection type" in
-    let content =
-      `Assoc
-        [ "message", `String message
-        ; "location", Location.to_yojson loc
-        ; ( "collection_type"
-          , For_each_loop.collect_type_to_yojson collection_type )
-        ; "type", Type.to_yojson type_
-        ]
-    in
-    json_error ~stage ~content
-  | `Typer_occurs_check_failed (evar, type_, loc) ->
-    let message = "Occurs check failed" in
-    let content =
-      `Assoc
-        [ "message", `String message
-        ; "evar", Type_var.to_yojson evar
-        ; "type", Type.to_yojson type_
-        ; "location", Location.to_yojson loc
-        ]
-    in
-    json_error ~stage ~content
-  | `Typer_cannot_subtype (type1, type2, loc) ->
-    let message = "Cannot subtype" in
-    let content =
-      `Assoc
-        [ "message", `String message
-        ; "type1", Type.to_yojson type1
-        ; "type2", Type.to_yojson type2
-        ; "location", Location.to_yojson loc
-        ]
-    in
-    json_error ~stage ~content
-  | `Typer_unbound_variable (v, loc) ->
-    let message = `String "unbound variable" in
-    let loc = Format.asprintf "%a" Location.pp loc in
-    let value = Format.asprintf "%a" Value_var.pp v in
-    let content =
-      `Assoc
-        [ "message", message; "location", `String loc; "value", `String value ]
-    in
-    json_error ~stage ~content
-  | `Typer_cannot_unify (type1, type2, loc) ->
-    let message = "Cannot unify" in
-    let content =
-      `Assoc
-        [ "message", `String message
-        ; "type1", Type.to_yojson type1
-        ; "type2", Type.to_yojson type2
-        ; "location", Location.to_yojson loc
-        ]
-    in
-    json_error ~stage ~content
-  | `Typer_ill_formed_type (type_, loc) ->
-    let message = "Ill formed type" in
-    let content =
-      `Assoc
-        [ "message", `String message
-        ; "type", Type.to_yojson type_
-        ; "location", Location.to_yojson loc
-        ]
-    in
-    json_error ~stage ~content
-  | `Typer_michelson_or_no_annotation (c, loc) ->
-    let message = `String "michelson_or must be annotated with a sum type" in
-    let loc = Format.asprintf "%a" Location.pp loc in
-    let value = Format.asprintf "%a" Label.pp c in
-    let content =
-      `Assoc
-        [ "message", message; "location", `String loc; "value", `String value ]
-    in
-    json_error ~stage ~content
-  | `Typer_cannot_decode_texists (type_, loc) ->
-    let message =
-      `String "Underspecified type. Please add additional annotations."
-    in
-    let content =
-      `Assoc
-        [ "message", message
-        ; "location", Location.to_yojson loc
-        ; "type", Type.to_yojson type_
-        ]
-    in
-    json_error ~stage ~content
-  | `Typer_pattern_do_not_match loc ->
-    let message = Format.asprintf "Pattern do not match returned expression" in
-    let content =
-      `Assoc [ "message", `String message; "location", Location.to_yojson loc ]
-    in
-    json_error ~stage ~content
-  | `Typer_unbound_mut_variable (v, loc) ->
-    let message = `String "unbound mut variable" in
-    let loc = Format.asprintf "%a" Location.pp loc in
-    let value = Format.asprintf "%a" Value_var.pp v in
-    let content =
-      `Assoc
-        [ "message", message; "location", `String loc; "value", `String value ]
-    in
-    json_error ~stage ~content
-  | `Typer_bad_record_access (field, loc) ->
-    let message = `String "invalid record field" in
-    let field = Label.to_yojson field in
-    let loc = `String (Format.asprintf "%a" Location.pp loc) in
-    let content =
-      `Assoc [ "message", message; "location", loc; "field", field ]
-    in
-    json_error ~stage ~content
-  | `Typer_unbound_module_variable (mv, loc) ->
-    let message = `String "unbound module" in
-    let loc = Format.asprintf "%a" Location.pp loc in
-    let value = Format.asprintf "%a" Module_var.pp mv in
-    let content =
-      `Assoc
-        [ "message", message; "location", `String loc; "value", `String value ]
-    in
-    json_error ~stage ~content
-  | `Typer_assert_equal (expected, actual, loc) ->
-    let message = `String "bad types" in
-    let content =
-      `Assoc
-        [ "location", Location.to_yojson loc
-        ; "message", message
-        ; "expected", Ast_typed.type_expression_to_yojson expected
-        ; "actual", Ast_typed.type_expression_to_yojson actual
-        ]
-    in
-    json_error ~stage ~content
-  | `Typer_comparator_composed (_a, loc) ->
-    let message =
-      `String
-        "Only composed types of not more than two element are allowed to be \
-         compared"
-    in
-    let content =
-      `Assoc [ "message", message; "location", Location.to_yojson loc ]
-    in
-    json_error ~stage ~content
-  | `Typer_bad_constructor (label, type_, loc) ->
-    let message = `String "constructor not in expected type" in
-    let content =
-      `Assoc
-        [ "message", message
-        ; "location", Location.to_yojson loc
-        ; ( "constructor"
-          , let (Label s) = label in
-            `String s )
-        ; "type", Type.to_yojson type_
-        ]
-    in
-    json_error ~stage ~content
-  | `Typer_type_app_wrong_arity (op, e, a, loc) ->
-    let message = `String "Wrong arity in type application" in
-    let loc = Format.asprintf "%a" Location.pp loc in
-    let op = Option.value_map ~default:`Null ~f:Type_var.to_yojson op in
-    let content =
-      `Assoc
-        [ "message", message
-        ; "location", `String loc
-        ; "type_constant", op
-        ; "expected", `Int e
-        ; "actuel", `Int a
-        ]
-    in
-    json_error ~stage ~content
-  | `Typer_pattern_do_not_conform_type (pat, type_, loc) ->
-    let message = `String "pattern not of the expected type" in
-    let pat =
-      (Ast_core.Pattern.to_yojson Ast_core.type_expression_option_to_yojson) pat
-    in
-    let content =
-      `Assoc
-        [ "message", message
-        ; "type", Type.to_yojson type_
-        ; "pattern", pat
-        ; "location", Location.to_yojson loc
-        ]
-    in
-    json_error ~stage ~content
+    let message =
+      Format.asprintf
+        "@[Expected for each loop to bind %d variables, but loop binds %d \
+         variables.@]"
+        expected_arity
+        recieved_arity
+    in
+    let content = make_content ~message ~location:loc () in
+    make ~stage ~content
   | `Typer_unbound_constructor (c, loc) ->
-    let message = `String "unbound type variable" in
-    let loc = Format.asprintf "%a" Location.pp loc in
-    let value = Format.asprintf "%a" Label.pp c in
-    let content =
-      `Assoc
-        [ "message", message; "location", `String loc; "value", `String value ]
-    in
-    json_error ~stage ~content
-  | `Typer_expected_record (t, loc) ->
-    let message = `String "expected a record" in
-    let value = `String (Format.asprintf "%a" Type.pp t) in
-    let content =
-      `Assoc
-        [ "location", Location.to_yojson loc
-        ; "message", message
-        ; "value", value
-        ]
-    in
-    json_error ~stage ~content
-  | `Typer_unbound_texists_var (evar, loc) ->
-    let message = `String "unbound existential variable" in
-    let loc = Format.asprintf "%a" Location.pp loc in
-    let value = Format.asprintf "%a" Type_var.pp evar in
-    let content =
-      `Assoc
-        [ "message", message; "location", `String loc; "value", `String value ]
-    in
-    json_error ~stage ~content
-  | `Typer_cannot_unify_diff_layout (type1, type2, layout1, layout2, loc) ->
-    let message = "Cannot unify" in
-    let content =
-      `Assoc
-        [ "message", `String message
-        ; "type1", Type.to_yojson type1
-        ; "type2", Type.to_yojson type2
-        ; "layout1", Type.layout_to_yojson layout1
-        ; "layout2", Type.layout_to_yojson layout2
-        ; "location", Location.to_yojson loc
-        ]
-    in
-    json_error ~stage ~content
-  | `Typer_corner_case (desc, loc) ->
-    let message = `String desc in
-    let content =
-      `Assoc [ "message", message; "location", Location.to_yojson loc ]
-    in
-    json_error ~stage ~content
-  | `Typer_literal_type_mismatch (lit_type, expected_type, loc) ->
-    let message = "Literal type mismatch" in
-    let content =
-      `Assoc
-        [ "message", `String message
-        ; "lit_type", Type.to_yojson lit_type
-        ; "expected_type", Type.to_yojson expected_type
-        ; "location", Location.to_yojson loc
-        ]
-    in
-    json_error ~stage ~content
-=======
-     | `Typer_existential_found (loc, type_) ->
-       Format.fprintf
-         f
-         "@[<hv>%a@.Underspecified type %a.@.Please add additional \
-          annotations.@]"
-         Snippet.pp
-         loc
-         Ast_typed.PP.type_expression
-         type_
-     | `Typer_ill_formed_type (loc, type_) ->
-       Format.fprintf
-         f
-         "@[<hv>%a@.Invalid type@.Ill formed type %a.@]"
-         Snippet.pp
-         loc
-         Ast_typed.PP.type_expression
-         type_
-     | `Typer_record_mismatch (loc, _record, type_) ->
-       Format.fprintf
-         f
-         "@[<hv>%a@.Mismatching record labels. Expected record of type %a.@]"
-         Snippet.pp
-         loc
-         Ast_typed.PP.type_expression
-         type_
-     | `Typer_cannot_unify (loc, type1, type2) ->
-       Format.fprintf
-         f
-         "@[<hv>%a@.Invalid type(s)@.Cannot unify %a with %a.@]"
-         Snippet.pp
-         loc
-         Ast_typed.PP.type_expression
-         type1
-         Ast_typed.PP.type_expression
-         type2
-     | `Typer_cannot_unify_diff_layout (loc, type1, type2, layout1, layout2) ->
-       Format.fprintf
-         f
-         "@[<hv>%a@.Invalid type(s)@.Cannot unify %a with %a due to differing \
-          layouts (%a and %a).@]"
-         Snippet.pp
-         loc
-         Ast_typed.PP.type_expression
-         type1
-         Ast_typed.PP.type_expression
-         type2
-         Layout.pp
-         layout1
-         Layout.pp
-         layout2
-     | `Typer_bad_constructor (loc, label, type_) ->
-       Format.fprintf
-         f
-         "@[<hv>%a.Expected constructor %a in expected sum type %a.]"
-         Snippet.pp
-         loc
-         Label.pp
-         label
-         Ast_typed.PP.type_expression
-         type_
-     | `Typer_cannot_subtype (loc, type1, type2) ->
-       Format.fprintf
-         f
-         "@[<hv>%a@.Expected %a, but received %a. Types are not compatitable.@]"
-         Snippet.pp
-         loc
-         Ast_typed.PP.type_expression
-         type2
-         Ast_typed.PP.type_expression
-         type1
-     | `Typer_occurs_check_failed (loc, evar, type_) ->
-       Format.fprintf
-         f
-         "@[<hv>%a@.The type variable %a occurs inside %a.@]"
-         Snippet.pp
-         loc
-         Exists_var.pp
-         evar
-         Ast_typed.PP.type_expression
-         type_
-     | `Typer_wrong_type_for_unit_pattern (l, t) ->
-       Format.fprintf
-         f
-         "@[<hv>%a@.Variant pattern argument is expected of type %a but is of \
-          type unit.@]"
-         Snippet.pp
-         l
-         Ast_typed.PP.type_expression
-         t
-     | `Typer_pattern_do_not_match loc ->
-       Format.fprintf
-         f
-         "@[<hv>%a@.Pattern do not match returned expression.@]"
-         Snippet.pp
-         loc
-     | `Typer_missing_funarg_annotation v ->
-       Format.fprintf
-         f
-         "@[<hv>%a@.Missing a type annotation for argument \"%a\".@]"
-         Snippet.pp
-         (Value_var.get_location v)
-         Value_var.pp
-         v
-     | `Typer_unbound_module_variable (mv, loc) ->
-       Format.fprintf
-         f
-         "@[<hv>%a@.Module \"%a\" not found. @]"
-         Snippet.pp
-         loc
-         Module_var.pp
-         mv
-     | `Typer_unbound_type_variable (tv, loc) ->
-       Format.fprintf
-         f
-         "@[<hv>%a@.Type \"%a\" not found. @]"
-         Snippet.pp
-         loc
-         Type_var.pp
-         tv
-     | `Typer_unbound_exists_variable (loc, evar) ->
-       Format.fprintf
-         f
-         "@[<hv>%a@.Existential variable \"%a\" not found. @]"
-         Snippet.pp
-         loc
-         Exists_var.pp
-         evar
-     | `Typer_unbound_variable (v, loc) ->
-       Format.fprintf
-         f
-         "@[<hv>%a@.Variable \"%a\" not found. @]"
-         Snippet.pp
-         loc
-         Value_var.pp
-         v
-     | `Typer_unbound_mut_variable (v, loc) ->
-       Format.fprintf
-         f
-         "@[<hv>%a@.Mutable variable \"%a\" not found. @]"
-         Snippet.pp
-         loc
-         Value_var.pp
-         v
-     | `Typer_mismatching_for_each_collection_type (loc, collection_type, type_)
-       ->
-       Format.fprintf
-         f
-         "@[<hv>%a@.Expected collection of type \"%a\", but recieved \
-          collection of type %a.@]"
-         Snippet.pp
-         loc
-         For_each_loop.pp_collect_type
-         collection_type
-         Ast_typed.PP.type_expression
-         type_
-     | `Typer_mismatching_for_each_binder_arity (loc, collection_type, arity) ->
-       let expected_arity =
-         match collection_type with
-         | List | Set -> 1
-         | Map -> 2
-         | Any -> assert false
-       in
-       Format.fprintf
-         f
-         "@[<hv>%a@.Expected for each loop to bind %d variables, but loop \
-          binds %d variables.@]"
-         Snippet.pp
-         loc
-         expected_arity
-         arity
-     | `Typer_match_missing_case (m, v, loc) ->
-       let missing =
-         List.fold_left
-           ~f:(fun all o ->
-             match List.find ~f:(fun f -> Label.compare f o = 0) v with
-             | Some _ -> all
-             | None ->
-               let (Label o) = o in
-               o :: all)
-           ~init:[]
-           m
-       in
-       let missing = String.concat ~sep:", " missing in
-       Format.fprintf
-         f
-         "@[<hv>%a@.Pattern matching is not exhaustive.@.Cases that are \
-          missing: %s. @]"
-         Snippet.pp
-         loc
-         missing
-     | `Typer_unbound_constructor (c, loc) ->
-       Format.fprintf
-         f
-         "@[<hv>%a@.Constructor \"%a\" not found. @]"
-         Snippet.pp
-         loc
-         Label.pp
-         c
-     | `Typer_type_app_wrong_arity (op_opt, e, a, loc) ->
-       let aux : Format.formatter -> Type_var.t option -> unit =
-        fun ppf operator_opt ->
-         match operator_opt with
-         | Some v -> Format.fprintf ppf " %a" Type_var.pp v
-         | None -> ()
-       in
-       Format.fprintf
-         f
-         "@[<hv>%a@ Type%a is applied to a wrong number of arguments, \
-          expected: %i got: %i@]"
-         Snippet.pp
-         loc
-         aux
-         op_opt
-         e
-         a
-     | `Typer_michelson_or_no_annotation (c, loc) ->
-       Format.fprintf
-         f
-         "@[<hv>%a@.Incorrect usage of type \"michelson_or\".@.The contructor \
-          \"%a\" must be annotated with a variant type. @]"
-         Snippet.pp
-         loc
-         Label.pp
-         c
-     | `Typer_constant_declaration_tracer (_, _, _, _, err) ->
-       error_ppformat ~display_format f err
-     | `Typer_match_error (expected, actual, loc) ->
-       Format.fprintf
-         f
-         "@[<hv>%a@.Pattern matching over an expression of an incorrect \
-          type.@.Type \"%a\" was expected, but got type \"%a\". @]"
-         Snippet.pp
-         loc
-         Ast_typed.PP.type_expression
-         (type_improve expected)
-         Ast_typed.PP.type_expression
-         (type_improve actual)
-     | `Typer_should_be_a_function_type (actual, e) ->
-       Format.fprintf
-         f
-         "@[<hv>%a@.Invalid type.@.Expected a function type, but got \"%a\". @]"
-         Snippet.pp
-         e.location
-         Ast_typed.PP.type_expression
-         (type_improve actual)
-     | `Typer_bad_record_access (field, loc) ->
-       Format.fprintf
-         f
-         "@[<hv>%a@.Invalid record field \"%a\" in record. @]"
-         Snippet.pp
-         loc
-         Label.pp
-         field
-     | `Typer_corner_case desc ->
-       Format.fprintf f "@[<hv>A type system corner case occurred:@.%s@]" desc
-     | `Typer_bad_collect_loop (t, loc) ->
-       Format.fprintf
-         f
-         "@[<hv>%a@.Bounded loop over a value with an incorrect \
-          type.@.Expected a value with type: \"list\", \"set\" or \"map\", but \
-          got a value of type \"%a\". @]"
-         Snippet.pp
-         loc
-         Ast_typed.PP.type_expression
-         (type_improve t)
-     | `Typer_expression_tracer (_, err) -> error_ppformat ~display_format f err
-     | `Typer_not_annotated l ->
-       Format.fprintf
-         f
-         "@[<hv>%a@.Can't infer the type of this value, please add a type \
-          annotation.@]"
-         Snippet.pp
-         l
-     | `Typer_comparator_composed (loc, _a) ->
-       Format.fprintf
-         f
-         "@[<hv>%a@.Invalid arguments.@.Only composed types of not more than \
-          two element are allowed to be compared. @]"
-         Snippet.pp
-         loc
-     | `Typer_assert_equal (loc, expected, actual) ->
-       Format.fprintf
-         f
-         "@[<hv>%a@.Invalid type(s).@.Expected: \"%a\", but got: \"%a\". @]"
-         Snippet.pp
-         loc
-         Ast_typed.PP.type_expression_orig
-         (type_improve expected)
-         Ast_typed.PP.type_expression_orig
-         (type_improve actual)
-     | `Typer_expected_record (loc, t) ->
-       Format.fprintf
-         f
-         "@[<hv>%a@.Invalid argument.@.Expected a record, but got an argument \
-          of type \"%a\". @]"
-         Snippet.pp
-         loc
-         Ast_typed.PP.type_expression
-         (type_improve t)
-     | `Typer_expected_variant (loc, t) ->
-       Format.fprintf
-         f
-         "@[<hv>%a@.Invalid argument.@.Expected a variant, but got an argument \
-          of type \"%a\". @]"
-         Snippet.pp
-         loc
-         Ast_typed.PP.type_expression
-         (type_improve t)
-     | `Typer_wrong_param_number (loc, name, expected, actual) ->
-       Format.fprintf
-         f
-         "@[<hv>%a@.Function \"%s\" called with wrong number of \
-          arguments.@.Expected %d arguments, got %d arguments. @]"
-         Snippet.pp
-         loc
-         name
-         expected
-         (List.length actual)
-     | `Typer_expected_map (loc, e) ->
-       Format.fprintf
-         f
-         "@[<hv>%a@.Incorrect argument.@.Expected a map, but got an argument \
-          of type \"%a\". @]"
-         Snippet.pp
-         loc
-         Ast_typed.PP.type_expression
-         (type_improve e)
-     | `Typer_expected_option (loc, e) ->
-       Format.fprintf
-         f
-         "@[<hv>%a@.Incorrect argument.@.Expected an option, but got an \
-          argument of type \"%a\". @]"
-         Snippet.pp
-         loc
-         Ast_typed.PP.type_expression
-         (type_improve e)
-     | `Typer_not_matching (loc, t1, t2) ->
-       Format.fprintf
-         f
-         "@[<hv>%a@.These types are not matching:@. - %a@. - %a@]"
-         Snippet.pp
-         loc
-         Ast_typed.PP.type_expression
-         (type_improve t1)
-         Ast_typed.PP.type_expression
-         (type_improve t2)
-     | `Typer_uncomparable_types (loc, a, b) ->
-       Format.fprintf
-         f
-         "@[<hv>%a@.Invalid arguments.@.These types cannot be compared: \"%a\" \
-          and \"%a\". @]"
-         Snippet.pp
-         loc
-         Ast_typed.PP.type_expression
-         (type_improve a)
-         Ast_typed.PP.type_expression
-         (type_improve b)
-     | `Typer_typeclass_error (loc, exps, acts) ->
-       let open Simple_utils.PP_helpers in
-       let printl printer ppf args =
-         Format.fprintf ppf "(%a)" (list_sep printer (const ", ")) args
-       in
-       Format.fprintf
-         f
-         "@[<hv>%a@.Invalid arguments.@.Expected an argument of type %a, but \
-          got an argument of type %a. @]"
-         Snippet.pp
-         loc
-         (list_sep (printl Ast_typed.PP.type_expression) (const " or "))
-         exps
-         (list_sep Ast_typed.PP.type_expression (const ", "))
-         acts
-     | `Typer_expected (loc, exps, acts) ->
-       let open Simple_utils.PP_helpers in
-       Format.fprintf
-         f
-         "@[<hv>%a@.Cannot match arguments for operation.@.Expected arguments \
-          with types:%a@.but got arguments with types:%a. @]"
-         Snippet.pp
-         loc
-         (list_sep_prep Ast_typed.PP.type_expression (tag "@.- "))
-         exps
-         (list_sep_prep Ast_typed.PP.type_expression (tag "@.- "))
-         acts
-     | `Typer_pattern_do_not_conform_type (p, t) ->
-       let pf ppf value =
-         match p.location with
-         | Virtual _ ->
-           Format.fprintf
-             ppf
-             "%a "
-             (Ast_core.Pattern.pp Ast_core.PP.type_expression_option)
-             value
-         | File _ -> ()
-       in
-       Format.fprintf
-         f
-         "@[<hv>%a@.Pattern %anot of the expected type %a @]"
-         Snippet.pp
-         p.location
-         pf
-         p
-         Ast_typed.PP.type_expression
-         (type_improve t)
-     | `Typer_pattern_missing_cases (loc, syntax, ps) ->
-       let ps =
-         List.fold ps ~init:"" ~f:(fun s p ->
-           let s' =
-             let p = Untyper.untype_pattern p in
-             Desugaring.Decompiler.decompile_pattern_to_string ~syntax p
-           in
-           s ^ "- " ^ s' ^ "\n")
-       in
-       Format.fprintf
-         f
-         "@[<hv>%a@.Error : this pattern-matching is not exhaustive.@.Here are \
-          examples of cases that are not matched:@.%s@]"
-         Snippet.pp
-         loc
-         ps
-     | `Typer_pattern_redundant_case loc ->
-       Format.fprintf
-         f
-         "@[<hv>%a@.Error : this match case is unused.@]"
-         Snippet.pp
-         loc
-     | `Typer_constant_since_protocol (loc, constant, protocol) ->
-       let protocol_name = Environment.Protocols.variant_to_string protocol in
-       Format.fprintf
-         f
-         "@[<hv>%a@.%s is supported in protocol %s onwards.@.Hint: pass the \
-          compiler option `--protocol %s`.@]"
-         Snippet.pp
-         loc
-         constant
-         (String.capitalize protocol_name)
-         protocol_name
-     | `Typer_mut_is_polymorphic (loc, type_) ->
-       Format.fprintf
-         f
-         "@[<hv>%a@.Mutable binding has the polymorphic type %a@.Hint: Add an \
-          annotation.@]"
-         Snippet.pp
-         loc
-         Ast_typed.PP.type_expression
-         type_)
-
-let rec error_json : typer_error -> Simple_utils.Error.t = fun e ->
-  let open Simple_utils.Error in
-  match e with
-  | `Typer_mut_var_captured (location, var) ->
-    let message = Format.asprintf "Invalid capture of mutable variable \"%a\"" Value_var.pp var in
-    let content = make_content ~message ~location () in
-    make ~stage ~content
-  | `Typer_existential_found (location, type_) ->
-    let message = Format.asprintf "Underspecified type %a.@.Please add additional \
-      annotations." Ast_typed.PP.type_expression type_ 
-    in
-    let content = make_content ~message ~location () in
-    make ~stage ~content
-  | `Typer_ill_formed_type (location, type_) ->
-    let message = Format.asprintf "Invalid type@.Ill formed type %a." Ast_typed.PP.type_expression type_ in
-    let content = make_content ~message ~location () in
-    make ~stage ~content
-  | `Typer_record_mismatch (location, _record, type_) ->
-    let message = Format.asprintf "Mismatching record labels. Expected record of type %a." Ast_typed.PP.type_expression type_ in
-    let content = make_content ~message ~location () in
-    make ~stage ~content
-  | `Typer_cannot_unify (location, type1, type2) ->
-    let message = Format.asprintf "Invalid type(s)@.Cannot unify %a with %a." Ast_typed.PP.type_expression type1 Ast_typed.PP.type_expression type2 in 
-    let content = make_content ~message ~location () in
-    make ~stage ~content
-  | `Typer_cannot_unify_diff_layout (location, type1, type2, layout1, layout2) ->
-    let message = Format.asprintf
-      "Invalid type(s)@.Cannot unify %a with %a due to differing \
-        layouts (%a and %a)."
-      Ast_typed.PP.type_expression
-      type1
-      Ast_typed.PP.type_expression
-      type2
-      Layout.pp
-      layout1
-      Layout.pp
-      layout2 in
-    let content = make_content ~message ~location () in
-    make ~stage ~content
-  | `Typer_bad_constructor (location, label, type_) ->
-    let message = Format.asprintf
-      "Expected constructor %a in expected sum type %a."
-      Label.pp
-      label
-      Ast_typed.PP.type_expression
-      type_ in
-    let content = make_content ~message ~location () in
-    make ~stage ~content
-  | `Typer_cannot_subtype (location, type1, type2) ->
-    let message = Format.asprintf
-      "Expected %a, but received %a. Types are not compatitable."
-      Ast_typed.PP.type_expression
-      type2
-      Ast_typed.PP.type_expression
-      type1 in
-    let content = make_content ~message ~location () in
-    make ~stage ~content
-  | `Typer_occurs_check_failed (location, evar, type_) ->
-    let message = Format.asprintf
-      "The type variable %a occurs inside %a."
-      Exists_var.pp
-      evar
-      Ast_typed.PP.type_expression
-      type_ in
-    let content = make_content ~message ~location () in
-    make ~stage ~content
-  | `Typer_wrong_type_for_unit_pattern (location, t) ->
-    let message = Format.asprintf
-      "Variant pattern argument is expected of type %a but is of \
-        type unit."
-      Ast_typed.PP.type_expression
-      t in
-    let content = make_content ~message ~location () in
-    make ~stage ~content
-  | `Typer_pattern_do_not_match location ->
-    let message = Format.asprintf
-      "Pattern do not match returned expression." in
-    let content = make_content ~message ~location () in
-    make ~stage ~content
-  | `Typer_missing_funarg_annotation v ->
-    let message = Format.asprintf
-      "Missing a type annotation for argument \"%a\"." Value_var.pp v in
-    let location = Value_var.get_location v in
-    let content = make_content ~message ~location () in
-    make ~stage ~content
-  | `Typer_unbound_module_variable (mv, location) ->
-    let message = Format.asprintf "Module \"%a\" not found." Module_var.pp mv in
-    let content = make_content ~message ~location () in
-    make ~stage ~content
-  | `Typer_unbound_type_variable (tv, location) ->
-    let message = Format.asprintf "Type \"%a\" not found." Type_var.pp tv in
-    let content = make_content ~message ~location () in
-    make ~stage ~content
-  | `Typer_unbound_exists_variable (location, evar) ->
-    let message = Format.asprintf "Existential variable \"%a\" not found." Exists_var.pp evar in
-    let content = make_content ~message ~location () in
-    make ~stage ~content
-  | `Typer_unbound_variable (v, location) ->
-    let message = Format.asprintf "Variable \"%a\" not found." Value_var.pp v in
-    let content = make_content ~message ~location () in
-    make ~stage ~content
-  | `Typer_unbound_mut_variable (v, location) ->
-    let message = Format.asprintf "Mutable variable \"%a\" not found." Value_var.pp v in
-    let content = make_content ~message ~location () in
-    make ~stage ~content
-  | `Typer_mismatching_for_each_collection_type (location, collection_type, type_)
-    ->
-    let message = Format.asprintf
-      "Expected collection of type \"%a\", but recieved \
-        collection of type %a."
-      For_each_loop.pp_collect_type
-      collection_type
-      Ast_typed.PP.type_expression
-      type_ in
-    let content = make_content ~message ~location () in
-    make ~stage ~content
-  | `Typer_mismatching_for_each_binder_arity (location, collection_type, arity) ->
-    let expected_arity =
-      match collection_type with
-      | List | Set -> 1
-      | Map -> 2
-      | Any -> assert false
-    in
-    let message = Format.asprintf
-      "Expected for each loop to bind %d variables, but loop \
-        binds %d variables." expected_arity arity in
-    let content = make_content ~message ~location () in
-    make ~stage ~content
-  | `Typer_match_missing_case (m, v, location) ->
-    let missing =
-      List.fold_left
-        ~f:(fun all o ->
-          match List.find ~f:(fun f -> Label.compare f o = 0) v with
-          | Some _ -> all
-          | None ->
-            let (Label o) = o in
-            o :: all)
-        ~init:[]
-        m
-    in
-    let missing = String.concat ~sep:", " missing in
-    let message = Format.asprintf
-      "Pattern matching is not exhaustive.@.Cases that are \
-        missing: %s." missing in
-    let content = make_content ~message ~location () in
-    make ~stage ~content
-  | `Typer_unbound_constructor (c, location) ->
-    let message = Format.asprintf "Constructor \"%a\" not found." Label.pp c in
-    let content = make_content ~message ~location () in
-    make ~stage ~content
-  | `Typer_type_app_wrong_arity (op_opt, e, a, location) ->
+    let message =
+      Format.asprintf "@[Constructor \"%a\" not found. @]" Label.pp c
+    in
+    let content = make_content ~message ~location:loc () in
+    make ~stage ~content
+  | `Typer_type_app_wrong_arity (op_opt, e, a, loc) ->
     let aux : Format.formatter -> Type_var.t option -> unit =
-      fun ppf operator_opt ->
+     fun ppf operator_opt ->
       match operator_opt with
       | Some v -> Format.fprintf ppf " %a" Type_var.pp v
       | None -> ()
     in
-    let message = Format.asprintf
-      "Type%a is applied to a wrong number of arguments, \
-        expected: %i got: %i"
-      aux
-      op_opt
-      e
-      a in
-    let content = make_content ~message ~location () in
-    make ~stage ~content
-  | `Typer_michelson_or_no_annotation (c, location) ->
-    let message = Format.asprintf
-      "Incorrect usage of type \"michelson_or\".@.The contructor \
-        \"%a\" must be annotated with a variant type."
-      Label.pp c in
-    let content = make_content ~message ~location () in
-    make ~stage ~content
-  | `Typer_constant_declaration_tracer (_, _, _, _, err) ->
-    let children = error_json err in
-    let message = "Typer constant declaration tracer" in
-    let content = make_content ~message ~children () in
-    make ~stage ~content
-  | `Typer_match_error (expected, actual, location) ->
-    let message = Format.asprintf
-      "Pattern matching over an expression of an incorrect \
-        type.@.Type \"%a\" was expected, but got type \"%a\"."
-      Ast_typed.PP.type_expression
-      (type_improve expected)
-      Ast_typed.PP.type_expression
-      (type_improve actual) in
-    let content = make_content ~message ~location () in
-    make ~stage ~content
-  | `Typer_should_be_a_function_type (actual, e) ->
-    let message = Format.asprintf
-      "Invalid type.@.Expected a function type, but got \"%a\"."
-      Ast_typed.PP.type_expression
-      (type_improve actual) in
-    let location = e.location in
-    let content = make_content ~message ~location () in
-    make ~stage ~content
-  | `Typer_bad_record_access (field, location) ->
-    let message = Format.asprintf
-      "Invalid record field \"%a\" in record."
-      Label.pp
-      field in
-    let content = make_content ~message ~location () in
-    make ~stage ~content
-  | `Typer_corner_case desc ->
-    let message = Format.asprintf "A type system corner case occurred:@.%s" desc in
-    let content = make_content ~message () in
-    make ~stage ~content
-  | `Typer_bad_collect_loop (t, location) ->
-    let message = Format.asprintf
-      "Bounded loop over a value with an incorrect \
-        type.@.Expected a value with type: \"list\", \"set\" or \"map\", but \
-        got a value of type \"%a\"."
-      Ast_typed.PP.type_expression
-      (type_improve t) in
-    let content = make_content ~message ~location () in
-    make ~stage ~content
-  | `Typer_expression_tracer (_, err) -> 
-    let children = error_json err in
-    let message = "Typer expression tracer" in
-    let content = make_content ~message ~children () in
-    make ~stage ~content
-  | `Typer_not_annotated location ->
-    let message = Format.asprintf
-      "Can't infer the type of this value, please add a type \
-        annotation."
-    in
-    let content = make_content ~message ~location () in
-    make ~stage ~content
-  | `Typer_comparator_composed (location, _a) ->
-    let message = Format.asprintf
-      "Invalid arguments.@.Only composed types of not more than \
-        two element are allowed to be compared." in
-    let content = make_content ~message ~location () in
-    make ~stage ~content
-  | `Typer_assert_equal (location, expected, actual) ->
-    let message = Format.asprintf
-      ".Invalid type(s).@.Expected: \"%a\", but got: \"%a\"."
-      Ast_typed.PP.type_expression_orig
-      (type_improve expected)
-      Ast_typed.PP.type_expression_orig
-      (type_improve actual) in
-    let content = make_content ~message ~location () in
-    make ~stage ~content
-  | `Typer_expected_record (location, t) ->
-    let message = Format.asprintf
-      "Invalid argument.@.Expected a record, but got an argument \
-        of type \"%a\". @]"
-      Ast_typed.PP.type_expression
-      (type_improve t) in
-    let content = make_content ~message ~location () in
-    make ~stage ~content
-  | `Typer_expected_variant (location, t) ->
-    let message = Format.asprintf
-      "Invalid argument.@.Expected a variant, but got an argument \
-        of type \"%a\"."
-      Ast_typed.PP.type_expression
-      (type_improve t) in
-    let content = make_content ~message ~location () in
-    make ~stage ~content
-  | `Typer_wrong_param_number (location, name, expected, actual) ->
-    let message = Format.asprintf
-      "Function \"%s\" called with wrong number of \
-        arguments.@.Expected %d arguments, got %d arguments."
-      name
-      expected
-      (List.length actual) in
-    let content = make_content ~message ~location () in
-    make ~stage ~content
-  | `Typer_expected_map (location, e) ->
-    let message = Format.asprintf
-      "Incorrect argument.@.Expected a map, but got an argument \
-        of type \"%a\"."
-      Ast_typed.PP.type_expression
-      (type_improve e) in
-    let content = make_content ~message ~location () in
-    make ~stage ~content
-  | `Typer_expected_option (location, e) ->
-    let message = Format.asprintf
-      "Incorrect argument.@.Expected an option, but got an \
-        argument of type \"%a\"."
-      Ast_typed.PP.type_expression
-      (type_improve e) in
-    let content = make_content ~message ~location () in
-    make ~stage ~content
-  | `Typer_not_matching (location, t1, t2) ->
-    let message = Format.asprintf
-      "These types are not matching:@. - %a@. - %a"
-      Ast_typed.PP.type_expression
-      (type_improve t1)
-      Ast_typed.PP.type_expression
-      (type_improve t2) in
-    let content = make_content ~message ~location () in
-    make ~stage ~content
-  | `Typer_uncomparable_types (location, a, b) ->
-    let message = Format.asprintf
-      "Invalid arguments.@.These types cannot be compared: \"%a\" \
-        and \"%a\"."
-      Ast_typed.PP.type_expression
-      (type_improve a)
-      Ast_typed.PP.type_expression
-      (type_improve b) in
-    let content = make_content ~message ~location () in
-    make ~stage ~content
-  | `Typer_typeclass_error (location, exps, acts) ->
-    let open Simple_utils.PP_helpers in
-    let printl printer ppf args =
-      Format.fprintf ppf "(%a)" (list_sep printer (const ", ")) args
-    in
-    let message = Format.asprintf
-      "Invalid arguments.@.Expected an argument of type %a, but \
-        got an argument of type %a."
-      (list_sep (printl Ast_typed.PP.type_expression) (const " or "))
-      exps
-      (list_sep Ast_typed.PP.type_expression (const ", "))
-      acts in
-    let content = make_content ~message ~location () in
-    make ~stage ~content
-  | `Typer_expected (location, exps, acts) ->
-    let open Simple_utils.PP_helpers in
-    let message = Format.asprintf
-      "Cannot match arguments for operation.@.Expected arguments \
-        with types:%a@.but got arguments with types:%a."
-      (list_sep_prep Ast_typed.PP.type_expression (tag "@.- "))
-      exps
-      (list_sep_prep Ast_typed.PP.type_expression (tag "@.- "))
-      acts in
-    let content = make_content ~message ~location () in
-    make ~stage ~content
-  | `Typer_pattern_do_not_conform_type (p, t) ->
+    let message =
+      Format.asprintf
+        "@[Type %a is applied to a wrong number of arguments, expected: %i \
+         got: %i@]"
+        aux
+        op_opt
+        e
+        a
+    in
+    let content = make_content ~message ~location:loc () in
+    make ~stage ~content
+  | `Typer_michelson_or_no_annotation (c, loc) ->
+    let message =
+      Format.asprintf
+        "@[Incorrect usage of type \"michelson_or\".@.The contructor \"%a\" \
+         must be annotated with a variant type. @]"
+        Label.pp
+        c
+    in
+    let content = make_content ~message ~location:loc () in
+    make ~stage ~content
+  | `Typer_should_be_a_function_type (lamb_type, _args, loc) ->
+    let message =
+      Format.asprintf
+        "@[Invalid type.@.Expected a function type, but got \"%a\". @]"
+        Type.pp
+        (type_improve lamb_type)
+    in
+    let content = make_content ~message ~location:loc () in
+    make ~stage ~content
+  | `Typer_bad_record_access (field, loc) ->
+    let message =
+      Format.asprintf
+        "@[Invalid record field \"%a\" in record. @]"
+        Label.pp
+        field
+    in
+    let content = make_content ~message ~location:loc () in
+    make ~stage ~content
+  | `Typer_not_annotated loc ->
+    let message =
+      Format.asprintf
+        "@[Can't infer the type of this value, please add a type annotation.@]"
+    in
+    let content = make_content ~message ~location:loc () in
+    make ~stage ~content
+  | `Typer_comparator_composed (_a, loc) ->
+    let message =
+      Format.asprintf
+        "@[Invalid arguments.@.Only composed types of not more than two \
+         element are allowed to be compared. @]"
+    in
+    let content = make_content ~message ~location:loc () in
+    make ~stage ~content
+  | `Typer_assert_equal (expected, actual, loc) ->
+    let message =
+      Format.asprintf
+        "@[Invalid type(s).@.Expected: \"%a\", but got: \"%a\". @]"
+        Ast_typed.PP.type_expression_orig
+        expected
+        Ast_typed.PP.type_expression_orig
+        actual
+    in
+    let content = make_content ~message ~location:loc () in
+    make ~stage ~content
+  | `Typer_expected_record (type_, loc) ->
+    let message =
+      Format.asprintf
+        "@[Invalid argument.@.Expected a record, but got an argument of type \
+         \"%a\". @]"
+        Type.pp
+        (type_improve type_)
+    in
+    let content = make_content ~message ~location:loc () in
+    make ~stage ~content
+  | `Typer_uncomparable_types (type1, type2, loc) ->
+    let message =
+      Format.asprintf
+        "@[Invalid arguments.@.These types cannot be compared: \"%a\" and \
+         \"%a\". @]"
+        Type.pp
+        (type_improve type1)
+        Type.pp
+        (type_improve type2)
+    in
+    let content = make_content ~message ~location:loc () in
+    make ~stage ~content
+  | `Typer_pattern_do_not_conform_type (pat, type_, loc) ->
     let pf ppf value =
-      match p.location with
+      match pat.location with
       | Virtual _ ->
         Format.fprintf
           ppf
@@ -1666,49 +740,54 @@
           value
       | File _ -> ()
     in
-    let message = Format.asprintf
-      "Pattern %anot of the expected type %a"
-      pf
-      p
-      Ast_typed.PP.type_expression
-      (type_improve t) in
-    let location = p.location in
-    let content = make_content ~message ~location () in
-    make ~stage ~content
-  | `Typer_pattern_missing_cases (location, syntax, ps) ->
-    let ps =
-      List.fold ps ~init:"" ~f:(fun s p ->
-        let s' =
-          let p = Untyper.untype_pattern p in
-          Desugaring.Decompiler.decompile_pattern_to_string ~syntax p
-        in
-        s ^ "- " ^ s' ^ "\n")
-    in
-    let message = Format.asprintf
-      "Error : this pattern-matching is not exhaustive.@.Here are \
-        examples of cases that are not matched:@.%s" ps in
-    let content = make_content ~message ~location () in
-    make ~stage ~content
-  | `Typer_pattern_redundant_case location ->
-    let message = Format.asprintf "Error : this match case is unused." in
-    let content = make_content ~message ~location () in
-    make ~stage ~content
-  | `Typer_constant_since_protocol (location, constant, protocol) ->
-    let protocol_name = Environment.Protocols.variant_to_string protocol in
-    let message = Format.asprintf
-      "%s is supported in protocol %s onwards.@.Hint: pass the \
-        compiler option `--protocol %s`."
-      constant
-      (String.capitalize protocol_name)
-      protocol_name in
-    let content = make_content ~message ~location () in
-    make ~stage ~content
-  | `Typer_mut_is_polymorphic (location, type_) ->
-    let message = Format.asprintf
-      "Mutable binding has the polymorphic type %a@.Hint: Add an \
-        annotation."
-      Ast_typed.PP.type_expression
-      type_ in
-    let content = make_content ~message ~location () in
-    make ~stage ~content
->>>>>>> b2795d97
+    let message =
+      Format.asprintf
+        "@[Pattern %anot of the expected type %a @]"
+        pf
+        pat
+        Type.pp
+        (type_improve type_)
+    in
+    let content = make_content ~message ~location:loc () in
+    make ~stage ~content
+  | `Typer_mut_is_polymorphic (type_, loc) ->
+    let message =
+      Format.asprintf
+        "@[Mutable binding has the polymorphic type %a@.Hint: Add an \
+         annotation.@]"
+        Type.pp
+        type_
+    in
+    let content = make_content ~message ~location:loc () in
+    make ~stage ~content
+  | `Typer_unbound_module (path, loc) ->
+    let rec pp_path ppf path =
+      match path with
+      | [] -> failwith "Empty path"
+      | [ mvar ] -> Format.fprintf ppf "%a" Module_var.pp mvar
+      | mvar :: path ->
+        Format.fprintf ppf "%a.%a" Module_var.pp mvar pp_path path
+    in
+    let message = Format.asprintf "@[Module \"%a\" not found.@]" pp_path path in
+    let content = make_content ~message ~location:loc () in
+    make ~stage ~content
+  | `Typer_cannot_decode_texists (type_, loc) ->
+    let message =
+      Format.asprintf
+        "@[Underspecified type %a.@.Please add additional annotations.@]"
+        Type.pp
+        type_
+    in
+    let content = make_content ~message ~location:loc () in
+    make ~stage ~content
+  | `Typer_literal_type_mismatch (lit_type, expected_type, loc) ->
+    let message =
+      Format.asprintf
+        "@[Invalid type(s).@.Expected \"%a\", but got: \"%a\".@]"
+        Type.pp
+        expected_type
+        Type.pp
+        lit_type
+    in
+    let content = make_content ~message ~location:loc () in
+    make ~stage ~content