--- conflicted
+++ resolved
@@ -1,11 +1,6 @@
 (library
  (name checking)
  (public_name ligo.checking)
-<<<<<<< HEAD
- (libraries simple-utils tezos-utils ast_core ast_typed predefined
-   environment self_ast_core compiler_options desugaring purification 
-   tree_abstraction cst syntax_types parsing)
-=======
  (libraries
   simple-utils
   tezos-utils
@@ -15,7 +10,11 @@
   environment
   self_ast_core
   compiler_options
-  main_warnings)
->>>>>>> 90a227d4
+  main_warnings
+  desugaring purification 
+  tree_abstraction 
+  cst 
+  syntax_types 
+  parsing)
  (preprocess
   (pps ppx_poly_constructor)))