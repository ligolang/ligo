open Simple_utils.Trace
module Errors=Errors
open Errors

module I = Ast_core
module O = Ast_typed
open O.Combinators

module Pair = Simple_utils.Pair
module Typing_context = Context.Typing
module App_context = Context.App
type typing_context = Typing_context.t
type context = Context.t

let untype_expression = Untyper.untype_expression
let untype_program = Untyper.untype_program
let assert_type_expression_eq = Helpers.assert_type_expression_eq

(*
  This function operates on the return type of Context.get_sum.
  If type match the constructor label and its argument type, warns user about ambiguous constructor
*)
let warn_ambiguous_constructor ~add_warning loc (var_chosen,c_arg_t) ignored =
  let ignored_match = List.find
    ~f:(fun (_,_,a,_) ->
      Option.is_some (O.Misc.assert_type_expression_eq (c_arg_t, a))
      )
      ignored
  in
  match ignored_match with
  | Some (var_ignored,_,_,_) -> add_warning (`Checking_ambiguous_contructor (loc,var_chosen,var_ignored))
  | None -> ()

let rec type_module_expr ~raise ~add_warning ~init_context ~options : I.module_expr -> typing_context * O.module_expr = fun m_expr ->
  let return x =
    let ret = Location.wrap ~loc:m_expr.location x in
    let ctxt = Typing_context.context_of_module_expr ~outer_context:init_context ret in
    ctxt, ret
  in
  let is_bound ctxt v =
    trace_assert_option ~raise (unbound_module_variable v (I.ModuleVar.get_location v)) (Typing_context.get_module ctxt v)
  in
  match m_expr.wrap_content with
  | I.M_struct prg ->
    let prg = type_module ~init_context ~raise ~add_warning ~options prg in
    return (O.M_struct prg)
  | I.M_module_path path ->
    let _ctxt : typing_context = List.fold
      ~f:(fun acc v -> trace_option ~raise (unbound_module_variable v (I.ModuleVar.get_location v)) (Typing_context.get_module acc v))
      ~init:init_context
      (List.Ne.to_list path)
    in
    return (O.M_module_path path)
  | I.M_variable v ->
    let () = is_bound init_context v in
    return (O.M_variable v)

and type_module ~raise ~add_warning ~options ~init_context (p:I.module_) : O.module_ =
  let aux (c, acc:(typing_context * O.declaration list)) (d:I.declaration) =
    let (c, d') = type_declaration' ~raise ~add_warning ~options c d in
    (c, d' :: acc)
  in
  (* This context use all the declaration so you can use private declaration to type the module. It should not be returned*)
  let (_c, lst) =
      List.fold ~f:aux ~init:(init_context, []) p in
  List.rev lst

and type_declaration' : raise: typer_error raise -> add_warning : _ -> options: Compiler_options.middle_end -> typing_context -> I.declaration -> typing_context * O.declaration =
fun ~raise ~add_warning ~options c d ->
let loc = d.location in
let return ?(loc = loc) c (d : O.declaration_content) = c,Location.wrap ~loc d in
match Location.unwrap d with
  | Declaration_type {type_binder ; type_expr; type_attr={public;hidden} } -> (
    let tv = evaluate_type ~raise c type_expr in
    let tv = {tv with orig_var = Some type_binder} in
    let env' = Typing_context.add_type c type_binder tv in
    return env' @@ Declaration_type { type_binder ; type_expr = tv; type_attr={public;hidden} }
  )
  | Declaration_constant { binder = { ascr = None ; var ; attributes } ; attr  ; expr} -> (
    let av, expr = Ast_core.Combinators.get_type_abstractions expr in
    let c = List.fold_right av ~f:(fun v c -> Typing_context.add_type_var c v ()) ~init:c in
    let expr =
      trace ~raise (constant_declaration_tracer loc var expr None) @@
      type_expression' ~options ~add_warning (App_context.create None, c) expr in
    let rec aux t = function
      | [] -> t
      | (abs_var :: abs_vars) -> t_for_all abs_var Type (aux t abs_vars) in
    let type_expression = aux expr.type_expression (List.rev av) in
    let expr = { expr with type_expression } in
    let binder : O.expression_variable = var in
    let post_env = Typing_context.add_value c binder expr.type_expression in
    return post_env @@ Declaration_constant { binder = { var ; ascr = None ; attributes } ; expr ; attr }
  )
  | Declaration_constant { binder = { ascr = Some tv ; var ; attributes } ; attr ; expr } ->
    let av, tv = Ast_core.Helpers.destruct_for_alls tv in
    let av', expr = Ast_core.Combinators.get_type_abstractions expr in
    let av = av @ av' in
    let env = List.fold av ~f:(fun c v -> Typing_context.add_type_var c v ()) ~init:c in
    let tv = evaluate_type ~raise env tv in
    let expr =
      trace ~raise (constant_declaration_tracer loc var expr (Some tv)) @@
      type_expression' ~options ~add_warning ~tv_opt:tv (App_context.create @@ Some tv, env) expr in
    let rec aux t = function
      | [] -> t
      | (abs_var :: abs_vars) -> t_for_all abs_var Type (aux t abs_vars) in
    let type_expression = aux expr.type_expression av in
    let expr = { expr with type_expression } in
    let c = Typing_context.add_value c var expr.type_expression in
    return c @@ Declaration_constant { binder = { ascr = Some tv ; var ; attributes } ; expr ; attr }
  | Declaration_module { module_binder ; module_ ; module_attr = {public ; hidden} } -> (
    let module_ctxt, module_ = type_module_expr ~raise ~add_warning ~init_context:c ~options module_ in
    let post_env = Typing_context.add_module c module_binder module_ctxt in
    return post_env @@ Declaration_module { module_binder; module_; module_attr = {public;hidden}}
  )

and evaluate_type ~raise (c:typing_context) (t:I.type_expression) : O.type_expression =
  let return tv' = make_t ~loc:t.location tv' (Some t) in
  match t.type_content with
  | T_arrow {type1;type2} ->
      let type1 = evaluate_type ~raise c type1 in
      let type2 = evaluate_type ~raise c type2 in
      return (T_arrow {type1;type2})
  | T_sum m -> (
    let rows =
      let layout = Option.value ~default:default_layout m.layout in
      let aux ({associated_type;michelson_annotation;decl_pos} : I.row_element) =
        let associated_type = evaluate_type ~raise c associated_type in
        ({associated_type;michelson_annotation;decl_pos} : O.row_element)
      in
      let content = O.LMap.map aux m.fields in
      O.{ content ; layout }
    in
    return @@ T_sum rows
  )
  | T_record m -> (
    let rows =
      let layout = Option.value ~default:default_layout m.layout in
      let aux ({associated_type;michelson_annotation;decl_pos} : I.row_element) =
        let associated_type = evaluate_type ~raise c associated_type in
        ({associated_type;michelson_annotation;decl_pos} : O.row_element)
      in
      let content = O.LMap.map aux m.fields in
      O.{ content ; layout }
    in
    return @@ T_record rows
  )
  | T_variable name -> (
    match Typing_context.get_type c name with
    | Some x -> x
    | None -> raise.raise (unbound_type_variable name t.location)
  )
  | T_app {type_operator;arguments} -> (
    let operator = trace_option ~raise (unbound_type_variable type_operator t.location) @@
      Typing_context.get_type c type_operator
    in
    let is_fully_applied location (t:O.type_expression) =
      match t.type_content with
      | T_abstraction x ->
        let rec aux : (O.type_expression * int) -> (O.type_expression * int) =
          fun (t,i) -> match t.type_content with T_abstraction x -> aux (x.type_,i+1) | _ -> (t,i)
        in
        let expected = snd @@ aux (x.type_,1) in
        raise.raise (type_app_wrong_arity None expected 0 location)
      | _ -> ()
    in
    let aux : I.type_expression -> O.type_expression =
      fun t ->
        let t' = evaluate_type ~raise c t in
        is_fully_applied t.location t' ;
        t'
    in
    let arguments = List.map ~f:aux arguments in
    let (vars , ty_body) = O.Helpers.destruct_type_abstraction operator in
    let vargs =
      match List.zip vars arguments with
      | Unequal_lengths ->
        let actual = List.length arguments in
        let expected = List.length vars in
        raise.raise (type_app_wrong_arity (Some type_operator) expected actual t.location)
      | Ok x -> x
    in
    let res =
      (* Note:
        Currently, there is no way for ty_body to look like `fun 'a 'b -> forall 'a 'b . <some type>` `fun 'a 'b -> 'a * (fun 'b -> <type>)`
        so it is fine to use `psubst_type`. If this changes, we should use `subst_type` and capture the FV in the right element of vargs *)
      let table = O.Helpers.TMap.of_list vargs in
      O.Helpers.psubst_type table ty_body
    in
    return res.type_content
  )
  | T_module_accessor {module_path; element} -> (
    let f = fun acc el -> trace_option ~raise (unbound_module_variable el t.location) (Typing_context.get_module acc el) in
    let module_ = List.fold ~init:c ~f module_path in
    trace_option ~raise (unbound_type_variable element t.location) (Typing_context.get_type module_ element)
  )
  | T_singleton x -> return (T_singleton x)
  | T_abstraction x ->
    let c = Typing_context.add_kind c x.ty_binder () in
    let type_ = evaluate_type ~raise c x.type_ in
    return (T_abstraction {x with type_})
  | T_for_all x ->
    let c = Typing_context.add_type_var c x.ty_binder () in
    let type_ = evaluate_type ~raise c x.type_ in
    return (T_for_all {x with type_})

and type_expression ~raise ~add_warning ~options : ?env:Environment.t -> ?tv_opt:O.type_expression -> I.expression -> O.expression
  = fun ?env ?tv_opt e ->
    let c   = Typing_context.init ?env () in
    let res = type_expression' ~raise ~add_warning ~options (App_context.create tv_opt, c) ?tv_opt e in
    res

and infer_t_insts ~raise ~options ~loc app_context ( (tc,t) : O.expression_content * O.type_expression )  =
  match t with
  | { type_content = T_for_all _ ; type_meta = _; orig_var=_ ; location=_} -> (
    (* TODO: This is some inference, and we should reconcile it with the inference pass. *)
    let last = App_context.get_expect app_context in
    let args = match App_context.pop app_context with | None -> [] | Some args -> args in
    let avs, type_ = O.Helpers.destruct_for_alls t in
    let _, type_no_arrows = O.Helpers.destruct_arrows type_ in
    match type_no_arrows.type_content with
    | T_constant { injection = External s ; parameters = _ ; _ } when String.is_prefix s ~prefix:"u_" ->
       let args = O.Helpers.destruct_tuples args in
       let t, table, ot = Constant_typers.external_typers ~raise ~options loc s args last in
       let argsv, _ = O.Helpers.destruct_arrows_n t (List.length avs) in
       let z = List.zip_exn avs argsv in
       let table = List.fold_right z ~f:(fun (av, t) table -> Inference.TMap.add av t table) ~init:table in
       let parameters, external_type = O.Helpers.destruct_arrows_n ot (List.length avs) in
       let parameters = O.t_tuple parameters in
       let ot = (t_arrow parameters external_type ()) in
       let lamb = make_e ~location:loc tc ot in
       let x = Inference.build_type_insts_ufunction ~raise ~loc lamb table avs in
       x.expression_content , x.type_expression
    | T_constant { injection = External s ; parameters = _ ; _ } ->
       let t, table, ot = Constant_typers.external_typers ~raise ~options loc s args last in
       let argsv, _ = O.Helpers.destruct_arrows_n t (List.length avs) in
       let z = List.zip_exn avs argsv in
       let table = List.fold_right z ~f:(fun (av, t) table -> Inference.TMap.add av t table) ~init:table in
       let lamb = make_e ~location:loc tc ot in
       let x = Inference.build_type_insts_function ~raise ~loc lamb table avs in
       x.expression_content , t
    | _ ->
       let table = Inference.infer_type_applications ~raise ~loc avs type_ args last in
       let lamb = make_e ~location:loc tc t in
       let x = Inference.build_type_insts ~raise ~loc lamb table avs in
       x.expression_content , x.type_expression
  )
  | _ -> tc, t

and type_expression' ~raise ~add_warning ~options : context -> ?tv_opt:O.type_expression -> I.expression -> O.expression = fun (app_context, context) ?tv_opt e ->
  let return expr tv =
    let () =
      match tv_opt with
      | None -> ()
      | Some tv' -> assert_type_expression_eq ~raise e.location (tv' , tv) in
    let location = e.location in
    make_e ~location expr tv in
  let return_e (expr : O.expression) = return expr.expression_content expr.type_expression in
  trace ~raise (expression_tracer e) @@
  fun ~raise -> match e.expression_content with
  (* Basic *)
  | E_variable name -> (
    let tv' = trace_option ~raise (unbound_variable name e.location) @@ Typing_context.get_value context name in
    let tc , tv = infer_t_insts ~raise ~options ~loc:e.location app_context (E_variable name, tv') in
    return tc tv
  )
  | E_literal Literal_unit ->
      return (E_literal (Literal_unit)) (t_unit ())
  | E_literal (Literal_string s) ->
      return (E_literal (Literal_string s)) (t_string ())
  | E_literal (Literal_key s) ->
      return (E_literal (Literal_key s)) (t_key ())
  | E_literal (Literal_key_hash s) ->
      return (E_literal (Literal_key_hash s)) (t_key_hash ())
  | E_literal (Literal_chain_id s) ->
      return (E_literal (Literal_chain_id s)) (t_chain_id ())
  | E_literal (Literal_signature s) ->
      return (E_literal (Literal_signature s)) (t_signature ())
  | E_literal (Literal_bytes s) ->
      return (E_literal (Literal_bytes s)) (t_bytes ())
  | E_literal (Literal_int n) ->
      return (E_literal (Literal_int n)) (t_int ())
  | E_literal (Literal_nat n) ->
      return (E_literal (Literal_nat n)) (t_nat ())
  | E_literal (Literal_timestamp n) ->
      return (E_literal (Literal_timestamp n)) (t_timestamp ())
  | E_literal (Literal_mutez n) ->
      return (E_literal (Literal_mutez n)) (t_mutez ())
  | E_literal (Literal_address s) ->
      return (e_address s) (t_address ())
  | E_literal (Literal_operation op) ->
      return (e_operation op) (t_operation ())
  | E_literal (Literal_bls12_381_g1 b) ->
      return (e_bls12_381_g1 b) (t_bls12_381_g1 ())
  | E_literal (Literal_bls12_381_g2 b) ->
      return (e_bls12_381_g2 b) (t_bls12_381_g2 ())
  | E_literal (Literal_bls12_381_fr b) ->
      return (e_bls12_381_fr b) (t_bls12_381_fr ())
  | E_literal (Literal_chest _ | Literal_chest_key _) -> failwith "chest / chest_key not allowed in the syntax (only tests need this type)"
  | E_record_accessor {record;path} ->
      let e' = type_expression' ~raise ~add_warning ~options (app_context, context) record in
      let aux (prev:O.expression) (a:I.label) : O.expression =
          let property = a in
          let r_tv = trace_option ~raise (expected_record e.location @@ get_type prev) @@
            get_t_record prev.type_expression in
          let tv =
            trace_option ~raise (bad_record_access property prev e.location) @@
            O.LMap.find_opt property r_tv.content in
          let location = e.location in
          make_e ~location (E_record_accessor {record=prev; path=property}) tv.associated_type
      in
      let e = aux e' path in
      (* check type annotation of the final accessed element *)
      return_e e
  | E_constructor {constructor = Label s as constructor ; element} when String.equal s "M_left" || String.equal s "M_right" -> (
    let t = trace_option ~raise (michelson_or_no_annotation constructor e.location) @@ tv_opt in
    let expr' = type_expression' ~raise ~add_warning ~options (app_context, context) element in
    ( match t.type_content with
      | T_sum c ->
        let {associated_type ; _} : O.row_element = O.LMap.find (Label s) c.content in
        let () = assert_type_expression_eq ~raise expr'.location (associated_type, expr'.type_expression) in
        return (E_constructor {constructor = Label s; element=expr'}) t
      | _ -> raise.raise (michelson_or_no_annotation constructor e.location)
    )
  )
  | E_constructor {constructor; element} -> (
    let destructed_tv_opt =
      let open Simple_utils.Option in
      let* sum_t = tv_opt in
      let* x = O.get_sum_label_type sum_t constructor in
      return (sum_t, x)
    in
    let (avs, c_arg_t, sum_t) =
      match destructed_tv_opt with
      | Some (sum_t,c_tv) -> (
        let avs , _ = O.Helpers.destruct_type_abstraction c_tv in
        (avs,c_tv,sum_t)
      )
      | None -> (
        let matching_t_sum = Context.Typing.get_sum constructor context in
        (match matching_t_sum with
        | (v_ty,tvl,c_arg_t,sum_t) :: ignored  ->
          let () = warn_ambiguous_constructor ~add_warning e.location (v_ty,c_arg_t) ignored in
          (tvl,c_arg_t,sum_t)
        | [] -> raise.raise (unbound_constructor constructor e.location)))
    in
    let c_arg = type_expression' ~raise ~add_warning ~options (app_context, context) element in
    let table = Inference.infer_type_application ~raise ~loc:element.location avs Inference.TMap.empty c_arg_t c_arg.type_expression in
    let () = if Option.is_none tv_opt then trace_option ~raise (not_annotated e.location) @@
      if (List.for_all avs ~f:(fun v -> O.Helpers.TMap.mem v table)) then Some () else None
    in
    let c_t = Ast_typed.Helpers.psubst_type table c_arg_t in
    let sum_t = Ast_typed.Helpers.psubst_type table sum_t in
    let () = assert_type_expression_eq ~raise c_arg.location (c_t, c_arg.type_expression) in
    return (E_constructor {constructor; element=c_arg}) sum_t
  )
  (* Record *)
  | E_record m -> (
    let field_types_opt =
      let open Simple_utils.Option in
      let* rec_t = tv_opt in
      let* x = O.get_record_fields rec_t in
      let* x = match List.zip (List.map ~f:snd x) (O.LMap.to_list m) with
        | Ok x -> Some x
        | Unequal_lengths -> None
      in
      return x
    in
    let m' = match field_types_opt with
      | None -> O.LMap.map (type_expression' ~raise ~add_warning ~options (app_context, context)) m
      | Some lst ->
        let lst = List.map ~f:(fun (tv_opt, exp) -> type_expression' ~raise ~add_warning ~options ~tv_opt (app_context, context) exp) lst in
        O.LMap.of_list (List.zip_exn (O.LMap.keys m) lst)
    in
    let _,lmap = O.LMap.fold_map ~f:(
      fun (Label k) e i ->
        let decl_pos = match int_of_string_opt k with Some i -> i | None -> i in
        i+1,({associated_type = get_type e ; michelson_annotation = None ; decl_pos}: O.row_element)
      ) m' ~init:0 in
    let record_type = match Typing_context.get_record lmap context with
      | None -> t_record ~layout:default_layout lmap
      | Some (orig_var,r) -> make_t_orig_var (T_record r) None orig_var
    in
    return (E_record m') record_type
  )
  | E_record_update {record; path; update} ->
    let record = type_expression' ~raise ~add_warning ~options (app_context, context) record in
    let update = type_expression' ~raise ~add_warning ~options (app_context, context) update in
    let wrapped = get_type record in
    let tv =
      match wrapped.type_content with
      | T_record {content;_} -> (
          let O.{associated_type;_} = trace_option ~raise (bad_record_access path record update.location) @@
            O.LMap.find_opt path content in
          associated_type
      )
      | _ -> failwith (Format.asprintf "Update an expression which is not a record %a" O.PP.type_expression wrapped)
    in
    let () = assert_type_expression_eq ~raise update.location (tv, get_type update) in
    return (E_record_update {record; path; update}) wrapped
  (* Data-structure *)
  | E_lambda lambda ->
     let (lambda,lambda_type) = type_lambda ~raise ~add_warning ~options ~loc:e.location ~tv_opt (app_context, context) lambda in
     return (E_lambda lambda ) lambda_type
  | I.E_type_abstraction {type_binder;result} ->
    let context = Typing_context.add_type_var context type_binder () in
    let result  = type_expression' ~raise ~add_warning ~options ?tv_opt (app_context, context) result in
    return (E_type_abstraction {type_binder;result}) result.type_expression
  | E_constant {cons_name=( C_LIST_ITER | C_MAP_ITER | C_SET_ITER | C_ITER) as opname ;
                arguments=[
                    ( { expression_content = (I.E_lambda { binder = {var=lname ; ascr = None;attributes};
                                                   output_type = None ;
                                                   result }) ;
                        location = _ ; sugar=_}) as _lambda ;
                    collect ;
                  ]} ->
      let open Stage_common.Constant in
      (* this special case is here to force annotation of the untyped lambda
         generated by pascaligo's for_collect loop *)
      let v_col  = type_expression' ~raise ~add_warning  ~options (app_context, context) collect in
      let tv_col = get_type v_col   in (* this is the type of the collection  *)
      let input_type = match tv_col.type_content with
        | O.T_constant {language=_ ; injection = (List | Set); parameters=[t]} -> t
        | O.T_constant {language=_ ; injection = (Map | Big_map) ; parameters=[k;v]} -> make_t_ez_record [("0",k);("1",v)]
        | _ -> raise.raise @@ bad_collect_loop tv_col e.location in
      let e' = Typing_context.add_value context lname input_type in
      let body = type_expression' ~raise ~add_warning ~options ?tv_opt:(Some (t_unit ())) (app_context,e') result in
      let output_type = body.type_expression in
      let tv_lambda =t_arrow input_type output_type () in
      let lambda' = make_e (E_lambda {binder = {var=lname;ascr=Some input_type;attributes} ; result=body}) tv_lambda in
      let lst' = [lambda'; v_col] in
      let tv_lst = [tv_lambda;tv_col] in
      let (opname', tv) =
        type_constant ~raise ~options opname e.location tv_lst tv_opt in
      return (E_constant {cons_name=opname';arguments=lst'}) tv
  | E_constant {cons_name= C_LOOP_LEFT as opname;
                arguments = [
                    ( { expression_content = (I.E_lambda { binder = {var=lname ; ascr = None ; attributes};
                                                   output_type = None ;
                                                   result }) ;
                        location = _ ; sugar=_}) as _lambda ;
                    init_record ;
                ]} ->
      let v_initr = type_expression' ~raise ~add_warning ~options (app_context, context) init_record in
      let tv_out = get_type v_initr in
      let input_type  = tv_out in
      let context = Typing_context.add_value context lname input_type in
      let body = type_expression' ~raise ~add_warning ~options (app_context, context) result in
      let output_type = body.type_expression in
      let lambda' = make_e (E_lambda {binder = {var=lname;ascr=Some input_type;attributes} ; result=body}) (t_arrow input_type output_type ()) in
      let lst' = [lambda';v_initr] in
      let tv_lst = List.map ~f:get_type lst' in
      let (opname',tv) = type_constant ~raise ~options opname e.location tv_lst tv_opt in
      return (E_constant {cons_name=opname';arguments=lst'}) tv
  | E_constant {cons_name=C_SET_ADD|C_CONS as cst;arguments=[key;set]} ->
      let key' =  type_expression' ~raise ~add_warning ~options (app_context, context) key in
      let tv_key = get_type key' in
      let tv = match tv_opt with
          Some tv -> tv
        | None -> match cst with
            C_SET_ADD -> t_set tv_key
          | C_CONS -> t_list tv_key
          | _ -> failwith "Only C_SET_ADD and C_CONS are possible because those were the two cases matched above"
      in
      let set' =  type_expression' ~raise ~add_warning ~options (app_context, context) ~tv_opt:tv set in
      let tv_set = get_type set' in
      let tv_lst = [tv_key;tv_set] in
      let (name', tv) = type_constant ~raise ~options cst e.location tv_lst tv_opt in
      return (E_constant {cons_name=name';arguments=[key';set']}) tv
  | E_constant {cons_name=C_MAP_ADD as cst; arguments=[key;value;map]} ->
      let key' = type_expression' ~raise ~add_warning ~options (app_context, context) key in
      let val' = type_expression' ~raise ~add_warning ~options (app_context, context) value in
      let tv_key = get_type key' in
      let tv_val = get_type val' in
      let tv = match tv_opt with
          Some tv -> tv
        | None -> t_map_or_big_map tv_key tv_val
      in
      let map' =  type_expression' ~raise ~add_warning ~options (app_context, context) ~tv_opt:tv map in
      let tv_map = get_type map' in
      let tv_lst = [tv_key;tv_val;tv_map] in
      let (name', tv) = type_constant ~raise ~options cst e.location tv_lst tv_opt in
      return (E_constant {cons_name=name';arguments=[key';val';map']}) tv
<<<<<<< HEAD
  | E_constant {cons_name = C_POLYMORPHIC_ADD;arguments} ->
      let lst' = List.map ~f:(type_expression' ~raise ~add_warning ~options (app_context, context)) arguments in
      let tv_lst = List.map ~f:get_type lst' in
      let decide = function
        | {O.expression_content = E_literal (Literal_string _); _ } -> Some S.C_CONCAT
        | {expression_content = E_constant {cons_name = C_ADD; _ }; _ } -> Some C_ADD
        | {expression_content = E_constant {cons_name = C_CONCAT; _ }; _ } -> Some C_CONCAT
        | {expression_content = E_constant {cons_name = C_SLICE; _ }; _ } -> Some C_CONCAT
        | {expression_content = E_literal (Literal_int _); _ } -> Some C_ADD
        | {expression_content = E_record_accessor {record; path}; _ } ->
            (let x = get_record_field_type record.type_expression path in
            match x with
            Some s when is_t_string s ->
              Some C_CONCAT
            | _ -> None )
        | {expression_content = E_variable _; type_expression = texpr ; location = _} ->
            if is_t_string texpr then
              Some C_CONCAT
            else
              None
        | _ -> None in
      let cst =
        Option.value ~default:S.C_ADD @@ List.find_map lst' ~f:decide in
      let (name', tv) =
        type_constant ~raise ~options cst e.location tv_lst tv_opt in
      return (E_constant {cons_name=name';arguments=lst'}) tv
  | E_constant {cons_name = C_POLYMORPHIC_SUB;arguments} ->
      let lst' = List.map ~f:(type_expression' ~raise ~add_warning ~options (app_context, context)) arguments in
      let tv_lst = List.map ~f:get_type lst' in
      let decide = fun  O.{ type_expression ; _ } ->
        if is_t_mutez type_expression then Some S.C_SUB_MUTEZ else None
      in
      let cst =
        Option.value ~default:S.C_SUB @@ List.find_map lst' ~f:(fun e -> decide e) in
      let (name', tv) =
        type_constant ~raise ~options cst e.location tv_lst tv_opt in
      return (E_constant {cons_name=name';arguments=lst'}) tv
=======
>>>>>>> 87084396
  | E_constant {cons_name;arguments} ->
      let lst' = List.map ~f:(type_expression' ~raise ~add_warning ~options (app_context, context)) arguments in
      let tv_lst = List.map ~f:get_type lst' in
      let (name', tv) =
        type_constant ~raise ~options cons_name e.location tv_lst tv_opt in
      return (E_constant {cons_name=name';arguments=lst'}) tv
  | E_application { lamb = ilamb ; args=_} ->
     (* TODO: This currently does not handle constraints (as those in inference). *)
     (* Get lambda and applications: (..((lamb arg1) arg2) ...) argk) *)
     let lamb, args = I.Helpers.destruct_applications e in
     (* Type-check all the involved subexpressions *)
     let args = List.map ~f:(type_expression' ~raise ~add_warning ~options (app_context, context)) args in
     let args_ty = List.map ~f:(fun v -> v.type_expression) args in
     let lamb = type_expression' ~raise ~add_warning ~options (App_context.push tv_opt args_ty app_context, context) lamb in
     (* Arguments are checked *)
     let _ : _ Inference.TMap.t = Inference.infer_type_applications ~raise ~loc:e.location [] lamb.type_expression args_ty tv_opt in
     (* Re-build term (i.e. re-add applications) *)
     let app = trace_option ~raise (should_be_a_function_type lamb.type_expression ilamb) @@
                 O.Helpers.build_applications_opt lamb args in
     return_e app
  (* Advanced *)
  | E_matching {matchee;cases} -> (
    let matchee' = type_expression' ~raise ~add_warning ~options (app_context, context) matchee in
    (* Note: This is not necessary, it done in order to maintain compatibility with
       with the current way of how pattern type check, this can be removed later,
       By removing this the typer will ask for type annotations in case of bool & option *)
    let cases = match O.get_t_sum matchee'.type_expression with 
      Some _ when Option.is_some (O.get_t_option matchee'.type_expression) ->
        List.sort cases ~compare:Stage_common.Helpers.compare_option_patterns
    | Some _ when Option.is_some (O.get_t_bool matchee'.type_expression) ->
        List.sort cases ~compare:Stage_common.Helpers.compare_bool_patterns
    | Some _ | None -> cases
    in
    let _, eqs = List.fold_map cases ~init:tv_opt ~f:(fun tv_opt {pattern;body} -> 
      let context,pattern = type_pattern ~raise pattern matchee'.type_expression context in
      match tv_opt with
        Some tv_opt -> 
          let body = type_expression' ~raise ~add_warning ~options (App_context.create (Some tv_opt), context) ~tv_opt body in
          Some tv_opt, ([(pattern,matchee'.type_expression)],body)
      | None ->
          let body = type_expression' ~raise ~add_warning ~options (App_context.create None, context) body in
          Some body.type_expression, ([(pattern,matchee'.type_expression)],body)
    ) in

    match matchee.expression_content with
    | E_variable matcheevar ->
      let case_exp = Pattern_matching.compile_matching ~raise ~err_loc:e.location matcheevar eqs in
      let case_exp = { case_exp with location = e.location } in
      return case_exp.expression_content case_exp.type_expression
    | _ ->
      let matcheevar = I.ValueVar.fresh () in
      let case_exp = Pattern_matching.compile_matching ~raise ~err_loc:e.location matcheevar eqs in
      let case_exp = { case_exp with location = e.location } in
      let x = O.E_let_in { let_binder = {var=matcheevar;ascr=None;attributes={const_or_var=Some `Var}} ; rhs = matchee' ; let_result = case_exp ; attr = {inline = false; no_mutation = false; public = true ; view= false ; thunk = false ; hidden = false } } in
      return x case_exp.type_expression
  )
  | E_let_in {let_binder = {var ; ascr = None ; attributes} ; rhs ; let_result; attr } ->
     let av, rhs = Ast_core.Combinators.get_type_abstractions rhs in
     let context = List.fold_right av ~f:(fun v c -> Typing_context.add_type_var c v ()) ~init:context in
     let rhs = type_expression' ~raise ~add_warning ~options (app_context, context) rhs in
     let rec aux t = function
       | [] -> t
       | (abs_var :: abs_vars) -> t_for_all abs_var Type (aux t abs_vars) in
     let type_expression = aux rhs.type_expression (List.rev av) in
     let rhs = { rhs with type_expression } in
     let e' = Typing_context.add_value context var rhs.type_expression in
     let let_result = type_expression' ~raise ~add_warning ~options ?tv_opt (app_context, e') let_result in
     return (E_let_in {let_binder = {var;ascr=None;attributes}; rhs; let_result; attr }) let_result.type_expression
  | E_let_in {let_binder = {var ; ascr = Some tv ; attributes} ; rhs ; let_result; attr } ->
    let av, tv = Ast_core.Helpers.destruct_for_alls tv in
    let av', rhs = Ast_core.Combinators.get_type_abstractions rhs in
    let av = av @ av' in
    let pre_context = context in
    let context = List.fold av ~f:(fun c v -> Typing_context.add_type_var c v ()) ~init:context in
    let tv = evaluate_type ~raise context tv in
    let rhs = type_expression' ~raise ~add_warning ~options ~tv_opt:tv (app_context, context) rhs in
    let rec aux t = function
      | [] -> t
      | (abs_var :: abs_vars) -> t_for_all abs_var Type (aux t abs_vars) in
    let type_expression = aux rhs.type_expression av in
    let rhs = { rhs with type_expression } in
    let context = Typing_context.add_value pre_context var type_expression in
    let let_result = type_expression' ~raise ~add_warning ~options ?tv_opt (app_context, context) let_result in
    return (E_let_in {let_binder = {var;ascr=Some tv;attributes}; rhs; let_result; attr }) let_result.type_expression
  | E_type_in {type_binder; rhs ; let_result} ->
    let rhs = evaluate_type ~raise context rhs in
    let e' = Typing_context.add_type context type_binder rhs in
    let let_result = type_expression' ~raise ~add_warning ~options (app_context, e') let_result in
    return (E_type_in {type_binder; rhs; let_result}) let_result.type_expression
  | E_mod_in {module_binder; rhs; let_result} ->
    let rhs_ctxt,rhs = type_module_expr ~raise ~add_warning ~options ~init_context:context rhs in
    let e' = Typing_context.add_module context module_binder rhs_ctxt in
    let let_result = type_expression' ~raise ~add_warning ~options ?tv_opt (app_context, e') let_result in
    return (E_mod_in {module_binder; rhs; let_result}) let_result.type_expression
  | E_raw_code {language;code} ->
    let (code,type_expression) = trace_option ~raise (not_annotated code.location) @@
      I.get_e_ascription code.expression_content in
    let code = type_expression' ~raise ~add_warning ~options (app_context, context) code in
    let type_expression = evaluate_type ~raise context type_expression in
    let code = {code with type_expression} in
    return (E_raw_code {language;code}) code.type_expression
  | E_recursive {fun_name; fun_type; lambda} ->
    let type_env = Typing_context.get_type_vars context in
    let av = Ast_core.Helpers.Free_type_variables.type_expression type_env fun_type in
    let fun_type = evaluate_type ~raise context fun_type in
    let e' = Typing_context.add_value context fun_name fun_type in
    let e' = List.fold_left av ~init:e' ~f:(fun e v -> Typing_context.add_type_var e v ()) in
    let (lambda,lambda_type) = type_lambda ~raise ~add_warning ~loc:e.location ~options ~tv_opt (app_context, e') lambda in
    let () = assert_type_expression_eq ~raise fun_type.location (fun_type,lambda_type) in
    return (E_recursive {fun_name;fun_type;lambda}) fun_type
  | E_ascription {anno_expr; type_annotation} ->
    let tv = evaluate_type ~raise context type_annotation in
    let app_context = App_context.update_expect (Some tv) app_context in
    let expr' = type_expression' ~raise ~add_warning ~options ~tv_opt:tv (app_context, context) anno_expr in
    return_e expr'
  | E_module_accessor {module_path; element} -> (
    let f = fun acc el -> trace_option ~raise (unbound_module_variable el (I.ModuleVar.get_location el)) (Typing_context.get_module acc el) in
    let module_env = List.fold ~init:context ~f module_path in
    let tv' = trace_option ~raise (unbound_variable element e.location) @@ Typing_context.get_value module_env element in
    let tc , tv = infer_t_insts ~raise ~options ~loc:e.location app_context (E_module_accessor {module_path; element}, tv') in
    return tc tv
  )
  | E_assign {binder; access_path; expression} ->
    let variable_type = trace_option ~raise (unbound_variable binder.var (O.ValueVar.get_location binder.var)) @@ Typing_context.get_value context binder.var in
    let binder = {binder with ascr=Some variable_type} in
    let access_path   = List.map access_path ~f:(function Access_map e -> O.Access_map (type_expression' ~raise ~add_warning ~options (app_context,context) e) | Access_tuple z -> Access_tuple z | Access_record s -> Access_record s) in
    let variable_type = List.fold ~init:variable_type access_path ~f:(
      fun ty a -> match a with
        Access_tuple z ->
        let tuple_ty = trace_option ~raise (expected_record ty.location ty) @@ get_t_record ty in
        let tuple_ty = trace_option ~raise (bad_record_access (O.Label (Z.to_string z)) (O.e_variable binder.var ty) ty.location) @@ I.LMap.find_opt (Label (Z.to_string z)) tuple_ty.content in
        tuple_ty.associated_type
      | Access_record s ->
        let record_ty = trace_option ~raise (expected_record ty.location ty) @@ get_t_record ty in
        let record_ty = trace_option ~raise (bad_record_access (O.Label s) (O.e_variable binder.var ty) ty.location) @@ I.LMap.find_opt (Label s) record_ty.content in
        record_ty.associated_type
      | Access_map e ->
        let k_ty,v_ty = trace_option ~raise (expected_map ty.location ty) @@ get_t_map ty in
        let () = assert_type_expression_eq ~raise e.location (k_ty,get_type e) in
        v_ty
    )  in
    let expression = type_expression' ~raise ~add_warning ~options (app_context,context) expression in
    let expression_type = expression.type_expression in
    let () = assert_type_expression_eq ~raise e.location (variable_type,expression_type) in
    return (E_assign {binder; access_path; expression}) @@ O.t_unit ()

and type_pattern ~raise (pattern : I.type_expression I.pattern) (expected_typ : O.type_expression) context = 
  match pattern.wrap_content, expected_typ.type_content with
    I.P_unit , O.T_constant { injection = Stage_common.Constant.Unit ; _ } -> context, (Location.wrap ~loc:pattern.location O.P_unit)
  | I.P_unit , _ -> 
    raise.raise (wrong_type_for_unit_pattern pattern.location expected_typ)
  | I.P_var v , _ -> 
    Context.Typing.add_value context v.var expected_typ, (Location.wrap ~loc:pattern.location (O.P_var {v with ascr=Some expected_typ}))
  | I.P_list (I.Cons (hd, tl)) , O.T_constant { injection = Stage_common.Constant.List ; parameters ; _ } ->
    let list_elt_typ = List.hd_exn parameters in (* TODO: dont use _exn*)
    let list_typ = expected_typ in
    let context,hd = type_pattern ~raise hd list_elt_typ context in
    let context,tl = type_pattern ~raise tl list_typ context in
    context, (Location.wrap ~loc:pattern.location (O.P_list (O.Cons (hd, tl))))
  | I.P_list (I.List lst) , O.T_constant { injection = Stage_common.Constant.List ; parameters ; _ } ->
    let list_elt_typ = List.hd_exn parameters in (* TODO: dont use _exn*)
    let context, lst = List.fold_right lst ~init:(context,[]) 
      ~f:(fun pattern (context,lst) -> 
            let context, p = type_pattern ~raise pattern list_elt_typ context in
            context, p::lst
    ) in
    context, (Location.wrap ~loc:pattern.location (O.P_list (O.List lst)))
  | I.P_variant (label,pattern') , O.T_sum sum_type ->
    let label_map = sum_type.content in
    let c = O.LMap.find_opt label label_map in
    let c = trace_option ~raise (pattern_do_not_conform_type pattern expected_typ) c in
    let sum_typ = c.associated_type in
    let context,pattern = type_pattern ~raise pattern' sum_typ context in
    context, (Location.wrap ~loc:pattern.location (O.P_variant (label,pattern)))
  | I.P_tuple tupl , O.T_record record_type ->
    let label_map = record_type.content in
    if O.LMap.cardinal label_map <> List.length tupl 
    then raise.raise @@ pattern_do_not_conform_type pattern expected_typ 
    else
    let _, context, elts = List.fold_left tupl ~init:(0, context, []) ~f:(fun (idx,context,elts) pattern' -> 
      let c = O.LMap.find_opt (Label (string_of_int idx)) label_map in
      let c = trace_option ~raise (pattern_do_not_conform_type pattern expected_typ) c in
      let tupl_elt_typ = c.associated_type in
      let context, elt = type_pattern ~raise pattern' tupl_elt_typ context in 
      idx+1, context, elt::elts) in
    let elts = List.rev elts in
    context, (Location.wrap ~loc:pattern.location (O.P_tuple elts))
  | I.P_record (labels,patterns) , O.T_record record_type ->
    let label_map = record_type.content in
    if O.LMap.cardinal label_map <> List.length labels 
    then raise.raise @@ pattern_do_not_conform_type pattern expected_typ 
    else
    let label_patterns = List.zip_exn labels patterns in (* TODO: dont use _exn*)
    let context,patterns = List.fold_right label_patterns ~init:(context,[]) ~f:(fun (label,pattern') (context,patterns) ->
      let c = O.LMap.find_opt label label_map in
      let c = trace_option ~raise (pattern_do_not_conform_type pattern expected_typ) c in
      let field_typ = c.associated_type in
      let context,pattern = type_pattern ~raise pattern' field_typ context in 
      context, pattern::patterns) in
    context, (Location.wrap ~loc:pattern.location (O.P_record (labels,patterns)))
  | _ -> raise.raise @@ pattern_do_not_conform_type pattern expected_typ

and type_lambda ~raise ~add_warning ~options ~loc ~tv_opt (ac, e) { binder ; output_type ; result } =
      let top_i_t , top_o_t = match tv_opt with
        | None -> (None,None)
        | Some tv -> (
          match O.get_t_arrow tv with
          | None -> (None,None)
          | Some {type1 ; type2} -> (Some type1 , Some type2)
        )
      in
      let ascr_i_t =
        Option.map ~f:(evaluate_type ~raise e) binder.ascr in
      let ascr_o_t =
        Option.map ~f:(evaluate_type ~raise e) output_type
      in
      let input_type =
        match ascr_i_t , top_i_t with
        | Some t1 , Some t2 ->
          assert_type_expression_eq ~raise loc (t1,t2) ; Some t2
        | _ , Some t -> Some t
        | Some t , _ -> Some t
        | _ -> None
      in
      let output_type =
        match ascr_o_t , top_o_t with
        | Some t1 , Some t2 ->
          assert_type_expression_eq ~raise loc (t1,t2) ; Some t2
        | _ , Some t -> Some t
        | Some t , _ -> Some t
        | _ -> None
      in
      let input_type = trace_option ~raise (missing_funarg_annotation binder.var) input_type in
      let e' = Typing_context.add_value e binder.var input_type in
      let body = type_expression' ~raise ~add_warning ~options ?tv_opt:output_type (ac, e') result in
      let output_type = body.type_expression in
      (({binder={binder with ascr=Some input_type}; result=body}:O.lambda),(t_arrow input_type output_type ()))

and type_constant ~raise ~options (name:I.constant') (loc:Location.t) (lst:O.type_expression list) (tv_opt:O.type_expression option) : O.constant' * O.type_expression =
  let typer = Constant_typers.constant_typers ~raise ~options loc name in
  let tv = typer lst tv_opt in
  (name, tv)

let type_program ~raise ~add_warning ~options ?env m = type_module ~raise ~add_warning ~options ~init_context:(Typing_context.init ?env ()) m
let type_declaration ~raise ~add_warning ~options ?env d = snd @@ type_declaration' ~raise ~add_warning ~options (Typing_context.init ?env ()) d<|MERGE_RESOLUTION|>--- conflicted
+++ resolved
@@ -480,46 +480,6 @@
       let tv_lst = [tv_key;tv_val;tv_map] in
       let (name', tv) = type_constant ~raise ~options cst e.location tv_lst tv_opt in
       return (E_constant {cons_name=name';arguments=[key';val';map']}) tv
-<<<<<<< HEAD
-  | E_constant {cons_name = C_POLYMORPHIC_ADD;arguments} ->
-      let lst' = List.map ~f:(type_expression' ~raise ~add_warning ~options (app_context, context)) arguments in
-      let tv_lst = List.map ~f:get_type lst' in
-      let decide = function
-        | {O.expression_content = E_literal (Literal_string _); _ } -> Some S.C_CONCAT
-        | {expression_content = E_constant {cons_name = C_ADD; _ }; _ } -> Some C_ADD
-        | {expression_content = E_constant {cons_name = C_CONCAT; _ }; _ } -> Some C_CONCAT
-        | {expression_content = E_constant {cons_name = C_SLICE; _ }; _ } -> Some C_CONCAT
-        | {expression_content = E_literal (Literal_int _); _ } -> Some C_ADD
-        | {expression_content = E_record_accessor {record; path}; _ } ->
-            (let x = get_record_field_type record.type_expression path in
-            match x with
-            Some s when is_t_string s ->
-              Some C_CONCAT
-            | _ -> None )
-        | {expression_content = E_variable _; type_expression = texpr ; location = _} ->
-            if is_t_string texpr then
-              Some C_CONCAT
-            else
-              None
-        | _ -> None in
-      let cst =
-        Option.value ~default:S.C_ADD @@ List.find_map lst' ~f:decide in
-      let (name', tv) =
-        type_constant ~raise ~options cst e.location tv_lst tv_opt in
-      return (E_constant {cons_name=name';arguments=lst'}) tv
-  | E_constant {cons_name = C_POLYMORPHIC_SUB;arguments} ->
-      let lst' = List.map ~f:(type_expression' ~raise ~add_warning ~options (app_context, context)) arguments in
-      let tv_lst = List.map ~f:get_type lst' in
-      let decide = fun  O.{ type_expression ; _ } ->
-        if is_t_mutez type_expression then Some S.C_SUB_MUTEZ else None
-      in
-      let cst =
-        Option.value ~default:S.C_SUB @@ List.find_map lst' ~f:(fun e -> decide e) in
-      let (name', tv) =
-        type_constant ~raise ~options cst e.location tv_lst tv_opt in
-      return (E_constant {cons_name=name';arguments=lst'}) tv
-=======
->>>>>>> 87084396
   | E_constant {cons_name;arguments} ->
       let lst' = List.map ~f:(type_expression' ~raise ~add_warning ~options (app_context, context)) arguments in
       let tv_lst = List.map ~f:get_type lst' in
