--- conflicted
+++ resolved
@@ -620,7 +620,9 @@
       match%bind Context.get_sum constructor with
       | [] -> raise (unbound_constructor constructor)
       | (tvar, tvars, arg_type, sum_type) :: other ->
-        let%bind () = warn_ambiguous_constructor_expr ~expr ~tvar ~arg_type other in
+        let%bind () =
+          warn_ambiguous_constructor_expr ~expr ~tvar ~arg_type other
+        in
         return (tvars, arg_type, sum_type)
     in
     let%bind subst =
@@ -947,7 +949,6 @@
   let fail () = raise (should_be_a_function_type lamb_type args) in
   match lamb_type.content with
   | T_for_all { ty_binder = tvar; kind; type_ } ->
-<<<<<<< HEAD
     let%bind texists = exists kind in
     let lamb_type = Type.subst type_ ~tvar ~type_:texists in
     let%bind ret_type, f, args = infer_application lamb_type args in
@@ -957,23 +958,12 @@
           fun hole ->
             let%bind texists = decode texists in
             let%bind lamb_type = decode lamb_type in
-            f (O.e_type_inst { forall = hole; type_ = texists } lamb_type))
+            f
+              (O.make_e
+                 ~location:hole.O.location
+                 (E_type_inst { forall = hole; type_ = texists })
+                 lamb_type))
       , args )
-=======
-    let evar = Exists_var.fresh ~loc () in
-    let lamb_type = t_subst type_ ~tvar ~type_:(t_exists ~loc evar) in
-    let ctx, ret_type, f, args =
-      self ~ctx:Context.(ctx |:: C_exists_var (evar, kind)) lamb_type args
-    in
-    ( ctx
-    , ret_type
-    , (fun hole ->
-        f
-          (O.make_e ~location:hole.location
-             (E_type_inst { forall = hole; type_ = t_exists ~loc evar })
-             lamb_type))
-    , args )
->>>>>>> e50cdd7d
   | T_arrow { type1 = arg_type; type2 = ret_type } ->
     let%bind args = check_expression args arg_type in
     let%bind ret_type =
