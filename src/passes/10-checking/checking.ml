--- conflicted
+++ resolved
@@ -15,13 +15,8 @@
 let assertions = false
 let local_pos : Context.pos list ref = ref []
 
-<<<<<<< HEAD
-let type_value_attr : I.ValueAttr.t -> O.ValueAttr.t =
-  fun {inline;no_mutation;view;public;hidden;thunk} -> {inline;no_mutation;view;public;hidden;thunk}
-=======
 (* let curr_pos () : Context.pos = List.hd_exn !local_pos *)
 let pp_local_context ppf ctx = Context.pp ppf ctx
->>>>>>> e334452c
 let untype_expression = Untyper.untype_expression
 let untype_program = Untyper.untype_program
 
@@ -81,7 +76,7 @@
     then
       Format.printf
         "@[Get Signature@.MVar: %a@.Signature: %a@]\n"
-        ModuleVar.pp
+        Module_var.pp
         mvar
         Signature.pp
         sig_;
@@ -200,7 +195,7 @@
     return @@ T_for_all { x with type_ }
 
 
-let type_value_attr : I.Attr.value -> O.Attr.value =
+let type_value_attr : I.ValueAttr.t -> O.ValueAttr.t =
  fun { inline; no_mutation; view; public; hidden; thunk } ->
   { inline; no_mutation; view; public; hidden; thunk }
 
@@ -291,7 +286,7 @@
     (* TODO: Not keen about this (add alpha equiv in type) *)
     | ( E_type_abstraction { type_binder = tvar; result }
       , T_for_all { ty_binder = tvar'; kind; type_ } )
-      when TypeVar.equal tvar tvar' ->
+      when Type_var.equal tvar tvar' ->
       let ctx, pos = Context.mark ctx in
       let ctx, result =
         check ~ctx:Context.(ctx |:: C_type_var (tvar', kind)) result type_
@@ -300,7 +295,7 @@
       , let%bind result = result in
         return @@ E_type_abstraction { type_binder = tvar; result } )
     | _, T_for_all { ty_binder = tvar; kind; type_ } ->
-      let tvar' = TypeVar.fresh_like ~loc tvar in
+      let tvar' = Type_var.fresh_like ~loc tvar in
       let ctx, pos = Context.mark ctx in
       let ctx, result =
         check
@@ -331,17 +326,17 @@
       ( ctx
       , let%bind record = Elaboration.all_lmap record in
         return @@ E_record record )
-    | E_update { record; path; update }, T_record row ->
-      let ctx, record = check ~ctx record type_ in
+    | E_update { struct_; path; update }, T_record row ->
+      let ctx, struct_ = check ~ctx struct_ type_ in
       let field_row_elem =
         trace_option ~raise (bad_record_access path loc)
         @@ Record.LMap.find_opt path row.fields
       in
       let ctx, update = check ~ctx update field_row_elem.associated_type in
       ( ctx
-      , let%bind record = record
+      , let%bind struct_ = struct_
         and update = update in
-        return @@ E_update { record; path; update } )
+        return @@ E_update { struct_; path; update } )
     | E_constructor { constructor; element }, T_sum row ->
       (* Find row element *)
       let constructor_row_elem =
@@ -561,8 +556,8 @@
       , record_type
       , let%bind record = Elaboration.all_lmap record in
         return (E_record record) record_type )
-    | E_accessor { record; path = field } ->
-      let ctx, record_type, record = infer ~ctx record in
+    | E_accessor { struct_; path = field } ->
+      let ctx, record_type, struct_ = infer ~ctx struct_ in
       let row =
         trace_option ~raise (expected_record loc record_type)
         @@ get_t_record (Context.apply ctx record_type)
@@ -574,10 +569,10 @@
       let field_type = field_row_elem.associated_type in
       ( ctx
       , field_type
-      , let%bind record = record in
-        return (E_accessor { record; path = field }) field_type )
-    | E_update { record; path; update } ->
-      let ctx, record_type, record = infer ~ctx record in
+      , let%bind struct_ = struct_ in
+        return (E_accessor { struct_; path = field }) field_type )
+    | E_update { struct_; path; update } ->
+      let ctx, record_type, struct_ = infer ~ctx struct_ in
       let row =
         trace_option ~raise (expected_record loc record_type)
         @@ get_t_record (Context.apply ctx record_type)
@@ -589,9 +584,9 @@
       let ctx, update = check ~ctx update field_row_elem.associated_type in
       ( ctx
       , record_type
-      , let%bind record = record
+      , let%bind struct_ = struct_
         and update = update in
-        return (E_update { record; path; update }) record_type )
+        return (E_update { struct_; path; update }) record_type )
     | E_constructor { constructor = Label label as constructor; _ }
       when String.(label = "M_right" || label = "M_left") ->
       raise.error (michelson_or_no_annotation constructor loc)
@@ -681,7 +676,7 @@
       let sig_ = get_signature ~raise ~loc ctx module_path' in
       let pp_path ppf path =
         List.Ne.iter
-          (fun mvar -> Format.fprintf ppf "%a." ModuleVar.pp mvar)
+          (fun mvar -> Format.fprintf ppf "%a." Module_var.pp mvar)
           path
       in
       if debug
@@ -690,7 +685,7 @@
           "@[Path: %a@.Element: %a@.Signature: %a@]\n"
           pp_path
           module_path'
-          ValueVar.pp
+          Value_var.pp
           element
           Signature.pp
           sig_;
@@ -706,7 +701,7 @@
       let type_ =
         trace_option
           ~raise
-          (unbound_variable binder.var (ValueVar.get_location var))
+          (unbound_variable binder.var (Value_var.get_location var))
         @@ Context.get_value ctx binder.var
       in
       let binder = { binder with ascr = type_ } in
@@ -902,164 +897,6 @@
           | _ -> ctx, ret_type)
         (fun ~catch:_ _ -> ctx, ret_type)
     in
-<<<<<<< HEAD
-    return (E_record m') record_type
-  )
-  | E_accessor {struct_;path} ->
-      let e' = self struct_ in
-      let aux (prev:O.expression) (a:Label.t) : O.expression =
-          let property = a in
-          let r_tv = trace_option ~raise (expected_record e.location @@ get_type prev) @@
-            get_t_record prev.type_expression in
-          let tv =
-            trace_option ~raise (bad_record_access property prev e.location) @@
-            Record.LMap.find_opt property r_tv.fields in
-          let location = e.location in
-          make_e ~location (E_accessor {struct_=prev; path=property}) tv.associated_type
-      in
-      let e = aux e' path in
-      (* check type annotation of the final accessed element *)
-      return_e e
-  | E_update {struct_; path; update} ->
-    let struct_ = self struct_ in
-    let update = self update in
-    let wrapped = get_type struct_ in
-    let tv =
-      match wrapped.type_content with
-      | T_record {fields;_} -> (
-          let {associated_type;_} :  O.row_element = trace_option ~raise (bad_record_access path struct_ update.location) @@
-            Record.LMap.find_opt path fields in
-          associated_type
-      )
-      | _ -> failwith (Format.asprintf "Update an expression which is not a record %a" O.PP.type_expression wrapped)
-    in
-    let () = assert_type_expression_eq ~raise update.location (tv, get_type update) in
-    return (E_update {struct_; path; update}) wrapped
-  (* Data-structure *)
-  | E_lambda lambda ->
-     let (lambda,lambda_type) = type_lambda ~raise ~options ~loc:e.location ~tv_opt (app_context, context) lambda in
-     return (E_lambda lambda ) lambda_type
-  | E_type_abstraction {type_binder;result} ->
-    let context = Typing_context.add_type_var context type_binder () in
-    let result  = self ?tv_opt ~context:(app_context, context) result in
-    return (E_type_abstraction {type_binder;result}) result.type_expression
-  | E_constant {cons_name=( C_LIST_ITER | C_MAP_ITER | C_SET_ITER | C_ITER) as opname ;
-                arguments=[
-                    ( { expression_content = (I.E_lambda { binder = {var=lname ; ascr = None;attributes};
-                                                   output_type = None ;
-                                                   result }) ;
-                        location = _ ; sugar=_}) as _lambda ;
-                    collect ;
-                  ]} ->
-      let open Ligo_prim.Constant in
-      (* this special case is here to force annotation of the untyped lambda
-         generated by pascaligo's for_collect loop *)
-      let v_col  = self collect in
-      let tv_col = get_type v_col   in (* this is the type of the collection  *)
-      let input_type = match tv_col.type_content with
-        | O.T_constant {language=_ ; injection = (List | Set); parameters=[t]} -> t
-        | O.T_constant {language=_ ; injection = (Map | Big_map) ; parameters=[k;v]} -> make_t_ez_record [("0",k);("1",v)]
-        | _ -> raise.error @@ bad_collect_loop tv_col e.location in
-      let e' = Typing_context.add_value context lname input_type in
-      let body = self ?tv_opt:(Some (t_unit ())) ~context:(app_context,e') result in
-      let output_type = body.type_expression in
-      let tv_lambda =t_arrow input_type output_type () in
-      let lambda' = make_e (E_lambda {binder = {var=lname;ascr=input_type;attributes} ; output_type ; result=body}) tv_lambda in
-      let lst' = [lambda'; v_col] in
-      let tv_lst = [tv_lambda;tv_col] in
-      let (opname', tv) =
-        type_constant ~raise ~options opname e.location tv_lst tv_opt in
-      return (E_constant {cons_name=opname';arguments=lst'}) tv
-  | E_constant {cons_name= C_LOOP_LEFT as opname;
-                arguments = [
-                    ( { expression_content = (I.E_lambda { binder = {var=lname ; ascr = None ; attributes};
-                                                   output_type = None ;
-                                                   result }) ;
-                        location = _ ; sugar=_}) as _lambda ;
-                    init_record ;
-                ]} ->
-      let v_initr = self init_record in
-      let tv_out = get_type v_initr in
-      let input_type  = tv_out in
-      let context = Typing_context.add_value context lname input_type in
-      let body = self ~context:(app_context, context) result in
-      let output_type = body.type_expression in
-      let lambda' = make_e (E_lambda {binder = {var=lname;ascr=input_type;attributes} ; output_type ; result=body}) (t_arrow input_type output_type ()) in
-      let lst' = [lambda';v_initr] in
-      let tv_lst = List.map ~f:get_type lst' in
-      let (opname',tv) = type_constant ~raise ~options opname e.location tv_lst tv_opt in
-      return (E_constant {cons_name=opname';arguments=lst'}) tv
-  | E_constant {cons_name=C_SET_ADD|C_CONS as cst;arguments=[key;set]} ->
-      let key' =  self key in
-      let tv_key = get_type key' in
-      let tv = match tv_opt with
-          Some tv -> tv
-        | None -> match cst with
-            C_SET_ADD -> t_set tv_key
-          | C_CONS -> t_list tv_key
-          | _ -> failwith "Only C_SET_ADD and C_CONS are possible because those were the two cases matched above"
-      in
-      let set' =  self ~tv_opt:tv set in
-      let tv_set = get_type set' in
-      let tv_lst = [tv_key;tv_set] in
-      let (name', tv) = type_constant ~raise ~options cst e.location tv_lst tv_opt in
-      return (E_constant {cons_name=name';arguments=[key';set']}) tv
-  | E_constant {cons_name=C_MAP_ADD as cst; arguments=[key;value;map]} ->
-      let key' = self key in
-      let val' = self value in
-      let tv_key = get_type key' in
-      let tv_val = get_type val' in
-      let tv = match tv_opt with
-          Some tv -> tv
-        | None -> t_map tv_key tv_val
-      in
-      let map' = try_with (fun ~raise ~catch:_ -> self ~raise ~context:(app_context, context) ~tv_opt:tv map)
-               (fun ~catch:_ _ -> let tv = match tv_opt with
-                             Some tv -> tv
-                           | None -> t_big_map tv_key tv_val
-                         in self ~tv_opt:tv map) in
-      let tv_map = get_type map' in
-      let tv_lst = [tv_key;tv_val;tv_map] in
-      let (name', tv) = type_constant ~raise ~options cst e.location tv_lst tv_opt in
-      return (E_constant {cons_name=name';arguments=[key';val';map']}) tv
-  | E_constant {cons_name;arguments} ->
-      let lst' = List.map ~f:(self ~context:(app_context, context)) arguments in
-      let tv_lst = List.map ~f:get_type lst' in
-      let (name', tv) =
-        type_constant ~raise ~options cons_name e.location tv_lst tv_opt in
-      return (E_constant {cons_name=name';arguments=lst'}) tv
-  | E_application { lamb = ilamb ; args=_} ->
-     (* TODO: This currently does not handle constraints (as those in inference). *)
-     (* Get lambda and applications: (..((lamb arg1) arg2) ...) argk) *)
-     let lamb, args = I.Helpers.destruct_applications e in
-     (* Type-check all the involved subexpressions *)
-     let args = List.map ~f:self args in
-     let args_ty = List.map ~f:(fun v -> v.type_expression) args in
-     let lamb = self ~context:(App_context.push tv_opt args_ty app_context, context) lamb in
-     (* Arguments are checked *)
-     let _ : _ Inference.TMap.t = Inference.infer_type_applications ~raise ~loc:e.location [] lamb.type_expression args_ty tv_opt in
-     (* Re-build term (i.e. re-add applications) *)
-     let app = trace_option ~raise (should_be_a_function_type lamb.type_expression ilamb) @@
-                 O.Helpers.build_applications_opt lamb args in
-     return_e app
-  (* Advanced *)
-  | E_matching {matchee;cases} -> (
-    let matchee' = self ~context:(app_context, context) matchee in
-    let cases = List.mapi ~f:(fun i x -> (i,x)) cases in (* index the cases to keep the order in which they are written *)
-    let type_cases = fun ~raise (cases : (int * (S.expression, S.type_expression option) Match_expr.match_case) List.Ne.t) ->
-      let cases = List.Ne.to_list cases in
-      List.fold_map cases ~init:tv_opt
-        ~f:(fun tv_opt (i,{pattern;body}) ->
-          let context,pattern = type_pattern ~raise pattern matchee'.type_expression context in
-          match tv_opt with
-          | Some tv_opt ->
-            let body = self ~raise ~context:(App_context.create (Some tv_opt), context) ~tv_opt body in
-            Some tv_opt, (pattern,matchee'.type_expression,body,i)
-          | None ->
-            let body = self ~raise ~context:(App_context.create None, context) body in
-            Some body.type_expression, (pattern,matchee'.type_expression,body,i)
-        )
-=======
     let ret_type = { ret_type with location = loc } in
     ctx, ret_type, (fun hole -> hole), args
   | T_variable tvar ->
@@ -1259,10 +1096,9 @@
     in
     match_expr.expression_content
   | _ ->
-    let var = ValueVar.fresh ~loc ~name:"match_" () in
+    let var = Value_var.fresh ~loc ~name:"match_" () in
     let match_expr =
       Pattern_matching.compile_matching ~raise ~err_loc:loc var eqs
->>>>>>> e334452c
     in
     O.E_let_in
       { let_binder =
@@ -1306,250 +1142,6 @@
       trace_option ~raise (unbound_module_variable mvar loc)
       @@ Context.get_module ctx mvar
     in
-<<<<<<< HEAD
-    let syntax = options.syntax_for_errors in
-    let () = Pattern_anomalies.check_anomalies ~raise ~syntax ~loc:e.location eqs matchee'.type_expression in
-    match matchee.expression_content with
-    | E_variable matcheevar ->
-      let case_exp = Pattern_matching.compile_matching ~raise ~err_loc:e.location matcheevar eqs in
-      let case_exp = { case_exp with location = e.location } in
-      return case_exp.expression_content case_exp.type_expression
-    | _ ->
-      let matcheevar = Value_var.fresh () in
-      let case_exp = Pattern_matching.compile_matching ~raise ~err_loc:e.location matcheevar eqs in
-      let case_exp = { case_exp with location = e.location } in
-      let x = O.E_let_in { let_binder = {var=matcheevar;ascr=matchee'.type_expression;attributes={const_or_var=Some `Var}} ; rhs = matchee' ; let_result = case_exp ; attr = {inline = false; no_mutation = false; public = true ; view= false ; hidden = false ; thunk = false } } in
-      return x case_exp.type_expression
-  )
-  | E_let_in {let_binder = {var ; ascr ; attributes} ; rhs ; let_result; attr } ->
-    let av, rhs = Ast_core.Combinators.get_type_abstractions rhs in
-    let pre_context = context in
-    let context = List.fold av ~f:(fun c v -> Typing_context.add_type_var c v ()) ~init:context in
-    let tv = Option.map ~f:(evaluate_type ~raise context) ascr in
-    let rhs = self ?tv_opt:tv ~context:(app_context, context) rhs in
-    let rhs = Ast_typed.Helpers.build_type_abstractions rhs (List.rev av) in
-    let context = Typing_context.add_value pre_context var rhs.type_expression in
-    let let_result = self ?tv_opt ~context:(app_context, context) let_result in
-    let attr = type_value_attr attr in
-    return (E_let_in {let_binder = {var;ascr=rhs.type_expression;attributes}; rhs; let_result; attr }) let_result.type_expression
-  | E_type_in {type_binder; rhs ; let_result} ->
-    let rhs = evaluate_type ~raise context rhs in
-    let e' = Typing_context.add_type context type_binder rhs in
-    let let_result = self ~context:(app_context, e') let_result in
-    return let_result.expression_content let_result.type_expression
-  | E_mod_in {module_binder; rhs; let_result} ->
-    let rhs_ctxt,rhs = type_module_expr ~raise ~options ~init_context:context rhs in
-    let e' = Typing_context.add_module context module_binder rhs_ctxt in
-    let let_result = self ?tv_opt ~context:(app_context, e') let_result in
-    return (E_mod_in {module_binder; rhs; let_result}) let_result.type_expression
-  | E_raw_code {language;code} ->
-    let (code,type_expression) = trace_option ~raise (not_annotated code.location) @@
-      I.get_e_ascription code.expression_content in
-    let code = self code in
-    let type_expression = evaluate_type ~raise context type_expression in
-    let code = {code with type_expression} in
-    return (E_raw_code {language;code}) code.type_expression
-  | E_recursive {fun_name; fun_type; lambda} ->
-    let type_env = Typing_context.get_type_vars context in
-    let av = Ast_core.Helpers.Free_type_variables.type_expression type_env fun_type in
-    let fun_type = evaluate_type ~raise context fun_type in
-    let e' = Typing_context.add_value context fun_name fun_type in
-    let e' = List.fold_left av ~init:e' ~f:(fun e v -> Typing_context.add_type_var e v ()) in
-    let lambda = Lambda.map Fun.id Option.return lambda in
-    let (lambda,lambda_type) = type_lambda ~raise ~loc:e.location ~options ~tv_opt (app_context, e') lambda in
-    let () = assert_type_expression_eq ~raise fun_type.location (fun_type,lambda_type) in
-    return (E_recursive {fun_name;fun_type;lambda}) fun_type
-  | E_ascription {anno_expr; type_annotation} ->
-    let tv = evaluate_type ~raise context type_annotation in
-    let app_context = App_context.update_expect (Some tv) app_context in
-    let expr' = self ~tv_opt:tv ~context:(app_context, context) anno_expr in
-    return_e expr'
-  | E_module_accessor {module_path; element} -> (
-    let f = fun acc el -> trace_option ~raise (unbound_module_variable el (Module_var.get_location el)) (Typing_context.get_module acc el) in
-    let module_env = List.fold ~init:context ~f module_path in
-    let tv' = trace_option ~raise (unbound_variable element e.location) @@ Typing_context.get_value module_env element in
-    let tc , tv = infer_t_insts ~raise ~options ~loc:e.location app_context (E_module_accessor {module_path; element}, tv') in
-    return tc tv
-  )
-  | E_assign {binder; expression} ->
-    let variable_type = trace_option ~raise (unbound_variable binder.var (Value_var.get_location binder.var)) @@ Typing_context.get_value context binder.var in
-    let binder = {binder with ascr=variable_type} in
-    let expression = self expression in
-    let expression_type = expression.type_expression in
-    let () = assert_type_expression_eq ~raise e.location (variable_type,expression_type) in
-    return (E_assign {binder; expression}) @@ O.t_unit ()
-
-and type_pattern ~raise (pattern : I.type_expression option Pattern.t) (expected_typ : O.type_expression) context =
-  let open Pattern in
-  match pattern.wrap_content, expected_typ.type_content with
-    P_unit , O.T_constant { injection = Literal_types.Unit ; _ } -> context, (Location.wrap ~loc:pattern.location P_unit)
-  | P_unit , _ ->
-    raise.error (wrong_type_for_unit_pattern pattern.location expected_typ)
-  | P_var v , _ ->
-    Context.Typing.add_value context v.var expected_typ, (Location.wrap ~loc:pattern.location (P_var {v with ascr=Some expected_typ}))
-  | P_list (Cons (hd, tl)) , O.T_constant { injection = Literal_types.List ; parameters ; _ } ->
-    let list_elt_typ = List.hd_exn parameters in (* TODO: dont use _exn*)
-    let list_typ = expected_typ in
-    let context,hd = type_pattern ~raise hd list_elt_typ context in
-    let context,tl = type_pattern ~raise tl list_typ context in
-    context, (Location.wrap ~loc:pattern.location (Pattern.P_list (Cons (hd, tl))))
-  | P_list (List lst) , O.T_constant { injection = List ; parameters ; _ } ->
-    let list_elt_typ = List.hd_exn parameters in (* TODO: dont use _exn*)
-    let context, lst = List.fold_right lst ~init:(context,[])
-      ~f:(fun pattern (context,lst) ->
-            let context, p = type_pattern ~raise pattern list_elt_typ context in
-            context, p::lst
-    ) in
-    context, (Location.wrap ~loc:pattern.location (Pattern.P_list (List lst)))
-  | P_variant (label,pattern') , O.T_sum sum_type ->
-    let label_map = sum_type.fields in
-    let c = Record.LMap.find_opt label label_map in
-    let c = trace_option ~raise (pattern_do_not_conform_type pattern expected_typ) c in
-    let sum_typ = c.associated_type in
-    let context,pattern = type_pattern ~raise pattern' sum_typ context in
-    context, (Location.wrap ~loc:pattern.location (P_variant (label,pattern)))
-  | P_tuple tupl , O.T_record record_type ->
-    let label_map = record_type.fields in
-    if Record.LMap.cardinal label_map <> List.length tupl
-    then raise.error @@ pattern_do_not_conform_type pattern expected_typ
-    else
-    let _, context, elts = List.fold_left tupl ~init:(0, context, []) ~f:(fun (idx,context,elts) pattern' ->
-      let c = Record.LMap.find_opt (Label.of_int idx) label_map in
-      let c = trace_option ~raise (pattern_do_not_conform_type pattern expected_typ) c in
-      let tupl_elt_typ = c.associated_type in
-      let context, elt = type_pattern ~raise pattern' tupl_elt_typ context in
-      idx+1, context, elt::elts) in
-    let elts = List.rev elts in
-    context, (Location.wrap ~loc:pattern.location (P_tuple elts))
-  | P_record (labels,patterns) , O.T_record record_type ->
-    let label_map = record_type.fields in
-    if Record.LMap.cardinal label_map <> List.length labels
-    then raise.error @@ pattern_do_not_conform_type pattern expected_typ
-    else
-    let label_patterns = List.zip_exn labels patterns in (* TODO: dont use _exn*)
-    let label_patterns = List.sort ~compare:(fun (l1,_) (l2,_) -> Label.compare l1 l2) label_patterns in
-    let context,labels,patterns = List.fold_right label_patterns ~init:(context,[],[])
-      ~f:(
-        fun (label,pattern') (context,labels,patterns) ->
-          let c = Record.LMap.find_opt label label_map in
-          let c = trace_option ~raise (pattern_do_not_conform_type pattern expected_typ) c in
-          let field_typ = c.associated_type in
-          let context,pattern = type_pattern ~raise pattern' field_typ context in
-          context, label::labels, pattern::patterns) in
-    context, (Location.wrap ~loc:pattern.location (P_record (labels,patterns)))
-  | _ -> raise.error @@ pattern_do_not_conform_type pattern expected_typ
-
-and type_lambda ~raise ~options ~loc ~tv_opt (ac, e) { binder ; output_type ; result } =
-      let top_i_t , top_o_t = match tv_opt with
-        | None -> (None,None)
-        | Some tv -> (
-          match O.get_t_arrow tv with
-          | None -> (None,None)
-          | Some {type1 ; type2} -> (Some type1 , Some type2)
-        )
-      in
-      let ascr_i_t =
-        Option.map ~f:(evaluate_type ~raise e) binder.ascr in
-      let ascr_o_t =
-        Option.map ~f:(evaluate_type ~raise e) output_type
-      in
-      let input_type =
-        match ascr_i_t , top_i_t with
-        | Some t1 , Some t2 ->
-          assert_type_expression_eq ~raise loc (t1,t2) ; Some t2
-        | _ , Some t -> Some t
-        | Some t , _ -> Some t
-        | _ -> None
-      in
-      let output_type =
-        match ascr_o_t , top_o_t with
-        | Some t1 , Some t2 ->
-          assert_type_expression_eq ~raise loc (t1,t2) ; Some t2
-        | _ , Some t -> Some t
-        | Some t , _ -> Some t
-        | _ -> None
-      in
-      let input_type = trace_option ~raise (missing_funarg_annotation binder.var) input_type in
-      let e' = Typing_context.add_value e binder.var input_type in
-      let body = type_expression ~raise ~options ?tv_opt:output_type (ac, e') result in
-      let output_type = body.type_expression in
-      (({binder={binder with ascr=input_type}; output_type ; result=body}: _ Lambda.t),(t_arrow input_type output_type ()))
-
-and type_constant ~raise ~options (name:Constant.constant') (loc:Location.t) (lst:O.type_expression list) (tv_opt:O.type_expression option) : Constant.constant' * O.type_expression =
-  let typer = Constant_typers.constant_typers ~raise ~options loc name in
-  let tv = typer lst tv_opt in
-  (name, tv)
-
-and type_module_expr ~raise ~init_context ~options : I.module_expr -> typing_context * O.module_expr = fun m_expr ->
-  let return x =
-    let ret = Location.wrap ~loc:m_expr.location x in
-    let ctxt = Typing_context.context_of_module_expr ~outer_context:init_context ret in
-    ctxt, ret
-  in
-  let access_module ctxt v =
-    trace_option ~raise (unbound_module_variable v (Module_var.get_location v)) (Typing_context.get_module ctxt v)
-  in
-  match m_expr.wrap_content with
-  | M_struct prg ->
-    let prg = type_module ~init_context ~raise ~options prg in
-    return (M_struct prg)
-  | M_module_path path ->
-    let _ctxt : typing_context = List.fold
-      ~f:access_module
-      ~init:init_context
-      (List.Ne.to_list path)
-    in
-    return (M_module_path path)
-  | M_variable v ->
-    let _ = access_module init_context v in
-    return (M_variable v)
-
-and type_declaration : raise: (typer_error,_) raise -> options: Compiler_options.middle_end -> typing_context -> I.declaration -> typing_context * O.declaration =
-fun ~raise ~options c d ->
-let loc = d.location in
-let return ?(loc = loc) c (d : O.declaration_content) = c,Location.wrap ~loc d in
-match Location.unwrap d with
-  | D_value { binder = { ascr ; var ; attributes } ; attr ; expr } ->
-    let av, expr = Ast_core.Combinators.get_type_abstractions expr in
-    let env = List.fold av ~f:(fun c v -> Typing_context.add_type_var c v ()) ~init:c in
-    let tv = Option.map ~f:(evaluate_type ~raise env) ascr in
-    let expr =
-      trace ~raise (constant_declaration_tracer loc var expr tv) @@
-      type_expression ~options ?tv_opt:tv (App_context.create tv, env) expr in
-    let expr = Ast_typed.Helpers.build_type_abstractions expr (List.rev av) in
-    let c = Typing_context.add_value c var expr.type_expression in
-    let attr = type_value_attr attr in
-    return c @@ D_value { binder = { ascr = tv ; var ; attributes } ; expr ; attr }
-  | D_type {type_binder ; type_expr; type_attr={public;hidden} } -> (
-    let tv = evaluate_type ~raise c type_expr in
-    let tv = {tv with orig_var = Some type_binder} in
-    let env' = Typing_context.add_type c type_binder tv in
-    return env' @@ D_type { type_binder ; type_expr = tv; type_attr={public;hidden} }
-  )
-  | D_module { module_binder ; module_ ; module_attr = {public ; hidden} } -> (
-    let module_ctxt, module_ = type_module_expr ~raise ~init_context:c ~options module_ in
-    let post_env = Typing_context.add_module c module_binder module_ctxt in
-    return post_env @@ D_module { module_binder; module_; module_attr = {public;hidden}}
-  )
-
-and type_decl ~raise ~options c : I.decl -> typing_context * O.decl =
-  fun d ->
-    let c,d = type_declaration ~raise ~options c d in
-    c, d
-and type_module ~raise ~options ~init_context (p:I.module_) : O.module_ =
-  (* This context use all the declaration so you can use private declaration to type the module. It should not be returned*)
-  let (_c, lst) =
-      List.fold_map ~f:(type_decl ~raise ~options) ~init:init_context p in
-  lst
-
-let type_program ~raise ~options ?env (p : I.program) : O.program =
-  let (_c, lst) =
-      List.fold_map ~f:(type_declaration ~raise ~options) ~init:(Typing_context.init ?env ()) p in
-  lst
-let type_declaration ~raise ~options ?env d = snd @@ type_declaration ~raise ~options (Typing_context.init ?env ()) d
-let type_expression ~raise ~options ?env ?tv_opt e =
-    type_expression ~raise ~options (App_context.create tv_opt, Typing_context.init ?env ()) ?tv_opt e
-=======
     ctx, sig_, return (M_variable mvar)
 
 
@@ -1567,16 +1159,16 @@
   in
   let ctx, (sig_item : Signature.item), decl' =
     match decl.wrap_content with
-    | Declaration_type
+    | D_type
         { type_binder; type_expr; type_attr = { public; hidden } } ->
       let type_expr = evaluate_type ~raise ~ctx type_expr in
       let type_expr = { type_expr with orig_var = Some type_binder } in
       ( ctx
       , S_type (type_binder, type_expr)
       , return
-        @@ Declaration_type
+        @@ D_type
              { type_binder; type_expr; type_attr = { public; hidden } } )
-    | Declaration_constant { binder = { ascr; var; attributes }; attr; expr } ->
+    | D_value { binder = { ascr; var; attributes }; attr; expr } ->
       let ctx, pos = Context.mark ctx in
       local_pos := pos :: !local_pos;
       let expr =
@@ -1596,17 +1188,17 @@
       , S_value (var, expr_type)
       , let%bind expr = expr in
         return
-        @@ Declaration_constant
+        @@ D_value
              { binder = { ascr = Some expr_type; var; attributes }; expr; attr }
       )
-    | Declaration_module
+    | D_module
         { module_binder; module_; module_attr = { public; hidden } } ->
       let ctx, sig_, module_ = infer_module_expr ~raise ~options ~ctx module_ in
       ( ctx
       , S_module (module_binder, sig_)
       , let%bind module_ = module_ in
         return
-        @@ Declaration_module
+        @@ D_module
              { module_binder; module_; module_attr = { public; hidden } } )
   in
   if debug
@@ -1620,15 +1212,14 @@
   ctx, sig_item, decl'
 
 
-and infer_decl ~(raise : raise) ~options ~ctx (Decl decl : I.decl)
+and infer_decl ~(raise : raise) ~options ~ctx (decl : I.decl)
   : Context.t * Signature.item * (O.decl, _, _) Elaboration.t
   =
-  let open Elaboration.Let_syntax in
   let ctx, sig_item, decl = infer_declaration ~raise ~options ~ctx decl in
   ( ctx
   , sig_item
-  , let%bind decl = decl in
-    return (O.Decl decl) )
+  , decl
+  )
 
 
 and infer_module ~raise ~options ~ctx (module_ : I.module_)
@@ -1694,5 +1285,4 @@
       local_pos := List.tl_exn !local_pos;
       ctx, _type, expr
   in
-  Elaboration.run_expr ~ctx ~raise expr
->>>>>>> e334452c
+  Elaboration.run_expr ~ctx ~raise expr