--- conflicted
+++ resolved
@@ -12,114 +12,7 @@
 
 let assert_type_expression_eq = Helpers.assert_type_expression_eq
 
-<<<<<<< HEAD
-let rec type_module ~raise ~test ~init_context ~protocol_version (p:I.module_) : O.module_ =
-=======
-(* The `table` represents the substitutions that have been inferred.
-   For example, if matching `a -> b -> a` with `int -> bool -> int`,
-   it should have information such as `[a ↦ int; b ↦ bool]`. *)
-let rec infer_type_application ~raise ~loc ?(default_error = fun loc t t' -> assert_equal loc t t') table (type_matched : O.type_expression) (type_ : O.type_expression) =
-  let open O in
-  let self = infer_type_application ~raise ~loc ~default_error in
-  let default_error = default_error loc type_matched type_ in
-  let inj_mod_equal a b = (* TODO: cleanup with polymorphic functions in value env *)
-    let ad_hoc_maps_unification a b =
-      let open Stage_common.Constant in
-      match a,b with
-      | Map_or_big_map, x              -> (x, x)
-      | x             , Map_or_big_map -> (x, x)
-      | _                              -> (a, b)
-    in
-    let (a,b) = ad_hoc_maps_unification a b in
-    Stage_common.Constant.equal a b
-  in
-  match type_matched.type_content, type_.type_content with
-  | T_variable v, _ -> (
-     match O.Helpers.TMap.find_opt v table with
-     | Some t -> trace_option ~raise (not_matching loc t type_) (assert_type_expression_eq (type_, t));
-                 table
-     | None -> O.Helpers.TMap.add v type_ table)
-  | T_arrow {type1;type2}, T_arrow {type1=type1_;type2=type2_} ->
-     let table = self table type1 type1_ in
-     let table = self table type2 type2_ in
-     table
-  | T_constant {language;injection;parameters}, T_constant {language=language';injection=injection';parameters=parameters'} ->
-     if String.equal language language' && inj_mod_equal injection injection' && Int.equal (List.length parameters) (List.length parameters') then
-       let table = List.fold_right (List.zip_exn parameters parameters') ~f:(fun (t, t') table ->
-                       self table t t') ~init:table in
-       table
-     else
-       raise.raise default_error
-  | T_record {content; layout}, T_record {content=content'; layout=layout'} ->
-     let content_kv = O.LMap.to_kv_list content in
-     let content'_kv = O.LMap.to_kv_list content' in
-     if layout_eq layout layout' &&
-          List.equal equal_label (List.map content_kv ~f:fst) (List.map content'_kv ~f:fst) then
-       let elements = List.zip_exn content_kv content'_kv in
-       let aux ((_, {associated_type;michelson_annotation;decl_pos}), (_, {associated_type=associated_type';michelson_annotation=michelson_annotation';decl_pos=decl_pos'})) table =
-         if Int.equal decl_pos decl_pos' && Option.equal String.equal michelson_annotation michelson_annotation' then
-           self table associated_type associated_type'
-         else
-           raise.raise default_error in
-       let table = List.fold_right elements ~f:aux ~init:table in
-       table
-     else
-       raise.raise default_error
-  | T_sum {content; layout}, T_sum {content=content'; layout=layout'} ->
-     let content_kv = O.LMap.to_kv_list content in
-     let content'_kv = O.LMap.to_kv_list content' in
-     if layout_eq layout layout' &&
-          List.equal equal_label (List.map content_kv ~f:fst) (List.map content'_kv ~f:fst) then
-       let elements = List.zip_exn content_kv content'_kv in
-       let aux ((_, {associated_type;michelson_annotation;decl_pos}), (_, {associated_type=associated_type';michelson_annotation=michelson_annotation';decl_pos=decl_pos'})) table =
-         if Int.equal decl_pos decl_pos' && Option.equal String.equal michelson_annotation michelson_annotation' then
-           self table associated_type associated_type'
-         else
-           raise.raise default_error in
-       let table = List.fold_right elements ~f:aux ~init:table in
-       table
-     else
-       raise.raise default_error
-  | T_singleton l, T_singleton l' when Int.equal 0 (Stage_common.Enums.compare_literal l l') -> table
-  | (T_arrow _ | T_record _ | T_sum _ | T_constant _ | T_module_accessor _ | T_singleton _ | T_abstraction _ | T_for_all _),
-    (T_arrow _ | T_record _ | T_sum _ | T_constant _ | T_module_accessor _ | T_singleton _ | T_abstraction _ | T_for_all _ | T_variable _)
-    -> raise.raise default_error
-
-(* This function does some inference for applications: it takes a type
-   `typed_matched` of the form `t1 -> ... -> tn -> t`, a list of types
-   `args` of the form `[t'1;...;t'n]` (representing types on which the
-   function is applied) and possibly a final type `tv_opt` of the form
-   `t'` (representing an annotation for the final result).
-   It will try to infer a table s.t. when substituting variables in
-   `t1 -> ... -> tn -> t`, we get `t'1 -> ... > t'n -> t'`. It works
-   by matching iteratively on each type: `t1` with `t'1`, ..., `tn`
-   with `t'n`, and finally `t` with `t'`. *)
-let infer_type_applications ~raise ~loc type_matched args tv_opt =
-  let table, type_matched = List.fold_left args ~init:(O.Helpers.TMap.empty, type_matched) ~f:(fun ((table, type_matched) : _ O.Helpers.TMap.t * O.type_expression) matched ->
-                  match type_matched.type_content with
-                  | T_arrow { type1 ; type2 } ->
-                     infer_type_application ~raise ~loc table type1 matched, type2
-                  | (T_record _ | T_sum _ | T_constant _ | T_module_accessor _ | T_singleton _ | T_abstraction _ | T_for_all _ | T_variable _) ->
-                     table, type_matched) in
-  match tv_opt with
-  | Some t -> infer_type_application ~raise ~loc ~default_error:(fun loc t t' -> assert_equal loc t' t) table type_matched t
-  | None -> table
-
-(* This wraps a `∀ a . (∀ b . (∀ c . some_type))` with type instantiations,
-   e.g. given the table `[a ↦ int; b ↦ string; c ↦ bool` it will return
-   `(((∀ a . (∀ b . (∀ c . some_type))) @@ int) @@ string) @@ bool` *)
-let build_type_insts ~raise ~loc (forall : O.expression) table bound_variables =
-  let bound_variables = List.rev bound_variables in
-  let rec build_type_insts (forall : O.expression) = function
-    | [] -> forall
-    | av :: avs' ->
-       let type_ = trace_option ~raise (Errors.not_annotated loc) @@ O.Helpers.TMap.find_opt av table in
-       let O.{ ty_binder ; type_ = t ; kind = _ } = trace_option ~raise (corner_case "Expected a for all type quantifier") @@ O.get_t_for_all forall.type_expression in
-       build_type_insts (make_e (E_type_inst {forall ; type_ }) (Ast_typed.Helpers.subst_no_capture_type ty_binder type_ t)) avs' in
-  build_type_insts forall bound_variables
-
 let rec type_module ~raise ~options ~init_context (p:I.module_) : O.module_ =
->>>>>>> 33d6a7d3
   let aux (c, acc:(context * O.declaration Location.wrap list)) (d:I.declaration Location.wrap) =
     let (c, d') = type_declaration' ~raise ~options c d in
     (c, d' :: acc)
@@ -129,13 +22,8 @@
       List.fold ~f:aux ~init:(init_context, []) p in
   List.rev lst
 
-<<<<<<< HEAD
-and type_declaration' : raise: typer_error raise -> protocol_version:protocol_version -> test: bool -> context -> I.declaration Location.wrap -> context * O.declaration Location.wrap =
-fun ~raise ~protocol_version ~test c d ->
-=======
 and type_declaration' : raise: typer_error raise -> options: Compiler_options.middle_end -> context -> I.declaration Location.wrap -> context * O.declaration Location.wrap =
 fun ~raise ~options c d ->
->>>>>>> 33d6a7d3
 let loc = d.location in
 let return ?(loc = loc) c (d : O.declaration) = c,Location.wrap ~loc d in
 match Location.unwrap d with
@@ -490,26 +378,15 @@
   | E_constructor {constructor; element} ->
       let (avs, c_tv, sum_tv) = trace_option ~raise (unbound_constructor constructor e.location) @@
         Context.get_constructor_parametric constructor context in
-<<<<<<< HEAD
-      let expr' = type_expression' ~raise ~test ~protocol_version context element in
+      let expr' = type_expression' ~raise ~options context element in
       let table = Inference.infer_type_application ~raise ~loc:element.location Inference.TMap.empty c_tv expr'.type_expression in
-=======
-      let expr' = type_expression' ~raise ~options context element in
-      let table = infer_type_application ~raise ~loc:element.location O.Helpers.TMap.empty c_tv expr'.type_expression in
->>>>>>> 33d6a7d3
       let table = match tv_opt with
         | Some tv_opt -> Inference.infer_type_application ~raise ~loc:e.location ~default_error:(fun loc t t' -> assert_equal loc t' t) table sum_tv tv_opt
         | None -> table in
       let () = trace_option ~raise (not_annotated e.location) @@
-<<<<<<< HEAD
-                 if (List.for_all avs ~f:(fun v -> Inference.TMap.mem v table)) then Some () else None in
-      let c_tv = Inference.TMap.fold (fun tv t r -> Ast_typed.Helpers.subst_type tv t r) table c_tv in
-      let sum_tv = Inference.TMap.fold (fun tv t r -> Ast_typed.Helpers.subst_type tv t r) table sum_tv in
-=======
                  if (List.for_all avs ~f:(fun v -> O.Helpers.TMap.mem v table)) then Some () else None in
       let c_tv = Ast_typed.Helpers.psubst_type table c_tv in
       let sum_tv = Ast_typed.Helpers.psubst_type table sum_tv in
->>>>>>> 33d6a7d3
       let () = assert_type_expression_eq ~raise expr'.location (c_tv, expr'.type_expression) in
       return (E_constructor {constructor; element=expr'}) sum_tv
   (* Record *)
@@ -827,15 +704,8 @@
       let output_type = body.type_expression in
       (({binder; result=body}:O.lambda),(t_arrow input_type output_type ()))
 
-<<<<<<< HEAD
-and type_constant ~raise ~test ~protocol_version (name:I.constant') (loc:Location.t) (lst:O.type_expression list) (tv_opt:O.type_expression option) : O.constant' * O.type_expression =
-  let typer = Constant_typers.constant_typers ~raise ~test ~protocol_version loc name in
-=======
-
-
 and type_constant ~raise ~options (name:I.constant') (loc:Location.t) (lst:O.type_expression list) (tv_opt:O.type_expression option) : O.constant' * O.type_expression =
   let typer = Constant_typers.constant_typers ~raise ~options loc name in
->>>>>>> 33d6a7d3
   let tv = typer lst tv_opt in
   (name, tv)
 
