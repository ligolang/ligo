open Simple_utils.Trace
module Errors=Errors
open Errors

module I = Ast_core
module O = Ast_typed
open O.Combinators

module Pair = Simple_utils.Pair

type context = Context.t

let assert_type_expression_eq = Helpers.assert_type_expression_eq

(* The `table` represents the substitutions that have been inferred.
   For example, if matching `a -> b -> a` with `int -> bool -> int`,
   it should have information such as `[a ↦ int; b ↦ bool]`. *)
let rec infer_type_application ~raise ~loc ?(default_error = fun loc t t' -> assert_equal loc t t') table (type_matched : O.type_expression) (type_ : O.type_expression) =
  let open O in
  let self = infer_type_application ~raise ~loc ~default_error in
  let default_error = default_error loc type_matched type_ in
  let inj_mod_equal a b = (* TODO: cleanup with polymorphic functions in value env *)
    let ad_hoc_maps_unification a b =
      let open Stage_common.Constant in
      match a,b with
      | Map_or_big_map, x              -> (x, x)
      | x             , Map_or_big_map -> (x, x)
      | _                              -> (a, b)
    in
    let (a,b) = ad_hoc_maps_unification a b in
    Stage_common.Constant.equal a b
  in
  match type_matched.type_content, type_.type_content with
  | T_variable v, _ -> (
     match O.Helpers.TMap.find_opt v table with
     | Some t -> trace_option ~raise (not_matching loc t type_) (assert_type_expression_eq (type_, t));
                 table
     | None -> O.Helpers.TMap.add v type_ table)
  | T_arrow {type1;type2}, T_arrow {type1=type1_;type2=type2_} ->
     let table = self table type1 type1_ in
     let table = self table type2 type2_ in
     table
  | T_constant {language;injection;parameters}, T_constant {language=language';injection=injection';parameters=parameters'} ->
     if String.equal language language' && inj_mod_equal injection injection' && Int.equal (List.length parameters) (List.length parameters') then
       let table = List.fold_right (List.zip_exn parameters parameters') ~f:(fun (t, t') table ->
                       self table t t') ~init:table in
       table
     else
       raise.raise default_error
  | T_record {content; layout}, T_record {content=content'; layout=layout'} ->
     let content_kv = O.LMap.to_kv_list content in
     let content'_kv = O.LMap.to_kv_list content' in
     if layout_eq layout layout' &&
          List.equal equal_label (List.map content_kv ~f:fst) (List.map content'_kv ~f:fst) then
       let elements = List.zip_exn content_kv content'_kv in
       let aux ((_, {associated_type;michelson_annotation;decl_pos}), (_, {associated_type=associated_type';michelson_annotation=michelson_annotation';decl_pos=decl_pos'})) table =
         if Int.equal decl_pos decl_pos' && Option.equal String.equal michelson_annotation michelson_annotation' then
           self table associated_type associated_type'
         else
           raise.raise default_error in
       let table = List.fold_right elements ~f:aux ~init:table in
       table
     else
       raise.raise default_error
  | T_sum {content; layout}, T_sum {content=content'; layout=layout'} ->
     let content_kv = O.LMap.to_kv_list content in
     let content'_kv = O.LMap.to_kv_list content' in
     if layout_eq layout layout' &&
          List.equal equal_label (List.map content_kv ~f:fst) (List.map content'_kv ~f:fst) then
       let elements = List.zip_exn content_kv content'_kv in
       let aux ((_, {associated_type;michelson_annotation;decl_pos}), (_, {associated_type=associated_type';michelson_annotation=michelson_annotation';decl_pos=decl_pos'})) table =
         if Int.equal decl_pos decl_pos' && Option.equal String.equal michelson_annotation michelson_annotation' then
           self table associated_type associated_type'
         else
           raise.raise default_error in
       let table = List.fold_right elements ~f:aux ~init:table in
       table
     else
       raise.raise default_error
  | T_singleton l, T_singleton l' when Int.equal 0 (Stage_common.Enums.compare_literal l l') -> table
  | (T_arrow _ | T_record _ | T_sum _ | T_constant _ | T_module_accessor _ | T_singleton _ | T_abstraction _ | T_for_all _),
    (T_arrow _ | T_record _ | T_sum _ | T_constant _ | T_module_accessor _ | T_singleton _ | T_abstraction _ | T_for_all _ | T_variable _)
    -> raise.raise default_error

(* This function does some inference for applications: it takes a type
   `typed_matched` of the form `t1 -> ... -> tn -> t`, a list of types
   `args` of the form `[t'1;...;t'n]` (representing types on which the
   function is applied) and possibly a final type `tv_opt` of the form
   `t'` (representing an annotation for the final result).
   It will try to infer a table s.t. when substituting variables in
   `t1 -> ... -> tn -> t`, we get `t'1 -> ... > t'n -> t'`. It works
   by matching iteratively on each type: `t1` with `t'1`, ..., `tn`
   with `t'n`, and finally `t` with `t'`. *)
let infer_type_applications ~raise ~loc type_matched args tv_opt =
  let table, type_matched = List.fold_left args ~init:(O.Helpers.TMap.empty, type_matched) ~f:(fun ((table, type_matched) : _ O.Helpers.TMap.t * O.type_expression) matched ->
                  match type_matched.type_content with
                  | T_arrow { type1 ; type2 } ->
                     infer_type_application ~raise ~loc table type1 matched, type2
                  | (T_record _ | T_sum _ | T_constant _ | T_module_accessor _ | T_singleton _ | T_abstraction _ | T_for_all _ | T_variable _) ->
                     table, type_matched) in
  match tv_opt with
  | Some t -> infer_type_application ~raise ~loc ~default_error:(fun loc t t' -> assert_equal loc t' t) table type_matched t
  | None -> table

(* This wraps a `∀ a . (∀ b . (∀ c . some_type))` with type instantiations,
   e.g. given the table `[a ↦ int; b ↦ string; c ↦ bool` it will return
   `(((∀ a . (∀ b . (∀ c . some_type))) @@ int) @@ string) @@ bool` *)
let build_type_insts ~raise ~loc (forall : O.expression) table bound_variables =
  let bound_variables = List.rev bound_variables in
  let rec build_type_insts (forall : O.expression) = function
    | [] -> forall
    | av :: avs' ->
       let type_ = trace_option ~raise (Errors.not_annotated loc) @@ O.Helpers.TMap.find_opt av table in
       let O.{ ty_binder ; type_ = t ; kind = _ } = trace_option ~raise (corner_case "Expected a for all type quantifier") @@ O.get_t_for_all forall.type_expression in
       build_type_insts (make_e (E_type_inst {forall ; type_ }) (Ast_typed.Helpers.subst_no_capture_type ty_binder type_ t)) avs' in
  build_type_insts forall bound_variables

let rec type_module ~raise ~options ~init_context (p:I.module_) : O.module_ =
  let aux (c, acc:(context * O.declaration Location.wrap list)) (d:I.declaration Location.wrap) =
    let (c, d') = type_declaration' ~raise ~options c d in
    (c, d' :: acc)
  in
  (* This context use all the declaration so you can use private declaration to type the module. It should not be returned*)
  let (_c, lst) =
      List.fold ~f:aux ~init:(init_context, []) p in
  List.rev lst

<<<<<<< HEAD

and type_declaration' : raise: typer_error raise -> options: Compiler_options.middle_end -> context -> I.declaration Location.wrap -> context * O.declaration Location.wrap =
fun ~raise ~options c d ->
=======
and type_declaration' : raise: typer_error raise -> protocol_version:protocol_version -> test: bool -> context -> I.declaration Location.wrap -> context * O.declaration Location.wrap =
fun ~raise ~protocol_version ~test c d ->
>>>>>>> bda64038
let loc = d.location in
let return ?(loc = loc) c (d : O.declaration) = c,Location.wrap ~loc d in
match Location.unwrap d with
  | Declaration_type {type_binder ; _} when Ast_core.Helpers.is_generalizable_variable type_binder ->
    raise.raise (wrong_generalizable d.location type_binder)
  | Declaration_type {type_binder ; type_expr; type_attr={public}} -> (
    let tv = evaluate_type ~raise c type_expr in
    let tv = {tv with orig_var = Some type_binder} in
    let env' = Context.add_type c type_binder tv in
    return env' @@ Declaration_type { type_binder ; type_expr = tv; type_attr={public} }
  )
  | Declaration_constant { binder = { ascr = None ; var ; attributes=_ } ; attr  ; expr} -> (
    let av, expr = Ast_core.Combinators.get_type_abstractions expr in
    let c = List.fold_right av ~f:(fun v c -> Context.add_type_var c v ()) ~init:c in
    let expr =
      trace ~raise (constant_declaration_tracer loc var expr None) @@
      type_expression' ~options c expr in
    let rec aux t = function
      | [] -> t
      | (abs_var :: abs_vars) -> t_for_all abs_var () (aux t abs_vars) in
    let type_expression = aux expr.type_expression (List.rev av) in
    let expr = { expr with type_expression } in
    let binder : O.expression_variable = var in
    let post_env = Context.add_value c binder expr.type_expression in
    return post_env @@ Declaration_constant { binder ; expr ; attr }
  )
  | Declaration_constant { binder = { ascr = Some tv ; var ; attributes=_ } ; attr ; expr } ->
    let av, tv = Ast_core.Helpers.destruct_for_alls tv in
    let av', expr = Ast_core.Combinators.get_type_abstractions expr in
    let av = av @ av' in
    let env = List.fold_right av ~f:(fun v c -> Context.add_type_var c v ()) ~init:c in
    let tv = evaluate_type ~raise env tv in
    let expr =
      trace ~raise (constant_declaration_tracer loc var expr (Some tv)) @@
      type_expression' ~options ~tv_opt:tv env expr in
    let rec aux t = function
      | [] -> t
      | (abs_var :: abs_vars) -> t_for_all abs_var () (aux t abs_vars) in
    let type_expression = aux expr.type_expression (List.rev av) in
    let expr = { expr with type_expression } in
    let binder : O.expression_variable = var in
    let c = Context.add_value c binder expr.type_expression in
    return c @@ Declaration_constant { binder ; expr ; attr }
  | Declaration_module {module_binder;module_; module_attr = {public}} -> (
    let module_ = type_module ~raise ~options ~init_context:c module_ in
    let post_env = Context.add_ez_module c module_binder module_ in
    return post_env @@ Declaration_module { module_binder; module_; module_attr = {public}}
  )
  | Module_alias {alias;binders} -> (
    let f context binder =
      trace_option ~raise (unbound_module_variable binder d.location)
      @@ Context.get_module context binder
    in
    let (hd, tl) = binders in
    let e = List.fold_left ~f ~init:(f c hd) tl in
    let post_env = Context.add_module c alias e in
    return post_env @@ Module_alias { alias; binders}
  )

and evaluate_otype ~raise (c:context) (t:O.type_expression) : O.type_expression =
  (* NOTE: this is similar to evaluate_type, but just look up for variables in environemnt
    feels wrong, but that's to allow re-evaluate body of T_abstractions *)
  let return tv' = make_t ~loc:t.location tv' t.type_meta in
  match t.type_content with
  | T_constant { language; injection; parameters } ->
    let parameters = List.map ~f:(evaluate_otype ~raise c) parameters in
    return (T_constant { language; injection; parameters })
  | T_arrow {type1;type2} ->
      let type1 = evaluate_otype ~raise c type1 in
      let type2 = evaluate_otype ~raise c type2 in
      return (T_arrow {type1;type2})
  | T_sum m -> (
    let lmap =
      let aux ({associated_type;michelson_annotation;decl_pos} : O.row_element) =
        let associated_type = evaluate_otype ~raise c associated_type in
        ({associated_type;michelson_annotation;decl_pos} : O.row_element)
      in
      O.LMap.map aux m.content
    in
    let sum : O.rows  = match Context.get_sum lmap c with
      | None ->
        let layout = m.layout in
        {content = lmap; layout}
      | Some r -> r
    in
    let ty = make_t (T_sum sum) None in
    let () =
      let aux k _v acc = match Context.get_constructor k c with
          | Some (_,type_) ->
            if Ast_typed.Misc.type_expression_eq (acc,type_) then type_
            else if I.LMap.mem (Label "M_left") m.content || I.LMap.mem (Label "M_right") m.content then type_
            else raise.raise (redundant_constructor k t.location)
          | None -> acc in
      let _ = O.LMap.fold aux m.content ty in ()
    in
    return @@ T_sum sum
  )
  | T_record m -> (
    let aux ({associated_type;michelson_annotation;decl_pos}: O.row_element) =
      let associated_type = evaluate_otype ~raise c associated_type in
      ({associated_type;michelson_annotation;decl_pos} : O.row_element)
    in
    let lmap = O.LMap.map aux m.content in
    let record : O.rows = match Context.get_record lmap c with
    | None ->
      let layout = m.layout in
      {content=lmap;layout}
    | Some (_,r) ->  r
    in
    return @@ T_record record
  )
  | T_variable name -> (
    match Context.get_type c name with
    | Some x -> x
    | None -> raise.raise (unbound_type_variable name t.location)
  )
  | T_module_accessor {module_name; element} ->
    let module_ = match Context.get_module c module_name with
      Some m -> m
    | None   -> raise.raise @@ unbound_module_variable module_name t.location
    in
    evaluate_otype ~raise module_ element
  | T_singleton x -> return (T_singleton x)
  | T_abstraction x ->
    let c = Context.add_kind c x.ty_binder () in
    let type_ = evaluate_otype ~raise c x.type_ in
    return (T_abstraction {x with type_})
  | T_for_all x ->
    let c = Context.add_type_var c x.ty_binder () in
    let type_ = evaluate_otype ~raise c x.type_ in
    return (T_for_all {x with type_})

and evaluate_type ~raise (c:context) (t:I.type_expression) : O.type_expression =
  let return tv' = make_t ~loc:t.location tv' (Some t) in
  match t.type_content with
  | T_arrow {type1;type2} ->
      let type1 = evaluate_type ~raise c type1 in
      let type2 = evaluate_type ~raise c type2 in
      return (T_arrow {type1;type2})
  | T_sum m -> (
    let lmap =
      let aux ({associated_type;michelson_annotation;decl_pos} : I.row_element) =
        let associated_type = evaluate_type ~raise c associated_type in
        ({associated_type;michelson_annotation;decl_pos} : O.row_element)
      in
      O.LMap.map aux m.fields
    in
    let sum : O.rows  = match Context.get_sum lmap c with
      | None ->
        let layout = Option.value ~default:default_layout m.layout in
        {content = lmap; layout}
      | Some r -> r
    in
    let ty = make_t (T_sum sum) None in
    let () =
      let aux k _v acc = match Context.get_constructor k c with
          | Some (_,type_) ->
            if Ast_typed.Misc.type_expression_eq (acc,type_) then type_
            else if I.LMap.mem (Label "M_left") m.fields || I.LMap.mem (Label "M_right") m.fields then type_
            else raise.raise (redundant_constructor k t.location)
          | None -> acc in
      let _ = O.LMap.fold aux m.fields ty in ()
    in
    return @@ T_sum sum
  )
  | T_record m -> (
    let aux ({associated_type;michelson_annotation;decl_pos}: I.row_element) =
      let associated_type = evaluate_type ~raise c associated_type in
      ({associated_type;michelson_annotation;decl_pos} : O.row_element)
    in
    let lmap = O.LMap.map aux m.fields in
    let record : O.rows = match Context.get_record lmap c with
    | None ->
      let layout = Option.value ~default:default_layout m.layout in
      {content=lmap;layout}
    | Some (_,r) ->  r
    in
    return @@ T_record record
  )
  | T_variable name -> (
    match Context.get_type c name with
    | Some x -> x
    | None when I.Var.is_generalizable name ->
       (* Case happening when trying to use a variable that is not in
          the context, but it is generalizable: we hint the user
          that the variable could be put in the extended context
          via an annotation *)
       raise.raise (not_annotated t.location)
    | None -> raise.raise (unbound_type_variable name t.location)
  )
  | T_app {type_operator;arguments} -> (
    let operator = trace_option ~raise (unbound_type_variable type_operator t.location) @@
      Context.get_type c type_operator
    in
    let is_fully_applied location (t:O.type_expression) =
      match t.type_content with
      | T_abstraction x ->
        let rec aux : (O.type_expression * int) -> (O.type_expression * int) =
          fun (t,i) -> match t.type_content with T_abstraction x -> aux (x.type_,i+1) | _ -> (t,i)
        in
        let expected = snd @@ aux (x.type_,1) in
        raise.raise (type_constant_wrong_number_of_arguments None expected 0 location)
      | _ -> ()
    in
    let rec aux : O.type_expression * I.type_variable list -> O.type_expression * I.type_variable list =
      fun (op, lst) ->
        match op.type_content with
        | O.T_abstraction {ty_binder;kind=_;type_} -> (
          aux (type_ , lst @ [ty_binder])
        )
        | _ -> (op, lst)
    in
    let (ty_body,vars) = aux (operator, []) in
    let vargs =
      match List.zip vars arguments with
      | Unequal_lengths ->
        let actual = List.length arguments in
        let expected = List.length vars in
        raise.raise (type_constant_wrong_number_of_arguments (Some type_operator) expected actual t.location)
      | Ok x -> x
    in
    let aux : context -> (I.type_variable * I.type_expression) -> context =
      fun c (ty_binder,arg) ->
        let arg' = evaluate_type ~raise c arg in
        let () = is_fully_applied arg.location arg' in
        Context.add_type c ty_binder arg'
    in
    let env' = List.fold_left ~f:aux ~init:c vargs in
    match ty_body.type_content with
    | T_constant {language;injection;parameters} ->
      let aux : O.type_expression -> O.type_expression =
        fun t ->
          let t' = evaluate_otype ~raise env' t in
          let () = is_fully_applied t.location t' in
          t'
      in
      let args = List.map ~f:aux parameters in
      return (T_constant {language;injection;parameters=args})
    | _ -> evaluate_otype ~raise env' ty_body
  )
  | T_module_accessor {module_name; element} ->
    let module_ = match Context.get_module c module_name with
      Some m -> m
    | None   -> raise.raise @@ unbound_module_variable module_name t.location
    in
    evaluate_type ~raise module_ element
  | T_singleton x -> return (T_singleton x)
  | T_abstraction x ->
    let c = Context.add_kind c x.ty_binder () in
    let type_ = evaluate_type ~raise c x.type_ in
    return (T_abstraction {x with type_})
  | T_for_all x ->
    let c = Context.add_type_var c x.ty_binder () in
    let type_ = evaluate_type ~raise c x.type_ in
    return (T_for_all {x with type_})

and type_expression ~raise ~options : ?env:Environment.t -> ?tv_opt:O.type_expression -> I.expression -> O.expression
  = fun ?env ?tv_opt e ->
    let c   = Context.init ?env () in
    let res = type_expression' ~raise ~options c ?tv_opt e in
    res

and type_expression' ~raise ~options ?(args = []) ?last : context -> ?tv_opt:O.type_expression -> I.expression -> O.expression = fun context ?tv_opt e ->
  let return expr tv =
    let () =
      match tv_opt with
      | None -> ()
      | Some tv' -> assert_type_expression_eq ~raise e.location (tv' , tv) in
    let location = e.location in
    make_e ~location expr tv in
  let return_e (expr : O.expression) = return expr.expression_content expr.type_expression in
  trace ~raise (expression_tracer e) @@
  fun ~raise -> match e.expression_content with
  (* Basic *)
  | E_variable name ->
      let tv' =
        trace_option ~raise (unbound_variable name e.location)
        @@ Context.get_value context name in
      (match tv' with
       | { type_content = T_for_all _ ; type_meta = _; orig_var=_ ; location=_} ->
          (* TODO: This is some inference, and we should reconcile it with the inference pass. *)
          let avs, type_ = O.Helpers.destruct_for_alls tv' in
          let table = infer_type_applications ~raise ~loc:e.location type_ (List.map ~f:(fun ({type_expression;_} : O.expression) -> type_expression) args) last in
          let lamb = make_e ~location:e.location (E_variable name) tv' in
          return_e @@ build_type_insts ~raise ~loc:e.location lamb table avs
       | _ ->
          return (E_variable name) tv')
  | E_literal Literal_unit ->
      return (E_literal (Literal_unit)) (t_unit ())
  | E_literal (Literal_string s) ->
      return (E_literal (Literal_string s)) (t_string ())
  | E_literal (Literal_key s) ->
      return (E_literal (Literal_key s)) (t_key ())
  | E_literal (Literal_key_hash s) ->
      return (E_literal (Literal_key_hash s)) (t_key_hash ())
  | E_literal (Literal_chain_id s) ->
      return (E_literal (Literal_chain_id s)) (t_chain_id ())
  | E_literal (Literal_signature s) ->
      return (E_literal (Literal_signature s)) (t_signature ())
  | E_literal (Literal_bytes s) ->
      return (E_literal (Literal_bytes s)) (t_bytes ())
  | E_literal (Literal_int n) ->
      return (E_literal (Literal_int n)) (t_int ())
  | E_literal (Literal_nat n) ->
      return (E_literal (Literal_nat n)) (t_nat ())
  | E_literal (Literal_timestamp n) ->
      return (E_literal (Literal_timestamp n)) (t_timestamp ())
  | E_literal (Literal_mutez n) ->
      return (E_literal (Literal_mutez n)) (t_mutez ())
  | E_literal (Literal_address s) ->
      return (e_address s) (t_address ())
  | E_literal (Literal_operation op) ->
      return (e_operation op) (t_operation ())
  | E_literal (Literal_bls12_381_g1 b) ->
      return (e_bls12_381_g1 b) (t_bls12_381_g1 ())
  | E_literal (Literal_bls12_381_g2 b) ->
      return (e_bls12_381_g2 b) (t_bls12_381_g2 ())
  | E_literal (Literal_bls12_381_fr b) ->
      return (e_bls12_381_fr b) (t_bls12_381_fr ())
  | E_literal (Literal_chest _ | Literal_chest_key _) -> failwith "chest / chest_key not allowed in the syntax (only tests need this type)"
  | E_record_accessor {record;path} ->
      let e' = type_expression' ~raise ~options context record in
      let aux (prev:O.expression) (a:I.label) : O.expression =
          let property = a in
          let r_tv = trace_option ~raise (expected_record e.location @@ get_type prev) @@
            get_t_record prev.type_expression in
          let tv =
            trace_option ~raise (bad_record_access property prev e.location) @@
            O.LMap.find_opt property r_tv.content in
          let location = e.location in
          make_e ~location (E_record_accessor {record=prev; path=property}) tv.associated_type
      in
      let e = aux e' path in
      (* check type annotation of the final accessed element *)
      let () =
        match tv_opt with
        | None -> ()
        | Some tv' -> assert_type_expression_eq ~raise e.location (tv' , e.type_expression) in
      e
  | E_constructor {constructor = Label s as constructor ; element} when String.equal s "M_left" || String.equal s "M_right" -> (
    let t = trace_option ~raise (michelson_or_no_annotation constructor e.location) @@ tv_opt in
    let expr' = type_expression' ~raise ~options context element in
    ( match t.type_content with
      | T_sum c ->
        let {associated_type ; _} : O.row_element = O.LMap.find (Label s) c.content in
        let () = assert_type_expression_eq ~raise expr'.location (associated_type, expr'.type_expression) in
        return (E_constructor {constructor = Label s; element=expr'}) t
      | _ -> raise.raise (michelson_or_no_annotation constructor e.location)
    )
  )
  (* Sum *)
  | E_constructor {constructor; element} ->
      let (avs, c_tv, sum_tv) = trace_option ~raise (unbound_constructor constructor e.location) @@
        Context.get_constructor_parametric constructor context in
<<<<<<< HEAD
      let expr' = type_expression' ~raise ~options context element in
      let table = infer_type_application ~raise ~loc:element.location TMap.empty c_tv expr'.type_expression in
=======
      let expr' = type_expression' ~raise ~test ~protocol_version context element in
      let table = infer_type_application ~raise ~loc:element.location O.Helpers.TMap.empty c_tv expr'.type_expression in
>>>>>>> bda64038
      let table = match tv_opt with
        | Some tv_opt -> infer_type_application ~raise ~loc:e.location ~default_error:(fun loc t t' -> assert_equal loc t' t) table sum_tv tv_opt
        | None -> table in
      let () = trace_option ~raise (not_annotated e.location) @@
                 if (List.for_all avs ~f:(fun v -> O.Helpers.TMap.mem v table)) then Some () else None in
      let c_tv = Ast_typed.Helpers.psubst_type table c_tv in
      let sum_tv = Ast_typed.Helpers.psubst_type table sum_tv in
      let () = assert_type_expression_eq ~raise expr'.location (c_tv, expr'.type_expression) in
      return (E_constructor {constructor; element=expr'}) sum_tv
  (* Record *)
  | E_record m ->
      let m' = O.LMap.map (type_expression' ~raise ~options context) m in
      let _,lmap = O.LMap.fold_map ~f:(
        fun (Label k) e i ->
          let decl_pos = match int_of_string_opt k with Some i -> i | None -> i in
          i+1,({associated_type = get_type e ; michelson_annotation = None ; decl_pos}: O.row_element)
        ) m' ~init:0 in
      let record_type = match Context.get_record lmap context with
        | None -> t_record ~layout:default_layout lmap
        | Some (orig_var,r) -> make_t_orig_var (T_record r) None orig_var
      in
      return (E_record m') record_type
  | E_record_update {record; path; update} ->
    let record = type_expression' ~raise ~options context record in
    let update = type_expression' ~raise ~options context update in
    let wrapped = get_type record in
    let tv =
      match wrapped.type_content with
      | T_record {content;_} -> (
          let O.{associated_type;_} = trace_option ~raise (bad_record_access path record update.location) @@
            O.LMap.find_opt path content in
          associated_type
      )
      | _ -> failwith (Format.asprintf "Update an expression which is not a record %a" O.PP.type_expression wrapped)
    in
    let () = assert_type_expression_eq ~raise update.location (tv, get_type update) in
    return (E_record_update {record; path; update}) wrapped
  (* Data-structure *)
  | E_lambda lambda ->
     let lambda =
         match tv_opt with
         | None -> lambda
         | Some tv' ->
            match O.get_t_arrow tv' with
            | None -> lambda
            | Some { type1 = input_type ; type2 = _ } ->
               let input_type = Untyper.untype_type_expression_nofail input_type in
               match lambda.binder.ascr with
               | None -> let binder = {lambda.binder with ascr = Some input_type } in
                         { lambda with binder = binder }
               | Some _ -> lambda in
     let (lambda,lambda_type) = type_lambda ~raise ~options context lambda in
     return (E_lambda lambda ) lambda_type
  | I.E_type_abstraction {type_binder;result} ->
    let context = Context.add_type_var context type_binder () in
    let result  = type_expression' ~raise ~options context result in
    return (E_type_abstraction {type_binder;result}) result.type_expression
  | E_constant {cons_name=( C_LIST_FOLD | C_MAP_FOLD | C_SET_FOLD | C_FOLD) as opname ;
                arguments=[
                    ( { expression_content = (I.E_lambda { binder = {var=lname ; ascr = None;attributes=_};
                                                   output_type = None ;
                                                   result }) ;
                        location = _ ; sugar=_}) as _lambda ;
                    collect ;
                    init_record ;
                  ]} ->
      let open Stage_common.Constant in
      (* this special case is here to force annotation of the untyped lambda
         generated by pascaligo's for_collect loop *)
      let (v_col , v_initr ) = Pair.map ~f:(type_expression' ~raise ~options context) (collect , init_record ) in
      let tv_col = get_type v_col   in (* this is the type of the collection  *)
      let tv_out = get_type v_initr in (* this is the output type of the lambda*)
      let input_type = match tv_col.type_content with
        | O.T_constant {language=_ ; injection = (List | Set); parameters=[t]} ->
          make_t_ez_record (("0",tv_out)::[("1",t)])
        | O.T_constant {language=_ ; injection = (Map | Big_map) ; parameters=[k;v]} ->
          make_t_ez_record (("0",tv_out)::[("1",make_t_ez_record [("0",k);("1",v)])])
        | _ -> raise.raise @@ bad_collect_loop tv_col e.location in
      let e' = Context.add_value context lname input_type in
      let body = type_expression' ~raise ~options ?tv_opt:(Some tv_out) e' result in
      let output_type = body.type_expression in
      let lambda' = make_e (E_lambda {binder = lname ; result=body}) (t_arrow input_type output_type ()) in
      let lst' = [lambda'; v_col; v_initr] in
      let tv_lst = List.map ~f:get_type lst' in
      let (opname', tv) =
        type_constant ~raise ~options opname e.location tv_lst tv_opt in
      return (E_constant {cons_name=opname';arguments=lst'}) tv
  | E_constant {cons_name= C_LOOP_LEFT as opname;
                arguments = [
                    ( { expression_content = (I.E_lambda { binder = {var=lname ; ascr = None ; attributes=_};
                                                   output_type = None ;
                                                   result }) ;
                        location = _ ; sugar=_}) as _lambda ;
                    init_record ;
                ]} ->
      let v_initr = type_expression' ~raise ~options context init_record in
      let tv_out = get_type v_initr in
      let input_type  = tv_out in
      let context = Context.add_value context lname input_type in
      let body = type_expression' ~raise ~options context result in
      let output_type = body.type_expression in
      let lambda' = make_e (E_lambda {binder = lname ; result=body}) (t_arrow input_type output_type ()) in
      let lst' = [lambda';v_initr] in
      let tv_lst = List.map ~f:get_type lst' in
      let (opname',tv) = type_constant ~raise ~options opname e.location tv_lst tv_opt in
      return (E_constant {cons_name=opname';arguments=lst'}) tv
  | E_constant {cons_name=C_CREATE_CONTRACT as cons_name;arguments} ->
      let lst' = List.map ~f:(type_expression' ~raise ~options context) arguments in
      let () = match lst' with
        | { expression_content = O.E_lambda l ; _ } :: _ ->
          let open Ast_typed.Misc in
          let fvs = Free_variables.lambda [] l in
          if Int.equal (List.length fvs) 0 then ()
          else raise.raise @@ fvs_in_create_contract_lambda e (List.hd_exn fvs)
        | _ -> raise.raise @@ create_contract_lambda S.C_CREATE_CONTRACT e
      in
      let tv_lst = List.map ~f:get_type lst' in
      let (name', tv) =
        type_constant ~raise ~options cons_name e.location tv_lst tv_opt in
      return (E_constant {cons_name=name';arguments=lst'}) tv
  | E_constant {cons_name=C_SET_ADD|C_CONS as cst;arguments=[key;set]} ->
      let key' =  type_expression' ~raise ~options context key in
      let tv_key = get_type key' in
      let tv = match tv_opt with
          Some tv -> tv
        | None -> match cst with
            C_SET_ADD -> t_set tv_key
          | C_CONS -> t_list tv_key
          | _ -> failwith "Only C_SET_ADD and C_CONS are possible because those were the two cases matched above"
      in
      let set' =  type_expression' ~raise ~options context ~tv_opt:tv set in
      let tv_set = get_type set' in
      let tv_lst = [tv_key;tv_set] in
      let (name', tv) = type_constant ~raise ~options cst e.location tv_lst tv_opt in
      return (E_constant {cons_name=name';arguments=[key';set']}) tv
  | E_constant {cons_name=C_MAP_ADD as cst; arguments=[key;value;map]} ->
      let key' = type_expression' ~raise ~options context key in
      let val' = type_expression' ~raise ~options context value in
      let tv_key = get_type key' in
      let tv_val = get_type val' in
      let tv = match tv_opt with
          Some tv -> tv
        | None -> t_map_or_big_map tv_key tv_val
      in
      let map' =  type_expression' ~raise ~options context ~tv_opt:tv map in
      let tv_map = get_type map' in
      let tv_lst = [tv_key;tv_val;tv_map] in
      let (name', tv) = type_constant ~raise ~options cst e.location tv_lst tv_opt in
      return (E_constant {cons_name=name';arguments=[key';val';map']}) tv
  | E_constant {cons_name = C_POLYMORPHIC_ADD;arguments} ->
      let lst' = List.map ~f:(type_expression' ~raise ~options context) arguments in
      let tv_lst = List.map ~f:get_type lst' in
      let decide = function
        | {O.expression_content = E_literal (Literal_string _); _ } -> Some S.C_CONCAT
        | {expression_content = E_constant {cons_name = C_ADD; _ }; _ } -> Some C_ADD
        | {expression_content = E_constant {cons_name = C_CONCAT; _ }; _ } -> Some C_CONCAT
        | {expression_content = E_constant {cons_name = C_SLICE; _ }; _ } -> Some C_CONCAT
        | {expression_content = E_literal (Literal_int _); _ } -> Some C_ADD
        | {expression_content = E_record_accessor {record; path}; _ } ->
            (let x = get_record_field_type record.type_expression path in
            match x with
            Some s when is_t_string s ->
              Some C_CONCAT
            | _ -> None )
        | {expression_content = E_variable _; type_expression = texpr ; location = _} ->
            if is_t_string texpr then
              Some C_CONCAT
            else
              None
        | _ -> None in
      let cst =
        Option.value ~default:S.C_ADD @@ List.find_map lst' ~f:decide in
      let (name', tv) =
        type_constant ~raise ~options cst e.location tv_lst tv_opt in
      return (E_constant {cons_name=name';arguments=lst'}) tv
  | E_constant {cons_name;arguments} ->
      let lst' = List.map ~f:(type_expression' ~raise ~options context) arguments in
      let tv_lst = List.map ~f:get_type lst' in
      let (name', tv) =
        type_constant ~raise ~options cons_name e.location tv_lst tv_opt in
      return (E_constant {cons_name=name';arguments=lst'}) tv
  | E_application { lamb = ilamb ; args=_} ->
     (* TODO: This currently does not handle constraints (as those in inference). *)
     (* Get lambda and applications: (..((lamb arg1) arg2) ...) argk) *)
     let lamb, args = I.Helpers.destruct_applications e in
     (* Type-check all the involved subexpressions *)
     let args = List.map ~f:(type_expression' ~raise ~options context) args in
     let lamb = type_expression' ~raise ~options ~args ?last:tv_opt context lamb in
     (* Remove and save prefix for_alls in the lambda *)
     let avs, lamb_type = O.Helpers.destruct_for_alls lamb.type_expression in
     (* Try to infer/check types for the type variables *)
     let table = infer_type_applications ~raise ~loc:e.location lamb_type (List.map ~f:(fun v -> v.type_expression) args) tv_opt in
     (* Build lambda with type instantiations *)
     let lamb = build_type_insts ~raise ~loc:e.location lamb table avs in
     (* Re-build term (i.e. re-add applications) *)
     let app = trace_option ~raise (should_be_a_function_type lamb.type_expression ilamb) @@
                 O.Helpers.build_applications_opt lamb args in
     return_e app
  (* Advanced *)
  | E_matching {matchee;cases} -> (
    let matchee' = type_expression' ~raise ~options context matchee in
    let aux : (I.expression, I.type_expression) I.match_case -> ((I.type_expression I.pattern * O.type_expression) list * (I.expression * context)) =
      fun {pattern ; body} -> ([(pattern,matchee'.type_expression)], (body,context))
    in
    let eqs = List.map ~f:aux cases in
    match matchee.expression_content with
    | E_variable matcheevar ->
      let case_exp = Pattern_matching.compile_matching ~raise ~err_loc:e.location ~type_f:(type_expression' ~options ~args:[] ?last:None) ~body_t:(tv_opt) matcheevar eqs in
      let case_exp = { case_exp with location = e.location } in
      return case_exp.expression_content case_exp.type_expression
    | _ ->
      let matcheevar = I.Var.fresh () in
      let case_exp = Pattern_matching.compile_matching ~raise ~err_loc:e.location ~type_f:(type_expression' ~options ~args:[] ?last:None) ~body_t:(tv_opt) matcheevar eqs in
      let case_exp = { case_exp with location = e.location } in
      let x = O.E_let_in { let_binder = matcheevar ; rhs = matchee' ; let_result = case_exp ; attr = {inline = false; no_mutation = false; public = true ; view= false } } in
      return x case_exp.type_expression
  )
  | E_let_in {let_binder = {var ; ascr = None ; attributes=_} ; rhs ; let_result; attr } ->
     let av, rhs = Ast_core.Combinators.get_type_abstractions rhs in
     let context = List.fold_right av ~f:(fun v c -> Context.add_type_var c v ()) ~init:context in
     let rhs = type_expression' ~raise ~options context rhs in
     let binder = var in
     let rec aux t = function
       | [] -> t
       | (abs_var :: abs_vars) -> t_for_all abs_var () (aux t abs_vars) in
     let type_expression = aux rhs.type_expression (List.rev av) in
     let rhs = { rhs with type_expression } in
     let e' = Context.add_value context binder rhs.type_expression in
     let let_result = type_expression' ~raise ~options e' let_result in
     return (E_let_in {let_binder = binder; rhs; let_result; attr }) let_result.type_expression
  | E_let_in {let_binder = {var ; ascr = Some tv ; attributes=_} ; rhs ; let_result; attr } ->
    let av, tv = Ast_core.Helpers.destruct_for_alls tv in
    let av', rhs = Ast_core.Combinators.get_type_abstractions rhs in
    let av = av @ av' in
    let pre_context = context in
    let context = List.fold_right av ~f:(fun v c -> Context.add_type_var c v ()) ~init:context in
    let tv = evaluate_type ~raise context tv in
    let rhs = type_expression' ~raise ~options ~tv_opt:tv context rhs in
    let rec aux t = function
      | [] -> t
      | (abs_var :: abs_vars) -> t_for_all abs_var () (aux t abs_vars) in
    let type_expression = aux rhs.type_expression (List.rev av) in
    let rhs = { rhs with type_expression } in
    let binder  = var in
    let context = Context.add_value pre_context binder type_expression in
    let let_result = type_expression' ~raise ~options context let_result in
    return (E_let_in {let_binder = binder; rhs; let_result; attr }) let_result.type_expression
  | E_type_in {type_binder; _} when Ast_core.Helpers.is_generalizable_variable type_binder ->
    raise.raise (wrong_generalizable e.location type_binder)
  | E_type_in {type_binder; rhs ; let_result} ->
    let rhs = evaluate_type ~raise context rhs in
    let e' = Context.add_type context type_binder rhs in
    let let_result = type_expression' ~raise ~options e' let_result in
    return (E_type_in {type_binder; rhs; let_result}) let_result.type_expression
  | E_mod_in {module_binder; rhs; let_result} ->
    let rhs = type_module ~raise ~options ~init_context:context rhs in
    let e' = Context.add_ez_module context module_binder rhs in
    let let_result = type_expression' ~raise ~options e' let_result in
    return (E_mod_in {module_binder; rhs; let_result}) let_result.type_expression
  | E_mod_alias {alias; binders; result} ->
    let aux c binder =
      trace_option ~raise (unbound_module_variable binder e.location) @@
      Context.get_module c binder in
    let env = List.Ne.fold_left ~f:aux ~init:context binders in
    let e' = Context.add_module context alias env in
    let result = type_expression' ~raise ~options e' result in
    return (E_mod_alias {alias; binders; result}) result.type_expression
  | E_raw_code {language;code} ->
    let (code,type_expression) = trace_option ~raise (expected_ascription code) @@
      I.get_e_ascription code.expression_content in
    let code = type_expression' ~raise ~options context code in
    let type_expression = evaluate_type ~raise context type_expression in
    let code = {code with type_expression} in
    return (E_raw_code {language;code}) code.type_expression
  | E_recursive {fun_name; fun_type; lambda} ->
    let type_env = Context.get_type_vars context in
    let av = Ast_core.Helpers.Free_type_variables.type_expression type_env fun_type in
    let fun_type = evaluate_type ~raise context fun_type in
    let e' = Context.add_value context fun_name fun_type in
    let e' = List.fold_left av ~init:e' ~f:(fun e v -> Context.add_type_var e v ()) in
    let (lambda,lambda_type) = type_lambda ~raise ~options e' lambda in
    let () = assert_type_expression_eq ~raise fun_type.location (fun_type,lambda_type) in
    return (E_recursive {fun_name;fun_type;lambda}) fun_type
  | E_ascription {anno_expr; type_annotation} ->
    let tv = evaluate_type ~raise context type_annotation in
    let expr' = type_expression' ~raise ~options ~last:tv ~tv_opt:tv context anno_expr in
    let type_annotation =
      trace_option ~raise (corner_case "merge_annotations (Some ...) (Some ...) failed") @@
      O.merge_annotation
        (Some tv)
        (Some expr'.type_expression)
        O.assert_type_expression_eq in
    (* check type annotation of the expression as a whole (e.g. let x : t = (v : t') ) *)
    let () =
      match tv_opt with
      | None -> ()
      | Some tv' -> assert_type_expression_eq ~raise anno_expr.location (tv' , type_annotation) in
    {expr' with type_expression=type_annotation}
  | E_module_accessor {module_name; element} ->
    let module_env = match Context.get_module context module_name with
      Some m -> m
    | None   -> raise.raise @@ unbound_module_variable module_name e.location
    in
    let element = type_expression' ~raise ~options  ~args ?last ?tv_opt module_env element in
    return (E_module_accessor {module_name; element}) element.type_expression


and type_lambda ~raise ~options e {
      binder ;
      output_type ;
      result ;
    } =
      let input_type =
        Option.map ~f:(evaluate_type ~raise e) binder.ascr in
      let output_type =
        Option.map ~f:(evaluate_type ~raise e) output_type
      in
      let binder = binder.var in
      let input_type = trace_option ~raise (missing_funarg_annotation binder) input_type in
      let e' = Context.add_value e binder input_type in
      let body = type_expression' ~raise ~options ?tv_opt:output_type e' result in
      let output_type = body.type_expression in
      (({binder; result=body}:O.lambda),(t_arrow input_type output_type ()))



and type_constant ~raise ~options (name:I.constant') (loc:Location.t) (lst:O.type_expression list) (tv_opt:O.type_expression option) : O.constant' * O.type_expression =
  let typer = Constant_typers.constant_typers ~raise ~options loc name in
  let tv = typer lst tv_opt in
  (name, tv)

let type_program ~raise ~options ?env m = type_module ~raise ~options ~init_context:(Context.init ?env ()) m
let type_declaration ~raise ~options ?env d = snd @@ type_declaration' ~raise ~options (Context.init ?env ()) d
let untype_literal (l:O.literal) : I.literal =
  let open I in
  match l with
  | Literal_unit -> Literal_unit
  | Literal_nat n -> (Literal_nat n)
  | Literal_timestamp n -> (Literal_timestamp n)
  | Literal_mutez n -> (Literal_mutez n)
  | Literal_int n -> (Literal_int n)
  | Literal_string s -> (Literal_string s)
  | Literal_signature s -> (Literal_signature s)
  | Literal_key s -> (Literal_key s)

  | Literal_key_hash s -> (Literal_key_hash s)
  | Literal_chain_id s -> (Literal_chain_id s)
  | Literal_bytes b -> (Literal_bytes b)
  | Literal_address s -> (Literal_address s)
  | Literal_operation s -> (Literal_operation s)
  | Literal_bls12_381_g1 b -> (Literal_bls12_381_g1 b)
  | Literal_bls12_381_g2 b -> (Literal_bls12_381_g2 b)
  | Literal_bls12_381_fr b -> (Literal_bls12_381_fr b)
  | Literal_chest b -> Literal_chest b
  | Literal_chest_key b -> Literal_chest_key b

let rec untype_type_expression (t:O.type_expression) : I.type_expression =
  let self = untype_type_expression in
  let return t = I.make_t t in
  match t.type_content with
  | O.T_sum {content ; layout} ->
     let aux ({associated_type ; michelson_annotation ; decl_pos} : O.row_element) =
       let associated_type = untype_type_expression associated_type in
       let v' = ({associated_type ; michelson_annotation ; decl_pos} : I.row_element) in
       v' in
     let x' = I.LMap.map aux content in
     return @@ I.T_sum { fields = x' ; layout = Some layout }
  | O.T_record {content;layout} -> (
    let aux ({associated_type ; michelson_annotation ; decl_pos} : O.row_element) =
      let associated_type = untype_type_expression associated_type in
      let v' = ({associated_type ; michelson_annotation ; decl_pos} : I.row_element) in
      v' in
    let x' = I.LMap.map aux content in
    return @@ I.T_record {fields = x' ; layout = Some layout}
  )
  | O.T_variable name -> return @@ I.T_variable name
  | O.T_arrow arr ->
    let arr = Stage_common.Maps.arrow self arr in
    return @@ I.T_arrow arr
  | O.T_constant {language=_;injection;parameters} ->
    let arguments = List.map ~f:self parameters in
    let type_operator = I.Var.fresh ~name:(Stage_common.Constant.to_string injection) () in
    return @@ I.T_app {type_operator;arguments}
  | O.T_module_accessor ma ->
    let ma = Stage_common.Maps.module_access self ma in
    return @@ I.T_module_accessor ma
  | O.T_singleton l ->
    return @@ I.T_singleton l
  | O.T_abstraction x ->
    let type_ = untype_type_expression x.type_ in
    return @@ T_abstraction {x with type_}
  | O.T_for_all x ->
    let type_ = untype_type_expression x.type_ in
    return @@ T_for_all {x with type_}

let rec untype_expression (e:O.expression) : I.expression =
  untype_expression_content e.type_expression e.expression_content
and untype_expression_content ty (ec:O.expression_content) : I.expression =
  let open I in
  let return e = e in
  match ec with
  | E_literal l ->
      let l = untype_literal l in
      return (e_literal l)
  | E_constant {cons_name;arguments} ->
      let lst' = List.map ~f:untype_expression arguments in
      return (e_constant cons_name lst')
  | E_variable n ->
      return (e_variable (n))
  | E_application {lamb;args} ->
      let f' = untype_expression lamb in
      let arg' = untype_expression args in
      return (e_application f' arg')
  | E_lambda {binder ; result} -> (
      let _, ty = Ast_typed.Helpers.destruct_for_alls ty in
      let { type1 ; type2 } = O.get_t_arrow_exn ty in
      let (input_type , output_type) =
        Pair.map   ~f:Untyper.untype_type_expression (type1, type2) in
      let result = untype_expression result in
      return (e_lambda {var=binder;ascr=Some input_type;attributes=Stage_common.Helpers.empty_attribute} (Some output_type) result)
    )
  | E_type_abstraction {type_binder;result} -> (
    let result = untype_expression result in
    return (e_type_abs type_binder result)
  )
  | E_constructor {constructor; element} ->
      let p' = untype_expression element in
      return (e_constructor constructor p')
  | E_record r ->
    let r' = LMap.map untype_expression r in
    return (e_record r' ())
  | E_record_accessor {record; path} ->
      let r' = untype_expression record in
      let Label s = path in
      return (e_record_accessor r' (Label s))
  | E_record_update {record=r; path=Label l; update=e} ->
    let r' = untype_expression r in
    let e = untype_expression e in
    return (e_record_update r' (I.Label l) e)
  | E_matching {matchee;cases} -> (
    let matchee = untype_expression matchee in
    match cases with
    | Match_variant {cases ; tv} ->
      (*
        If one day this code is actually executed, and if the list type is still not a tuple type.
        A special case for lists might be required here
      *)
      let aux : Ast_typed.matching_content_case -> _ match_case =
        fun { constructor ; pattern ; body } -> (
          let pattern =
            match tv with
            | _ ->
              let proj = Location.wrap @@ P_var { ascr = None ; var = pattern ; attributes = Stage_common.Helpers.empty_attribute } in
              Location.wrap @@ P_variant (constructor, proj)
          in
          let body = untype_expression body in
          ({pattern ; body } : (Ast_core.expression, Ast_core.type_expression) match_case)
        )
      in
      let cases = List.map ~f:aux cases in
      return (e_matching matchee cases)
    | Match_record {fields ; body ; tv=_} -> (
      let aux : (Ast_typed.label * (Ast_typed.expression_variable * _)) -> label * Ast_core.type_expression pattern =
        fun (Ast_typed.Label label, (proj,_)) -> (
          let proj = Location.wrap @@ P_var { ascr = None ; var = proj ; attributes = Stage_common.Helpers.empty_attribute } in
          (Label label, proj)
        )
      in
      let (labels,patterns) = List.unzip @@ List.map ~f:aux (LMap.to_kv_list fields) in
      let body = untype_expression body in
      let case = match Ast_typed.Helpers.is_tuple_lmap fields with
        | false ->
          let pattern = Location.wrap (P_record (labels,patterns)) in
          ({ pattern ; body } : _ Ast_core.match_case)
        | true ->
          let pattern = Location.wrap (P_tuple patterns) in
          ({ pattern ; body } : _ Ast_core.match_case)
      in
      return (e_matching matchee [case])
    )
  )
  | E_let_in {let_binder;rhs;let_result; attr} ->
      let tv = Untyper.untype_type_expression rhs.type_expression in
      let rhs = untype_expression rhs in
      let result = untype_expression let_result in
      return (e_let_in {var=let_binder ; ascr=(Some tv) ; attributes = Stage_common.Helpers.empty_attribute} rhs result attr)
  | E_type_in {type_binder;rhs;let_result} ->
      let rhs = Untyper.untype_type_expression rhs in
      let let_result = untype_expression let_result in
      return @@ make_e @@ E_type_in {type_binder; rhs; let_result }
  | E_mod_in {module_binder;rhs;let_result} ->
      let rhs = untype_module rhs in
      let result = untype_expression let_result in
      return @@ e_mod_in module_binder rhs result
  | E_mod_alias ma ->
      let ma = Stage_common.Maps.mod_alias untype_expression ma in
      return @@ make_e @@ E_mod_alias ma
  | E_raw_code {language; code} ->
      let code = untype_expression code in
      return (e_raw_code language code)
  | E_recursive {fun_name;fun_type; lambda} ->
      let fun_type = Untyper.untype_type_expression fun_type in
      let unty_expr= untype_expression_content ty @@ E_lambda lambda in
      let lambda = match unty_expr.expression_content with I.E_lambda l -> l | _ -> failwith "impossible case" in
      return @@ e_recursive fun_name fun_type lambda
  | E_module_accessor ma ->
    let ma = Stage_common.Maps.module_access untype_expression ma in
    return @@ I.make_e @@ E_module_accessor ma
  | E_type_inst {forall;type_=type_inst} ->
    match forall.type_expression.type_content with
    | T_for_all {ty_binder;type_;kind=_} ->
       let type_ = Ast_typed.Helpers.subst_type ty_binder type_inst type_ in
       let forall = { forall with type_expression = type_ } in
       untype_expression forall
    | _ ->
     failwith "Impossible case: cannot untype a type instance of a non polymorphic type"

and untype_declaration : O.declaration -> I.declaration =
let return (d: I.declaration) = d in
function
  Declaration_type {type_binder; type_expr;type_attr={public}} ->
  let type_expr = untype_type_expression type_expr in
  return @@ Declaration_type {type_binder; type_expr;type_attr={public}}
| Declaration_constant {binder;expr;attr={inline;no_mutation;public;view}} ->
  let ty = untype_type_expression expr.type_expression in
  let var = binder in
  let expr = untype_expression expr in
  return @@ Declaration_constant {binder={var;ascr=Some ty;attributes = Stage_common.Helpers.empty_attribute};expr;attr={inline;no_mutation;view;public}}
| Declaration_module {module_binder;module_;module_attr={public}} ->
  let module_ = untype_module module_ in
  return @@ Declaration_module {module_binder;module_; module_attr={public}}
| Module_alias ma ->
  return @@ Module_alias ma

and untype_module : O.module_ -> I.module_ = fun p -> List.map ~f:(Location.map untype_declaration) p

let untype_program = untype_module<|MERGE_RESOLUTION|>--- conflicted
+++ resolved
@@ -125,14 +125,8 @@
       List.fold ~f:aux ~init:(init_context, []) p in
   List.rev lst
 
-<<<<<<< HEAD
-
 and type_declaration' : raise: typer_error raise -> options: Compiler_options.middle_end -> context -> I.declaration Location.wrap -> context * O.declaration Location.wrap =
 fun ~raise ~options c d ->
-=======
-and type_declaration' : raise: typer_error raise -> protocol_version:protocol_version -> test: bool -> context -> I.declaration Location.wrap -> context * O.declaration Location.wrap =
-fun ~raise ~protocol_version ~test c d ->
->>>>>>> bda64038
 let loc = d.location in
 let return ?(loc = loc) c (d : O.declaration) = c,Location.wrap ~loc d in
 match Location.unwrap d with
@@ -487,13 +481,8 @@
   | E_constructor {constructor; element} ->
       let (avs, c_tv, sum_tv) = trace_option ~raise (unbound_constructor constructor e.location) @@
         Context.get_constructor_parametric constructor context in
-<<<<<<< HEAD
       let expr' = type_expression' ~raise ~options context element in
-      let table = infer_type_application ~raise ~loc:element.location TMap.empty c_tv expr'.type_expression in
-=======
-      let expr' = type_expression' ~raise ~test ~protocol_version context element in
       let table = infer_type_application ~raise ~loc:element.location O.Helpers.TMap.empty c_tv expr'.type_expression in
->>>>>>> bda64038
       let table = match tv_opt with
         | Some tv_opt -> infer_type_application ~raise ~loc:e.location ~default_error:(fun loc t t' -> assert_equal loc t' t) table sum_tv tv_opt
         | None -> table in
