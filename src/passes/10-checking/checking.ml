--- conflicted
+++ resolved
@@ -16,7 +16,7 @@
 type context = Context.t
 
 let type_value_attr : I.Attr.value -> O.Attr.value =
-  fun {inline;no_mutation;view;public;hidden} -> {inline;no_mutation;view;public;hidden}
+  fun {inline;no_mutation;view;public;hidden;thunk} -> {inline;no_mutation;view;public;hidden;thunk}
 let untype_expression = Untyper.untype_expression
 let untype_program = Untyper.untype_program
 let assert_type_expression_eq = Helpers.assert_type_expression_eq
@@ -460,11 +460,7 @@
       let matcheevar = ValueVar.fresh () in
       let case_exp = Pattern_matching.compile_matching ~raise ~err_loc:e.location matcheevar eqs in
       let case_exp = { case_exp with location = e.location } in
-<<<<<<< HEAD
-      let x = O.E_let_in { let_binder = {var=matcheevar;ascr=matchee'.type_expression;attributes={const_or_var=Some `Var}} ; rhs = matchee' ; let_result = case_exp ; attr = {inline = false; no_mutation = false; public = true ; view= false ; hidden = false } } in
-=======
-      let x = O.E_let_in { let_binder = {var=matcheevar;ascr=None;attributes={const_or_var=Some `Var}} ; rhs = matchee' ; let_result = case_exp ; attr = {inline = false; no_mutation = false; public = true ; view= false ; hidden = false ; thunk = false } } in
->>>>>>> 78e1b1dd
+      let x = O.E_let_in { let_binder = {var=matcheevar;ascr=matchee'.type_expression;attributes={const_or_var=Some `Var}} ; rhs = matchee' ; let_result = case_exp ; attr = {inline = false; no_mutation = false; public = true ; view= false ; hidden = false ; thunk = false } } in
       return x case_exp.type_expression
   )
   | E_let_in {let_binder = {var ; ascr ; attributes} ; rhs ; let_result; attr } ->
