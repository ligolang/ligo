open Simple_utils.Trace
module Errors=Errors
open Errors

module I = Ast_core
module O = Ast_typed
open O.Combinators

module Pair = Simple_utils.Pair
module Typing_context = Context.Typing
module App_context = Context.App
type typing_context = Typing_context.t
type context = Context.t

let untype_expression = Untyper.untype_expression
let untype_program = Untyper.untype_program
let assert_type_expression_eq = Helpers.assert_type_expression_eq

let rec type_module_expr ~raise ~init_context ~options : I.module_expr -> typing_context * O.module_expr = fun m_expr ->
  let return x =
    let ret = Location.wrap ~loc:m_expr.location x in
    let ctxt = Typing_context.context_of_module_expr ~outer_context:init_context ret in
    ctxt, ret
  in
  let is_bound ctxt v =
    trace_assert_option ~raise (unbound_module_variable v (I.ModuleVar.get_location v)) (Typing_context.get_module ctxt v)
  in
  match m_expr.wrap_content with
  | I.M_struct prg ->
    let prg = type_module ~init_context ~raise ~options prg in
    return (O.M_struct prg)
  | I.M_module_path path ->
    let _ctxt : typing_context = List.fold
      ~f:(fun acc v -> trace_option ~raise (unbound_module_variable v (I.ModuleVar.get_location v)) (Typing_context.get_module acc v))
      ~init:init_context
      (List.Ne.to_list path)
    in
    return (O.M_module_path path)
  | I.M_variable v ->
    let () = is_bound init_context v in
    return (O.M_variable v)

and type_module ~raise ~options ~init_context (p:I.module_) : O.module_ =
  let aux (c, acc:(typing_context * O.declaration list)) (d:I.declaration) =
    let (c, d') = type_declaration' ~raise ~options c d in
    (c, d' :: acc)
  in
  (* This context use all the declaration so you can use private declaration to type the module. It should not be returned*)
  let (_c, lst) =
      List.fold ~f:aux ~init:(init_context, []) p in
  List.rev lst

and type_declaration' : raise: typer_error raise -> options: Compiler_options.middle_end -> typing_context -> I.declaration -> typing_context * O.declaration =
fun ~raise ~options c d ->
let loc = d.location in
let return ?(loc = loc) c (d : O.declaration_content) = c,Location.wrap ~loc d in
match Location.unwrap d with
  | Declaration_type {type_binder ; _} when Ast_core.TypeVar.is_generalizable type_binder ->
    raise.raise (wrong_generalizable d.location type_binder)
  | Declaration_type {type_binder ; type_expr; type_attr={public} } -> (
    let tv = evaluate_type ~raise c type_expr in
    let tv = {tv with orig_var = Some type_binder} in
    let env' = Typing_context.add_type c type_binder tv in
    return env' @@ Declaration_type { type_binder ; type_expr = tv; type_attr={public} }
  )
  | Declaration_constant { binder = { ascr = None ; var ; attributes } ; attr  ; expr} -> (
    let av, expr = Ast_core.Combinators.get_type_abstractions expr in
    let c = List.fold_right av ~f:(fun v c -> Typing_context.add_type_var c v ()) ~init:c in
    let expr =
      trace ~raise (constant_declaration_tracer loc var expr None) @@
      type_expression' ~options (App_context.create None, c) expr in
    let rec aux t = function
      | [] -> t
      | (abs_var :: abs_vars) -> t_for_all abs_var Type (aux t abs_vars) in
    let type_expression = aux expr.type_expression (List.rev av) in
    let expr = { expr with type_expression } in
    let binder : O.expression_variable = var in
    let post_env = Typing_context.add_value c binder expr.type_expression in
    return post_env @@ Declaration_constant { binder = { var ; ascr = None ; attributes } ; expr ; attr }
  )
  | Declaration_constant { binder = { ascr = Some tv ; var ; attributes } ; attr ; expr } ->
    let av, tv = Ast_core.Helpers.destruct_for_alls tv in
    let av', expr = Ast_core.Combinators.get_type_abstractions expr in
    let av = av @ av' in
    let env = List.fold_right av ~f:(fun v c -> Typing_context.add_type_var c v ()) ~init:c in
    let tv = evaluate_type ~raise env tv in
    let expr =
      trace ~raise (constant_declaration_tracer loc var expr (Some tv)) @@
      type_expression' ~options ~tv_opt:tv (App_context.create @@ Some tv, env) expr in
    let rec aux t = function
      | [] -> t
      | (abs_var :: abs_vars) -> t_for_all abs_var Type (aux t abs_vars) in
    let type_expression = aux expr.type_expression (List.rev av) in
    let expr = { expr with type_expression } in
    let c = Typing_context.add_value c var expr.type_expression in
    return c @@ Declaration_constant { binder = { ascr = Some tv ; var ; attributes } ; expr ; attr }
  | Declaration_module { module_binder ; module_ ; module_attr = {public} } -> (
    let module_ctxt, module_ = type_module_expr ~raise ~init_context:c ~options module_ in
    let post_env = Typing_context.add_module c module_binder module_ctxt in
    return post_env @@ Declaration_module { module_binder; module_; module_attr = {public}}
  )

and evaluate_otype ~raise (c:typing_context) (t:O.type_expression) : O.type_expression =
  (* NOTE: this is similar to evaluate_type, but just look up for variables in environemnt
    feels wrong, but that's to allow re-evaluate body of T_abstractions *)
  let return tv' = make_t ~loc:t.location tv' t.type_meta in
  match t.type_content with
  | T_constant { language; injection; parameters } ->
    let parameters = List.map ~f:(evaluate_otype ~raise c) parameters in
    return (T_constant { language; injection; parameters })
  | T_arrow {type1;type2} ->
      let type1 = evaluate_otype ~raise c type1 in
      let type2 = evaluate_otype ~raise c type2 in
      return (T_arrow {type1;type2})
  | T_sum m -> (
    let lmap =
      let aux ({associated_type;michelson_annotation;decl_pos} : O.row_element) =
        let associated_type = evaluate_otype ~raise c associated_type in
        ({associated_type;michelson_annotation;decl_pos} : O.row_element)
      in
      O.LMap.map aux m.content
    in
    let sum : O.rows  = match Typing_context.get_sum lmap c with
      | None ->
        let layout = m.layout in
        {content = lmap; layout}
      | Some r -> r
    in
    let ty = make_t (T_sum sum) None in
    let () =
      let aux k _v acc = match Typing_context.get_constructor k c with
          | Some (_,type_) ->
            if Ast_typed.Misc.type_expression_eq (acc,type_) then type_
            else if I.LMap.mem (Label "M_left") m.content || I.LMap.mem (Label "M_right") m.content then type_
            else raise.raise (redundant_constructor k t.location)
          | None -> acc in
      let _ = O.LMap.fold aux m.content ty in ()
    in
    return @@ T_sum sum
  )
  | T_record m -> (
    let aux ({associated_type;michelson_annotation;decl_pos}: O.row_element) =
      let associated_type = evaluate_otype ~raise c associated_type in
      ({associated_type;michelson_annotation;decl_pos} : O.row_element)
    in
    let lmap = O.LMap.map aux m.content in
    let record : O.rows = match Typing_context.get_record lmap c with
    | None ->
      let layout = m.layout in
      {content=lmap;layout}
    | Some (_,r) ->  r
    in
    return @@ T_record record
  )
  | T_variable name -> (
    match Typing_context.get_type c name with
    | Some x -> x
    | None -> raise.raise (unbound_type_variable name t.location)
  )
  | T_module_accessor {module_path; element} -> (
    let f = fun acc el -> trace_option ~raise (unbound_module_variable el t.location) (Typing_context.get_module acc el) in
    let module_ = List.fold ~init:c ~f module_path in
    trace_option ~raise (unbound_type_variable element t.location) (Typing_context.get_type module_ element)
  )
  | T_singleton x -> return (T_singleton x)
  | T_abstraction x ->
    let c = Typing_context.add_kind c x.ty_binder () in
    let type_ = evaluate_otype ~raise c x.type_ in
    return (T_abstraction {x with type_})
  | T_for_all x ->
    let c = Typing_context.add_type_var c x.ty_binder () in
    let type_ = evaluate_otype ~raise c x.type_ in
    return (T_for_all {x with type_})

<<<<<<< HEAD
and evaluate_type ~raise : context -> I.type_expression -> O.type_expression = fun c t ->
=======
and evaluate_type ~raise (c:typing_context) (t:I.type_expression) : O.type_expression =
>>>>>>> f8ccb2fe
  let return tv' = make_t ~loc:t.location tv' (Some t) in
  match t.type_content with
  | T_arrow {type1;type2} ->
      let type1 = evaluate_type ~raise c type1 in
      let type2 = evaluate_type ~raise c type2 in
      return (T_arrow {type1;type2})
  | T_sum m -> (
    let rows =
      let layout = Option.value ~default:default_layout m.layout in
      let aux ({associated_type;michelson_annotation;decl_pos} : I.row_element) =
        let associated_type = evaluate_type ~raise c associated_type in
        ({associated_type;michelson_annotation;decl_pos} : O.row_element)
      in
<<<<<<< HEAD
      let content = O.LMap.map aux m.fields in
      O.{ content ; layout }
=======
      O.LMap.map aux m.fields
    in
    let sum : O.rows  = match Typing_context.get_sum lmap c with
      | None ->
        let layout = Option.value ~default:default_layout m.layout in
        {content = lmap; layout}
      | Some r -> r
    in
    let ty = make_t (T_sum sum) None in
    let () =
      let aux k _v acc = match Typing_context.get_constructor k c with
          | Some (_,type_) ->
            if Ast_typed.Misc.type_expression_eq (acc,type_) then type_
            else if I.LMap.mem (Label "M_left") m.fields || I.LMap.mem (Label "M_right") m.fields then type_
            else raise.raise (redundant_constructor k t.location)
          | None -> acc in
      let _ = O.LMap.fold aux m.fields ty in ()
>>>>>>> f8ccb2fe
    in
    return @@ T_sum rows
  )
  | T_record m -> (
    let aux ({associated_type;michelson_annotation;decl_pos}: I.row_element) =
      let associated_type = evaluate_type ~raise c associated_type in
      ({associated_type;michelson_annotation;decl_pos} : O.row_element)
    in
    let lmap = O.LMap.map aux m.fields in
    let record : O.rows = match Typing_context.get_record lmap c with
    | None ->
      let layout = Option.value ~default:default_layout m.layout in
      {content=lmap;layout}
    | Some (_,r) ->  r
    in
    return @@ T_record record
  )
  | T_variable name -> (
    match Typing_context.get_type c name with
    | Some x -> x
    | None when I.TypeVar.is_generalizable name ->
       (* Case happening when trying to use a variable that is not in
          the context, but it is generalizable: we hint the user
          that the variable could be put in the extended context
          via an annotation *)
       raise.raise (not_annotated t.location)
    | None -> raise.raise (unbound_type_variable name t.location)
  )
  | T_app {type_operator;arguments} -> (
    let operator = trace_option ~raise (unbound_type_variable type_operator t.location) @@
      Typing_context.get_type c type_operator
    in
    let is_fully_applied location (t:O.type_expression) =
      match t.type_content with
      | T_abstraction x ->
        let rec aux : (O.type_expression * int) -> (O.type_expression * int) =
          fun (t,i) -> match t.type_content with T_abstraction x -> aux (x.type_,i+1) | _ -> (t,i)
        in
        let expected = snd @@ aux (x.type_,1) in
        raise.raise (type_constant_wrong_number_of_arguments None expected 0 location)
      | _ -> ()
    in
    let rec aux : O.type_expression * I.type_variable list -> O.type_expression * I.type_variable list =
      fun (op, lst) ->
        match op.type_content with
        | O.T_abstraction {ty_binder;kind=_;type_} -> (
          aux (type_ , lst @ [ty_binder])
        )
        | _ -> (op, lst)
    in
    let (ty_body,vars) = aux (operator, []) in
    let vargs =
      match List.zip vars arguments with
      | Unequal_lengths ->
        let actual = List.length arguments in
        let expected = List.length vars in
        raise.raise (type_constant_wrong_number_of_arguments (Some type_operator) expected actual t.location)
      | Ok x -> x
    in
    let aux : typing_context -> (I.type_variable * I.type_expression) -> typing_context =
      fun c (ty_binder,arg) ->
        let arg' = evaluate_type ~raise c arg in
        let () = is_fully_applied arg.location arg' in
        Typing_context.add_type c ty_binder arg'
    in
    let env' = List.fold_left ~f:aux ~init:c vargs in
    match ty_body.type_content with
    | T_constant {language;injection;parameters} ->
      let aux : O.type_expression -> O.type_expression =
        fun t ->
          let t' = evaluate_otype ~raise env' t in
          let () = is_fully_applied t.location t' in
          t'
      in
      let args = List.map ~f:aux parameters in
      return (T_constant {language;injection;parameters=args})
    | _ -> evaluate_otype ~raise env' ty_body
  )
  | T_module_accessor {module_path; element} -> (
    let f = fun acc el -> trace_option ~raise (unbound_module_variable el t.location) (Typing_context.get_module acc el) in
    let module_ = List.fold ~init:c ~f module_path in
    trace_option ~raise (unbound_type_variable element t.location) (Typing_context.get_type module_ element)
  )
  | T_singleton x -> return (T_singleton x)
  | T_abstraction x ->
    let c = Typing_context.add_kind c x.ty_binder () in
    let type_ = evaluate_type ~raise c x.type_ in
    return (T_abstraction {x with type_})
  | T_for_all x ->
    let c = Typing_context.add_type_var c x.ty_binder () in
    let type_ = evaluate_type ~raise c x.type_ in
    return (T_for_all {x with type_})

and type_expression ~raise ~options : ?env:Environment.t -> ?tv_opt:O.type_expression -> I.expression -> O.expression
  = fun ?env ?tv_opt e ->
    let c   = Typing_context.init ?env () in
    let res = type_expression' ~raise ~options (App_context.create tv_opt, c) ?tv_opt e in
    res

and infer_t_insts ~raise ~loc app_context ( (tc,t) : O.expression_content * O.type_expression )  =
  match t with
  | { type_content = T_for_all _ ; type_meta = _; orig_var=_ ; location=_} ->
    (* TODO: This is some inference, and we should reconcile it with the inference pass. *)
    let avs, type_ = O.Helpers.destruct_for_alls t in
    let last = App_context.get_expect app_context in
    let args = match App_context.pop app_context with | None -> [] | Some args -> args in
    let table = Inference.infer_type_applications ~raise ~loc avs type_ args last in
    let lamb = make_e ~location:loc tc t in
    let x = Inference.build_type_insts ~raise ~loc lamb table avs in
    x.expression_content , x.type_expression
  | _ -> tc, t

and type_expression' ~raise ~options : context -> ?tv_opt:O.type_expression -> I.expression -> O.expression = fun (app_context, context) ?tv_opt e ->
  let return expr tv =
    let () =
      match tv_opt with
      | None -> ()
      | Some tv' -> assert_type_expression_eq ~raise e.location (tv' , tv) in
    let location = e.location in
    make_e ~location expr tv in
  let protocol_version = options.protocol_version in
  let return_e (expr : O.expression) = return expr.expression_content expr.type_expression in
  trace ~raise (expression_tracer e) @@
  fun ~raise -> match e.expression_content with
  (* Basic *)
  | E_variable name -> (
    let tv' = trace_option ~raise (unbound_variable name e.location) @@ Typing_context.get_value context name in
    let tc , tv = infer_t_insts ~raise ~loc:e.location app_context (E_variable name, tv') in
    return tc tv
  )
  | E_literal Literal_unit ->
      return (E_literal (Literal_unit)) (t_unit ())
  | E_literal (Literal_string s) ->
      return (E_literal (Literal_string s)) (t_string ())
  | E_literal (Literal_key s) ->
      return (E_literal (Literal_key s)) (t_key ())
  | E_literal (Literal_key_hash s) ->
      return (E_literal (Literal_key_hash s)) (t_key_hash ())
  | E_literal (Literal_chain_id s) ->
      return (E_literal (Literal_chain_id s)) (t_chain_id ())
  | E_literal (Literal_signature s) ->
      return (E_literal (Literal_signature s)) (t_signature ())
  | E_literal (Literal_bytes s) ->
      return (E_literal (Literal_bytes s)) (t_bytes ())
  | E_literal (Literal_int n) ->
      return (E_literal (Literal_int n)) (t_int ())
  | E_literal (Literal_nat n) ->
      return (E_literal (Literal_nat n)) (t_nat ())
  | E_literal (Literal_timestamp n) ->
      return (E_literal (Literal_timestamp n)) (t_timestamp ())
  | E_literal (Literal_mutez n) ->
      return (E_literal (Literal_mutez n)) (t_mutez ())
  | E_literal (Literal_address s) ->
      return (e_address s) (t_address ())
  | E_literal (Literal_operation op) ->
      return (e_operation op) (t_operation ())
  | E_literal (Literal_bls12_381_g1 b) ->
      return (e_bls12_381_g1 b) (t_bls12_381_g1 ())
  | E_literal (Literal_bls12_381_g2 b) ->
      return (e_bls12_381_g2 b) (t_bls12_381_g2 ())
  | E_literal (Literal_bls12_381_fr b) ->
      return (e_bls12_381_fr b) (t_bls12_381_fr ())
  | E_literal (Literal_chest _ | Literal_chest_key _) -> failwith "chest / chest_key not allowed in the syntax (only tests need this type)"
  | E_record_accessor {record;path} ->
      let e' = type_expression' ~raise ~options (app_context, context) record in
      let aux (prev:O.expression) (a:I.label) : O.expression =
          let property = a in
          let r_tv = trace_option ~raise (expected_record e.location @@ get_type prev) @@
            get_t_record prev.type_expression in
          let tv =
            trace_option ~raise (bad_record_access property prev e.location) @@
            O.LMap.find_opt property r_tv.content in
          let location = e.location in
          make_e ~location (E_record_accessor {record=prev; path=property}) tv.associated_type
      in
      let e = aux e' path in
      (* check type annotation of the final accessed element *)
      return_e e
  | E_constructor {constructor = Label s as constructor ; element} when String.equal s "M_left" || String.equal s "M_right" -> (
    let t = trace_option ~raise (michelson_or_no_annotation constructor e.location) @@ tv_opt in
    let expr' = type_expression' ~raise ~options (app_context, context) element in
    ( match t.type_content with
      | T_sum c ->
        let {associated_type ; _} : O.row_element = O.LMap.find (Label s) c.content in
        let () = assert_type_expression_eq ~raise expr'.location (associated_type, expr'.type_expression) in
        return (E_constructor {constructor = Label s; element=expr'}) t
      | _ -> raise.raise (michelson_or_no_annotation constructor e.location)
    )
  )
<<<<<<< HEAD
  | E_constructor {constructor; element} -> (
    let expr' = type_expression' ~raise ~options context element in
    let (avs, c_tv, sum_tv) =
      match tv_opt with
      | Some sum_tv ->
        let c_tv = trace_option ~raise (expected_variant e.location sum_tv) @@ O.get_sum_label_type sum_tv constructor in
        let avs , _ = O.Helpers.desctruct_type_abstraction c_tv in
        (avs,c_tv,sum_tv)
      | None ->
        trace_option ~raise (unbound_constructor constructor e.location) @@
          Context.get_constructor_parametric constructor context
    in
    let table = Inference.infer_type_application ~raise ~loc:element.location Inference.TMap.empty c_tv expr'.type_expression in
    let table = match tv_opt with
      | Some tv_opt -> Inference.infer_type_application ~raise ~loc:e.location ~default_error:(fun loc t t' -> assert_equal loc t' t) table sum_tv tv_opt
      | None -> table in
    let () = trace_option ~raise (not_annotated e.location) @@
      if (List.for_all avs ~f:(fun v -> O.Helpers.TMap.mem v table)) then Some () else None
    in
    let c_tv = Ast_typed.Helpers.psubst_type table c_tv in
    let sum_tv = Ast_typed.Helpers.psubst_type table sum_tv in
    let () = assert_type_expression_eq ~raise expr'.location (c_tv, expr'.type_expression) in
    return (E_constructor {constructor; element=expr'}) sum_tv
  )
=======
  | E_constructor {constructor; element} ->
      let (avs, c_tv, sum_tv) = trace_option ~raise (unbound_constructor constructor e.location) @@
        Typing_context.get_constructor_parametric constructor context in
      let expr' = type_expression' ~raise ~options (app_context, context) element in
      let table = Inference.infer_type_application ~raise ~loc:element.location avs Inference.TMap.empty c_tv expr'.type_expression in
      let table = match tv_opt with
        | Some tv_opt -> Inference.infer_type_application ~raise ~loc:e.location ~default_error:(fun loc t t' -> assert_equal loc t' t) avs table sum_tv tv_opt
        | None -> table in
      let () = trace_option ~raise (not_annotated e.location) @@
                 if (List.for_all avs ~f:(fun v -> O.Helpers.TMap.mem v table)) then Some () else None in
      let c_tv = Ast_typed.Helpers.psubst_type table c_tv in
      let sum_tv = Ast_typed.Helpers.psubst_type table sum_tv in
      let () = assert_type_expression_eq ~raise expr'.location (c_tv, expr'.type_expression) in
      return (E_constructor {constructor; element=expr'}) sum_tv
>>>>>>> f8ccb2fe
  (* Record *)
  | E_record m ->
      let m' = O.LMap.map (type_expression' ~raise ~options (app_context, context)) m in
      let _,lmap = O.LMap.fold_map ~f:(
        fun (Label k) e i ->
          let decl_pos = match int_of_string_opt k with Some i -> i | None -> i in
          i+1,({associated_type = get_type e ; michelson_annotation = None ; decl_pos}: O.row_element)
        ) m' ~init:0 in
      let record_type = match Typing_context.get_record lmap context with
        | None -> t_record ~layout:default_layout lmap
        | Some (orig_var,r) -> make_t_orig_var (T_record r) None orig_var
      in
      return (E_record m') record_type
  | E_record_update {record; path; update} ->
    let record = type_expression' ~raise ~options (app_context, context) record in
    let update = type_expression' ~raise ~options (app_context, context) update in
    let wrapped = get_type record in
    let tv =
      match wrapped.type_content with
      | T_record {content;_} -> (
          let O.{associated_type;_} = trace_option ~raise (bad_record_access path record update.location) @@
            O.LMap.find_opt path content in
          associated_type
      )
      | _ -> failwith (Format.asprintf "Update an expression which is not a record %a" O.PP.type_expression wrapped)
    in
    let () = assert_type_expression_eq ~raise update.location (tv, get_type update) in
    return (E_record_update {record; path; update}) wrapped
  (* Data-structure *)
  | E_lambda lambda ->
     let (lambda,lambda_type) = type_lambda ~raise ~options ~loc:e.location ~tv_opt (app_context, context) lambda in
     return (E_lambda lambda ) lambda_type
  | I.E_type_abstraction {type_binder;result} ->
    let context = Typing_context.add_type_var context type_binder () in
    let result  = type_expression' ~raise ~options ?tv_opt (app_context, context) result in
    return (E_type_abstraction {type_binder;result}) result.type_expression
  | E_constant {cons_name=( C_LIST_FOLD | C_MAP_FOLD | C_SET_FOLD | C_FOLD) as opname ;
                arguments=[
                    ( { expression_content = (I.E_lambda { binder = {var=lname ; ascr = None;attributes=_};
                                                   output_type = None ;
                                                   result }) ;
                        location = _ ; sugar=_}) as _lambda ;
                    collect ;
                    init_record ;
                  ]} ->
      let open Stage_common.Constant in
      (* this special case is here to force annotation of the untyped lambda
         generated by pascaligo's for_collect loop *)
      let (v_col , v_initr ) = Pair.map ~f:(type_expression' ~raise ~options (app_context, context)) (collect , init_record ) in
      let tv_col = get_type v_col   in (* this is the type of the collection  *)
      let tv_out = get_type v_initr in (* this is the output type of the lambda*)
      let input_type = match tv_col.type_content with
        | O.T_constant {language=_ ; injection = (List | Set); parameters=[t]} ->
          make_t_ez_record (("0",tv_out)::[("1",t)])
        | O.T_constant {language=_ ; injection = (Map | Big_map) ; parameters=[k;v]} ->
          make_t_ez_record (("0",tv_out)::[("1",make_t_ez_record [("0",k);("1",v)])])
        | _ -> raise.raise @@ bad_collect_loop tv_col e.location in
      let e' = Typing_context.add_value context lname input_type in
      let body = type_expression' ~raise ~options ?tv_opt:(Some tv_out) (app_context, e') result in
      let output_type = body.type_expression in
      let lambda' = make_e (E_lambda {binder = lname ; result=body}) (t_arrow input_type output_type ()) in
      let lst' = [lambda'; v_col; v_initr] in
      let tv_lst = List.map ~f:get_type lst' in
      let (opname', tv) =
        type_constant ~raise ~options opname e.location tv_lst tv_opt in
      return (E_constant {cons_name=opname';arguments=lst'}) tv
  | E_constant {cons_name= C_LOOP_LEFT as opname;
                arguments = [
                    ( { expression_content = (I.E_lambda { binder = {var=lname ; ascr = None ; attributes=_};
                                                   output_type = None ;
                                                   result }) ;
                        location = _ ; sugar=_}) as _lambda ;
                    init_record ;
                ]} ->
      let v_initr = type_expression' ~raise ~options (app_context, context) init_record in
      let tv_out = get_type v_initr in
      let input_type  = tv_out in
      let context = Typing_context.add_value context lname input_type in
      let body = type_expression' ~raise ~options (app_context, context) result in
      let output_type = body.type_expression in
      let lambda' = make_e (E_lambda {binder = lname ; result=body}) (t_arrow input_type output_type ()) in
      let lst' = [lambda';v_initr] in
      let tv_lst = List.map ~f:get_type lst' in
      let (opname',tv) = type_constant ~raise ~options opname e.location tv_lst tv_opt in
      return (E_constant {cons_name=opname';arguments=lst'}) tv
  | E_constant {cons_name=C_CREATE_CONTRACT as cons_name;arguments} ->
      let lst' = List.map ~f:(type_expression' ~raise ~options (app_context, context)) arguments in
      let () = match lst' with
        | { expression_content = O.E_lambda l ; _ } :: _ ->
          let open Ast_typed.Misc in
          let fvs = Free_variables.lambda [] l in
          if Int.equal (List.length fvs) 0 then ()
          else raise.raise @@ fvs_in_create_contract_lambda e (List.hd_exn fvs)
        | _ -> raise.raise @@ create_contract_lambda S.C_CREATE_CONTRACT e
      in
      let tv_lst = List.map ~f:get_type lst' in
      let (name', tv) =
        type_constant ~raise ~options cons_name e.location tv_lst tv_opt in
      return (E_constant {cons_name=name';arguments=lst'}) tv
  | E_constant {cons_name=C_SET_ADD|C_CONS as cst;arguments=[key;set]} ->
      let key' =  type_expression' ~raise ~options (app_context, context) key in
      let tv_key = get_type key' in
      let tv = match tv_opt with
          Some tv -> tv
        | None -> match cst with
            C_SET_ADD -> t_set tv_key
          | C_CONS -> t_list tv_key
          | _ -> failwith "Only C_SET_ADD and C_CONS are possible because those were the two cases matched above"
      in
      let set' =  type_expression' ~raise ~options (app_context, context) ~tv_opt:tv set in
      let tv_set = get_type set' in
      let tv_lst = [tv_key;tv_set] in
      let (name', tv) = type_constant ~raise ~options cst e.location tv_lst tv_opt in
      return (E_constant {cons_name=name';arguments=[key';set']}) tv
  | E_constant {cons_name=C_MAP_ADD as cst; arguments=[key;value;map]} ->
      let key' = type_expression' ~raise ~options (app_context, context) key in
      let val' = type_expression' ~raise ~options (app_context, context) value in
      let tv_key = get_type key' in
      let tv_val = get_type val' in
      let tv = match tv_opt with
          Some tv -> tv
        | None -> t_map_or_big_map tv_key tv_val
      in
      let map' =  type_expression' ~raise ~options (app_context, context) ~tv_opt:tv map in
      let tv_map = get_type map' in
      let tv_lst = [tv_key;tv_val;tv_map] in
      let (name', tv) = type_constant ~raise ~options cst e.location tv_lst tv_opt in
      return (E_constant {cons_name=name';arguments=[key';val';map']}) tv
  | E_constant {cons_name = C_POLYMORPHIC_ADD;arguments} ->
      let lst' = List.map ~f:(type_expression' ~raise ~options (app_context, context)) arguments in
      let tv_lst = List.map ~f:get_type lst' in
      let decide = function
        | {O.expression_content = E_literal (Literal_string _); _ } -> Some S.C_CONCAT
        | {expression_content = E_constant {cons_name = C_ADD; _ }; _ } -> Some C_ADD
        | {expression_content = E_constant {cons_name = C_CONCAT; _ }; _ } -> Some C_CONCAT
        | {expression_content = E_constant {cons_name = C_SLICE; _ }; _ } -> Some C_CONCAT
        | {expression_content = E_literal (Literal_int _); _ } -> Some C_ADD
        | {expression_content = E_record_accessor {record; path}; _ } ->
            (let x = get_record_field_type record.type_expression path in
            match x with
            Some s when is_t_string s ->
              Some C_CONCAT
            | _ -> None )
        | {expression_content = E_variable _; type_expression = texpr ; location = _} ->
            if is_t_string texpr then
              Some C_CONCAT
            else
              None
        | _ -> None in
      let cst =
        Option.value ~default:S.C_ADD @@ List.find_map lst' ~f:decide in
      let (name', tv) =
        type_constant ~raise ~options cst e.location tv_lst tv_opt in
      return (E_constant {cons_name=name';arguments=lst'}) tv
  | E_constant {cons_name = C_POLYMORPHIC_SUB;arguments} ->
      let lst' = List.map ~f:(type_expression' ~raise ~options (app_context, context)) arguments in
      let tv_lst = List.map ~f:get_type lst' in
      let decide = function
        | Environment.Protocols.Ithaca, O.{ type_expression ; _ } when is_t_mutez type_expression ->
          Some S.C_SUB_MUTEZ
        | _ -> None in
      let cst =
        Option.value ~default:S.C_SUB @@ List.find_map lst' ~f:(fun e -> decide (protocol_version, e)) in
      let (name', tv) =
        type_constant ~raise ~options cst e.location tv_lst tv_opt in
      return (E_constant {cons_name=name';arguments=lst'}) tv
  | E_constant {cons_name;arguments} ->
      let lst' = List.map ~f:(type_expression' ~raise ~options (app_context, context)) arguments in
      let tv_lst = List.map ~f:get_type lst' in
      let (name', tv) =
        type_constant ~raise ~options cons_name e.location tv_lst tv_opt in
      return (E_constant {cons_name=name';arguments=lst'}) tv
  | E_application { lamb = ilamb ; args=_} ->
     (* TODO: This currently does not handle constraints (as those in inference). *)
     (* Get lambda and applications: (..((lamb arg1) arg2) ...) argk) *)
     let lamb, args = I.Helpers.destruct_applications e in
     (* Type-check all the involved subexpressions *)
     let args = List.map ~f:(type_expression' ~raise ~options (app_context, context)) args in
     let args_ty = List.map ~f:(fun v -> v.type_expression) args in
     let lamb = type_expression' ~raise ~options (App_context.push tv_opt args_ty app_context, context) lamb in
     (* Arguments are checked *)
     let _ : _ Inference.TMap.t = Inference.infer_type_applications ~raise ~loc:e.location [] lamb.type_expression args_ty tv_opt in
     (* Re-build term (i.e. re-add applications) *)
     let app = trace_option ~raise (should_be_a_function_type lamb.type_expression ilamb) @@
                 O.Helpers.build_applications_opt lamb args in
     return_e app
  (* Advanced *)
  | E_matching {matchee;cases} -> (
    let matchee' = type_expression' ~raise ~options (app_context, context) matchee in
    let aux : (I.expression, I.type_expression) I.match_case -> ((I.type_expression I.pattern * O.type_expression) list * (I.expression * typing_context)) =
      fun {pattern ; body} -> ([(pattern,matchee'.type_expression)], (body,context))
    in
    let eqs = List.map ~f:aux cases in
    let aux = fun ~raise context ?tv_opt i -> type_expression' ~raise ~options (App_context.create None, context) ?tv_opt i in
    match matchee.expression_content with
    | E_variable matcheevar ->
      let case_exp = Pattern_matching.compile_matching ~raise ~err_loc:e.location ~type_f:aux ~body_t:(tv_opt) matcheevar eqs in
      let case_exp = { case_exp with location = e.location } in
      return case_exp.expression_content case_exp.type_expression
    | _ ->
      let matcheevar = I.ValueVar.fresh () in
      let case_exp = Pattern_matching.compile_matching ~raise ~err_loc:e.location ~type_f:aux ~body_t:(tv_opt) matcheevar eqs in
      let case_exp = { case_exp with location = e.location } in
      let x = O.E_let_in { let_binder = matcheevar ; rhs = matchee' ; let_result = case_exp ; attr = {inline = false; no_mutation = false; public = true ; view= false } } in
      return x case_exp.type_expression
  )
  | E_let_in {let_binder = {var ; ascr = None ; attributes=_} ; rhs ; let_result; attr } ->
     let av, rhs = Ast_core.Combinators.get_type_abstractions rhs in
     let context = List.fold_right av ~f:(fun v c -> Typing_context.add_type_var c v ()) ~init:context in
     let rhs = type_expression' ~raise ~options (app_context, context) rhs in
     let binder = var in
     let rec aux t = function
       | [] -> t
       | (abs_var :: abs_vars) -> t_for_all abs_var Type (aux t abs_vars) in
     let type_expression = aux rhs.type_expression (List.rev av) in
     let rhs = { rhs with type_expression } in
     let e' = Typing_context.add_value context binder rhs.type_expression in
     let let_result = type_expression' ~raise ~options ?tv_opt (app_context, e') let_result in
     return (E_let_in {let_binder = binder; rhs; let_result; attr }) let_result.type_expression
  | E_let_in {let_binder = {var ; ascr = Some tv ; attributes=_} ; rhs ; let_result; attr } ->
    let av, tv = Ast_core.Helpers.destruct_for_alls tv in
    let av', rhs = Ast_core.Combinators.get_type_abstractions rhs in
    let av = av @ av' in
    let pre_context = context in
    let context = List.fold_right av ~f:(fun v c -> Typing_context.add_type_var c v ()) ~init:context in
    let tv = evaluate_type ~raise context tv in
    let rhs = type_expression' ~raise ~options ~tv_opt:tv (app_context, context) rhs in
    let rec aux t = function
      | [] -> t
      | (abs_var :: abs_vars) -> t_for_all abs_var Type (aux t abs_vars) in
    let type_expression = aux rhs.type_expression (List.rev av) in
    let rhs = { rhs with type_expression } in
    let binder  = var in
    let context = Typing_context.add_value pre_context binder type_expression in
    let let_result = type_expression' ~raise ~options ?tv_opt (app_context, context) let_result in
    return (E_let_in {let_binder = binder; rhs; let_result; attr }) let_result.type_expression
  | E_type_in {type_binder; _} when Ast_core.TypeVar.is_generalizable type_binder ->
    raise.raise (wrong_generalizable e.location type_binder)
  | E_type_in {type_binder; rhs ; let_result} ->
    let rhs = evaluate_type ~raise context rhs in
    let e' = Typing_context.add_type context type_binder rhs in
    let let_result = type_expression' ~raise ~options (app_context, e') let_result in
    return (E_type_in {type_binder; rhs; let_result}) let_result.type_expression
  | E_mod_in {module_binder; rhs; let_result} ->
    let rhs_ctxt,rhs = type_module_expr ~raise ~options ~init_context:context rhs in
    let e' = Typing_context.add_module context module_binder rhs_ctxt in
    let let_result = type_expression' ~raise ~options ?tv_opt (app_context, e') let_result in
    return (E_mod_in {module_binder; rhs; let_result}) let_result.type_expression
  | E_raw_code {language;code} ->
    let (code,type_expression) = trace_option ~raise (expected_ascription code) @@
      I.get_e_ascription code.expression_content in
    let code = type_expression' ~raise ~options (app_context, context) code in
    let type_expression = evaluate_type ~raise context type_expression in
    let code = {code with type_expression} in
    return (E_raw_code {language;code}) code.type_expression
  | E_recursive {fun_name; fun_type; lambda} ->
    let type_env = Typing_context.get_type_vars context in
    let av = Ast_core.Helpers.Free_type_variables.type_expression type_env fun_type in
    let fun_type = evaluate_type ~raise context fun_type in
    let e' = Typing_context.add_value context fun_name fun_type in
    let e' = List.fold_left av ~init:e' ~f:(fun e v -> Typing_context.add_type_var e v ()) in
    let (lambda,lambda_type) = type_lambda ~raise ~loc:e.location ~options ~tv_opt (app_context, e') lambda in
    let () = assert_type_expression_eq ~raise fun_type.location (fun_type,lambda_type) in
    return (E_recursive {fun_name;fun_type;lambda}) fun_type
  | E_ascription {anno_expr; type_annotation} ->
    let tv = evaluate_type ~raise context type_annotation in
    let app_context = App_context.update_expect (Some tv) app_context in
    let expr' = type_expression' ~raise ~options ~tv_opt:tv (app_context, context) anno_expr in
    return_e expr'
  | E_module_accessor {module_path; element} -> (
    let f = fun acc el -> trace_option ~raise (unbound_module_variable el (I.ModuleVar.get_location el)) (Typing_context.get_module acc el) in
    let module_env = List.fold ~init:context ~f module_path in
    let tv' = trace_option ~raise (unbound_variable element e.location) @@ Typing_context.get_value module_env element in
    let tc , tv = infer_t_insts ~raise ~loc:e.location app_context (E_module_accessor {module_path; element}, tv') in
    return tc tv
  )


and type_lambda ~raise ~options ~loc ~tv_opt (ac, e) { binder ; output_type ; result } =
      let top_i_t , top_o_t = match tv_opt with
        | None -> (None,None)
        | Some tv -> (
          match O.get_t_arrow tv with
          | None -> (None,None)
          | Some {type1 ; type2} -> (Some type1 , Some type2)
        )
      in
      let ascr_i_t =
        Option.map ~f:(evaluate_type ~raise e) binder.ascr in
      let ascr_o_t =
        Option.map ~f:(evaluate_type ~raise e) output_type
      in
      let input_type =
        match ascr_i_t , top_i_t with
        | Some t1 , Some t2 ->
          assert_type_expression_eq ~raise loc (t1,t2) ; Some t2
        | _ , Some t -> Some t
        | Some t , _ -> Some t
        | _ -> None
      in
      let output_type =
        match ascr_o_t , top_o_t with
        | Some t1 , Some t2 ->
          assert_type_expression_eq ~raise loc (t1,t2) ; Some t2
        | _ , Some t -> Some t
        | Some t , _ -> Some t
        | _ -> None
      in
      let binder = binder.var in
      let input_type = trace_option ~raise (missing_funarg_annotation binder) input_type in
      let e' = Typing_context.add_value e binder input_type in
      let body = type_expression' ~raise ~options ?tv_opt:output_type (ac, e') result in
      let output_type = body.type_expression in
      (({binder; result=body}:O.lambda),(t_arrow input_type output_type ()))

and type_constant ~raise ~options (name:I.constant') (loc:Location.t) (lst:O.type_expression list) (tv_opt:O.type_expression option) : O.constant' * O.type_expression =
  let typer = Constant_typers.constant_typers ~raise ~options loc name in
  let tv = typer lst tv_opt in
  (name, tv)

let type_program ~raise ~options ?env m = type_module ~raise ~options ~init_context:(Typing_context.init ?env ()) m
let type_declaration ~raise ~options ?env d = snd @@ type_declaration' ~raise ~options (Typing_context.init ?env ()) d<|MERGE_RESOLUTION|>--- conflicted
+++ resolved
@@ -172,11 +172,7 @@
     let type_ = evaluate_otype ~raise c x.type_ in
     return (T_for_all {x with type_})
 
-<<<<<<< HEAD
-and evaluate_type ~raise : context -> I.type_expression -> O.type_expression = fun c t ->
-=======
 and evaluate_type ~raise (c:typing_context) (t:I.type_expression) : O.type_expression =
->>>>>>> f8ccb2fe
   let return tv' = make_t ~loc:t.location tv' (Some t) in
   match t.type_content with
   | T_arrow {type1;type2} ->
@@ -190,28 +186,8 @@
         let associated_type = evaluate_type ~raise c associated_type in
         ({associated_type;michelson_annotation;decl_pos} : O.row_element)
       in
-<<<<<<< HEAD
       let content = O.LMap.map aux m.fields in
       O.{ content ; layout }
-=======
-      O.LMap.map aux m.fields
-    in
-    let sum : O.rows  = match Typing_context.get_sum lmap c with
-      | None ->
-        let layout = Option.value ~default:default_layout m.layout in
-        {content = lmap; layout}
-      | Some r -> r
-    in
-    let ty = make_t (T_sum sum) None in
-    let () =
-      let aux k _v acc = match Typing_context.get_constructor k c with
-          | Some (_,type_) ->
-            if Ast_typed.Misc.type_expression_eq (acc,type_) then type_
-            else if I.LMap.mem (Label "M_left") m.fields || I.LMap.mem (Label "M_right") m.fields then type_
-            else raise.raise (redundant_constructor k t.location)
-          | None -> acc in
-      let _ = O.LMap.fold aux m.fields ty in ()
->>>>>>> f8ccb2fe
     in
     return @@ T_sum rows
   )
@@ -401,9 +377,8 @@
       | _ -> raise.raise (michelson_or_no_annotation constructor e.location)
     )
   )
-<<<<<<< HEAD
   | E_constructor {constructor; element} -> (
-    let expr' = type_expression' ~raise ~options context element in
+    let expr' = type_expression' ~raise ~options (app_context, context) element in
     let (avs, c_tv, sum_tv) =
       match tv_opt with
       | Some sum_tv ->
@@ -412,11 +387,11 @@
         (avs,c_tv,sum_tv)
       | None ->
         trace_option ~raise (unbound_constructor constructor e.location) @@
-          Context.get_constructor_parametric constructor context
-    in
-    let table = Inference.infer_type_application ~raise ~loc:element.location Inference.TMap.empty c_tv expr'.type_expression in
+          Typing_context.get_constructor_parametric constructor context
+    in
+    let table = Inference.infer_type_application ~raise ~loc:element.location avs Inference.TMap.empty c_tv expr'.type_expression in
     let table = match tv_opt with
-      | Some tv_opt -> Inference.infer_type_application ~raise ~loc:e.location ~default_error:(fun loc t t' -> assert_equal loc t' t) table sum_tv tv_opt
+      | Some tv_opt -> Inference.infer_type_application ~raise ~loc:e.location ~default_error:(fun loc t t' -> assert_equal loc t' t) avs table sum_tv tv_opt
       | None -> table in
     let () = trace_option ~raise (not_annotated e.location) @@
       if (List.for_all avs ~f:(fun v -> O.Helpers.TMap.mem v table)) then Some () else None
@@ -426,22 +401,6 @@
     let () = assert_type_expression_eq ~raise expr'.location (c_tv, expr'.type_expression) in
     return (E_constructor {constructor; element=expr'}) sum_tv
   )
-=======
-  | E_constructor {constructor; element} ->
-      let (avs, c_tv, sum_tv) = trace_option ~raise (unbound_constructor constructor e.location) @@
-        Typing_context.get_constructor_parametric constructor context in
-      let expr' = type_expression' ~raise ~options (app_context, context) element in
-      let table = Inference.infer_type_application ~raise ~loc:element.location avs Inference.TMap.empty c_tv expr'.type_expression in
-      let table = match tv_opt with
-        | Some tv_opt -> Inference.infer_type_application ~raise ~loc:e.location ~default_error:(fun loc t t' -> assert_equal loc t' t) avs table sum_tv tv_opt
-        | None -> table in
-      let () = trace_option ~raise (not_annotated e.location) @@
-                 if (List.for_all avs ~f:(fun v -> O.Helpers.TMap.mem v table)) then Some () else None in
-      let c_tv = Ast_typed.Helpers.psubst_type table c_tv in
-      let sum_tv = Ast_typed.Helpers.psubst_type table sum_tv in
-      let () = assert_type_expression_eq ~raise expr'.location (c_tv, expr'.type_expression) in
-      return (E_constructor {constructor; element=expr'}) sum_tv
->>>>>>> f8ccb2fe
   (* Record *)
   | E_record m ->
       let m' = O.LMap.map (type_expression' ~raise ~options (app_context, context)) m in
