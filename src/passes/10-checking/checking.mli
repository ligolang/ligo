
module I = Ast_core
module O = Ast_typed

module Errors = Errors
open Errors
open Simple_utils.Trace

val type_program     : raise:typer_error raise -> add_warning : ([> `Checking_ambiguous_contructor of Location.t * Stage_common.Types.type_variable * Stage_common.Types.type_variable ] -> unit) ->
  options:Compiler_options.middle_end -> ?env:Environment.t -> I.module_ -> O.program
val type_declaration : raise:typer_error raise -> add_warning : ([> `Checking_ambiguous_contructor of Location.t * Stage_common.Types.type_variable * Stage_common.Types.type_variable ] -> unit) ->
  options:Compiler_options.middle_end -> ?env:Environment.t -> I.declaration -> O.declaration
val type_expression  : raise:typer_error raise -> add_warning : ([> `Checking_ambiguous_contructor of Location.t * Stage_common.Types.type_variable * Stage_common.Types.type_variable ] -> unit) ->
  options:Compiler_options.middle_end -> ?env:Environment.t -> ?tv_opt:O.type_expression -> I.expression -> O.expression

<<<<<<< HEAD
val type_program     : raise:typer_error raise -> options:Compiler_options.middle_end -> ?env:Environment.t -> I.module_ -> O.program
val type_declaration : raise:typer_error raise -> options:Compiler_options.middle_end -> ?env:Environment.t -> I.declaration Location.wrap -> O.declaration Location.wrap
val type_expression  : raise:typer_error raise -> options:Compiler_options.middle_end -> ?env:Environment.t -> ?tv_opt:O.type_expression -> I.expression -> O.expression
=======
>>>>>>> ea133acd

val untype_expression : O.expression -> I.expression
val untype_program : O.program -> I.module_

val assert_type_expression_eq : raise:typer_error raise -> Location.t -> O.type_expression * O.type_expression -> unit<|MERGE_RESOLUTION|>--- conflicted
+++ resolved
@@ -13,12 +13,6 @@
 val type_expression  : raise:typer_error raise -> add_warning : ([> `Checking_ambiguous_contructor of Location.t * Stage_common.Types.type_variable * Stage_common.Types.type_variable ] -> unit) ->
   options:Compiler_options.middle_end -> ?env:Environment.t -> ?tv_opt:O.type_expression -> I.expression -> O.expression
 
-<<<<<<< HEAD
-val type_program     : raise:typer_error raise -> options:Compiler_options.middle_end -> ?env:Environment.t -> I.module_ -> O.program
-val type_declaration : raise:typer_error raise -> options:Compiler_options.middle_end -> ?env:Environment.t -> I.declaration Location.wrap -> O.declaration Location.wrap
-val type_expression  : raise:typer_error raise -> options:Compiler_options.middle_end -> ?env:Environment.t -> ?tv_opt:O.type_expression -> I.expression -> O.expression
-=======
->>>>>>> ea133acd
 
 val untype_expression : O.expression -> I.expression
 val untype_program : O.program -> I.module_
