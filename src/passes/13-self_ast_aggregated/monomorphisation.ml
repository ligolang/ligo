--- conflicted
+++ resolved
@@ -50,40 +50,7 @@
       LIMap.add lid lid_instances data
 end
 
-<<<<<<< HEAD
 (* This is not a proper substitution, it might capture variables: it should be used only with v' a fresh variable *)
-let rec subst_var_expr v v' (e : AST.expression) =
-   let (), e = fold_map_expression (fun () e ->
-      let (=) = ValueVar.equal in
-      let return expression_content = (true, (), { e with expression_content }) in
-      let return_f expression_content = (false, (), { e with expression_content }) in
-      match e.expression_content with
-      | E_variable w when (w = v) -> return @@ E_variable v'
-      | E_lambda { binder ; output_type; result } when (binder.var = v) -> return_f @@ E_lambda { binder ; output_type; result }
-      | E_recursive { fun_name ; fun_type ; lambda = { binder ; output_type ; result } } when (fun_name = v) || (binder.var = v) ->
-         return_f @@ E_recursive { fun_name ; fun_type ; lambda = { binder ; output_type ; result } }
-      | E_let_in { let_binder ; rhs ; let_result ; attr } when (let_binder.var = v) ->
-         let rhs = subst_var_expr v v' rhs in
-         return_f @@ E_let_in { let_binder ; rhs ; let_result ; attr }
-      | E_matching { matchee ; cases = Match_variant { cases ; tv } } ->
-         let f = function
-            ({ constructor ; pattern ; body } : _ AST.matching_content_case) when not (pattern = v) ->
-            let body = subst_var_expr v v' body in
-            { AST.constructor ; pattern ; body }
-         | cc -> cc in
-         let matchee = subst_var_expr v v' matchee in
-         let cases = List.map cases ~f in
-         return_f @@ E_matching { matchee ; cases = Match_variant { cases ; tv } }
-      | E_matching { matchee ; cases = Match_record { fields ; body ; tv } }
-         when List.mem (List.map (Record.LMap.to_list fields) ~f:(fun b -> b.var)) v ~equal:(=)  ->
-         let matchee = subst_var_expr v v' matchee in
-         return_f @@ E_matching { matchee ; cases = Match_record { fields ; body ; tv } }
-      | _ -> return e.expression_content
-      ) () e in
-   e
-
-=======
->>>>>>> 78e1b1dd
 let apply_table_expr table (expr : AST.expression) =
    let apply_table_type u = List.fold_right table ~f:(fun (v, t) u -> AST.Helpers.subst_type v t u) ~init:u in
    let (), e = fold_map_expression (fun () e ->
@@ -211,13 +178,8 @@
         let let_binder = vid in
         let table = List.zip_exn type_vars type_instances in
         let data, rhs = match rhs.expression_content with
-<<<<<<< HEAD
           | E_recursive { fun_name ; fun_type = _ ; lambda = { binder ; output_type ; result } } ->
-            let lambda = Lambda.{ binder ; output_type ; result = subst_var_expr lid vid (subst_var_expr fun_name vid result) } in
-=======
-          | E_recursive { fun_name ; fun_type = _ ; lambda = { binder ; result } } ->
-            let lambda = { AST.binder ; result = Subst.replace (Subst.replace result fun_name vid) lid vid } in
->>>>>>> 78e1b1dd
+            let lambda = Lambda.{ binder ; output_type ; result = Subst.replace (Subst.replace result fun_name vid) lid vid } in
             let data = Data.instance_add lid { vid ; type_instances ; type_ } data in
             data, { rhs with expression_content = E_recursive { fun_name = vid ; fun_type = rhs.type_expression ; lambda } }
           | _ -> data, rhs in
