--- conflicted
+++ resolved
@@ -12,12 +12,6 @@
 module Longident = struct
   type t = { variable : AST.expression_variable }
 
-<<<<<<< HEAD
-  let equal ({ variable } : t) ({ variable = variable' } : t) =
-    AST.ValueVar.equal variable variable'
-
-=======
->>>>>>> ea133acd
   let compare ({ variable } : t) ({ variable = variable' } : t) =
     AST.ValueVar.compare variable variable'
 
