--- conflicted
+++ resolved
@@ -3,15 +3,10 @@
 
 let expression_obj ~raise e = Obj_ligo.check_obj_ligo ~raise e
 
-<<<<<<< HEAD
 let all_expression ~raise ~(options : Compiler_options.middle_end) e =
   let e = Helpers.map_expression (Polymorphic_replace.expression ~protocol:options.protocol_version) e in
   let e = if not options.test then Obj_ligo.check_obj_ligo ~raise e else e in
-=======
-let all_expression ~raise ?(test = false) e =
-  let e = if not test then Obj_ligo.check_obj_ligo ~raise e else e in
   let e = Purify_assignations.expression e in
->>>>>>> f5ee53a5
   let e = Monomorphisation.mono_polymorphic_expr e in
   let e = Uncurry.uncurry_expression e in
   e