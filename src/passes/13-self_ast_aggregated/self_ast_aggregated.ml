--- conflicted
+++ resolved
@@ -137,14 +137,7 @@
   then thunk e
   else e
 
-<<<<<<< HEAD
-let all_expression ~raise ~(options : Compiler_options.middle_end) e =
-  let e = Helpers.map_expression Polymorphic_replace.expression e in
-  let e = if not options.test then Obj_ligo.check_obj_ligo ~raise e else e in
-=======
 let all_aggregated_expression ~raise e =
-  let e = Purify_assignations.expression ~raise e in
->>>>>>> 6d087445
   let e = Monomorphisation.mono_polymorphic_expr ~raise e in
   let e = Uncurry.uncurry_expression e in
   let e = thunk e in
