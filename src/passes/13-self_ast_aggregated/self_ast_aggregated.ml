open Ligo_prim
module Errors = Errors
module Helpers = Helpers

let reset_counter () = Monomorphisation.poly_counter_reset ()
let expression_obj ~raise e = Obj_ligo.check_obj_ligo ~raise e

let eta_reduce : Ast_aggregated.expression -> Ast_aggregated.expression option =
  fun e ->
  match e.expression_content with
  |  E_lambda { binder ;
                result = { expression_content = E_application { lamb ; args } ; _ } } ->
     begin match Ast_aggregated.get_e_variable args with
     | Some y when Param.is_imm binder && Value_var.equal (Param.get_var binder) y -> Some lamb
     | _ -> None
     end
  | _ -> None

let get_abstraction_tuple e =
  let open Ast_aggregated in
  match e.expression_content with
  | E_lambda { binder ; result ; _ } ->
<<<<<<< HEAD
    let var = Param.get_var binder in
    begin match result.expression_content with
    | E_matching { matchee = { expression_content = E_variable u ; _ } ; cases = Match_record { fields ; body ; _ } }
      when Value_var.equal u var && Param.is_imm binder && Record.is_tuple fields ->
      let acc = Record.tuple_of_record fields in
      let acc = List.map ~f:snd acc in
      let acc = List.map ~f:(Binder.get_var) acc in
=======
    let var = Ligo_prim.Binder.get_var binder in
    begin match result.expression_content with
    | E_matching { matchee = { expression_content = E_variable u ; _ } ; cases = Match_record { fields ; body ; _ } }
      when Ligo_prim.Value_var.equal u var && Ligo_prim.Record.is_tuple fields ->
      let acc = Ligo_prim.Record.tuple_of_record fields in
      let acc = List.map ~f:snd acc in
      let acc = List.map ~f:(Ligo_prim.Binder.get_var) acc in
>>>>>>> 7c900abb
      Some (acc, body)
    | _ -> None end
  | _ -> None

let get_application_tuple e =
  let open Ast_aggregated in
  match e.expression_content with
  | E_application { lamb ; args = { expression_content = E_record p ; _ } } ->
<<<<<<< HEAD
      let acc = Record.tuple_of_record p in
      let acc = List.map ~f:snd acc in
      Some (acc, lamb)
  | _ -> None
  
=======
     let acc = Ligo_prim.Record.tuple_of_record p in
     let acc = List.map ~f:snd acc in
     Some (acc, lamb)
  | _ -> None
>>>>>>> 7c900abb

(* This function destructs an expression of the form:
     (fun (x1, ..., xn) -> EXPR)(A1, ..., An) *)
let get_app_and_abs_tuple e =
  let open Option in
  let* arguments, lamb = get_application_tuple e in
  let* vars, expr = get_abstraction_tuple lamb in
  Some (arguments, vars, expr)

let rec get_abstractions acc e =
  let open Ast_aggregated in
  match acc, e.expression_content with
  | _, E_lambda { binder ; result ; _ } ->
<<<<<<< HEAD
    (* This treatment of params only works bcs of the specific transformation this analysis is used in -- i.e. it is a hack! *)
    get_abstractions (acc @ [Param.get_var binder]) result
=======
    get_abstractions (acc @ [Ligo_prim.Binder.get_var binder]) result
>>>>>>> 7c900abb
  | [], _ -> None
  | _, _ -> Some (acc, e)

let rec get_applications acc e =
  let open Ast_aggregated in
  match acc, e.expression_content with
  | _, E_application { lamb ; args } ->
     get_applications (args :: acc) lamb
  | [], _ -> None
  | _, _ -> Some (acc, e)

(* This function destructs an expression of the form:
     (fun x1 -> ... -> fun xn -> EXPR) A1 ... An *)
let get_apps_and_abs e =
  let open Option in
  let* arguments, lamb = get_applications [] e in
  let* vars, expr = get_abstractions [] lamb in
  Some (arguments, vars, expr)

let get_abstract_and_app e =
  match get_app_and_abs_tuple e with
  | Some v -> Some v
  | None -> get_apps_and_abs e

(* Given a list [x1;...;xn] of vars, and an expression e, it checks
   whether e = CONST(x1, ..., xn) *)
let get_const acc e =
  let open Ast_aggregated in
  match e.expression_content with
  | E_constant { cons_name ; arguments = tuple ; _ } ->
     let rec f b e v =
       match e.expression_content with
       | E_variable u when Value_var.equal u v -> b
       | E_lambda _ when Option.is_some (eta_reduce e) ->
          let e = Option.value_exn (eta_reduce e) in
          f b e v
       | _ -> false
     in
     begin match List.fold2 tuple acc ~f ~init:true with
     | Unequal_lengths -> None
     | Ok false -> None
     | Ok true -> Some (cons_name, List.length tuple)
     end
  | _ -> None

let inline_let : bool ref -> Ast_aggregated.expression -> Ast_aggregated.expression =
  fun changed e ->
  match e.expression_content with
  | E_let_in { let_binder ; rhs ; let_result ; attr = { thunk = true ; _ } } ->
     let e2' = Subst.subst_expression ~body:let_result ~x:(Binder.get_var let_binder) ~expr:rhs in
     (changed := true ; e2')
  | E_application _ ->
    (* This case tries to reduce
         `(fun x1 -> ... -> fun xn -> CONST(x1, ..., xn)) A1 ... An` to `CONST(A1, ... AN)` or
         `(fun (x1, ..., xn) -> CONST(x1, ..., xn))(A1, ..., An)` to `CONST(A1, ... AN)`
       It is needed to handle special constants in the stdlib
     *)
     begin
       match get_abstract_and_app e with
       | Some (arguments, vars, const) ->
         begin match get_const vars const with
           | Some (cons_name, len) when len = List.length arguments ->
             (changed := true; { e with expression_content = E_constant { cons_name ; arguments } })
           | Some _ | None -> e
         end
       | None -> e
     end
  | _ -> e

let inline_lets : bool ref -> Ast_aggregated.expression -> Ast_aggregated.expression =
  fun changed ->
  Helpers.map_expression (inline_let changed)

let rec thunk e =
  let changed = ref false in
  let e = inline_lets changed e in
  if !changed
  then thunk e
  else e

let all_expression ~raise ~(options : Compiler_options.middle_end) e =
  let e = Helpers.map_expression Polymorphic_replace.expression e in
  let e = if not options.test then Obj_ligo.check_obj_ligo ~raise e else e in
  let e = Monomorphisation.mono_polymorphic_expr ~raise e in
  let e = Uncurry.uncurry_expression e in
  let e = thunk e in
  let e = Helpers.map_expression (Literal_replace.expression ~raise) e in
  e

let contract_passes ~raise = [
  Contract_passes.self_typing ~raise ;
  Contract_passes.entrypoint_typing ~raise ;
  Contract_passes.emit_event_typing ~raise ;
]

let all_contract ~raise parameter storage prg =
  let contract_type : Contract_passes.contract_type = { parameter ; storage } in
  let all_p = List.map ~f:(fun pass -> Helpers.fold_map_expression pass contract_type) @@ contract_passes ~raise in
  let prg = List.fold ~f:(fun x f -> snd @@ f x) all_p ~init:prg in
  prg<|MERGE_RESOLUTION|>--- conflicted
+++ resolved
@@ -16,11 +16,11 @@
      end
   | _ -> None
 
+
 let get_abstraction_tuple e =
   let open Ast_aggregated in
   match e.expression_content with
   | E_lambda { binder ; result ; _ } ->
-<<<<<<< HEAD
     let var = Param.get_var binder in
     begin match result.expression_content with
     | E_matching { matchee = { expression_content = E_variable u ; _ } ; cases = Match_record { fields ; body ; _ } }
@@ -28,15 +28,6 @@
       let acc = Record.tuple_of_record fields in
       let acc = List.map ~f:snd acc in
       let acc = List.map ~f:(Binder.get_var) acc in
-=======
-    let var = Ligo_prim.Binder.get_var binder in
-    begin match result.expression_content with
-    | E_matching { matchee = { expression_content = E_variable u ; _ } ; cases = Match_record { fields ; body ; _ } }
-      when Ligo_prim.Value_var.equal u var && Ligo_prim.Record.is_tuple fields ->
-      let acc = Ligo_prim.Record.tuple_of_record fields in
-      let acc = List.map ~f:snd acc in
-      let acc = List.map ~f:(Ligo_prim.Binder.get_var) acc in
->>>>>>> 7c900abb
       Some (acc, body)
     | _ -> None end
   | _ -> None
@@ -45,18 +36,11 @@
   let open Ast_aggregated in
   match e.expression_content with
   | E_application { lamb ; args = { expression_content = E_record p ; _ } } ->
-<<<<<<< HEAD
       let acc = Record.tuple_of_record p in
       let acc = List.map ~f:snd acc in
       Some (acc, lamb)
   | _ -> None
   
-=======
-     let acc = Ligo_prim.Record.tuple_of_record p in
-     let acc = List.map ~f:snd acc in
-     Some (acc, lamb)
-  | _ -> None
->>>>>>> 7c900abb
 
 (* This function destructs an expression of the form:
      (fun (x1, ..., xn) -> EXPR)(A1, ..., An) *)
@@ -70,12 +54,8 @@
   let open Ast_aggregated in
   match acc, e.expression_content with
   | _, E_lambda { binder ; result ; _ } ->
-<<<<<<< HEAD
     (* This treatment of params only works bcs of the specific transformation this analysis is used in -- i.e. it is a hack! *)
     get_abstractions (acc @ [Param.get_var binder]) result
-=======
-    get_abstractions (acc @ [Ligo_prim.Binder.get_var binder]) result
->>>>>>> 7c900abb
   | [], _ -> None
   | _, _ -> Some (acc, e)
 
@@ -130,6 +110,7 @@
   | E_application _ ->
     (* This case tries to reduce
          `(fun x1 -> ... -> fun xn -> CONST(x1, ..., xn)) A1 ... An` to `CONST(A1, ... AN)` or
+         `(fun (x1, ..., xn) -> CONST(x1, ..., xn))(A1, ..., An)` to `CONST(A1, ... AN)` or
          `(fun (x1, ..., xn) -> CONST(x1, ..., xn))(A1, ..., An)` to `CONST(A1, ... AN)`
        It is needed to handle special constants in the stdlib
      *)
