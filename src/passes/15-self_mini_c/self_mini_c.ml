--- conflicted
+++ resolved
@@ -22,55 +22,6 @@
   | _ ->
     eta_expand e in_ty out_ty
 
-<<<<<<< HEAD
-let get_function_or_eta_expand_views ~raise : expression -> anon_function * (type_expression * type_expression) list  = fun e ->
-  (*
-    < let .. = .. in > (view1, view2, view3)
-
-    |->
-
-    fun _dummy ->
-      let body' = ( < let .. = .. in > (view1, view2, view3) ) in
-      (body'.0 , body'.1 , body'.3)
-  *)
-  let err =
-    corner_case "view/views do not have the type of a function or a tuple of function"
-      (* Format.asprintf "view/views do not have the type of a function or a tuple of function : \n%a\n"
-        Mini_c.PP.type_expression ty
-    ) *)
-  in
-  match e.type_expression.type_content with
-  | T_function (in_ty,out_ty) -> (
-    (* if only one view *)
-    match e.content with
-    | E_closure f -> f , [(in_ty,out_ty)]
-    | _ -> eta_expand e in_ty out_ty , [(in_ty,out_ty)]
-  )
-  | T_tuple lst ->
-    (* if N views *)
-    let aux : _ * type_expression-> (type_expression * type_expression) =
-      fun (_,ty) -> trace_option ~raise err @@ Mini_c.get_t_function ty
-    in
-    let view_tys = List.map ~f:aux lst in
-    let arg = ValueVar.fresh ~name:"_dummy" () in
-    (* let arg_ty = Mini_c.t_tuple @@ List.map ~f:(fun (in_ty,_) -> (None, in_ty)) view_tys in *)
-    let v_prg = ValueVar.fresh () in
-    let aux : int -> (type_expression * type_expression) -> expression =
-      fun i (in_ty,out_ty) ->
-        (* let var = e_proj (e_var arg arg_ty) in_ty i i in *)
-        (* e_application (e_var v_prg e.type_expression) out_ty var *)
-        e_proj (e_var v_prg e.type_expression) (t_function in_ty out_ty) i i
-    in
-    let app_tup = Mini_c.e_tuple (List.mapi ~f:aux view_tys) (Mini_c.t_tuple (List.map ~f:(fun x -> (None,snd x)) view_tys)) in
-    let body =
-      let inline = false in
-      Mini_c.e_let_in v_prg e.type_expression inline e app_tup
-    in
-    { binder = arg ; body }, view_tys
-  | _ -> raise.raise (corner_case "heyho")
-
-=======
->>>>>>> ea133acd
 (* TODO hack to specialize map_expression to identity monad *)
 let map_expression = Helpers.map_expression
 
