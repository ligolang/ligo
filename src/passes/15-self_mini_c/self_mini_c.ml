--- conflicted
+++ resolved
@@ -206,12 +206,9 @@
   | C_TEST_CREATE_CHEST_KEY
   | C_TEST_ADD_ACCOUNT
   | C_TEST_NEW_ACCOUNT
-<<<<<<< HEAD
   | C_TEST_REGISTER_DELEGATE
-=======
   | C_TEST_GET_VOTING_POWER
   | C_TEST_GET_TOTAL_VOTING_POWER
->>>>>>> c61f4efe
     -> false
 
 let rec is_pure : expression -> bool = fun e ->
