--- conflicted
+++ resolved
@@ -297,7 +297,6 @@
                       aux node in
       ok @@ snd m'
   | T_record m ->
-<<<<<<< HEAD
       let is_tuple_lmap = Stage_common.Helpers.is_tuple_lmap m in
       let node = Append_tree.of_list @@ (
         if is_tuple_lmap then
@@ -306,16 +305,12 @@
           List.rev @@ LMap.to_kv_list m
         )
       in
-=======
-      let node = Append_tree.of_list @@ Ast_typed.Helpers.kv_list_of_record_or_tuple m in
->>>>>>> b9310023
       let aux a b : type_value annotated result =
         let%bind a = a in
         let%bind b = b in
         ok (None, T_pair (a, b))
       in
       let%bind m' = Append_tree.fold_ne
-<<<<<<< HEAD
                       (fun (Stage_common.Types.Label ann, a) ->
                         let%bind a = transpile_type a in                        
                         ok ((if is_tuple_lmap then 
@@ -324,11 +319,6 @@
                               Some ann), 
                             a)
                       )
-=======
-                      (fun (Ast_typed.Types.Label ann, a) ->
-                        let%bind a = transpile_type a in
-                        ok (Some ann, a))
->>>>>>> b9310023
                       aux node in
       ok @@ snd m'
   | T_arrow {type1;type2} -> (
