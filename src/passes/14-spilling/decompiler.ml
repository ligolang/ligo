module AST = Ast_aggregated
module Append_tree = Simple_utils.Tree.Append
module Errors = Errors
open Errors
open Mini_c
open Simple_utils.Trace
open Stage_common.Constant

let rec decompile ~raise (v : value) (t : AST.type_expression) : AST.expression =
  let open! AST in
  let self = decompile ~raise in
  let return e = (make_e e t) in
  match t.type_content with
  | tc when (AST.Compare.type_content tc (t_bool ()).type_content) = 0-> (
        let b =
          trace_option ~raise (wrong_mini_c_value t v) @@
          get_bool v in
        return (e_bool b)
      )
  | T_constant { language; injection; parameters } -> (
    let () = Assert.assert_true ~raise
      (corner_case ~loc:__LOC__ ("unsupported language "^language))
      (String.equal language Stage_common.Backends.michelson)
    in
    match injection,parameters with
    | (Unit, []) -> (
        let () =
          trace_option ~raise (wrong_mini_c_value t v) @@
          get_unit v in
        return (E_literal Literal_unit)
      )
    | (Int, []) -> (
        let n =
          trace_option ~raise (wrong_mini_c_value t v) @@
          get_int v in
        return (E_literal (Literal_int n))
      )
    | (Nat, []) -> (
        let n =
          trace_option ~raise (wrong_mini_c_value t v) @@
          get_nat v in
        return (E_literal (Literal_nat n))
      )
    | (Timestamp, []) -> (
        let n =
          trace_option ~raise (wrong_mini_c_value t v) @@
          get_timestamp v in
        return (E_literal (Literal_timestamp n))
      )
    | (Tez, [])  -> (
        let n =
          trace_option ~raise (wrong_mini_c_value t v) @@
          get_mutez v in
        return (E_literal (Literal_mutez n))
      )
    | (String, []) -> (
        let n =
          trace_option ~raise (wrong_mini_c_value t v) @@
          get_string v in
        let n = Ligo_string.Standard n in
        return (E_literal (Literal_string n))
      )
    | (Bytes, [])  -> (
        let n =
          trace_option ~raise (wrong_mini_c_value t v) @@
          get_bytes v in
        return (E_literal (Literal_bytes n))
      )
    | (Bls12_381_g1, [])  -> (
        let n =
          trace_option ~raise (wrong_mini_c_value t v) @@
          get_bytes v in
        return (E_literal (Literal_bls12_381_g1 n))
      )
    | (Bls12_381_g2, [])  -> (
        let n =
          trace_option ~raise (wrong_mini_c_value t v) @@
          get_bytes v in
        return (E_literal (Literal_bls12_381_g2 n))
      )
    | (Bls12_381_fr, []) -> (
        let n =
          trace_option ~raise (wrong_mini_c_value t v) @@
          get_bytes v in
        return (E_literal (Literal_bls12_381_fr n))
      )
    | (Address, []) -> (
        let n =
          trace_option ~raise (wrong_mini_c_value t v) @@
          get_string v in
        return (E_literal (Literal_address n))
      )
    | (Operation, []) -> (
        let op =
          trace_option ~raise (wrong_mini_c_value t v) @@
          get_operation v in
        return (E_literal (Literal_operation op))
      )
    |  (Key, []) -> (
        let n =
          trace_option ~raise (wrong_mini_c_value t v) @@
          get_string v in
        return (E_literal (Literal_key n))
      )
    |  (Key_hash, [])  -> (
        let n =
          trace_option ~raise (wrong_mini_c_value t v) @@
          get_string v in
        return (E_literal (Literal_key_hash n))
      )
    | (Chain_id, []) -> (
      let n =
        trace_option ~raise (wrong_mini_c_value t v) @@
        get_string v in
      return (E_literal (Literal_chain_id n))
    )
    |  (Signature, [])  -> (
      let n =
        trace_option ~raise (wrong_mini_c_value t v) @@
        get_string v in
      return (E_literal (Literal_signature n))
    )
    | (Map, [k_ty;v_ty])  -> (
        let map =
          trace_option ~raise (wrong_mini_c_value t v) @@
          get_map v in
        let map' =
          let aux = fun (k, v) ->
            let key   = self k k_ty in
            let value = self v v_ty in
            (key, value) in
          List.map ~f:aux map in
        let map' = List.dedup_and_sort ~compare:Caml.compare map' in (* AST.Compare.map_kbv is broken because of expression and litteral being broken *)
        let aux = fun ( key , value ) prev ->
          return @@ E_constant {cons_name=C_MAP_ADD;arguments=[key ; value ; prev]}
        in
        let init = return @@ E_constant {cons_name=C_MAP_EMPTY;arguments=[]} in
        List.fold_right ~f:aux ~init map'
      )
    | (Big_map, [k_ty; v_ty])  -> (
        let big_map =
          trace_option ~raise (wrong_mini_c_value t v) @@
          get_big_map v in
        let big_map' =
          let aux = fun (k, v) ->
            let key   = self k k_ty in
            let value = self v v_ty in
            ( key, value ) in
          List.map ~f:aux big_map in
        let big_map' = List.dedup_and_sort ~compare:Caml.compare big_map' in
        let aux = fun ( key, value ) prev ->
          return @@ E_constant {cons_name=C_MAP_ADD;arguments=[key ; value ; prev]}
        in
        let init = return @@ E_constant {cons_name=C_BIG_MAP_EMPTY;arguments=[]} in
        List.fold_right ~f:aux ~init big_map'
      )
    | (Map_or_big_map, _)  -> raise.raise @@ corner_case ~loc:"unspiller" "TC_map_or_big_map t should not be present in mini-c"
    | (List, [ty])  -> (
        let lst =
          trace_option ~raise (wrong_mini_c_value t v) @@
          get_list v in
        let lst' =
          let aux = fun e -> self e ty in
          List.map ~f:aux lst in
        let aux = fun cur prev ->
          return @@ E_constant {cons_name=C_CONS;arguments=[cur ; prev]} in
        let init  = return @@ E_constant {cons_name=C_LIST_EMPTY;arguments=[]} in
        List.fold_right ~f:aux ~init lst'
      )
    | (Set, [ty])  -> (
        let lst =
          trace_option ~raise (wrong_mini_c_value t v) @@
          get_set v in
        let lst' =
          let aux = fun e -> self e ty in
          List.map ~f:aux lst in
        let lst' = List.dedup_and_sort ~compare:Caml.compare lst' in
        let aux = fun prev cur ->
          return @@ E_constant {cons_name=C_SET_ADD;arguments=[cur ; prev]} in
        let init = return @@ E_constant {cons_name=C_SET_EMPTY;arguments=[]} in
        List.fold ~f:aux ~init lst'
      )
    | (Ticket, [ty]) -> (
      let (v,amt) =
        trace_option ~raise (wrong_mini_c_value t v) @@
        get_ticket v
      in
      let v = self v ty in
      let amt = self amt (AST.t_nat ()) in
      return (E_constant {cons_name=C_TICKET;arguments=[v;amt]})
    )
    | (Contract, _)  ->
      raise.raise @@ bad_decompile v
    | ((Michelson_pair | Michelson_or),_) ->
      raise.raise @@ corner_case ~loc:"unspiller" "Michelson_combs t should not be present in mini-c"
    | ((Unit            | Nat                  | Tez             | Bytes    | Bls12_381_g1      | Bls12_381_g2     |
        Bls12_381_fr    | Address              | Key             | Chain_id | Signature         |
<<<<<<< HEAD
        Map             | Big_map              | Set             | Bool     | Baker_hash        | Pvss_key         | 
        Sapling_state   | Sapling_transaction  | Baker_operation | Never    | Michelson_program | Test_exec_result |
        Test_exec_error | String               | Typed_address   | Mutation | List              | Chest            | 
        Chest_key       | Chest_opening_result | Int             | Key_hash | Ticket            | Timestamp        | 
        Operation       | External _           | Tx_rollup_l2_address), _) ->
=======
        Map             | Big_map              | Set             | Bool     | Baker_hash        | Pvss_key         |
        Sapling_state   | Sapling_transaction  | Baker_operation | Never    | Michelson_program |
                          String               | Typed_address   | Mutation | List              | Chest            |
        Chest_key       | Chest_opening_result | Int             | Key_hash | Ticket            | Timestamp        |
        Operation       | External _), _) ->
>>>>>>> 87084396
      let () = Format.printf "%a" AST.PP.type_content t.type_content in
      raise.raise @@ corner_case ~loc:"unspiller" "Wrong number of args or wrong kinds for the type constant"
  )
  | T_sum _ when (Option.is_some (Ast_aggregated.get_t_option t)) ->
    (match v with
    | D_some v ->
      let tv = trace_option ~raise (corner_case ~loc:"unspiller" "impossible") @@ Ast_aggregated.get_t_option t in
      let sub = self v tv in
      return (E_constructor {constructor=Label "Some";element=sub})
    | D_none ->
      return (E_constructor {constructor=Label "None";element=make_e (e_unit ()) (t_unit ())})
    | _ -> raise.raise @@ corner_case ~loc:"unspiller" "impossible"
    )
  | T_sum {layout ; content} ->
      let lst = List.map ~f:(fun (k,({associated_type;_} : _ row_element_mini_c)) -> (k,associated_type)) @@ AST.Helpers.kv_list_of_t_sum ~layout content in
      let (constructor, v, tv) = Layout.extract_constructor ~raise ~layout v lst in
      let sub = self v tv in
      return (E_constructor {constructor;element=sub})
  | T_record {layout ; content } ->
      let lst = List.map ~f:(fun (k,({associated_type;_} : _ row_element_mini_c)) -> (k,associated_type)) @@ AST.Helpers.kv_list_of_t_record_or_tuple ~layout content in
      let lst = Layout.extract_record ~raise ~layout v lst in
      let lst = List.Assoc.map ~f:(fun (y, z) -> self y z) lst in
      let m' = AST.LMap.of_list lst in
      return (E_record m')
  | T_arrow _ ->
      let n =
        trace_option ~raise (wrong_mini_c_value t v) @@
        get_string v in
      let n = Ligo_string.Standard n in
      return (E_literal (Literal_string n))
  | T_variable _ ->
    raise.raise @@ corner_case ~loc:__LOC__ "trying to decompile at variable type"
  | T_singleton _ ->
    raise.raise @@ corner_case ~loc:__LOC__ "no value is of type singleton"
  | T_for_all _ ->
    raise.raise @@ corner_case ~loc:__LOC__ "trying to decompile a quantified type (no such thing ?)"<|MERGE_RESOLUTION|>--- conflicted
+++ resolved
@@ -195,19 +195,11 @@
       raise.raise @@ corner_case ~loc:"unspiller" "Michelson_combs t should not be present in mini-c"
     | ((Unit            | Nat                  | Tez             | Bytes    | Bls12_381_g1      | Bls12_381_g2     |
         Bls12_381_fr    | Address              | Key             | Chain_id | Signature         |
-<<<<<<< HEAD
-        Map             | Big_map              | Set             | Bool     | Baker_hash        | Pvss_key         | 
-        Sapling_state   | Sapling_transaction  | Baker_operation | Never    | Michelson_program | Test_exec_result |
-        Test_exec_error | String               | Typed_address   | Mutation | List              | Chest            | 
-        Chest_key       | Chest_opening_result | Int             | Key_hash | Ticket            | Timestamp        | 
-        Operation       | External _           | Tx_rollup_l2_address), _) ->
-=======
         Map             | Big_map              | Set             | Bool     | Baker_hash        | Pvss_key         |
         Sapling_state   | Sapling_transaction  | Baker_operation | Never    | Michelson_program |
                           String               | Typed_address   | Mutation | List              | Chest            |
         Chest_key       | Chest_opening_result | Int             | Key_hash | Ticket            | Timestamp        |
-        Operation       | External _), _) ->
->>>>>>> 87084396
+        Operation       | External _ | Tx_rollup_l2_address), _) ->
       let () = Format.printf "%a" AST.PP.type_content t.type_content in
       raise.raise @@ corner_case ~loc:"unspiller" "Wrong number of args or wrong kinds for the type constant"
   )
