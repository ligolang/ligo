--- conflicted
+++ resolved
@@ -206,14 +206,10 @@
       | C_TEST_CREATE_CHEST_KEY
       | C_TEST_ADD_ACCOUNT
       | C_TEST_NEW_ACCOUNT
-<<<<<<< HEAD
       | C_TEST_REGISTER_DELEGATE
-      | C_TEST_SAVE_MUTATION) as c ->
-=======
       | C_TEST_SAVE_MUTATION
       | C_TEST_GET_VOTING_POWER
       | C_TEST_GET_TOTAL_VOTING_POWER) as c ->
->>>>>>> c61f4efe
     failwith (Format.asprintf "%a is only available for LIGO interpreter" PP.constant c)
 
 let rec compile_type ~raise (t:AST.type_expression) : type_expression =
