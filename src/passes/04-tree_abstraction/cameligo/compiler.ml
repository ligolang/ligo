open Errors
open Simple_utils.Trace
open Simple_utils.Function

module CST = Cst.Cameligo
module AST = Ast_imperative
module Utils = Simple_utils.Utils

open Ligo_prim
open AST

let nseq_to_list (hd, tl) = hd :: tl

let npseq_to_list (hd, tl) = hd :: (List.map ~f:snd tl)

let npseq_to_ne_list (hd, tl) = hd, (List.map ~f:snd tl)

and type_vars_to_list : CST.type_vars -> CST.type_var Region.reg list = function
  | QParam x -> [x]
  | QParamTuple x -> Utils.nsepseq_to_list x.value.inside

let pseq_to_list = function
  | None -> []
  | Some lst -> npseq_to_list lst

let built_ins = ["Operator";"Tezos";"List";"Set";"Map";"Big_map";"Bitwise";"Option"]
let rec compile_pseudomodule_access field = let open CST in match field with
  | EVar v -> v.value
  | EModA { value = { module_name ; field ; selector = _ } ; region = _ } -> module_name.value ^ "." ^ compile_pseudomodule_access field
  | _ -> failwith "Corner case : This couldn't be produce by the parser"

open Predefined.Tree_abstraction

let r_split = Location.r_split

let quote_var var = "'"^var
let compile_variable var = let (var,loc) = r_split var in Value_var.of_input_var ~loc var
let compile_type_var var = let (var,loc) = r_split var in Type_var.of_input_var ~loc var
let compile_mod_var var  = let (var,loc) = r_split var in Module_var.of_input_var ~loc var
let compile_attributes : CST.attributes -> string list = fun attr ->
  let f : CST.attribute Region.reg -> string =
    fun x ->
      let ((k,v_opt),_loc) = r_split x in
      match v_opt with
      | Some (String v) -> String.concat ~sep:":" [k;v]
      | None -> k
    in List.map ~f attr

let rec compile_type_expression ~raise : CST.type_expr -> AST.type_expression = fun te ->
  let self = compile_type_expression ~raise in
  let return te = te in
  match te with
    TSum sum ->
      let sum_type, loc = r_split sum in
      let {variants; attributes; _} : CST.sum_type = sum_type in
      let lst = npseq_to_list variants in
      let attr = compile_attributes attributes in
      let aux (variant : CST.variant CST.reg) =
        let v, _ = r_split variant in
        let type_expr =
          Option.map ~f:(self <@ snd) v.arg in
        let type_expr = Option.value ~default:(t_unit ()) type_expr in
        let variant_attr = compile_attributes v.attributes in
        (v.constr.value, type_expr, variant_attr) in
      let sum = List.map ~f:aux lst
      in return @@ t_sum_ez_attr ~loc ~attr sum
  | TRecord record ->
      let injection, loc = r_split record in
      let attr = compile_attributes injection.attributes in
      let lst = npseq_to_list injection.ne_elements in
      let aux (field : CST.field_decl CST.reg) =
        let f, _ = r_split field in
        let type_expr = self f.field_type in
        let field_attr = compile_attributes f.attributes
        in return @@ (f.field_name.value, type_expr, field_attr) in
      let fields = List.map ~f:aux lst in
      return @@ t_record_ez_attr ~loc ~attr fields
  | TProd prod ->
    let (nsepseq, loc) = r_split prod in
    let lst = npseq_to_list nsepseq in
    let lst = List.map ~f:self lst in
    return @@ t_tuple ~loc lst
  | TApp app -> (
    let get_t_string_singleton_opt = function
      | CST.TString s -> Some s.value
      | _ -> None
    in
    let get_t_int_singleton_opt = function
      | CST.TInt x ->
        let (_,z) = x.value in
        Some z
      | _ -> None
    in
    let ((operator,args), loc) = r_split app in
    let args = match args with
      | CArg x -> [x]
      | CArgTuple args -> npseq_to_list args.value.inside
    in
    (* this is a bad design, michelson_or and pair should be an operator
       see AnnotType *)
    match operator.value with
      | "michelson_or" -> (
        match args with
        | [a ; b ; c ; d ] -> (
          let b' =
            trace_option ~raise (michelson_type_wrong te operator.value) @@
              get_t_string_singleton_opt b in
          let d' =
            trace_option ~raise (michelson_type_wrong te operator.value) @@
              get_t_string_singleton_opt d in
          let a' = self a in
          let c' = self c in
          return @@ t_michelson_or ~loc a' b' c' d'
          )
        | _ -> raise.error @@ michelson_type_wrong_arity loc operator.value
      )
      | "michelson_pair" -> (
        match args with
        | [a ; b ; c ; d ] -> (
          let b' =
            trace_option ~raise (michelson_type_wrong te operator.value) @@
              get_t_string_singleton_opt b in
          let d' =
            trace_option ~raise (michelson_type_wrong te operator.value) @@
              get_t_string_singleton_opt d in
          let a' = self a in
          let c' = self c in
          return @@ t_michelson_pair ~loc a' b' c' d'
          )
        | _ -> raise.error @@ michelson_type_wrong_arity loc operator.value
      )
      | "sapling_state" -> (
        match args with
        | [(a : CST.type_expr)] -> (
          let sloc = Location.lift @@ Raw.type_expr_to_region a in
          let a' =
            trace_option ~raise (michelson_type_wrong te operator.value) @@
              get_t_int_singleton_opt a in
          let singleton = t_singleton ~loc:sloc (Literal_int a') in
          return @@ t_sapling_state ~loc singleton
          )
        | _ -> raise.error @@ michelson_type_wrong_arity loc operator.value
      )
      | "sapling_transaction" -> (
        match args with
        | [(a : CST.type_expr)] -> (
          let sloc = Location.lift @@ Raw.type_expr_to_region a in
          let a' =
            trace_option ~raise (michelson_type_wrong te operator.value) @@
              get_t_int_singleton_opt a in
          let singleton = t_singleton ~loc:sloc (Literal_int a') in
          return @@ t_sapling_transaction ~loc singleton
          )
        | _ -> raise.error @@ michelson_type_wrong_arity loc operator.value
      )
    | _ ->
      let operator = Type_var.of_input_var operator.value in
      let lst = List.map ~f:self args in
      return @@ t_app ~loc operator lst
  )
  | TFun func ->
    let ((input_type,_,output_type), loc) = r_split func in
    let input_type = self input_type in
    let output_type = self output_type in
    return @@ t_arrow ~loc input_type output_type
  | TPar par ->
    let (par, _) = r_split par in
    let type_expr = par.inside in
    self type_expr

  | TVar var ->
    let (name,loc) = r_split var in
    let v = Type_var.of_input_var name in
    return @@ t_variable ~loc v
  | TString _s -> raise.error @@ unsupported_string_singleton te
  | TInt _s -> raise.error @@ unsupported_string_singleton te
  | TArg var ->
    let (quoted_var,loc) = r_split var in
    let v = Type_var.of_input_var (quote_var quoted_var.name.value) in
    return @@ t_variable ~loc v
  | TModA ma -> (
    let (ma, loc) = r_split ma in
    let module_name = compile_mod_var ma.module_name in
    let rec aux : Module_var.t list -> CST.type_expr -> AST.type_expression = fun acc exp ->
      match exp with
      | TVar v ->
        let accessed_el = compile_type_var v in
        return @@ t_module_accessor ~loc acc accessed_el
      | TModA ma ->
        aux (acc @ [Module_var.of_input_var ma.value.module_name.value]) ma.value.field
      | _ -> raise.error (expected_access_to_variable (CST.type_expr_to_region ma.field))
    in
    aux [module_name] ma.field
  )

let compile_selection (selection : CST.selection) =
  match selection with
    FieldName name ->
    let (name, loc) = r_split name in
    (Access_path.Access_record name, loc)
  | Component comp ->
    let ((_,index), loc) = r_split comp in
    (Access_tuple index, loc)

let rec compile_expression ~raise : CST.expr -> AST.expr = fun e ->
  let self = compile_expression ~raise in
  let return e = e in
  let compile_tuple_expression ?loc tuple_expr =
    let lst = List.map ~f:self @@ nseq_to_list tuple_expr in
    match lst with
      hd::[] -> return hd
    | lst -> return @@ e_tuple ?loc lst
  in
  let compile_path (path : CST.path) =
    match path with
      Name var ->
        let (var, loc) = r_split var in
        return @@ e_variable_ez ~loc var
    | Path proj ->
        let (proj, loc) = r_split proj in
        let (var, _loc_var) = r_split proj.struct_name in
        let var  = e_variable_ez ~loc var in
        let (sels, _) = List.unzip @@ List.map ~f:compile_selection @@ npseq_to_list proj.field_path in
        return @@ e_accessor var sels
  in
  let compile_bin_op (op_type : Constant.constant') (op : _ CST.bin_op CST.reg) =
    let (op, loc) = r_split op in
    let a = self op.arg1 in
    let b = self op.arg2 in
    return @@ e_constant ~loc (Const op_type) [a; b]
  in
  let compile_un_op (op_type : Constant.constant') (op : _ CST.un_op CST.reg) =
    let (op, loc) = r_split op in
    let arg = self op.arg in
    return @@ e_constant ~loc (Const op_type) [arg]
  in
  match e with
    EVar var -> (
    let (var, loc) = r_split var in
    match constants var with
    | Some const ->
      return @@ e_constant ~loc const []
    | None -> return @@ e_variable_ez ~loc var
  )
  | EPar par -> self par.value.inside
  | EUnit the_unit ->
    let loc = Location.lift the_unit.region in
    return @@ e_unit ~loc ()
  | EBytes bytes ->
    let (bytes, loc) = r_split bytes in
    let (_s,b) = bytes in
    return @@ e_bytes_hex ~loc b
  | EString str ->(
    match str with
      Cat c ->
      let (op,loc) = r_split c in
      let a = self op.arg1 in
      let b = self op.arg2 in
      return @@ e_constant ~loc (Const C_CONCAT) [a;b]
    | String str ->
      let (str, loc) = r_split str in
      return @@ e_string ~loc str
    | Verbatim str ->
      let (str, loc) = r_split str in
      return @@ e_verbatim ~loc str
  )
  | EArith arth ->
    ( match arth with
      Add plus   -> compile_bin_op C_ADD plus
    | Sub minus  -> compile_bin_op C_POLYMORPHIC_SUB minus
    | Mult times -> compile_bin_op C_MUL times
    | Div slash  -> compile_bin_op C_DIV slash
    | Mod mod_   -> compile_bin_op C_MOD mod_
    | Land land_ -> compile_bin_op C_AND land_
    | Lor lor_   -> compile_bin_op C_OR lor_
    | Lxor lxor_ -> compile_bin_op C_XOR lxor_
    | Lsl lsl_   -> compile_bin_op C_LSL lsl_
    | Lsr lsr_   -> compile_bin_op C_LSR lsr_
    | Neg minus  -> compile_un_op C_NEG minus
    | Int i ->
      let ((_,i), loc) = r_split i in
      return @@ e_int_z ~loc i
    | Nat n ->
      let ((_,n), loc) = r_split n in
      return @@ e_nat_z ~loc n
    | Mutez mtez ->
      let ((_,mtez), loc) = r_split mtez in
      return @@ e_mutez_z ~loc (Z.of_int64 mtez)
    )
  | ELogic logic -> (
    match logic with
      BoolExpr be -> (
      match be with
        Or or_   -> compile_bin_op C_OR  or_
      | And and_ -> compile_bin_op C_AND and_
      | Not not_ -> compile_un_op  C_NOT not_
    )
    | CompExpr ce -> (
      match ce with
        Lt lt    -> compile_bin_op C_LT  lt
      | Leq le   -> compile_bin_op C_LE  le
      | Gt gt    -> compile_bin_op C_GT  gt
      | Geq ge   -> compile_bin_op C_GE  ge
      | Equal eq -> compile_bin_op C_EQ  eq
      | Neq ne   -> compile_bin_op C_NEQ ne
    )
  )
  | ERevApp {value; region} ->
    let loc  = Location.lift region in
    let x = self value.arg1 in
    let f = self value.arg2 in
    return @@ e_application ~loc f x
  (* This case is due to a bad besign of our constant it as to change
    with the new typer so LIGO-684 on Jira *)
  | ECall {value=(EVar var,args);region} ->
    let loc = Location.lift region in
    let (var, loc_var) = r_split var in
    (match constants var with
      Some const ->
      let args = List.map ~f:self @@ nseq_to_list args in
      return @@ e_constant ~loc const args
    | None ->
      let func = e_variable_ez ~loc:loc_var var in
      let args = List.map ~f:self @@ nseq_to_list args in
      return @@ List.fold_left ~f:(e_application ~loc) ~init:func @@ args
    )
  (*TODO: move to proper module*)
  | ECall ({value=(EModA {value={module_name;field=_;selector=_};region=_} as value,args) ;region} as call) when
    List.mem ~equal:String.(=) built_ins module_name.value ->
    let loc = Location.lift region in
    let var = compile_pseudomodule_access value in
    (match constants var with
      Some const ->
      let args = List.map ~f:self @@ nseq_to_list args in
      return @@ e_constant ~loc const args
    | None ->
       let ((func, args), loc) = r_split call in
       let func = self func in
       let args = List.map ~f:self @@ nseq_to_list args in
       return @@ List.fold_left ~f:(e_application ~loc) ~init:func @@ args
      )
  | ECall call ->
    let ((func, args), loc) = r_split call in
    let func = self func in
    let args = List.map ~f:self @@ nseq_to_list args in
    return @@ List.fold_left ~f:(e_application ~loc) ~init:func @@ args
  | ETuple lst ->
    let (lst, loc) = r_split lst in
    let lst = npseq_to_ne_list lst in
    compile_tuple_expression ~loc lst
  | ERecord record ->
    let (record, loc) = r_split record in
    let aux (fa : CST.field_assign CST.reg) =
      let (fa, _) = r_split fa in
      let (name, _) = r_split fa.field_name in
      let expr = self fa.field_expr in
      return (name, expr)
    in
    let record = List.map ~f:aux @@ npseq_to_list record.ne_elements in
    return @@ e_record_ez ~loc record
  | EProj proj ->
    let (proj, loc) = r_split proj in
    let (var, loc_var) = r_split proj.struct_name in
    let var  = e_variable_ez ~loc:loc_var var in
    let (sels, _) = List.unzip @@ List.map ~f:compile_selection @@ npseq_to_list proj.field_path in
    return @@ e_accessor ~loc var sels
  | EModA ma -> (
    let (ma, loc) = r_split ma in
    let (module_name, _) = r_split ma.module_name in
    let rec aux : Module_var.t list -> CST.expr -> AST.expression = fun acc exp ->
      match exp with
      | EVar v ->
         let accessed_el = compile_variable v in
         return @@ e_module_accessor ~loc acc accessed_el
      | EProj proj ->
         let (proj, _) = r_split proj in
         let (var, _) = r_split proj.struct_name in
         let moda  = e_module_accessor ~loc acc (Value_var.of_input_var var) in
         let (sels, _) = List.unzip @@ List.map ~f:compile_selection @@ npseq_to_list proj.field_path in
         return @@ e_accessor ~loc moda sels
      | EModA ma ->
         aux (acc @ [compile_mod_var ma.value.module_name]) ma.value.field
      | _ -> raise.error (expected_access_to_variable (CST.expr_to_region ma.field))
    in
    (*TODO: move to proper module*)
    if List.mem ~equal:String.(=) built_ins module_name then
      let var = compile_pseudomodule_access e in
      match constants var with
        Some const -> return @@ e_constant ~loc const []
      | None -> aux [compile_mod_var ma.module_name] ma.field
    else
      aux [compile_mod_var ma.module_name] ma.field
  )
  | EUpdate update ->
    let (update, _loc) = r_split update in
    let record = compile_path update.record in
    let (updates, _loc) = r_split update.updates in
    let aux (up : CST.field_path_assignment CST.reg) =
      let (up, loc) = r_split up in
      let path = up.field_path in
      let expr = self up.field_expr in
      let path = (match path with
        Name var -> [Access_path.Access_record var.value]
      | Path proj ->
        let (proj, _) = r_split proj in
        let (path, _) = List.unzip @@ List.map ~f:compile_selection @@ npseq_to_list proj.field_path in
        (Access_path.Access_record proj.struct_name.value)::path
      )
      in
      return (path, expr, loc)
    in
    let updates = List.map ~f:aux @@ npseq_to_list updates.ne_elements in
    let aux e (path, update, loc) = e_update ~loc e path update in
    return @@ List.fold_left ~f:aux ~init:record updates
  | EFun func ->
    (* todo : make it in common with let function *)
    let (func, loc) = r_split func in
    let ({binders; rhs_type; body;kwd_fun=_;type_params=_;arrow=_; attributes=_} : CST.fun_expr) = func in
    let () = check_annotation ~raise (fst binders) in
    let () = List.iter ~f:(check_annotation ~raise) (snd binders) in
    let rhs_type = Option.map ~f:(compile_type_expression ~raise <@ snd) rhs_type in
    let (binder,fun_),lst = List.Ne.map (compile_parameter ~raise) binders in
    let body = self body in
    let rec aux lst =
      match lst with
        [] -> body, rhs_type
      | (binder,fun_):: lst ->
        let expr, rhs_type = aux lst in
        let expr = fun_ expr in
        e_lambda ~loc binder rhs_type expr,
        Option.map ~f:(Utils.uncurry @@ t_arrow ~loc) @@ Option.bind_pair (binder.ascr, rhs_type)
    in
    let expr, rhs_type = aux lst in
    let expr = fun_ expr  in
    return @@ e_lambda ~loc binder rhs_type expr
  | EConstr constr ->
    let ((constr,args_o), loc) = r_split constr in
    let args_o = Option.map ~f:(compile_tuple_expression <@ List.Ne.singleton) args_o in
    let args = Option.value ~default:(e_unit ~loc:(Location.lift constr.region) ()) args_o in
    return @@ e_constructor ~loc constr.value args
  | ECase case ->
    let (case, loc1) = r_split case in
    let matchee = self case.expr in
    let (cases, loc2) = r_split case.cases in
    let loc = Location.cover loc1 loc2 in (* TODO: locations are weird here *)
    let cases = compile_matching_expr ~raise @@ npseq_to_ne_list cases in
    return @@ e_matching ~loc matchee cases
  | EAnnot annot ->
    let (annot, loc) = r_split annot in
    let (expr, _, ty) = annot.inside in
    let expr = self expr in
    let ty   = compile_type_expression ~raise ty in
    return @@ e_annotation ~loc expr ty
  | ECond cond ->
    let (cond, loc) = r_split cond in
    let test        = self cond.test in
    let then_clause = self cond.ifso in
    let else_clause = Option.map ~f:(self <@ snd) cond.ifnot in
    return @@ e_cond ~loc test then_clause @@ Option.value ~default:(e_unit ~loc ()) else_clause
  | EList lst -> (
    match lst with
      ECons cons ->
      let (cons, loc) = r_split cons in
      let a  = self cons.arg1 in
      let b  = self cons.arg2 in
      return @@ e_constant ~loc (Const C_CONS) [a; b]
    | EListComp lc ->
      let (lc,loc) = r_split lc in
      let lst =
        Option.value ~default:[] @@
        Option.map ~f:npseq_to_list lc.elements
      in
      let lst = List.map ~f:self lst in
      return @@ e_list ~loc lst
  )
  | ELetIn li -> (
    let (li, loc) = r_split li in
    let ({kwd_let=_;kwd_rec;binding;kwd_in=_;body;attributes;} : CST.let_in) = li in
    let let_attr = compile_attributes attributes in
    let body = self body in
    let {type_params; binders; rhs_type; eq=_; let_rhs} : CST.let_binding = binding in
    let let_rhs = compile_expression ~raise let_rhs in
    let rhs_type = Option.map ~f:(compile_type_expression ~raise <@ snd) rhs_type in
    match binders with
    | pattern, [] when pattern_is_matching pattern -> (* matchin *)
      let matchee = match rhs_type with
        | Some t -> (e_annotation let_rhs t)
        | None -> (
          match unepar pattern with
          | CST.PUnit _ -> (e_annotation let_rhs (AST.t_unit ()))
          | _ -> let_rhs
        )
      in
      let pattern = conv ~raise pattern in
      let match_case = Match_expr.{ pattern ; body } in
      e_matching ~loc matchee [match_case]
    | pattern, args -> (* function *)
      let let_binder, fun_ = compile_parameter ~raise pattern in
      let binders = List.map ~f:(compile_parameter ~raise) args in
      (* collect type annotation for let function declaration *)
      let let_rhs, rhs_type = List.fold_right ~init:(let_rhs, rhs_type) ~f:(fun (b,fun_) (e,a) ->
<<<<<<< HEAD
        e_lambda ~loc:(Value_var.get_location b.var) b a @@ fun_ e, Option.map2 ~f:t_arrow b.ascr a) binders in
=======
        e_lambda ~loc:(ValueVar.get_location b.var) b a @@ fun_ e, Option.map2 ~f:t_arrow b.ascr a) binders in
      (* Add polymorphic binder to ascription *)
      let rhs_type = 
        Option.map rhs_type ~f:(fun rhs_type -> 
          Option.value_map type_params ~default:rhs_type ~f:(fun tp ->
          let (tp, loc) = r_split tp in
          let tp = tp.inside in
          let type_vars = List.Ne.map compile_type_var tp.type_vars in
          List.Ne.fold_right ~f:(fun tvar t -> t_for_all ~loc tvar Type t) ~init:rhs_type type_vars
        ))
      in
>>>>>>> e334452c
      let let_binder   = {let_binder with ascr = rhs_type} in
      (* This handle the recursion *)
      let let_rhs = match kwd_rec with
        Some reg ->
          (* Hack for type params in recursive position. Remove them! Better fix would be to relax form of lambda *)
          let fun_type = trace_option ~raise (untyped_recursive_fun reg#region) @@ rhs_type in
          let _, fun_type = destruct_for_alls fun_type in 
          let rec get_first_non_annotation e = Option.value_map ~default:e ~f:(fun e -> get_first_non_annotation e.Ascription.anno_expr) @@ get_e_annotation e  in
          let lambda = trace_option ~raise (recursion_on_non_function loc) @@ get_e_lambda @@ (get_first_non_annotation let_rhs).expression_content in
          let Arrow.{type1 = arg_type; type2 = ret_type} = get_t_arrow_exn fun_type in
          let lambda = Lambda.{ binder = {lambda.binder with ascr = arg_type}; result = lambda.result; output_type = ret_type} in
          e_recursive ~loc:(Location.lift reg#region) let_binder.var fun_type lambda
      | None   -> let_rhs
      in
      (* This handle polymorphic annotation (slight hack). Better way would be to relax form of let_rhs. *)
      let let_rhs = Option.value_map ~default:let_rhs ~f:(fun tp ->
        let (tp,loc) = r_split tp in
        let tp : CST.type_params = tp.inside in
        let type_vars = List.Ne.map compile_type_var tp.type_vars in
        List.Ne.fold_right ~f:(fun t e -> e_type_abs ~loc t e) ~init:let_rhs type_vars
      ) type_params 
      in
      return @@ e_let_in ~loc let_binder let_attr let_rhs @@ fun_ body
  )
  | ETypeIn ti ->
    let (ti, loc) = r_split ti in
    let ({type_decl={name;type_expr;_};kwd_in=_;body} : CST.type_in) = ti in
    let type_binder = compile_type_var name in
    let rhs = compile_type_expression ~raise type_expr in
    let body = self body in
    return @@ e_type_in ~loc type_binder rhs body
  | EModIn mi ->
    let (mi, loc) = r_split mi in
    let ({mod_decl={kwd_module;name;module_;kwd_end ; _};kwd_in=_;body} : CST.mod_in) = mi in
    let module_binder = compile_mod_var name in
    let rhs =
      let loc = Location.lift @@ CST.Region.cover kwd_module#region kwd_end#region in
      let decls = compile_module ~raise module_ in
      m_struct ~loc decls
    in
    let body = self body in
    return @@ e_mod_in ~loc module_binder rhs body
  | EModAlias ma -> (* This node is a bit too generic, should be moved to a dedicated module language *)
    let (ma, loc) = r_split ma in
    let ({mod_alias={alias;binders;_};kwd_in=_;body} : CST.mod_alias) = ma in
    let alias = compile_mod_var alias in
    let rhs =
      let path = List.Ne.map compile_mod_var @@ npseq_to_ne_list binders in
      m_path ~loc:Location.generated path
    in
    let body = self body in
    return @@ e_mod_in ~loc alias rhs body
  | ECodeInj ci ->
    let (ci, loc) = r_split ci in
    let (language, _) = r_split ci.language in
    let (language, _) = r_split language in
    let code = self ci.code in
    return @@ e_raw_code ~loc language code
  | ESeq seq ->
    let (seq, loc) = r_split seq in
    let seq = List.map ~f:self @@ pseq_to_list seq.elements in
    match seq with
      [] -> return @@ e_unit ~loc ()
    | hd :: tl ->
      let rec aux prev = function
       [] ->  return @@ prev
      | hd :: tl -> (return <@ e_sequence ~loc prev) @@ aux hd tl
      in
      aux hd @@ tl

and pattern_is_matching : CST.pattern -> bool =
  fun p -> match unepar p with
    CST.PVar _  -> false
  | CST.PUnit _ | CST.PInt _ | CST.PNat _ | CST.PBytes _ | CST.PString _ | CST.PVerbatim _
  | CST.PPar _ | CST.PTyped _
  | CST.PTuple _ | CST.PRecord _ | CST.PConstr _ | CST.PList _ -> true
and conv ~raise : CST.pattern -> AST.ty_expr option Pattern.t =
  fun p ->
  let open Pattern in
  match unepar p with
  | CST.PVar x ->
    let (pvar,loc) = r_split x in
    let attributes = Tree_abstraction_shared.Helpers.binder_attributes_of_strings (compile_attributes pvar.attributes) in
    let b =
      let var = compile_variable pvar.variable in
      ({ var ; ascr = None ; attributes } : _ Binder.t)
    in
    Location.wrap ~loc @@ P_var b
  | CST.PTuple tuple ->
    let (tuple, loc) = r_split tuple in
    let lst = npseq_to_ne_list tuple in
    let patterns = List.Ne.to_list lst in
    let nested = List.map ~f:(conv ~raise) patterns in
    Location.wrap ~loc @@ P_tuple nested
  | CST.PRecord record ->
    let (inj, loc) = r_split record in
    let aux : CST.field_pattern CST.reg -> Label.t * (AST.ty_expr option) Pattern.t = fun field ->
      let { field_name ; eq=_ ; pattern } : CST.field_pattern = field.value in
      let pattern = conv ~raise pattern in
      (Label field_name.value , pattern)
    in
    let lst = List.Ne.map aux @@ npseq_to_ne_list inj.ne_elements in
    let lst = List.Ne.to_list lst in
    let (labels,nested) = List.unzip lst in
    Location.wrap ~loc @@ P_record (labels , nested)
  | CST.PConstr pattern ->
      let (constr, p_opt), loc = r_split pattern in
      let l, ploc = r_split constr in
      let pv_opt = match p_opt with
        | Some p -> conv ~raise p
        | None -> Location.wrap ~loc:ploc P_unit
      in
      Location.wrap ~loc @@ P_variant (Label l, pv_opt)
  | CST.PList list_pattern -> (
    let repr = match list_pattern with
    | PListComp p_inj -> (
      let loc = Location.lift p_inj.region in
      match p_inj.value.elements with
      | None ->
        Location.wrap ~loc @@ P_list (List [])
      | Some lst ->
        let lst = Utils.nsepseq_to_list lst in
        let aux : CST.pattern -> AST.type_expression option Pattern.t -> AST.type_expression option Pattern.t =
          fun p acc ->
            let p' = conv ~raise p in
            Location.wrap (P_list (Cons (p', acc)))
        in
        let conscomb = List.fold_right ~f:aux ~init:(Location.wrap ~loc (P_list (List []))) lst in
        conscomb
    )
    | PCons p ->
      let loc = Location.lift p.region in
      let (hd, _, tl) = p.value in
      let hd = conv ~raise hd in
      let tl = conv ~raise tl in
      Location.wrap ~loc @@ P_list (Cons (hd,tl))
    in
    repr
  )
  | CST.PUnit u ->
    let loc = Location.lift u.region in
    Location.wrap ~loc @@ P_unit
  | _ -> raise.error @@ unsupported_pattern_type [p]

and compile_matching_expr ~raise : 'a CST.case_clause CST.reg List.Ne.t -> (AST.expression, AST.ty_expr option) Match_expr.match_case list =
  fun cases ->
    let aux (case : 'a CST.case_clause CST.reg) =
      let (case, _loc) = r_split case in
      let expr    = compile_expression ~raise case.rhs in
      (case.pattern, expr)
    in
    let cases = List.Ne.map aux cases in
    let cases : (CST.pattern * AST.expression) list = List.Ne.to_list cases in
    let aux : (CST.pattern * AST.expression) -> (AST.expression , AST.ty_expr option) Match_expr.match_case =
      fun (raw_pattern, body) ->
        let pattern = conv ~raise raw_pattern in
        { pattern ; body }
    in
    List.map ~f:aux cases

and unepar = function
| CST.PPar { value = { inside; _ }; _ } -> unepar inside
| _ as v -> v

and untpar = function
| CST.TPar { value = { inside; _ }; _ } -> untpar inside
| _ as v -> v

and check_annotation ~raise = function
| CST.PVar var -> raise.error (missing_funarg_annotation var.value.variable)
| CST.PPar { value = { inside ; _ }; _ } -> check_annotation ~raise inside
| CST.PTuple { value ; _ } ->
  let l = Utils.nsepseq_to_list value in
  List.iter ~f:(check_annotation ~raise) l
| CST.PTyped { value = { pattern; type_expr; _ }; _ } -> (
  let (pattern: CST.pattern) = unepar pattern in
  let (type_expr: CST.type_expr) = untpar type_expr in
  match pattern, type_expr with
  | PTuple { value = pval; region }, TProd { value = tval; _ } -> (
    let no_of_tuple_components = List.length (Utils.nsepseq_to_list pval) in
    let no_of_tuple_type_components = List.length (Utils.nsepseq_to_list tval) in
    if (no_of_tuple_components <> no_of_tuple_type_components) then
      raise.error (funarg_tuple_type_mismatch region pattern type_expr)
    else ())
  | _ -> ())
| _ -> ()

and compile_parameter ~raise : CST.pattern -> _ Binder.t * (_ -> _) =
  fun pattern ->
  let return ?ascr ?(attributes = Binder.const_attribute) fun_ var =
    (({var; ascr; attributes }:_ Binder.t), fun_) in
  let return_1 ?ascr ?(attributes = Binder.const_attribute) var = return ?ascr ~attributes (fun e -> e) var in
  match pattern with
    PConstr _ -> raise.error @@ unsupported_pattern_type [pattern]
  | PUnit the_unit  ->
    let loc = Location.lift the_unit.region in
    return_1 ~ascr:(t_unit ~loc ()) @@ Value_var.fresh ~loc ()
  | PVar pvar ->
    let (pvar, _loc) = r_split pvar in (* TODO: shouldn't _loc be used somewhere bellow ?*)
    let {variable;attributes=var_attributes} : CST.var_pattern = pvar in
    let attributes = Tree_abstraction_shared.Helpers.binder_attributes_of_strings (compile_attributes var_attributes) in
    return_1 ~attributes @@ compile_variable variable
  | PTuple tuple ->
    let (tuple, loc) = r_split tuple in
    let var = Value_var.fresh ~loc () in
    let aux pattern (binder_lst, fun_) =
      let (binder,fun_') = compile_parameter ~raise pattern in
      (binder :: binder_lst, fun_' <@ fun_)
    in
    let binder_lst, fun_ = List.fold_right ~f:aux ~init:([],fun e -> e) @@ npseq_to_list tuple in
    let expr = fun expr -> e_matching_tuple ~loc (e_variable ~loc var) binder_lst @@ fun_ expr in
    let ascr = Option.all @@ List.map ~f:(fun binder -> binder.ascr) binder_lst in
    let ascr = Option.map ~f:(t_tuple) ascr in
    return ?ascr expr var
  | PPar par ->
    let (par,_loc) = r_split par in
    let (({var;ascr;attributes}: _ Binder.t), expr) = compile_parameter ~raise par.inside in
    return ?ascr ~attributes expr var
  | PRecord record ->
    let record,loc = r_split record in
    let var = Value_var.fresh ~loc () in
    let aux ({value={field_name;eq=_;pattern};_}:CST.field_pattern CST.reg) (binder_lst,fun_') =
      let field_name = field_name.value in
      let binder,fun_ = compile_parameter ~raise pattern in
      ((field_name,binder)::binder_lst,fun_ <@ fun_')
    in
    let binder_lst, fun_ = List.fold_right ~f:aux ~init:([],fun e -> e) @@ npseq_to_list record.ne_elements in
    let expr = fun expr -> e_matching_record ~loc (e_variable var) binder_lst @@ fun_ expr in
    let ascr = Option.all @@ List.map ~f:(fun (_,binder) -> binder.ascr) binder_lst in
    let ascr = Option.map ~f:(t_tuple) ascr in
    return ?ascr expr var
  | PTyped tp ->
    let (tp, _loc) = r_split tp in
    let {pattern; type_expr;colon=_} : CST.typed_pattern = tp in
    let ascr = compile_type_expression ~raise type_expr in
    let (({var;attributes;  _}: _ Binder.t), exprs) = compile_parameter ~raise pattern in
    return ~ascr ~attributes exprs var
  | _ -> raise.error @@ unsupported_pattern_type [pattern]

and compile_declaration ~raise : CST.declaration -> _ = fun decl ->
  let return reg decl =
    List.map ~f:(Location.wrap ~loc:(Location.lift reg)) decl in
  let return_1 reg decl = return reg [decl] in
  match decl with
  | TypeDecl {value={name; type_expr; params;kwd_type=_;eq=_};region} -> (
    let (name,loc) = r_split name in
    let type_expr =
      let rhs = compile_type_expression ~raise type_expr in
      match params with
      | None -> rhs
      | Some x ->
        let lst = type_vars_to_list x in
        let aux : CST.type_var Region.reg -> AST.type_expression -> AST.type_expression =
          fun param type_ ->
            let (param,ploc) = r_split param in
            let ty_binder = Type_var.of_input_var ~loc:ploc (quote_var param.name.value) in
            t_abstraction ~loc:(Location.lift region) ty_binder Type type_
        in
        List.fold_right ~f:aux ~init:rhs lst
    in
    return_1 region @@ D_type  {type_binder=Type_var.of_input_var ~loc name; type_expr; type_attr=[]}
  )

  | Directive _ -> []

  | ModuleDecl {value={kwd_module ; name; module_; kwd_end ; _};region} ->
    let module_binder = compile_mod_var name in
    let module_ =
      let loc = Location.lift @@ CST.Region.cover kwd_module#region kwd_end#region in
      let decls = compile_module ~raise module_ in
      m_struct ~loc decls
    in
    let ast = D_module  {module_binder; module_; module_attr=[]}
    in return_1 region ast

  | ModuleAlias {value={alias; binders; _};region} ->
    let module_binder = compile_mod_var alias in
    let module_ =
      let path = List.Ne.map compile_mod_var @@ npseq_to_ne_list binders in
      m_path ~loc:Location.generated path (* wrong location *)
    in
    return_1 region @@ D_module { module_binder; module_ ; module_attr = [] }

  | Let {value = (_kwd_let, kwd_rec, let_binding, attributes); region} ->
    let attr = compile_attributes attributes in
    let {type_params; binders; rhs_type; eq=_; let_rhs} : CST.let_binding = let_binding in
    let (pattern, args) = binders in
    match (unepar pattern,args) with
    | CST.PTuple tuple, [] ->
      let attributes = compile_attributes attributes in
      let matchee = compile_expression ~raise let_rhs in
      let tuple,_loc = r_split tuple in
      let lst = List.map ~f:(compile_parameter ~raise) @@ npseq_to_list tuple in
      let (lst, exprs) = List.unzip lst in
      let expr = List.fold_right ~f:(@@) exprs ~init:matchee in
      let aux i binder = Z.add i Z.one, (binder, attributes, e_accessor expr @@ [Access_tuple i]) in
      let lst = snd @@ List.fold_map ~f:aux ~init:Z.zero @@ lst in
      let aux (binder,attr, expr) = D_value {binder; attr; expr} in
      return region @@ List.map ~f:aux lst
    | CST.PRecord record , [] ->
      let attributes = compile_attributes attributes in
      let matchee = compile_expression ~raise let_rhs in
      let record,_loc = r_split record in
      let aux ({value={field_name;eq=_;pattern};_}:CST.field_pattern CST.reg) =
        let field_name = field_name.value in
        let binder,fun_ = compile_parameter ~raise pattern in
        ((field_name,binder),fun_)
      in
      let lst = List.map ~f:aux @@ npseq_to_list record.ne_elements in
      let (lst, exprs) = List.unzip lst in
      let expr = List.fold_right ~f:(@@) exprs ~init:matchee in
      let aux (field_name,binder) = (binder, attributes, e_accessor expr @@ [Access_record field_name]) in
      let lst = List.map ~f:aux @@ lst in
      let aux (binder,attr, expr) =  D_value {binder; attr; expr} in
      return region @@ List.map ~f:aux lst
    | _,_ ->
      let let_rhs = compile_expression ~raise let_rhs in
      let rhs_type = Option.map ~f:(compile_type_expression ~raise <@ snd) rhs_type in
      let binder,_fun_ = compile_parameter ~raise pattern in
      let binders = List.map ~f:(compile_parameter ~raise) args in
      (* collect type annotation for let function declaration *)
      let let_rhs,rhs_type = List.fold_right ~init:(let_rhs,rhs_type) ~f:(fun (b,fun_) (e,a) ->
<<<<<<< HEAD
        e_lambda ~loc:(Value_var.get_location b.var) b a @@ fun_ e, Option.map2 ~f:t_arrow b.ascr a) binders in
=======
        e_lambda ~loc:(ValueVar.get_location b.var) b a @@ fun_ e, Option.map2 ~f:t_arrow b.ascr a) binders in
      (* Add polymorphic binder to ascription *)
      let rhs_type = 
        Option.map rhs_type ~f:(fun rhs_type -> 
          Option.value_map type_params ~default:rhs_type ~f:(fun tp ->
          let (tp, loc) = r_split tp in
          let tp = tp.inside in
          let type_vars = List.Ne.map compile_type_var tp.type_vars in
          List.Ne.fold_right ~f:(fun tvar t -> t_for_all ~loc tvar Type t) ~init:rhs_type type_vars
        ))
      in
>>>>>>> e334452c
      let binder   = {binder with ascr = rhs_type} in
      (* This handle the recursion *)
      let let_rhs = match kwd_rec with
        Some reg ->
          let fun_type = trace_option ~raise (untyped_recursive_fun reg#region) @@ rhs_type in
          let _, fun_type = destruct_for_alls fun_type in 
          let rec get_first_non_annotation e = Option.value_map ~default:e ~f:(fun e -> get_first_non_annotation e.Ascription.anno_expr) @@ get_e_annotation e  in
          let lambda = trace_option ~raise (recursion_on_non_function @@ Location.lift region) @@ get_e_lambda @@ (get_first_non_annotation let_rhs).expression_content in
          let Arrow.{type1; type2} = get_t_arrow_exn fun_type in 
          let lambda = Lambda.{lambda with binder = {lambda.binder with ascr = type1}; output_type = type2} in
          e_recursive ~loc:(Location.lift reg#region) binder.var fun_type lambda
      | None   -> let_rhs
      in
      (* This handle polymorphic annotation *)
      let let_rhs = Option.value_map ~default:let_rhs ~f:(fun tp ->
        let (tp,loc) = r_split tp in
        let tp : CST.type_params = tp.inside in
        let type_vars = List.Ne.map compile_type_var tp.type_vars in
        List.Ne.fold_right ~f:(fun t e -> e_type_abs ~loc t e) ~init:let_rhs type_vars
      ) type_params in
      return_1 region @@ D_value {binder;attr;expr=let_rhs}

and compile_module ~raise : CST.ast -> AST.module_  =
  fun t ->
    let lst = List.map ~f:(compile_declaration ~raise) @@ nseq_to_list t.decl in
    List.concat lst

let compile_program ~raise : CST.ast -> AST.program = fun t ->
  nseq_to_list t.decl
  |> List.map ~f:(fun a ~raise -> compile_declaration ~raise a)
  |> Simple_utils.Trace.collect ~raise
  |> List.concat<|MERGE_RESOLUTION|>--- conflicted
+++ resolved
@@ -499,13 +499,10 @@
       let binders = List.map ~f:(compile_parameter ~raise) args in
       (* collect type annotation for let function declaration *)
       let let_rhs, rhs_type = List.fold_right ~init:(let_rhs, rhs_type) ~f:(fun (b,fun_) (e,a) ->
-<<<<<<< HEAD
         e_lambda ~loc:(Value_var.get_location b.var) b a @@ fun_ e, Option.map2 ~f:t_arrow b.ascr a) binders in
-=======
-        e_lambda ~loc:(ValueVar.get_location b.var) b a @@ fun_ e, Option.map2 ~f:t_arrow b.ascr a) binders in
       (* Add polymorphic binder to ascription *)
-      let rhs_type = 
-        Option.map rhs_type ~f:(fun rhs_type -> 
+      let rhs_type =
+        Option.map rhs_type ~f:(fun rhs_type ->
           Option.value_map type_params ~default:rhs_type ~f:(fun tp ->
           let (tp, loc) = r_split tp in
           let tp = tp.inside in
@@ -513,14 +510,13 @@
           List.Ne.fold_right ~f:(fun tvar t -> t_for_all ~loc tvar Type t) ~init:rhs_type type_vars
         ))
       in
->>>>>>> e334452c
       let let_binder   = {let_binder with ascr = rhs_type} in
       (* This handle the recursion *)
       let let_rhs = match kwd_rec with
         Some reg ->
           (* Hack for type params in recursive position. Remove them! Better fix would be to relax form of lambda *)
           let fun_type = trace_option ~raise (untyped_recursive_fun reg#region) @@ rhs_type in
-          let _, fun_type = destruct_for_alls fun_type in 
+          let _, fun_type = destruct_for_alls fun_type in
           let rec get_first_non_annotation e = Option.value_map ~default:e ~f:(fun e -> get_first_non_annotation e.Ascription.anno_expr) @@ get_e_annotation e  in
           let lambda = trace_option ~raise (recursion_on_non_function loc) @@ get_e_lambda @@ (get_first_non_annotation let_rhs).expression_content in
           let Arrow.{type1 = arg_type; type2 = ret_type} = get_t_arrow_exn fun_type in
@@ -534,7 +530,7 @@
         let tp : CST.type_params = tp.inside in
         let type_vars = List.Ne.map compile_type_var tp.type_vars in
         List.Ne.fold_right ~f:(fun t e -> e_type_abs ~loc t e) ~init:let_rhs type_vars
-      ) type_params 
+      ) type_params
       in
       return @@ e_let_in ~loc let_binder let_attr let_rhs @@ fun_ body
   )
@@ -836,13 +832,10 @@
       let binders = List.map ~f:(compile_parameter ~raise) args in
       (* collect type annotation for let function declaration *)
       let let_rhs,rhs_type = List.fold_right ~init:(let_rhs,rhs_type) ~f:(fun (b,fun_) (e,a) ->
-<<<<<<< HEAD
         e_lambda ~loc:(Value_var.get_location b.var) b a @@ fun_ e, Option.map2 ~f:t_arrow b.ascr a) binders in
-=======
-        e_lambda ~loc:(ValueVar.get_location b.var) b a @@ fun_ e, Option.map2 ~f:t_arrow b.ascr a) binders in
       (* Add polymorphic binder to ascription *)
-      let rhs_type = 
-        Option.map rhs_type ~f:(fun rhs_type -> 
+      let rhs_type =
+        Option.map rhs_type ~f:(fun rhs_type ->
           Option.value_map type_params ~default:rhs_type ~f:(fun tp ->
           let (tp, loc) = r_split tp in
           let tp = tp.inside in
@@ -850,16 +843,15 @@
           List.Ne.fold_right ~f:(fun tvar t -> t_for_all ~loc tvar Type t) ~init:rhs_type type_vars
         ))
       in
->>>>>>> e334452c
       let binder   = {binder with ascr = rhs_type} in
       (* This handle the recursion *)
       let let_rhs = match kwd_rec with
         Some reg ->
           let fun_type = trace_option ~raise (untyped_recursive_fun reg#region) @@ rhs_type in
-          let _, fun_type = destruct_for_alls fun_type in 
+          let _, fun_type = destruct_for_alls fun_type in
           let rec get_first_non_annotation e = Option.value_map ~default:e ~f:(fun e -> get_first_non_annotation e.Ascription.anno_expr) @@ get_e_annotation e  in
           let lambda = trace_option ~raise (recursion_on_non_function @@ Location.lift region) @@ get_e_lambda @@ (get_first_non_annotation let_rhs).expression_content in
-          let Arrow.{type1; type2} = get_t_arrow_exn fun_type in 
+          let Arrow.{type1; type2} = get_t_arrow_exn fun_type in
           let lambda = Lambda.{lambda with binder = {lambda.binder with ascr = type1}; output_type = type2} in
           e_recursive ~loc:(Location.lift reg#region) binder.var fun_type lambda
       | None   -> let_rhs
