open Errors
open Simple_utils.Trace
open Simple_utils.Function

module CST = Cst.Cameligo
module AST = Ast_imperative
module Utils = Simple_utils.Utils

open AST

let nseq_to_list (hd, tl) = hd :: tl

let npseq_to_list (hd, tl) = hd :: (List.map ~f:snd tl)

let npseq_to_ne_list (hd, tl) = hd, (List.map ~f:snd tl)

and type_vars_to_list : CST.type_vars -> CST.type_var Region.reg list = function
  | QParam x -> [x]
  | QParamTuple x -> Utils.nsepseq_to_list x.value.inside

let pseq_to_list = function
  | None -> []
  | Some lst -> npseq_to_list lst

let built_ins = ["Operator";"Tezos";"List";"Set";"Map";"Big_map";"Bitwise";"Option"]
let rec compile_pseudomodule_access field = let open CST in match field with
  | EVar v -> v.value
  | EModA { value = { module_name ; field ; selector = _ } ; region = _ } -> module_name.value ^ "." ^ compile_pseudomodule_access field
  | _ -> failwith "Corner case : This couldn't be produce by the parser"

open Predefined.Tree_abstraction

let r_split = Location.r_split

let quote_var var = "'"^var
let compile_variable var = let (var,loc) = r_split var in ValueVar.of_input_var ~loc var
let compile_type_var var : AST.type_variable  = let (var,loc) = r_split var in TypeVar.of_input_var ~loc var
let compile_mod_var var : AST.module_variable  = let (var,loc) = r_split var in ModuleVar.of_input_var ~loc var
let compile_attributes : CST.attributes -> string list = fun attr ->
  let f : CST.attribute Region.reg -> string =
    fun x ->
      let ((k,v_opt),_loc) = r_split x in
      match v_opt with
      | Some (String v) -> String.concat ~sep:":" [k;v]
      | None -> k
    in List.map ~f attr

let rec compile_type_expression ~raise : CST.type_expr -> AST.type_expression = fun te ->
  let self = compile_type_expression ~raise in
  let return te = te in
  match te with
    TSum sum ->
      let sum_type, loc = r_split sum in
      let {variants; attributes; _} : CST.sum_type = sum_type in
      let lst = npseq_to_list variants in
      let attr = compile_attributes attributes in
      let aux (variant : CST.variant CST.reg) =
        let v, _ = r_split variant in
        let type_expr =
          Option.map ~f:(self <@ snd) v.arg in
        let type_expr = Option.value ~default:(t_unit ()) type_expr in
        let variant_attr = compile_attributes v.attributes in
        (v.constr.value, type_expr, variant_attr) in
      let sum = List.map ~f:aux lst
      in return @@ t_sum_ez_attr ~loc ~attr sum
  | TRecord record ->
      let injection, loc = r_split record in
      let attr = compile_attributes injection.attributes in
      let lst = npseq_to_list injection.ne_elements in
      let aux (field : CST.field_decl CST.reg) =
        let f, _ = r_split field in
        let type_expr = self f.field_type in
        let field_attr = compile_attributes f.attributes
        in return @@ (f.field_name.value, type_expr, field_attr) in
      let fields = List.map ~f:aux lst in
      return @@ t_record_ez_attr ~loc ~attr fields
  | TProd prod ->
    let (nsepseq, loc) = r_split prod in
    let lst = npseq_to_list nsepseq in
    let lst = List.map ~f:self lst in
    return @@ t_tuple ~loc lst
  | TApp app -> (
    let get_t_string_singleton_opt = function
      | CST.TString s -> Some s.value
      | _ -> None
    in
    let get_t_int_singleton_opt = function
      | CST.TInt x ->
        let (_,z) = x.value in
        Some z
      | _ -> None
    in
    let ((operator,args), loc) = r_split app in
    let args = match args with
      | CArg x -> [x]
      | CArgTuple args -> npseq_to_list args.value.inside
    in
    (* this is a bad design, michelson_or and pair should be an operator
       see AnnotType *)
    match operator.value with
      | "michelson_or" -> (
        match args with
        | [a ; b ; c ; d ] -> (
          let b' =
            trace_option ~raise (michelson_type_wrong te operator.value) @@
              get_t_string_singleton_opt b in
          let d' =
            trace_option ~raise (michelson_type_wrong te operator.value) @@
              get_t_string_singleton_opt d in
          let a' = self a in
          let c' = self c in
          return @@ t_michelson_or ~loc a' b' c' d'
          )
        | _ -> raise.error @@ michelson_type_wrong_arity loc operator.value
      )
      | "michelson_pair" -> (
        match args with
        | [a ; b ; c ; d ] -> (
          let b' =
            trace_option ~raise (michelson_type_wrong te operator.value) @@
              get_t_string_singleton_opt b in
          let d' =
            trace_option ~raise (michelson_type_wrong te operator.value) @@
              get_t_string_singleton_opt d in
          let a' = self a in
          let c' = self c in
          return @@ t_michelson_pair ~loc a' b' c' d'
          )
        | _ -> raise.error @@ michelson_type_wrong_arity loc operator.value
      )
      | "sapling_state" -> (
        match args with
        | [(a : CST.type_expr)] -> (
          let sloc = Location.lift @@ Raw.type_expr_to_region a in
          let a' =
            trace_option ~raise (michelson_type_wrong te operator.value) @@
              get_t_int_singleton_opt a in
          let singleton = t_singleton ~loc:sloc (Literal_int a') in
          return @@ t_sapling_state ~loc singleton
          )
        | _ -> raise.error @@ michelson_type_wrong_arity loc operator.value
      )
      | "sapling_transaction" -> (
        match args with
        | [(a : CST.type_expr)] -> (
          let sloc = Location.lift @@ Raw.type_expr_to_region a in
          let a' =
            trace_option ~raise (michelson_type_wrong te operator.value) @@
              get_t_int_singleton_opt a in
          let singleton = t_singleton ~loc:sloc (Literal_int a') in
          return @@ t_sapling_transaction ~loc singleton
          )
        | _ -> raise.error @@ michelson_type_wrong_arity loc operator.value
      )
    | _ ->
      let operator = TypeVar.of_input_var operator.value in
      let lst = List.map ~f:self args in
      return @@ t_app ~loc operator lst
  )
  | TFun func ->
    let ((input_type,_,output_type), loc) = r_split func in
    let input_type = self input_type in
    let output_type = self output_type in
    return @@ t_arrow ~loc input_type output_type
  | TPar par ->
    let (par, _) = r_split par in
    let type_expr = par.inside in
    self type_expr

  | TVar var ->
    let (name,loc) = r_split var in
    let v = TypeVar.of_input_var name in
    return @@ t_variable ~loc v
  | TString _s -> raise.error @@ unsupported_string_singleton te
  | TInt _s -> raise.error @@ unsupported_string_singleton te
  | TArg var ->
    let (quoted_var,loc) = r_split var in
    let v = TypeVar.of_input_var (quote_var quoted_var.name.value) in
    return @@ t_variable ~loc v
  | TModA ma -> (
    let (ma, loc) = r_split ma in
    let module_name = compile_mod_var ma.module_name in
    let rec aux : module_variable list -> CST.type_expr -> AST.type_expression = fun acc exp ->
      match exp with
      | TVar v ->
        let accessed_el = compile_type_var v in
        return @@ t_module_accessor ~loc acc accessed_el
      | TModA ma ->
        aux (acc @ [ModuleVar.of_input_var ma.value.module_name.value]) ma.value.field
      | _ -> raise.error (expected_access_to_variable (CST.type_expr_to_region ma.field))
    in
    aux [module_name] ma.field
  )

let compile_selection (selection : CST.selection) =
  match selection with
    FieldName name ->
    let (name, loc) = r_split name in
    (Access_record name, loc)
  | Component comp ->
    let ((_,index), loc) = r_split comp in
    (Access_tuple index, loc)

let rec compile_expression ~raise : CST.expr -> AST.expr = fun e ->
  let self = compile_expression ~raise in
  let return e = e in
  let compile_tuple_expression ?loc tuple_expr =
    let lst = List.map ~f:self @@ nseq_to_list tuple_expr in
    match lst with
      hd::[] -> return hd
    | lst -> return @@ e_tuple ?loc lst
  in
  let compile_path (path : CST.path) =
    match path with
      Name var ->
        let (var, loc) = r_split var in
        return @@ e_variable_ez ~loc var
    | Path proj ->
        let (proj, loc) = r_split proj in
        let (var, _loc_var) = r_split proj.struct_name in
        let var  = e_variable_ez ~loc var in
        let (sels, _) = List.unzip @@ List.map ~f:compile_selection @@ npseq_to_list proj.field_path in
        return @@ e_accessor var sels
  in
  let compile_bin_op (op_type : AST.constant') (op : _ CST.bin_op CST.reg) =
    let (op, loc) = r_split op in
    let a = self op.arg1 in
    let b = self op.arg2 in
    return @@ e_constant ~loc (Const op_type) [a; b]
  in
  let compile_un_op (op_type : AST.constant') (op : _ CST.un_op CST.reg) =
    let (op, loc) = r_split op in
    let arg = self op.arg in
    return @@ e_constant ~loc (Const op_type) [arg]
  in
  match e with
    EVar var -> (
    let (var, loc) = r_split var in
    match constants var with
    | Some const ->
      return @@ e_constant ~loc const []
    | None -> return @@ e_variable_ez ~loc var
  )
  | EPar par -> self par.value.inside
  | EUnit the_unit ->
    let loc = Location.lift the_unit.region in
    return @@ e_unit ~loc ()
  | EBytes bytes ->
    let (bytes, loc) = r_split bytes in
    let (_s,b) = bytes in
    return @@ e_bytes_hex ~loc b
  | EString str ->(
    match str with
      Cat c ->
      let (op,loc) = r_split c in
      let a = self op.arg1 in
      let b = self op.arg2 in
      return @@ e_constant ~loc (Const C_CONCAT) [a;b]
    | String str ->
      let (str, loc) = r_split str in
      return @@ e_string ~loc str
    | Verbatim str ->
      let (str, loc) = r_split str in
      return @@ e_verbatim ~loc str
  )
  | EArith arth ->
    ( match arth with
      Add plus   -> compile_bin_op C_ADD plus
    | Sub minus  -> compile_bin_op C_POLYMORPHIC_SUB minus
    | Mult times -> compile_bin_op C_MUL times
    | Div slash  -> compile_bin_op C_DIV slash
    | Mod mod_   -> compile_bin_op C_MOD mod_
    | Land land_ -> compile_bin_op C_AND land_
    | Lor lor_   -> compile_bin_op C_OR lor_
    | Lxor lxor_ -> compile_bin_op C_XOR lxor_
    | Lsl lsl_   -> compile_bin_op C_LSL lsl_
    | Lsr lsr_   -> compile_bin_op C_LSR lsr_
    | Neg minus  -> compile_un_op C_NEG minus
    | Int i ->
      let ((_,i), loc) = r_split i in
      return @@ e_int_z ~loc i
    | Nat n ->
      let ((_,n), loc) = r_split n in
      return @@ e_nat_z ~loc n
    | Mutez mtez ->
      let ((_,mtez), loc) = r_split mtez in
      return @@ e_mutez_z ~loc (Z.of_int64 mtez)
    )
  | ELogic logic -> (
    match logic with
      BoolExpr be -> (
      match be with
        Or or_   -> compile_bin_op C_OR  or_
      | And and_ -> compile_bin_op C_AND and_
      | Not not_ -> compile_un_op  C_NOT not_
    )
    | CompExpr ce -> (
      match ce with
        Lt lt    -> compile_bin_op C_LT  lt
      | Leq le   -> compile_bin_op C_LE  le
      | Gt gt    -> compile_bin_op C_GT  gt
      | Geq ge   -> compile_bin_op C_GE  ge
      | Equal eq -> compile_bin_op C_EQ  eq
      | Neq ne   -> compile_bin_op C_NEQ ne
    )
  )
<<<<<<< HEAD

  | ERevApp {value={op;arg1;arg2}; region} ->
      let op, loc_op = op#payload, Location.File op#region in
      let loc = Location.lift region in
      let func = e_variable_ez ~loc:loc_op op in
      let args = List.map ~f:self [arg1; arg2] in
      return @@ List.fold_left ~f:(e_application ~loc) ~init:func args
=======
  | ERevApp {value; region} -> 
    let loc  = Location.lift region in
    let x = self value.arg1 in
    let f = self value.arg2 in
    return @@ e_application ~loc f x
>>>>>>> 9e3721a1
  (* This case is due to a bad besign of our constant it as to change
    with the new typer so LIGO-684 on Jira *)
  | ECall {value=(EVar var,args);region} ->
    let loc = Location.lift region in
    let (var, loc_var) = r_split var in
    (match constants var with
      Some const ->
      let args = List.map ~f:self @@ nseq_to_list args in
      return @@ e_constant ~loc const args
    | None ->
      let func = e_variable_ez ~loc:loc_var var in
      let args = List.map ~f:self @@ nseq_to_list args in
      return @@ List.fold_left ~f:(e_application ~loc) ~init:func @@ args
    )
  (*TODO: move to proper module*)
  | ECall ({value=(EModA {value={module_name;field=_;selector=_};region=_} as value,args) ;region} as call) when
    List.mem ~equal:String.(=) built_ins module_name.value ->
    let loc = Location.lift region in
    let var = compile_pseudomodule_access value in
    (match constants var with
      Some const ->
      let args = List.map ~f:self @@ nseq_to_list args in
      return @@ e_constant ~loc const args
    | None ->
       let ((func, args), loc) = r_split call in
       let func = self func in
       let args = List.map ~f:self @@ nseq_to_list args in
       return @@ List.fold_left ~f:(e_application ~loc) ~init:func @@ args
      )
  | ECall call ->
    let ((func, args), loc) = r_split call in
    let func = self func in
    let args = List.map ~f:self @@ nseq_to_list args in
    return @@ List.fold_left ~f:(e_application ~loc) ~init:func @@ args
  | ETuple lst ->
    let (lst, loc) = r_split lst in
    let lst = npseq_to_ne_list lst in
    compile_tuple_expression ~loc lst
  | ERecord record ->
    let (record, loc) = r_split record in
    let aux (fa : CST.field_assign CST.reg) =
      let (fa, _) = r_split fa in
      let (name, _) = r_split fa.field_name in
      let expr = self fa.field_expr in
      return (name, expr)
    in
    let record = List.map ~f:aux @@ npseq_to_list record.ne_elements in
    return @@ e_record_ez ~loc record
  | EProj proj ->
    let (proj, loc) = r_split proj in
    let (var, loc_var) = r_split proj.struct_name in
    let var  = e_variable_ez ~loc:loc_var var in
    let (sels, _) = List.unzip @@ List.map ~f:compile_selection @@ npseq_to_list proj.field_path in
    return @@ e_accessor ~loc var sels
  | EModA ma -> (
    let (ma, loc) = r_split ma in
    let (module_name, _) = r_split ma.module_name in
    let rec aux : module_variable list -> CST.expr -> AST.expression = fun acc exp ->
      match exp with
      | EVar v ->
         let accessed_el = compile_variable v in
         return @@ e_module_accessor ~loc acc accessed_el
      | EProj proj ->
         let (proj, _) = r_split proj in
         let (var, _) = r_split proj.struct_name in
         let moda  = e_module_accessor ~loc acc (ValueVar.of_input_var var) in
         let (sels, _) = List.unzip @@ List.map ~f:compile_selection @@ npseq_to_list proj.field_path in
         return @@ e_accessor ~loc moda sels
      | EModA ma ->
         aux (acc @ [compile_mod_var ma.value.module_name]) ma.value.field
      | _ -> raise.error (expected_access_to_variable (CST.expr_to_region ma.field))
    in
    (*TODO: move to proper module*)
    if List.mem ~equal:String.(=) built_ins module_name then
      let var = compile_pseudomodule_access e in
      match constants var with
        Some const -> return @@ e_constant ~loc const []
      | None -> aux [compile_mod_var ma.module_name] ma.field
    else
      aux [compile_mod_var ma.module_name] ma.field
  )
  | EUpdate update ->
    let (update, _loc) = r_split update in
    let record = compile_path update.record in
    let (updates, _loc) = r_split update.updates in
    let aux (up : CST.field_path_assignment CST.reg) =
      let (up, loc) = r_split up in
      let path = up.field_path in
      let expr = self up.field_expr in
      let path = (match path with
        Name var -> [Access_record var.value]
      | Path proj ->
        let (proj, _) = r_split proj in
        let (path, _) = List.unzip @@ List.map ~f:compile_selection @@ npseq_to_list proj.field_path in
        (Access_record proj.struct_name.value)::path
      )
      in
      return (path, expr, loc)
    in
    let updates = List.map ~f:aux @@ npseq_to_list updates.ne_elements in
    let aux e (path, update, loc) = e_update ~loc e path update in
    return @@ List.fold_left ~f:aux ~init:record updates
  | EFun func ->
    (* todo : make it in common with let function *)
    let (func, loc) = r_split func in
    let ({binders; rhs_type; body;kwd_fun=_;type_params=_;arrow=_; attributes=_} : CST.fun_expr) = func in
    let () = check_annotation ~raise (fst binders) in
    let () = List.iter ~f:(check_annotation ~raise) (snd binders) in
    let rhs_type = Option.map ~f:(compile_type_expression ~raise <@ snd) rhs_type in
    let (binder,fun_),lst = List.Ne.map (compile_parameter ~raise) binders in
    let body = self body in
    let rec aux lst =
      match lst with
        [] -> body, rhs_type
      | (binder,fun_):: lst ->
        let expr, rhs_type = aux lst in
        let expr = fun_ expr in
        e_lambda ~loc binder rhs_type expr,
        Option.map ~f:(Utils.uncurry @@ t_arrow ~loc) @@ Option.bind_pair (binder.ascr, rhs_type)
    in
    let expr, rhs_type = aux lst in
    let expr = fun_ expr  in
    return @@ e_lambda ~loc binder rhs_type expr
  | EConstr constr ->
    let ((constr,args_o), loc) = r_split constr in
    let args_o = Option.map ~f:(compile_tuple_expression <@ List.Ne.singleton) args_o in
    let args = Option.value ~default:(e_unit ~loc:(Location.lift constr.region) ()) args_o in
    return @@ e_constructor ~loc constr.value args
  | ECase case ->
    let (case, loc1) = r_split case in
    let matchee = self case.expr in
    let (cases, loc2) = r_split case.cases in
    let loc = Location.cover loc1 loc2 in (* TODO: locations are weird here *)
    let cases = compile_matching_expr ~raise @@ npseq_to_ne_list cases in
    return @@ e_matching ~loc matchee cases
  | EAnnot annot ->
    let (annot, loc) = r_split annot in
    let (expr, _, ty) = annot.inside in
    let expr = self expr in
    let ty   = compile_type_expression ~raise ty in
    return @@ e_annotation ~loc expr ty
  | ECond cond ->
    let (cond, loc) = r_split cond in
    let test        = self cond.test in
    let then_clause = self cond.ifso in
    let else_clause = Option.map ~f:(self <@ snd) cond.ifnot in
    return @@ e_cond ~loc test then_clause @@ Option.value ~default:(e_unit ~loc ()) else_clause
  | EList lst -> (
    match lst with
      ECons cons ->
      let (cons, loc) = r_split cons in
      let a  = self cons.arg1 in
      let b  = self cons.arg2 in
      return @@ e_constant ~loc (Const C_CONS) [a; b]
    | EListComp lc ->
      let (lc,loc) = r_split lc in
      let lst =
        Option.value ~default:[] @@
        Option.map ~f:npseq_to_list lc.elements
      in
      let lst = List.map ~f:self lst in
      return @@ e_list ~loc lst
  )
  | ELetIn li -> (
    let (li, loc) = r_split li in
    let ({kwd_let=_;kwd_rec;binding;kwd_in=_;body;attributes;} : CST.let_in) = li in
    let let_attr = compile_attributes attributes in
    let body = self body in
    let {type_params; binders; rhs_type; eq=_; let_rhs} : CST.let_binding = binding in
    let let_rhs = compile_expression ~raise let_rhs in
    let rhs_type = Option.map ~f:(compile_type_expression ~raise <@ snd) rhs_type in
    match binders with
    | pattern, [] when pattern_is_matching pattern -> (* matchin *)
      let matchee = match rhs_type with
        | Some t -> (e_annotation let_rhs t)
        | None -> (
          match unepar pattern with
          | CST.PUnit _ -> (e_annotation let_rhs (AST.t_unit ()))
          | _ -> let_rhs
        )
      in
      let pattern = conv ~raise pattern in
      let match_case = { pattern ; body } in
      e_matching ~loc matchee [match_case]
    | pattern, args -> (* function *)
      let let_binder, fun_ = compile_parameter ~raise pattern in
      let binders = List.map ~f:(compile_parameter ~raise) args in
      (* collect type annotation for let function declaration *)
      let let_rhs, rhs_type = List.fold_right ~init:(let_rhs, rhs_type) ~f:(fun (b,fun_) (e,a) ->
        e_lambda ~loc:(ValueVar.get_location b.var) b a @@ fun_ e, Option.map2 ~f:t_arrow b.ascr a) binders in
      let let_binder   = {let_binder with ascr = rhs_type} in
      (* This handle the recursion *)
      let let_rhs = match kwd_rec with
        Some reg ->
          let fun_type = trace_option ~raise (untyped_recursive_fun reg#region) @@ rhs_type in
          let rec get_first_non_annotation e = Option.value_map ~default:e ~f:(fun e -> get_first_non_annotation e.anno_expr) @@ get_e_annotation e  in
          let lambda = trace_option ~raise (recursion_on_non_function loc) @@ get_e_lambda @@ (get_first_non_annotation let_rhs).expression_content in
          e_recursive ~loc:(Location.lift reg#region) let_binder.var fun_type lambda
      | None   -> let_rhs
      in
      (* This handle polymorphic annotation *)
      let let_rhs = Option.value_map ~default:let_rhs ~f:(fun tp ->
        let (tp,loc) = r_split tp in
        let tp : CST.type_params = tp.inside in
        let type_vars = List.Ne.map compile_type_var tp.type_vars in
        List.Ne.fold_right ~f:(fun t e -> e_type_abs ~loc t e) ~init:let_rhs type_vars
      ) type_params in
      return @@ e_let_in ~loc let_binder let_attr let_rhs @@ fun_ body
  )
  | ETypeIn ti ->
    let (ti, loc) = r_split ti in
    let ({type_decl={name;type_expr;_};kwd_in=_;body} : CST.type_in) = ti in
    let type_binder = compile_type_var name in
    let rhs = compile_type_expression ~raise type_expr in
    let body = self body in
    return @@ e_type_in ~loc type_binder rhs body
  | EModIn mi ->
    let (mi, loc) = r_split mi in
    let ({mod_decl={kwd_module;name;module_;kwd_end ; _};kwd_in=_;body} : CST.mod_in) = mi in
    let module_binder = compile_mod_var name in
    let rhs =
      let loc = Location.lift @@ CST.Region.cover kwd_module#region kwd_end#region in
      let decls = compile_module ~raise module_ in
      m_struct ~loc decls
    in
    let body = self body in
    return @@ e_mod_in ~loc module_binder rhs body
  | EModAlias ma -> (* This node is a bit too generic, should be moved to a dedicated module language *)
    let (ma, loc) = r_split ma in
    let ({mod_alias={alias;binders;_};kwd_in=_;body} : CST.mod_alias) = ma in
    let alias = compile_mod_var alias in
    let rhs =
      let path = List.Ne.map compile_mod_var @@ npseq_to_ne_list binders in
      m_path ~loc:Location.generated path
    in
    let body = self body in
    return @@ e_mod_in ~loc alias rhs body
  | ECodeInj ci ->
    let (ci, loc) = r_split ci in
    let (language, _) = r_split ci.language in
    let (language, _) = r_split language in
    let code = self ci.code in
    return @@ e_raw_code ~loc language code
  | ESeq seq ->
    let (seq, loc) = r_split seq in
    let seq = List.map ~f:self @@ pseq_to_list seq.elements in
    match seq with
      [] -> return @@ e_unit ~loc ()
    | hd :: tl ->
      let rec aux prev = function
       [] ->  return @@ prev
      | hd :: tl -> (return <@ e_sequence ~loc prev) @@ aux hd tl
      in
      aux hd @@ tl

and pattern_is_matching : CST.pattern -> bool =
  fun p -> match unepar p with
    CST.PVar _  -> false
  | CST.PUnit _ | CST.PInt _ | CST.PNat _ | CST.PBytes _ | CST.PString _ | CST.PVerbatim _
  | CST.PPar _ | CST.PTyped _
  | CST.PTuple _ | CST.PRecord _ | CST.PConstr _ | CST.PList _ -> true
and conv ~raise : CST.pattern -> AST.ty_expr AST.pattern =
  fun p ->
  match unepar p with
  | CST.PVar x ->
    let (pvar,loc) = r_split x in
    let attributes = Tree_abstraction_shared.Helpers.binder_attributes_of_strings (compile_attributes pvar.attributes) in
    let b =
      let var = compile_variable pvar.variable in
      { var ; ascr = None ; attributes }
    in
    Location.wrap ~loc @@ P_var b
  | CST.PTuple tuple ->
    let (tuple, loc) = r_split tuple in
    let lst = npseq_to_ne_list tuple in
    let patterns = List.Ne.to_list lst in
    let nested = List.map ~f:(conv ~raise) patterns in
    Location.wrap ~loc @@ P_tuple nested
  | CST.PRecord record ->
    let (inj, loc) = r_split record in
    let aux : CST.field_pattern CST.reg -> label * AST.ty_expr AST.pattern = fun field ->
      let { field_name ; eq=_ ; pattern } : CST.field_pattern = field.value in
      let pattern = conv ~raise pattern in
      (AST.Label field_name.value , pattern)
    in
    let lst = List.Ne.map aux @@ npseq_to_ne_list inj.ne_elements in
    let lst = List.Ne.to_list lst in
    let (labels,nested) = List.unzip lst in
    Location.wrap ~loc @@ P_record (labels , nested)
  | CST.PConstr pattern ->
      let (constr, p_opt), loc = r_split pattern in
      let l, ploc = r_split constr in
      let pv_opt = match p_opt with
        | Some p -> conv ~raise p
        | None -> Location.wrap ~loc:ploc P_unit
      in
      Location.wrap ~loc @@ P_variant (Label l, pv_opt)
  | CST.PList list_pattern -> (
    let repr = match list_pattern with
    | PListComp p_inj -> (
      let loc = Location.lift p_inj.region in
      match p_inj.value.elements with
      | None ->
        Location.wrap ~loc @@ P_list (List [])
      | Some lst ->
        let lst = Utils.nsepseq_to_list lst in
        let aux : CST.pattern -> AST.type_expression AST.pattern -> AST.type_expression AST.pattern =
          fun p acc ->
            let p' = conv ~raise p in
            Location.wrap (P_list (Cons (p', acc)))
        in
        let conscomb = List.fold_right ~f:aux ~init:(Location.wrap ~loc (P_list (List []))) lst in
        conscomb
    )
    | PCons p ->
      let loc = Location.lift p.region in
      let (hd, _, tl) = p.value in
      let hd = conv ~raise hd in
      let tl = conv ~raise tl in
      Location.wrap ~loc @@ P_list (Cons (hd,tl))
    in
    repr
  )
  | CST.PUnit u ->
    let loc = Location.lift u.region in
    Location.wrap ~loc @@ P_unit
  | _ -> raise.error @@ unsupported_pattern_type [p]

and compile_matching_expr ~raise : 'a CST.case_clause CST.reg List.Ne.t -> (AST.expression, AST.ty_expr) AST.match_case list =
  fun cases ->
    let aux (case : 'a CST.case_clause CST.reg) =
      let (case, _loc) = r_split case in
      let expr    = compile_expression ~raise case.rhs in
      (case.pattern, expr)
    in
    let cases = List.Ne.map aux cases in
    let cases : (CST.pattern * AST.expression) list = List.Ne.to_list cases in
    let aux : (CST.pattern * AST.expression) -> (AST.expression , AST.ty_expr) match_case =
      fun (raw_pattern, body) ->
        let pattern = conv ~raise raw_pattern in
        { pattern ; body }
    in
    List.map ~f:aux cases

and unepar = function
| CST.PPar { value = { inside; _ }; _ } -> unepar inside
| _ as v -> v

and untpar = function
| CST.TPar { value = { inside; _ }; _ } -> untpar inside
| _ as v -> v

and check_annotation ~raise = function
| CST.PVar var -> raise.error (missing_funarg_annotation var.value.variable)
| CST.PPar { value = { inside ; _ }; _ } -> check_annotation ~raise inside
| CST.PTuple { value ; _ } ->
  let l = Utils.nsepseq_to_list value in
  List.iter ~f:(check_annotation ~raise) l
| CST.PTyped { value = { pattern; type_expr; _ }; _ } -> (
  let (pattern: CST.pattern) = unepar pattern in
  let (type_expr: CST.type_expr) = untpar type_expr in
  match pattern, type_expr with
  | PTuple { value = pval; region }, TProd { value = tval; _ } -> (
    let no_of_tuple_components = List.length (Utils.nsepseq_to_list pval) in
    let no_of_tuple_type_components = List.length (Utils.nsepseq_to_list tval) in
    if (no_of_tuple_components <> no_of_tuple_type_components) then
      raise.error (funarg_tuple_type_mismatch region pattern type_expr)
    else ())
  | _ -> ())
| _ -> ()

and compile_parameter ~raise : CST.pattern -> _ binder * (_ -> _) =
  fun pattern ->
  let return ?ascr ?(attributes = Stage_common.Helpers.const_attribute) fun_ var =
    ({var; ascr; attributes }, fun_) in
  let return_1 ?ascr ?(attributes = Stage_common.Helpers.const_attribute) var = return ?ascr ~attributes (fun e -> e) var in
  match pattern with
    PConstr _ -> raise.error @@ unsupported_pattern_type [pattern]
  | PUnit the_unit  ->
    let loc = Location.lift the_unit.region in
    return_1 ~ascr:(t_unit ~loc ()) @@ ValueVar.fresh ~loc ()
  | PVar pvar ->
    let (pvar, _loc) = r_split pvar in (* TODO: shouldn't _loc be used somewhere bellow ?*)
    let {variable;attributes=var_attributes} : CST.var_pattern = pvar in
    let attributes = Tree_abstraction_shared.Helpers.binder_attributes_of_strings (compile_attributes var_attributes) in
    return_1 ~attributes @@ compile_variable variable
  | PTuple tuple ->
    let (tuple, loc) = r_split tuple in
    let var = ValueVar.fresh ~loc () in
    let aux pattern (binder_lst, fun_) =
      let (binder,fun_') = compile_parameter ~raise pattern in
      (binder :: binder_lst, fun_' <@ fun_)
    in
    let binder_lst, fun_ = List.fold_right ~f:aux ~init:([],fun e -> e) @@ npseq_to_list tuple in
    let expr = fun expr -> e_matching_tuple ~loc (e_variable ~loc var) binder_lst @@ fun_ expr in
    let ascr = Option.all @@ List.map ~f:(fun binder -> binder.ascr) binder_lst in
    let ascr = Option.map ~f:(t_tuple) ascr in
    return ?ascr expr var
  | PPar par ->
    let (par,_loc) = r_split par in
    let ({var;ascr;attributes}, expr) = compile_parameter ~raise par.inside in
    return ?ascr ~attributes expr var
  | PRecord record ->
    let record,loc = r_split record in
    let var = ValueVar.fresh ~loc () in
    let aux ({value={field_name;eq=_;pattern};_}:CST.field_pattern CST.reg) (binder_lst,fun_') =
      let field_name = field_name.value in
      let binder,fun_ = compile_parameter ~raise pattern in
      ((field_name,binder)::binder_lst,fun_ <@ fun_')
    in
    let binder_lst, fun_ = List.fold_right ~f:aux ~init:([],fun e -> e) @@ npseq_to_list record.ne_elements in
    let expr = fun expr -> e_matching_record ~loc (e_variable var) binder_lst @@ fun_ expr in
    let ascr = Option.all @@ List.map ~f:(fun (_,binder) -> binder.ascr) binder_lst in
    let ascr = Option.map ~f:(t_tuple) ascr in
    return ?ascr expr var
  | PTyped tp ->
    let (tp, _loc) = r_split tp in
    let {pattern; type_expr;colon=_} : CST.typed_pattern = tp in
    let ascr = compile_type_expression ~raise type_expr in
    let ({var;attributes;  _}, exprs) = compile_parameter ~raise pattern in
    return ~ascr ~attributes exprs var
  | _ -> raise.error @@ unsupported_pattern_type [pattern]

and compile_declaration ~raise : CST.declaration -> _ = fun decl ->
  let return reg decl =
    List.map ~f:(Location.wrap ~loc:(Location.lift reg)) decl in
  let return_1 reg decl = return reg [decl] in
  match decl with
  | TypeDecl {value={name; type_expr; params;kwd_type=_;eq=_};region} -> (
    let (name,loc) = r_split name in
    let type_expr =
      let rhs = compile_type_expression ~raise type_expr in
      match params with
      | None -> rhs
      | Some x ->
        let lst = type_vars_to_list x in
        let aux : CST.type_var Region.reg -> AST.type_expression -> AST.type_expression =
          fun param type_ ->
            let (param,ploc) = r_split param in
            let ty_binder = TypeVar.of_input_var ~loc:ploc (quote_var param.name.value) in
            t_abstraction ~loc:(Location.lift region) ty_binder Type type_
        in
        List.fold_right ~f:aux ~init:rhs lst
    in
    return_1 region @@ AST.Declaration_type  {type_binder=TypeVar.of_input_var ~loc name; type_expr; type_attr=[]}
  )

  | Directive _ -> []

  | ModuleDecl {value={kwd_module ; name; module_; kwd_end ; _};region} ->
    let module_binder = compile_mod_var name in
    let module_ =
      let loc = Location.lift @@ CST.Region.cover kwd_module#region kwd_end#region in
      let decls = compile_module ~raise module_ in
      m_struct ~loc decls
    in
    let ast = AST.Declaration_module  {module_binder; module_; module_attr=[]}
    in return_1 region ast

  | ModuleAlias {value={alias; binders; _};region} ->
    let module_binder = compile_mod_var alias in
    let module_ =
      let path = List.Ne.map compile_mod_var @@ npseq_to_ne_list binders in
      m_path ~loc:Location.generated path (* wrong location *)
    in
    return_1 region @@ AST.Declaration_module { module_binder; module_ ; module_attr = [] }

  | Let {value = (_kwd_let, kwd_rec, let_binding, attributes); region} ->
    let attr = compile_attributes attributes in
    let {type_params; binders; rhs_type; eq=_; let_rhs} : CST.let_binding = let_binding in
    let (pattern, args) = binders in
    match (unepar pattern,args) with
    | CST.PTuple tuple, [] ->
      let attributes = compile_attributes attributes in
      let matchee = compile_expression ~raise let_rhs in
      let tuple,_loc = r_split tuple in
      let lst = List.map ~f:(compile_parameter ~raise) @@ npseq_to_list tuple in
      let (lst, exprs) = List.unzip lst in
      let expr = List.fold_right ~f:(@@) exprs ~init:matchee in
      let aux i binder = Z.add i Z.one, (binder, attributes, e_accessor expr @@ [Access_tuple i]) in
      let lst = snd @@ List.fold_map ~f:aux ~init:Z.zero @@ lst in
      let aux (binder,attr, expr) =  AST.Declaration_constant {binder; attr; expr} in
      return region @@ List.map ~f:aux lst
    | CST.PRecord record , [] ->
      let attributes = compile_attributes attributes in
      let matchee = compile_expression ~raise let_rhs in
      let record,_loc = r_split record in
      let aux ({value={field_name;eq=_;pattern};_}:CST.field_pattern CST.reg) =
        let field_name = field_name.value in
        let binder,fun_ = compile_parameter ~raise pattern in
        ((field_name,binder),fun_)
      in
      let lst = List.map ~f:aux @@ npseq_to_list record.ne_elements in
      let (lst, exprs) = List.unzip lst in
      let expr = List.fold_right ~f:(@@) exprs ~init:matchee in
      let aux (field_name,binder) = (binder, attributes, e_accessor expr @@ [Access_record field_name]) in
      let lst = List.map ~f:aux @@ lst in
      let aux (binder,attr, expr) =  AST.Declaration_constant {binder; attr; expr} in
      return region @@ List.map ~f:aux lst
    | _,_ ->
      let let_rhs = compile_expression ~raise let_rhs in
      let rhs_type = Option.map ~f:(compile_type_expression ~raise <@ snd) rhs_type in
      let binder,_fun_ = compile_parameter ~raise pattern in
      let binders = List.map ~f:(compile_parameter ~raise) args in
      (* collect type annotation for let function declaration *)
      let let_rhs,rhs_type = List.fold_right ~init:(let_rhs,rhs_type) ~f:(fun (b,fun_) (e,a) ->
        e_lambda ~loc:(ValueVar.get_location b.var) b a @@ fun_ e, Option.map2 ~f:t_arrow b.ascr a) binders in
      let binder   = {binder with ascr = rhs_type} in
      (* This handle the recursion *)
      let let_rhs = match kwd_rec with
        Some reg ->
          let fun_type = trace_option ~raise (untyped_recursive_fun reg#region) @@ rhs_type in
          let rec get_first_non_annotation e = Option.value_map ~default:e ~f:(fun e -> get_first_non_annotation e.anno_expr) @@ get_e_annotation e  in
          let lambda = trace_option ~raise (recursion_on_non_function @@ Location.lift region) @@ get_e_lambda @@ (get_first_non_annotation let_rhs).expression_content in
          e_recursive ~loc:(Location.lift reg#region) binder.var fun_type lambda
      | None   -> let_rhs
      in
      (* This handle polymorphic annotation *)
      let let_rhs = Option.value_map ~default:let_rhs ~f:(fun tp ->
        let (tp,loc) = r_split tp in
        let tp : CST.type_params = tp.inside in
        let type_vars = List.Ne.map compile_type_var tp.type_vars in
        List.Ne.fold_right ~f:(fun t e -> e_type_abs ~loc t e) ~init:let_rhs type_vars
      ) type_params in
      return_1 region @@ AST.Declaration_constant {binder;attr;expr=let_rhs}

and compile_module ~raise : CST.ast -> AST.module_  =
  fun t ->
    let lst = List.map ~f:(compile_declaration ~raise) @@ nseq_to_list t.decl in
    List.concat lst

let compile_program ~raise : CST.ast -> AST.program = fun t ->
  nseq_to_list t.decl
  |> List.map ~f:(fun a ~raise -> compile_declaration ~raise a)
  |> Simple_utils.Trace.collect ~raise
  |> List.concat<|MERGE_RESOLUTION|>--- conflicted
+++ resolved
@@ -304,21 +304,11 @@
       | Neq ne   -> compile_bin_op C_NEQ ne
     )
   )
-<<<<<<< HEAD
-
-  | ERevApp {value={op;arg1;arg2}; region} ->
-      let op, loc_op = op#payload, Location.File op#region in
-      let loc = Location.lift region in
-      let func = e_variable_ez ~loc:loc_op op in
-      let args = List.map ~f:self [arg1; arg2] in
-      return @@ List.fold_left ~f:(e_application ~loc) ~init:func args
-=======
   | ERevApp {value; region} -> 
     let loc  = Location.lift region in
     let x = self value.arg1 in
     let f = self value.arg2 in
     return @@ e_application ~loc f x
->>>>>>> 9e3721a1
   (* This case is due to a bad besign of our constant it as to change
     with the new typer so LIGO-684 on Jira *)
   | ECall {value=(EVar var,args);region} ->
