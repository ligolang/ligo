--- conflicted
+++ resolved
@@ -1070,14 +1070,8 @@
           let lst = Utils.nsepseq_to_list x.value.inside in
           let aux : CST.variable -> AST.type_expression -> AST.type_expression =
             fun param type_ ->
-<<<<<<< HEAD
-              let (param,ploc) = w_split param in
-              let ty_binder = mk_var ~loc:ploc param in
+              let ty_binder = compile_type_var param in
               t_abstraction ~loc:(Location.lift region) ty_binder Type type_
-=======
-              let ty_binder = compile_type_var param in
-              t_abstraction ~loc:(Location.lift region) ty_binder () type_
->>>>>>> 33d6a7d3
           in
           List.fold_right ~f:aux ~init:rhs lst in
       let ast =
