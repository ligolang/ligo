open Simple_utils.Display

module Raw = Cst.Jsligo
module Parsing  = Parsing.Jsligo
module Region   = Simple_utils.Region
module Location = Simple_utils.Location
module Snippet  = Simple_utils.Snippet

let stage = "abstracter"

type abs_error = [
  | `Concrete_jsligo_unknown_constant of string * Location.t
  | `Concrete_jsligo_unknown_constructor of string * Location.t
  | `Concrete_jsligo_untyped_recursive_fun of Region.t
  | `Concrete_jsligo_unsupported_pattern_type of Raw.pattern
  | `Concrete_jsligo_unsupported_string_singleton of Raw.type_expr
  | `Concrete_jsligo_michelson_type_wrong of Raw.type_expr * string
  | `Concrete_jsligo_michelson_type_wrong_arity of Location.t * string
  | `Concrete_jsligo_recursion_on_non_function of Location.t
  | `Concrete_jsligo_funarg_tuple_type_mismatch of Region.t * Raw.pattern * Raw.type_expr
  | `Concrete_jsligo_not_in_switch_or_loop of Region.t
  | `Concrete_jsligo_statement_not_supported_at_toplevel of Raw.statement
  | `Concrete_jsligo_not_a_valid_parameter of Raw.expr
  | `Concrete_jsligo_rest_not_supported_here of Raw.property
  | `Concrete_jsligo_property_not_supported of Raw.property
  | `Concrete_jsligo_expected_an_expression of Raw.array_item
  | `Concrete_jsligo_new_not_supported of Raw.expr
  | `Concrete_jsligo_invalid_case of string * Raw.expr
  | `Concrete_jsligo_invalid_constructor of Raw.type_expr
  | `Concrete_jsligo_unsupported_match_pattern of Raw.expr
  | `Concrete_jsligo_unsupported_match_object_property of Raw.property
  | `Concrete_jsligo_expected_a_function of Raw.expr
  | `Concrete_jsligo_not_supported_assignment of Raw.expr
  | `Concrete_jsligo_array_rest_not_supported of Raw.array_item
  | `Concrete_jsligo_expected_a_variable of Region.t
  | `Concrete_jsligo_expected_a_field_name of Raw.selection
  | `Concrete_jsligo_expected_an_int of Raw.expr
  | `Concrete_jsligo_invalid_list_pattern_match of Raw.array_item list
  | `Concrete_jsligo_no_shared_fields of Region.t
  | `Concrete_jsligo_unexpected
  | `Concrete_jsligo_wrong_matchee_disc of Region.t
  | `Concrete_jsligo_case_break_disc of Region.t
  ] [@@deriving poly_constructor { prefix = "concrete_jsligo_" }]

let error_ppformat : display_format:string display_format ->
  Format.formatter -> abs_error -> unit =
  fun ~display_format f a ->
  match display_format with
  | Human_readable | Dev -> (
    match a with
    | `Concrete_jsligo_unknown_constant (s,loc) ->
      Format.fprintf f
      "@[<hv>%a@.Unknown constant: %s"
        Snippet.pp loc s
    | `Concrete_jsligo_unknown_constructor (s,loc) ->
      Format.fprintf f
      "@[<hv>%a@.Unknown constructor in module: %s"
        Snippet.pp loc s
    | `Concrete_jsligo_untyped_recursive_fun reg ->
      Format.fprintf f
        "@[<hv>%a@.Invalid function declaration.@.Recursive functions are required to have a type annotation (for now). @]"
        Snippet.pp_lift reg
    | `Concrete_jsligo_unsupported_pattern_type pl ->
      Format.fprintf f
        "@[<hv>%a@.Invalid pattern matching.\
        @.  If this is pattern matching over Booleans, then \"true\" or \"false\" is expected.\
        @.  If this is pattern matching on a list, then one of the following is expected:\
        @.    * an empty list pattern \"[]\";\
        @.    * a cons list pattern \"[head, ...tail]\".\
        @.  If this is pattern matching over variants, then a constructor of a variant is expected.\
        @.\
        @.  Other forms of pattern matching are not (yet) supported. @]"
        Snippet.pp_lift ((fun a p -> Region.cover a (Raw.pattern_to_region p)) Region.ghost pl)
    | `Concrete_jsligo_unsupported_string_singleton te ->
      Format.fprintf f
        "@[<hv>%a@.Invalid type. @.It's not possible to assign a string to a type. @]"
        Snippet.pp_lift (Raw.type_expr_to_region te)
    | `Concrete_jsligo_recursion_on_non_function reg ->
      Format.fprintf f "@[<hv>%a@.Invalid let declaration.@.Only functions can be recursive. @]"
        Snippet.pp reg
    | `Concrete_jsligo_michelson_type_wrong (texpr,name) ->
      Format.fprintf f
       "@[<hv>%a@.Invalid \"%s\" type.@.At this point, an annotation, in the form of a string, is expected for the preceding type. @]"
          Snippet.pp_lift (Raw.type_expr_to_region texpr)
          name
    | `Concrete_jsligo_michelson_type_wrong_arity (loc,name) ->
      Format.fprintf f
        "@[<hv>%a@.Invalid \"%s\" type.@.An even number of 2 or more arguments is expected, where each odd item is a type annotated by the following string. @]"
        Snippet.pp loc
        name
    | `Concrete_jsligo_funarg_tuple_type_mismatch (region, pattern, texpr) -> (
      let p = Parsing.pretty_print_pattern pattern |> Buffer.contents in
      let t = Parsing.pretty_print_type_expr texpr |> Buffer.contents in
      Format.fprintf
        f
        "@[<hv>%a@.The tuple \"%s\" does not have the expected type \"%s\". @]"
        Snippet.pp_lift region
        p
        t
    )
    | `Concrete_jsligo_not_in_switch_or_loop reg -> (
        Format.fprintf f "@[<hv>%a@.Invalid let declaration.@.Only functions can be recursive. @]"
          Snippet.pp_lift reg
    )
    | `Concrete_jsligo_statement_not_supported_at_toplevel s -> (
        Format.fprintf f "@[<hv>%a@.Statement not supported at toplevel.@.Only let, const, and type statements are supported at the toplevel. @]"
          Snippet.pp_lift (Raw.statement_to_region s)
    )
    | `Concrete_jsligo_not_a_valid_parameter p -> (
      Format.fprintf f "@[<hv>%a@.Not a valid function parameter. @]"
          Snippet.pp_lift (Raw.expr_to_region p)
    )
    | `Concrete_jsligo_rest_not_supported_here p -> (
      Format.fprintf f "@[<hv>%a@.Rest property not supported here. @]"
          Snippet.pp_lift (Raw.property_to_region p)
    )
    | `Concrete_jsligo_property_not_supported p -> (
      Format.fprintf f "@[<hv>%a@.This kind of property not supported here. @]"
          Snippet.pp_lift (Raw.property_to_region p)
    )
    | `Concrete_jsligo_expected_an_expression a -> (
      Format.fprintf f "@[<hv>%a@.Expected an expression. @]"
          Snippet.pp_lift (Raw.array_item_to_region a)
    )
    | `Concrete_jsligo_new_not_supported p -> (
      Format.fprintf f "@[<hv>%a@.'new' keyword not supported. @]"
          Snippet.pp_lift (Raw.expr_to_region p)
    )
    | `Concrete_jsligo_invalid_case (s, e) -> (
      Format.fprintf f "@[<hv>%a@.Invalid '%s' field value. An anonymous arrow function was expected, eg. `None: () => foo`.@]"
          Snippet.pp_lift (Raw.expr_to_region e) @@ s
    )
    | `Concrete_jsligo_invalid_constructor e -> (
      Format.fprintf f "@[<hv>%a@.Invalid constructor. Expected a constructor like: `[\"Foo\"]` or `[\"Foo\", int, string]`.@]"
          Snippet.pp_lift (Raw.type_expr_to_region e)
    )
    | `Concrete_jsligo_unsupported_match_pattern e -> (
      Format.fprintf f "@[<hv>%a@.Unsupported match pattern.@]"
          Snippet.pp_lift (Raw.expr_to_region e)
    )
    | `Concrete_jsligo_unsupported_match_object_property p -> (
      Format.fprintf f "@[<hv>%a@.Unsupported pattern match object property.@]"
          Snippet.pp_lift (Raw.property_to_region p)
    )
    | `Concrete_jsligo_expected_a_function e -> (
      Format.fprintf f "@[<hv>%a@.Expected a function.@]"
          Snippet.pp_lift (Raw.expr_to_region e)
    )
    | `Concrete_jsligo_not_supported_assignment e -> (
      Format.fprintf f "@[<hv>%a@.Not supported assignment.@]"
          Snippet.pp_lift (Raw.expr_to_region e)
    )
    | `Concrete_jsligo_array_rest_not_supported e -> (
      Format.fprintf f "@[<hv>%a@.Rest property not supported here.@]"
          Snippet.pp_lift (Raw.array_item_to_region e)
    )
    | `Concrete_jsligo_expected_a_variable reg -> (
      Format.fprintf f "@[<hv>%a@.Expected a variable.@]"
        Snippet.pp_lift reg
    )
    | `Concrete_jsligo_expected_a_field_name s -> (
      Format.fprintf f "@[<hv>%a@.Expected a field name.@]"
      Snippet.pp_lift (Raw.selection_to_region s)
    )
    | `Concrete_jsligo_expected_an_int e -> (
      Format.fprintf f "@[<hv>%a@.Expected an int.@]"
      Snippet.pp_lift (Raw.expr_to_region e)
    )
    | `Concrete_jsligo_invalid_list_pattern_match _l -> (
      Format.fprintf f "@[<hv>Invalid list pattern matching.@]"
    )
    | `Concrete_jsligo_no_shared_fields r -> (
      Format.fprintf f "@[<hv>%aAll the objects are expected to have a shared field with an unique value.@]"
      Snippet.pp_lift r
    )
    | `Concrete_jsligo_unexpected -> 
      Format.fprintf f "@[<hv>Unexpected error.@]"
    | `Concrete_jsligo_wrong_matchee_disc r -> (
<<<<<<< HEAD
      Format.fprintf f "@[<hv>%aExpected a record field. Eg. `field.kind` or `some.other.id`, but not `foo`. @]"
      Snippet.pp_lift r
    )
    | `Concrete_jsligo_case_break_disc r ->
      Format.fprintf f "@[<hv>%aA discriminated union case needs to end with a break. A fallthrough to another case is currently not supported. @]"
=======
      Format.fprintf f "@[<hv>%aExpected a record field. For example: `field.kind`. @]"
      Snippet.pp_lift r
    )
    | `Concrete_jsligo_case_break_disc r ->
      Format.fprintf f "@[<hv>%aA discriminated union case needs to end with a `break` or `return` statement. A fallthrough to another case is currently not supported. @]"
>>>>>>> 7c900abb
      Snippet.pp_lift r
  )


let error_jsonformat : abs_error -> Yojson.Safe.t = fun a ->
  let json_error ~stage ~content =
    `Assoc [
      ("status", `String "error") ;
      ("stage", `String stage) ;
      ("content",  content )]
  in
  match a with
  | `Concrete_jsligo_unknown_constant (s,loc) ->
    let message = `String ("Unknow constant: " ^ s) in
    let content = `Assoc [
      ("message", message);
      ("location", Location.to_yojson loc);
    ] in
    json_error ~stage ~content
  | `Concrete_jsligo_unknown_constructor (s,loc) ->
    let message = `String ("Unknow constructor in module: " ^ s) in
    let content = `Assoc [
      ("message", message);
      ("location", Location.to_yojson loc);
    ] in
    json_error ~stage ~content
  | `Concrete_jsligo_untyped_recursive_fun reg ->
    let message = `String "Untyped recursive functions are not supported yet" in
    let loc = Location.lift reg in
    let content = `Assoc [
      ("message", message );
      ("location", Location.to_yojson loc);] in
    json_error ~stage ~content
  | `Concrete_jsligo_unsupported_pattern_type pl ->
    let loc = Location.lift ((fun a p -> Region.cover a (Raw.pattern_to_region p)) Region.ghost pl) in
    let message = `String "Currently, only booleans, lists, options, and constructors are supported in patterns" in
    let content = `Assoc [
      ("message", message );
      ("location", Location.to_yojson loc);] in
    json_error ~stage ~content
  | `Concrete_jsligo_unsupported_string_singleton te ->
    let message = `String "Unsupported singleton string type" in
    let loc = Location.lift (Raw.type_expr_to_region te) in
    let content = `Assoc [
      ("message", message );
      ("location", Location.to_yojson loc);] in
    json_error ~stage ~content
  | `Concrete_jsligo_recursion_on_non_function loc ->
    let message = Format.asprintf "Only functions can be recursive." in
    let content = `Assoc [
      ("message", `String message );
      ("location", Location.to_yojson loc) ] in
    json_error ~stage ~content
  | `Concrete_jsligo_michelson_type_wrong (texpr,name) ->
    let message = Format.asprintf "Argument of %s must be a string singleton" name in
    let loc = Location.lift (Raw.type_expr_to_region texpr) in
    let content = `Assoc [
      ("message", `String message );
      ("location", Location.to_yojson loc); ] in
    json_error ~stage ~content
  | `Concrete_jsligo_michelson_type_wrong_arity (loc,name) ->
    let message = Format.asprintf "%s does not have the right number of argument" name in
    let content = `Assoc [
      ("message", `String message );
      ("location", Location.to_yojson loc); ] in
    json_error ~stage ~content
  | `Concrete_jsligo_funarg_tuple_type_mismatch (r, _, _) ->
    let message = Format.asprintf "The tuple does not have the expected type." in
    let loc = Location.lift r in
    let content = `Assoc [
      ("message", `String message );
      ("location", Location.to_yojson loc);
    ] in
    json_error ~stage ~content
  | `Concrete_jsligo_not_in_switch_or_loop reg ->
    let message = `String "Not in switch or loop." in
    let loc = Location.lift reg in
    let content = `Assoc [
      ("message", message );
      ("location", Location.to_yojson loc);] in
    json_error ~stage ~content
  | `Concrete_jsligo_statement_not_supported_at_toplevel statement ->
    let message = `String "Statement not supported at toplevel." in
    let loc = Location.lift (Raw.statement_to_region statement) in
    let content = `Assoc [
      ("message", message );
      ("location", Location.to_yojson loc);] in
    json_error ~stage ~content
  | `Concrete_jsligo_not_a_valid_parameter expr ->
    let message = `String "Not a valid function parameter." in
    let loc = Location.lift (Raw.expr_to_region expr) in
    let content = `Assoc [
      ("message", message );
      ("location", Location.to_yojson loc);] in
    json_error ~stage ~content
  | `Concrete_jsligo_rest_not_supported_here p ->
    let message = `String "Rest property not supported here." in
    let loc = Location.lift (Raw.property_to_region p) in
    let content = `Assoc [
      ("message", message );
      ("location", Location.to_yojson loc);] in
    json_error ~stage ~content
  | `Concrete_jsligo_property_not_supported p ->
    let message = `String "This kind of property not supported here." in
    let loc = Location.lift (Raw.property_to_region p) in
    let content = `Assoc [
      ("message", message );
      ("location", Location.to_yojson loc);] in
    json_error ~stage ~content
  | `Concrete_jsligo_expected_an_expression p ->
    let message = `String "Expected an expression." in
    let loc = Location.lift (Raw.array_item_to_region p) in
    let content = `Assoc [
      ("message", message );
      ("location", Location.to_yojson loc);] in
    json_error ~stage ~content
  | `Concrete_jsligo_new_not_supported p ->
    let message = `String "'new' keyword not supported." in
    let loc = Location.lift (Raw.expr_to_region p) in
    let content = `Assoc [
      ("message", message );
      ("location", Location.to_yojson loc);] in
    json_error ~stage ~content
  | `Concrete_jsligo_invalid_case (_, e) ->
    let message = `String "Invalid case." in
    let loc = Location.lift (Raw.expr_to_region e) in
    let content = `Assoc [
      ("message", message);
      ("location", Location.to_yojson loc);] in
    json_error ~stage ~content
  | `Concrete_jsligo_invalid_constructor e ->
    let message = `String "Invalid constructor." in
    let loc = Location.lift (Raw.type_expr_to_region e) in
    let content = `Assoc [
      ("message", message);
      ("location", Location.to_yojson loc);] in
    json_error ~stage ~content
  | `Concrete_jsligo_unsupported_match_pattern e ->
    let message = `String "Unsupported match pattern." in
    let loc = Location.lift (Raw.expr_to_region e) in
    let content = `Assoc [
      ("message", message);
      ("location", Location.to_yojson loc);] in
    json_error ~stage ~content
  | `Concrete_jsligo_unsupported_match_object_property p ->
    let message = `String "Unsupported pattern match object property." in
    let loc = Location.lift (Raw.property_to_region p) in
    let content = `Assoc [
      ("message", message);
      ("location", Location.to_yojson loc);] in
    json_error ~stage ~content
  | `Concrete_jsligo_expected_a_function e ->
    let message = `String "Expected a function." in
    let loc = Location.lift (Raw.expr_to_region e) in
    let content = `Assoc [
      ("message", message);
      ("location", Location.to_yojson loc);] in
    json_error ~stage ~content
  | `Concrete_jsligo_not_supported_assignment e ->
    let message = `String "Not supported asignment." in
    let loc = Location.lift (Raw.expr_to_region e) in
    let content = `Assoc [
      ("message", message);
      ("location", Location.to_yojson loc);] in
    json_error ~stage ~content
  | `Concrete_jsligo_array_rest_not_supported e ->
    let message = `String "Rest property not supported here." in
    let loc = Location.lift (Raw.array_item_to_region e) in
    let content = `Assoc [
      ("message", message);
      ("location", Location.to_yojson loc);] in
    json_error ~stage ~content
  | `Concrete_jsligo_expected_a_variable reg ->
    let message = `String "Expected a variable." in
    let loc = Location.lift reg in
    let content = `Assoc [
      ("message", message);
      ("location", Location.to_yojson loc);] in
    json_error ~stage ~content
  | `Concrete_jsligo_expected_a_field_name s ->
    let message = `String "Expected a field name." in
    let loc = Location.lift (Raw.selection_to_region s) in
    let content = `Assoc [
      ("message", message);
      ("location", Location.to_yojson loc);] in
    json_error ~stage ~content
  | `Concrete_jsligo_expected_an_int e ->
    let message = `String "Expected an int." in
    let loc = Location.lift (Raw.expr_to_region e) in
    let content = `Assoc [
      ("message", message);
      ("location", Location.to_yojson loc);] in
    json_error ~stage ~content
  | `Concrete_jsligo_invalid_list_pattern_match _l ->
    let message = `String "Expected an int." in
    (* let loc = Location.lift (Raw.expr_to_region e) in *)
    let content = `Assoc [
      ("message", message);
      (* ("location", Location.to_yojson loc); *)
      ] in
    json_error ~stage ~content
  | `Concrete_jsligo_no_shared_fields reg ->
    let message = `String "No shared field." in
    let loc = Location.lift reg in
    let content = `Assoc [
      ("message", message);
      ("location", Location.to_yojson loc);] in
    json_error ~stage ~content
  | `Concrete_jsligo_unexpected ->
    let message = `String "Unexpected error." in
    (* let loc = Location.lift (Raw.expr_to_region e) in *)
    let content = `Assoc [
      ("message", message);
      (* ("location", Location.to_yojson loc); *)
      ] in
    json_error ~stage ~content
  | `Concrete_jsligo_wrong_matchee_disc reg ->
    let message = `String "Wrong matchee." in
    let loc = Location.lift reg in
    let content = `Assoc [
      ("message", message);
      ("location", Location.to_yojson loc);] in
    json_error ~stage ~content
  | `Concrete_jsligo_case_break_disc reg ->
    let message = `String "Discriminatory union case needs to end with break." in
    let loc = Location.lift reg in
    let content = `Assoc [
      ("message", message);
      ("location", Location.to_yojson loc);] in
    json_error ~stage ~content<|MERGE_RESOLUTION|>--- conflicted
+++ resolved
@@ -176,19 +176,11 @@
     | `Concrete_jsligo_unexpected -> 
       Format.fprintf f "@[<hv>Unexpected error.@]"
     | `Concrete_jsligo_wrong_matchee_disc r -> (
-<<<<<<< HEAD
-      Format.fprintf f "@[<hv>%aExpected a record field. Eg. `field.kind` or `some.other.id`, but not `foo`. @]"
-      Snippet.pp_lift r
-    )
-    | `Concrete_jsligo_case_break_disc r ->
-      Format.fprintf f "@[<hv>%aA discriminated union case needs to end with a break. A fallthrough to another case is currently not supported. @]"
-=======
       Format.fprintf f "@[<hv>%aExpected a record field. For example: `field.kind`. @]"
       Snippet.pp_lift r
     )
     | `Concrete_jsligo_case_break_disc r ->
       Format.fprintf f "@[<hv>%aA discriminated union case needs to end with a `break` or `return` statement. A fallthrough to another case is currently not supported. @]"
->>>>>>> 7c900abb
       Snippet.pp_lift r
   )
 
