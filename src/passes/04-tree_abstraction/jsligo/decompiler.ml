[@@@warning "-27"]
[@@@warning "-26"]
[@@@warning "-39"]

module AST = Ast_imperative
module CST = Cst.Jsligo
module Predefined = Predefined.Tree_abstraction.Jsligo
module Region     = Simple_utils.Region
module Location   = Simple_utils.Location
module List       = Simple_utils.List
module Pair       = Simple_utils.Pair
module Utils      = Simple_utils.Utils
module Token = CST.Token

open Simple_utils.Function

(* Utils *)

let decompile_attributes : string list -> CST.attribute list = fun kvl ->
  let f : string -> CST.attribute = fun str -> Region.wrap_ghost str in
  List.map ~f kvl

let list_to_sepseq ~sep lst =
  match lst with
    [] -> None
  |  hd :: lst ->
      let aux e = (sep, e) in
      Some (hd, List.map ~f:aux lst)

let list_to_nsepseq ~sep lst =
  match list_to_sepseq ~sep lst with
    Some s -> s
  | None   -> failwith "List is empty"

let nelist_to_npseq ~sep (hd, lst) = (hd, List.map ~f:(fun e -> (sep, e)) lst)

let par a = CST.{lpar=Token.ghost_lpar;inside=a;rpar=Token.ghost_rpar}

let ne_inject compound fields ~attr = CST.{
  compound;
  ne_elements=fields;
  terminator=None;
  attributes=attr
  }

let prefix_colon a = (Token.ghost_colon, a)

let braces = Some (CST.Braces (Token.ghost_lbrace,Token.ghost_rbrace))

let chevrons x = CST.{lchevron=Token.ghost_lt;inside=x;rchevron=Token.ghost_gt}
let type_vars_of_list : string Region.reg list -> CST.type_vars = fun lst ->
  let lst = list_to_nsepseq ~sep:Token.ghost_comma lst in
  Region.wrap_ghost (chevrons lst)
let brackets x = CST.{lbracket=Token.ghost_lbracket;inside=x;rbracket=Token.ghost_rbracket}
let fun_type_arg x = CST.{ name = Region.wrap_ghost "_" ; colon = Token.ghost_colon ; type_expr = x }
let braced d = CST.{lbrace=Token.ghost_lbrace; rbrace=Token.ghost_rbrace; inside=d}

let filter_private (attributes: CST.attributes) =
  List.filter ~f:(fun v -> not (String.equal v.value "private")) attributes

(* Decompiler *)

module type X_var = sig
  type t
  val pp : Format.formatter -> t -> unit
end
let decompile_variable_abs (type a) (module X:X_var with type t = a): a -> CST.variable = fun var ->
  let var = Format.asprintf "%a" X.pp var in
  if String.contains var '#' then
    let var = String.split ~on:'#' var in
    Region.wrap_ghost @@ "gen__" ^ (String.concat var)
  else
    if String.length var > 4 && String.equal "gen__" @@ String.sub var ~pos:0 ~len:5 then
      Region.wrap_ghost @@ "user__" ^ var
    else
      Region.wrap_ghost @@ var

let decompile_variable = decompile_variable_abs (module AST.ValueVar)
let decompile_type_var = decompile_variable_abs (module AST.TypeVar)
let decompile_mod_var = decompile_variable_abs (module AST.ModuleVar)
let decompile_variable2 : AST.ValueVar.t -> CST.var_pattern Region.reg = fun var ->
  let var = Format.asprintf "%a" AST.ValueVar.pp var in
  if String.contains var '#' then
    let var = String.split ~on:'#' var in
    Region.wrap_ghost @@ CST.{variable = Region.wrap_ghost ("gen__" ^ (String.concat var)); attributes = []}
  else
    if String.length var > 4 && String.equal "gen__" @@ String.sub var ~pos:0 ~len:5 then
      Region.wrap_ghost @@ CST.{variable = Region.wrap_ghost ("user__" ^ var); attributes = []}
    else
      Region.wrap_ghost @@ CST.{variable = Region.wrap_ghost var; attributes = []}

let rec decompile_type_expr : AST.type_expression -> CST.type_expr = fun te ->
  let return te = te in
  match te.type_content with
    T_sum { attributes ; fields } ->
    let aux (AST.Label c, AST.{associated_type;attributes=row_attr; _}) =
      let constr = Region.wrap_ghost c in
      let arg = decompile_type_expr associated_type in
      let arg = (match arg with
        TProd {inside; _ } ->
          inside.value.inside
      | _ as p ->
        (p, [])
      )
      in
      let arg = Some (Token.ghost_comma, arg) in
      let row_attr = decompile_attributes row_attr in
      let variant_comp : CST.variant_comp = {constr; params = arg} in
      let tuple = Region.wrap_ghost @@ brackets variant_comp in
      let variant : CST.variant = {tuple; attributes=row_attr} in
      Region.wrap_ghost variant
    in
    let variants: (CST.variant Region.reg) list = List.map ~f:aux fields in
    let variants = list_to_nsepseq ~sep:Token.ghost_vbar variants in
    let variants = Region.wrap_ghost variants in
    let attributes = decompile_attributes attributes in
    let sum : CST.sum_type = { leading_vbar = (match attributes with [] -> None | _ -> Some Token.ghost_vbar); variants ; attributes} in
    return @@ CST.TSum (Region.wrap_ghost sum)
  | T_record {fields; attributes} ->
     let aux (AST.Label c, AST.{associated_type; attributes; _}) =
       let field_name = Region.wrap_ghost c in
       let colon = Token.ghost_colon in
       let field_type: CST.type_expr = decompile_type_expr associated_type in
       let attributes = decompile_attributes attributes in
       let field : CST.field_decl =
         {field_name; colon; field_type; attributes} in
       Region.wrap_ghost field in
     let record = List.map ~f:aux fields in
     let record = list_to_nsepseq ~sep:Token.ghost_semi record in
     let attributes = List.map ~f:(fun el -> Region.wrap_ghost el) attributes in
     return @@ CST.TObject (Region.wrap_ghost @@ ne_inject braces record ~attr:attributes)
  | T_tuple tuple ->
    let tuple = List.map ~f:decompile_type_expr tuple in
    let tuple = list_to_nsepseq ~sep:Token.ghost_comma tuple in
    let tuple = brackets tuple in
    return @@ CST.TProd {inside = {value = tuple; region = Region.ghost}; attributes = []}
  | T_arrow {type1;type2} ->
    let type1 = decompile_type_expr type1 in
    let type_arg = fun_type_arg type1 in
    let type_args = par @@ nelist_to_npseq ~sep:Token.ghost_comma (type_arg , []) in
    let type2 = decompile_type_expr type2 in
    let arrow = (type_args, Token.ghost_arrow, type2) in
    return @@ CST.TFun (Region.wrap_ghost arrow)
  | T_variable variable ->
    let var = decompile_type_var variable in
    return @@ CST.TVar var
  | T_app {type_operator; arguments} ->
    let type_operator = decompile_type_var type_operator in
    let lst = List.map ~f:decompile_type_expr arguments in
    let lst = list_to_nsepseq ~sep:Token.ghost_comma lst in
    let lst = Region.wrap_ghost @@ chevrons lst in
    return @@ CST.TApp (Region.wrap_ghost (type_operator,lst))
  | T_annoted _annot ->
    failwith "let's work on it later"
<<<<<<< HEAD
  | T_module_accessor {module_name;element} ->
    let module_name = decompile_mod_var module_name in
    let field  = decompile_type_expr element in
    return @@ CST.TModA (Region.wrap_ghost CST.{module_name;selector=Token.ghost_dot;field})
=======
  | T_module_accessor {module_path;element} -> (
    let rec aux : AST.module_variable list -> (CST.type_expr -> CST.type_expr) -> CST.type_expr = fun lst f_acc ->
      match lst with
      | module_name::tl ->
        let module_name = decompile_mod_var module_name in
        let f = fun field ->
          f_acc (CST.TModA (Region.wrap_ghost CST.{module_name;selector=Token.ghost_dot;field}))
        in
        aux tl f
      | [] ->
        let element = CST.TVar (decompile_type_var element) in
        f_acc element
    in
    return @@ (aux module_path (fun x -> x))
  )
>>>>>>> ea133acd
  | T_singleton x -> (
    match x with
    | Literal_int i ->
      let z : CST.type_expr = CST.TInt { region = Region.ghost ; value = (Z.to_string i, i) } in
      return z
      | _ -> failwith "unsupported singleton"
  )
  | T_abstraction x -> decompile_type_expr x.type_
  | T_for_all x -> decompile_type_expr x.type_

let get_e_tuple : AST.expression -> _ = fun expr ->
  match expr.expression_content with
    E_tuple tuple -> tuple
  | E_variable _
  | E_literal _
  | E_constant _
  | E_lambda _ -> [expr]
  | _ -> failwith @@
    Format.asprintf "%a should be a tuple expression"
    AST.PP.expression expr

type statement_or_expr =
  | Statement of CST.statement
  | Expr of CST.expr

let e_hd : _ -> CST.expr = function
  [Expr hd] -> hd
| _ -> failwith "not supported"

let rec s_hd = function
  [Statement hd] -> hd
| [Expr e] -> CST.SExpr e
| lst ->
  let lst = List.map ~f:(fun e -> s_hd [e]) lst in
  let lst = list_to_nsepseq ~sep:Token.ghost_semi lst in
  CST.SBlock (Region.wrap_ghost @@ braced @@ lst)

(* UNUSED .... :) *)
let decompile_operator : AST.rich_constant -> CST.expr List.Ne.t -> CST.expr option = fun cons_name arguments ->
  match cons_name, arguments with
  | Const C_ADD, (arg1, [arg2])
  | Const C_POLYMORPHIC_ADD, (arg1, [arg2]) ->
     Some CST.(EArith (Add (Region.wrap_ghost { op = Token.ghost_plus ; arg1 ; arg2 })))
  | Const C_SUB, (arg1, [arg2]) 
  | Const C_POLYMORPHIC_SUB, (arg1, [arg2]) ->
     Some CST.(EArith (Sub (Region.wrap_ghost { op = Token.ghost_minus ; arg1 ; arg2 })))
  | Const C_MUL, (arg1, [arg2]) ->
     Some CST.(EArith (Mult (Region.wrap_ghost { op = Token.ghost_times ; arg1 ; arg2 })))
  | Const C_DIV, (arg1, [arg2]) ->
     Some CST.(EArith (Div (Region.wrap_ghost { op = Token.ghost_slash ; arg1 ; arg2 })))
  | Const C_MOD, (arg1, [arg2]) ->
     Some CST.(EArith (Mod (Region.wrap_ghost { op = Token.ghost_rem ; arg1 ; arg2 })))
  | Const C_NEG, (arg, []) ->
     Some CST.(EArith (Neg (Region.wrap_ghost { op = Token.ghost_minus ; arg })))
  | Const C_LT, (arg1, [arg2]) ->
     Some CST.(ELogic (CompExpr (Lt (Region.wrap_ghost { op = Token.ghost_lt ; arg1 ; arg2 }))))
  | Const C_LE, (arg1, [arg2]) ->
     Some CST.(ELogic (CompExpr (Leq (Region.wrap_ghost { op = Token.ghost_le ; arg1 ; arg2 }))))
  | Const C_GT, (arg1, [arg2]) ->
     Some CST.(ELogic (CompExpr (Gt (Region.wrap_ghost { op = Token.ghost_gt ; arg1 ; arg2 }))))
  | Const C_GE, (arg1, [arg2]) ->
     Some CST.(ELogic (CompExpr (Geq (Region.wrap_ghost { op = Token.ghost_ge ; arg1 ; arg2 }))))
  | Const C_EQ, (arg1, [arg2]) ->
     Some CST.(ELogic (CompExpr (Equal (Region.wrap_ghost { op = Token.ghost_eq ; arg1 ; arg2 }))))
  | Const C_NEQ, (arg1, [arg2]) ->
     Some CST.(ELogic (CompExpr (Neq (Region.wrap_ghost { op = Token.ghost_ne ; arg1 ; arg2 }))))
  | _ -> None

let rec decompile_expression_in : AST.expression -> statement_or_expr list = fun expr ->
  let return_expr expr = expr in
  match expr.expression_content with
  | E_variable name ->
    let var = decompile_variable name in
    return_expr @@ [Expr (CST.EVar (var))]
  | E_constant {cons_name; arguments} -> (
    let expr = CST.EVar (Region.wrap_ghost @@ Predefined.constant_to_string cons_name) in
    match arguments with
      [] -> return_expr @@ [Expr expr]
    | _ ->
      let args = List.map arguments
        ~f:(fun e ->
          let e = decompile_expression_in e in
          match e with
          | Expr hd :: [] -> CST.EPar (Region.wrap_ghost (par hd))
          | _ -> failwith "should not happen"
        )
      in
      let ne_args = list_to_nsepseq ~sep:Token.ghost_comma args in
      let arguments = CST.Multiple (Region.wrap_ghost (par ne_args)) in
      let const = Region.wrap_ghost (expr, arguments) in
      return_expr @@ [Expr (CST.ECall const)]
    )
  | E_literal literal -> (* TODO: Check those cases coming from dev *)
      (match literal with
          Literal_unit  ->  return_expr @@ [Expr (CST.EUnit (Region.wrap_ghost (Token.ghost_lpar,Token.ghost_rpar)))]
        | Literal_int i ->  return_expr @@ [Expr (CST.EArith (Int (Region.wrap_ghost (Z.to_string i, i))))]
        | Literal_nat n ->
           return_expr @@
             [Expr (CST.EAnnot {value = CST.EArith (Int (Region.wrap_ghost (Z.to_string n, n))),
                                        Token.ghost_colon,
                                        CST.TVar {value = "nat"; region = Region.ghost}; region = Region.ghost })]
        | Literal_timestamp time ->
          let time = Tezos_utils.Time.Protocol.to_notation @@
            Tezos_utils.Time.Protocol.of_seconds @@ Z.to_int64 time in
            (* TODO combinators for CSTs. *)
          let ty = decompile_type_expr @@ AST.t_timestamp () in
          let time = CST.EString (String (Region.wrap_ghost time)) in
          return_expr @@ [Expr (CST.EAnnot (Region.wrap_ghost @@ (time, Token.ghost_colon, ty)))]
        | Literal_mutez mtez ->
           return_expr @@
             [Expr (CST.EAnnot {value = CST.EArith (Int (Region.wrap_ghost (Z.to_string mtez, mtez))),
                                        Token.ghost_colon,
                                        CST.TVar {value = "mutez"; region = Region.ghost}; region = Region.ghost })]
        | Literal_string (Standard str) -> return_expr @@ [Expr (CST.EString (String   (Region.wrap_ghost str)))]
        | Literal_string (Verbatim ver) -> return_expr @@ [Expr (CST.EString (Verbatim (Region.wrap_ghost ver)))]
        | Literal_bytes b ->
          let b = Hex.of_bytes b in
          let s = Hex.to_string b in
          return_expr @@ [Expr (CST.EBytes (Region.wrap_ghost (s,b)))]
        | Literal_address addr ->
          let addr = CST.EString (String (Region.wrap_ghost addr)) in
          let ty = decompile_type_expr @@ AST.t_address () in
          return_expr @@ [Expr (CST.EAnnot (Region.wrap_ghost (addr,Token.ghost_colon,ty)))]
        | Literal_signature sign ->
          let sign = CST.EString (String (Region.wrap_ghost sign)) in
          let ty = decompile_type_expr @@ AST.t_signature () in
          return_expr @@ [Expr (CST.EAnnot (Region.wrap_ghost (sign,Token.ghost_colon,ty)))]
        | Literal_key k ->
          let k = CST.EString (String (Region.wrap_ghost k)) in
          let ty = decompile_type_expr @@ AST.t_key () in
          return_expr @@ [Expr (CST.EAnnot (Region.wrap_ghost (k,Token.ghost_colon,ty)))]
        | Literal_key_hash kh ->
          let kh = CST.EString (String (Region.wrap_ghost kh)) in
          let ty = decompile_type_expr @@ AST.t_key_hash () in
          return_expr @@ [Expr (CST.EAnnot (Region.wrap_ghost (kh,Token.ghost_colon,ty)))]
        | Literal_chain_id _
        | Literal_operation _ ->
          failwith "chain_id, operation are not created currently ?"
      | Literal_bls12_381_g1 b ->
        let b = Hex.of_bytes b in
        let s = Hex.to_string b in
        let b = CST.EBytes (Region.wrap_ghost (s, b)) in
        let ty = decompile_type_expr @@ AST.t_bls12_381_g1 () in
        return_expr @@ [Expr (CST.EAnnot (Region.wrap_ghost (b,Token.ghost_colon,ty)))]
      | Literal_bls12_381_g2 b ->
        let b = Hex.of_bytes b in
        let s = Hex.to_string b in
        let b = CST.EBytes (Region.wrap_ghost (s, b)) in
        let ty = decompile_type_expr @@ AST.t_bls12_381_g2 () in
        return_expr @@ [Expr (CST.EAnnot (Region.wrap_ghost (b,Token.ghost_colon,ty)))]
      | Literal_bls12_381_fr b ->
        let b = Hex.of_bytes b in
        let s = Hex.to_string b in
        let b = CST.EBytes (Region.wrap_ghost (s, b)) in
        let ty = decompile_type_expr @@ AST.t_bls12_381_fr () in
        return_expr @@ [Expr (CST.EAnnot (Region.wrap_ghost (b,Token.ghost_colon,ty)))]
      | Literal_chest _ | Literal_chest_key _ -> failwith "chest / chest_key not allowed in the syntax (only tests need this type)"
      )

  | E_application {lamb;args} ->
    let lamb = decompile_expression_in lamb in
    let lamb = match lamb with
      Expr hd :: [] -> hd
    |  _ -> failwith "should not happen"
    in
    let args = List.map (get_e_tuple args)
      ~f:(fun e ->
        let e = decompile_expression_in e in
        match e with
        | Expr hd :: [] -> hd
        | _ -> failwith "should not happen"
      )
    in
    let ne_args = list_to_nsepseq ~sep:Token.ghost_comma args in
    let arguments = CST.Multiple (Region.wrap_ghost (par ne_args)) in
    return_expr @@ [Expr (CST.ECall (Region.wrap_ghost (lamb,arguments)))]
  | E_lambda lambda
  | E_recursive {lambda; _} ->
    let (parameters,lhs_type,body) = decompile_lambda lambda in
    let fun_expr : CST.fun_expr = {parameters;lhs_type;arrow=Token.ghost_arrow;body} in
    return_expr @@ [Expr (CST.EFun (Region.wrap_ghost @@ fun_expr))]
  | E_let_in {let_binder={var;ascr;attributes=_};rhs;let_result;attributes} ->
    let attributes = decompile_attributes attributes in
    let attributes = filter_private attributes in
    let var = CST.PVar (decompile_variable2 var) in
    let binders = var in
    let lhs_type = Option.map ~f:(prefix_colon <@ decompile_type_expr) ascr in
    let expr = decompile_expression_in rhs in
    let expr = e_hd expr in
    let let_binding = CST.{
      binders;
      lhs_type;
      eq = Token.ghost_eq;
      expr
    } in
    let const = CST.SConst (Region.wrap_ghost CST.{
      kwd_const = Token.ghost_const;
      bindings  = (Region.wrap_ghost let_binding, []);
      attributes
    }) in
    let body = decompile_expression_in let_result in
    return_expr @@ Statement const :: body
  | E_type_abstraction _ -> failwith "type_abstraction not supported yet"
  | E_type_in {type_binder;rhs;let_result} ->
    let name = decompile_type_var type_binder in
    let type_expr = decompile_type_expr rhs in
    let type_decl : CST.type_decl = {kwd_type=Token.ghost_type;name;params=None;eq=Token.ghost_eq;type_expr;attributes=[]} in
    let body = decompile_expression_in let_result in
    return_expr @@ Statement (CST.SType (Region.wrap_ghost type_decl)) :: body
<<<<<<< HEAD
  | E_mod_in {module_binder;rhs;let_result} ->
    let name = decompile_mod_var module_binder in
    let module_ = decompile_module rhs in
    let toplevel_to_statement = function
        CST.TopLevel (s, _) -> s
      | _ -> failwith "not implemented"
      in
    let a = (fst module_.statements) in
    let statements: CST.statements =
      toplevel_to_statement a, List.map ~f:(fun e -> (Token.ghost_semi, toplevel_to_statement e)) (snd module_.statements)
    in
    let statements: CST.statements CST.braces Region.reg = Region.wrap_ghost @@ braced statements in
    let body = decompile_expression_in let_result in
    let attributes = [] in
    [Statement (CST.SNamespace (Region.wrap_ghost (Token.ghost_namespace, name, statements, attributes)))] @ body
  | E_mod_alias {alias; binders; result} ->
    let alias   = decompile_mod_var alias in
    let binders = nelist_to_npseq ~sep:Token.ghost_dot @@ List.Ne.map decompile_mod_var binders in
    let mod_alias : CST.import = {kwd_import=Token.ghost_import;alias;equal=Token.ghost_eq;module_path=binders} in
    let body = decompile_expression_in result in
    return_expr @@ [Statement (CST.SImport (Region.wrap_ghost mod_alias))] @ body
=======
  | E_mod_in {module_binder;rhs;let_result} -> (
    let name = decompile_mod_var module_binder in
    match rhs.wrap_content with
    | M_struct prg -> (
      let module_ = decompile_module prg in
      let toplevel_to_statement = function
        | CST.TopLevel (s, _) -> s
        | _ -> failwith "not implemented"
      in
      let a = (fst module_.statements) in
      let statements: CST.statements =
        toplevel_to_statement a, List.map ~f:(fun e -> (Token.ghost_semi, toplevel_to_statement e)) (snd module_.statements)
      in
      let statements: CST.statements CST.braces Region.reg = Region.wrap_ghost @@ braced statements in
      let body = decompile_expression_in let_result in
      let attributes = [] in
      [Statement (CST.SNamespace (Region.wrap_ghost (Token.ghost_namespace, name, statements, attributes)))] @ body
    )
    | M_variable v -> (
      let alias = name in
      let module_path = decompile_mod_var v , [] in
      let mod_alias : CST.import = {kwd_import=Token.ghost_import;alias;equal=Token.ghost_eq;module_path} in
      let body = decompile_expression_in let_result in
      [Statement (CST.SImport (Region.wrap_ghost mod_alias))] @ body
    )
    | M_module_path path -> (
      let alias = name in
      let module_path =
        nelist_to_npseq ~sep:Token.ghost_dot @@ List.Ne.map decompile_mod_var path
      in
      let mod_alias : CST.import = {kwd_import=Token.ghost_import;alias;equal=Token.ghost_eq;module_path} in
      let body = decompile_expression_in let_result in
      [Statement (CST.SImport (Region.wrap_ghost mod_alias))] @ body
    )
  )
>>>>>>> ea133acd
  | E_raw_code {language; code} ->
    let language = Region.wrap_ghost language in
    let code = decompile_expression_in code in
    let (code, kwd_as, type_expr) = match code with
      [Expr (CST.EAnnot {value = hd; _})] -> hd
    | _ -> failwith "not implemented"
    in
    return_expr @@ [Expr (CST.EAnnot {value = CST.ECodeInj (Region.wrap_ghost CST.{language; code}), kwd_as,type_expr; region = Region.ghost })]
  | E_constructor {constructor;element} ->
    let Label constr = constructor in
    let constr = Region.wrap_ghost constr in
    let element = decompile_expression_in element in
    let element = e_hd element in
    return_expr @@ [Expr (CST.EConstr (Region.wrap_ghost (constr, Some element)))]
  | E_matching {matchee; cases} ->
    let expr  = decompile_expression_in matchee in
    let expr = e_hd expr in
    let cases = decompile_matching_cases cases in
    let var = CST.EVar (Region.wrap_ghost "match") in
    let args = CST.Multiple (Region.wrap_ghost (par (list_to_nsepseq ~sep:Token.ghost_comma [expr;cases]))) in
    return_expr @@ [Expr (CST.ECall (Region.wrap_ghost (var, args)))]
  | E_record record  ->
    let aux (AST.Label str, expr) =
      let field_expr = decompile_expression_in expr in
      let expr = e_hd field_expr in
      let field : CST.property = CST.Property (Region.wrap_ghost CST.{name = EVar (Region.wrap_ghost str); colon = Token.ghost_colon; value = expr}) in
      field
    in
    let record = List.map ~f:aux record in
    let record = list_to_nsepseq ~sep:Token.ghost_comma record in
    let record = braced record in
    return_expr @@ [Expr (CST.EObject (Region.wrap_ghost record))]
  | E_accessor {record; path} ->
    let rec aux : AST.expression -> AST.expression AST.access list -> AST.expression * AST.expression AST.access list = fun e acc_path ->
      match e.expression_content with
      | E_accessor { record ; path } ->
        aux record (path @ acc_path)
      | _ -> e,acc_path
    in
    let (record,path) = aux record path in
    let record = decompile_expression_in record in
    let rec proj expr = function
      AST.Access_map e :: rest ->
        let e = decompile_expression_in e in
        let e = e_hd e in
        let arg = CST.Multiple (Region.wrap_ghost (par (list_to_nsepseq ~sep:Token.ghost_comma [e;expr]))) in
        proj (CST.ECall( Region.wrap_ghost (CST.EVar (Region.wrap_ghost "Map.find_opt"), arg))) rest
    | AST.Access_tuple index :: rest ->
      let i = CST.EArith (Int (Region.wrap_ghost ("", index))) in
      let p = CST.{
        expr;
        selection = Component (Region.wrap_ghost @@ brackets @@ i)
      } in
      proj (CST.EProj (Region.wrap_ghost p)) rest
    | AST.Access_record e :: rest ->
      let p = CST.{
        expr;
        selection = FieldName (Region.wrap_ghost {dot = Token.ghost_dot; value = Region.wrap_ghost e})
      } in
      proj (CST.EProj (Region.wrap_ghost p)) rest
    | [] -> expr
    in
    let x = proj (e_hd record) path in
    [Expr x]
  | E_ascription {anno_expr;type_annotation} ->
    let expr = decompile_expression_in anno_expr in
    let expr = e_hd expr in
    let ty   = decompile_type_expr type_annotation in
    return_expr @@ [Expr (CST.EAnnot (Region.wrap_ghost @@ (expr,Token.ghost_as,ty)))]
<<<<<<< HEAD
  | E_module_accessor {module_name;element} ->
    let module_name = decompile_mod_var module_name in
    let field  = decompile_expression_in element in
    let field = e_hd field in
    return_expr @@ [Expr (CST.EModA (Region.wrap_ghost CST.{module_name;selector=Token.ghost_dot;field}))]
=======
  | E_module_accessor {module_path;element} -> (
    let rec aux : AST.module_variable list -> (CST.expr -> CST.expr) -> CST.expr = fun lst f_acc ->
      match lst with
      | module_name::tl ->
        let module_name = decompile_mod_var module_name in
        let f = fun field ->
          f_acc (CST.EModA (Region.wrap_ghost CST.{module_name;selector=Token.ghost_dot;field}))
        in
        aux tl f
      | [] ->
        let element = CST.EVar (decompile_variable element) in
        f_acc element
    in
    return_expr @@ [ Expr (aux module_path (fun x -> x)) ]
  )
>>>>>>> ea133acd
  | E_sequence {expr1;expr2} ->
    let expr1 = decompile_expression_in expr1 in
    let s1 = s_hd expr1 in
    let expr2 = decompile_expression_in expr2 in
    let s2 = s_hd expr2 in
    let l2: statement_or_expr list = [Statement s1; Statement s2] in
    let s = statements_to_block l2 in
    return_expr [Statement (CST.SBlock s)]
  | E_cond {condition;then_clause;else_clause} ->
    let test  = decompile_expression_in condition in
    let test = CST.{lpar = Token.ghost_lpar; rpar = Token.ghost_rpar; inside = e_hd test} in
    let ifso  = decompile_expression_in then_clause in
    let ifso = s_hd ifso in
    let ifnot = decompile_expression_in else_clause in
    let ifnot = s_hd ifnot in
    let ifnot = Some(Token.ghost_else,ifnot) in
    let cond : CST.cond_statement = {kwd_if=Token.ghost_if;test;ifso;ifnot} in
    return_expr @@ [Statement (CST.SCond (Region.wrap_ghost cond))]
  | E_tuple tuple ->
    let tuple = List.map ~f:(fun e ->
      let e = decompile_expression_in e in
      (CST.Expr_entry (e_hd e))
    ) tuple in
    let tuple = list_to_nsepseq ~sep:Token.ghost_comma tuple in
    return_expr @@ [Expr (CST.EArray (Region.wrap_ghost @@ brackets @@ Some tuple))]
  | E_map map ->
    let map = List.map ~f:(Pair.map ~f:(fun e ->
      let e = decompile_expression_in e in
      (CST.Expr_entry (e_hd e))
    )) map in
    let aux (k,v) = CST.EArray (Region.wrap_ghost @@ brackets @@ Some (k,[(Token.ghost_comma,v)])) in
    let map = List.map ~f:aux map in
    (match map with
      [] -> return_expr @@ [Expr (CST.EVar (Region.wrap_ghost "Big_map.empty"))]
    | hd::tl  ->
        let var = CST.EVar (Region.wrap_ghost "Map.literal") in
        let args = CST.Multiple (Region.wrap_ghost (par (hd,List.map ~f:(fun x -> Token.ghost_comma,x) tl))) in
      return_expr @@ [Expr (CST.ECall (Region.wrap_ghost @@ (var, args)))]
    )
    | E_big_map big_map ->
      let big_map = List.map ~f:(Pair.map ~f:(fun e ->
        let e = decompile_expression_in e in
        (CST.Expr_entry (e_hd e))
      )) big_map in
      let aux (k,v) = CST.EArray (Region.wrap_ghost @@ brackets @@ Some (k,[(Token.ghost_comma,v)])) in
      let big_map = List.map ~f:aux big_map in
      (match big_map with
        [] -> return_expr @@ [Expr (CST.EVar (Region.wrap_ghost "Big_map.empty"))]
      | hd::tl  ->
        let var = CST.EVar (Region.wrap_ghost "Big_map.literal") in
        let args = CST.Multiple (Region.wrap_ghost (par (hd,List.map ~f:(fun x -> Token.ghost_comma,x) tl))) in
        return_expr @@ [Expr (CST.ECall (Region.wrap_ghost @@ (var, args)))]
      )
  | E_list lst ->
    let lst = List.map ~f:(fun e ->
      let e = decompile_expression_in e in
      (CST.Expr_entry (e_hd e))
    ) lst in
      let lst = list_to_nsepseq ~sep:Token.ghost_comma lst in
      return_expr @@ [Expr (ECall (Region.wrap_ghost (CST.EVar (Region.wrap_ghost "list"), CST.Multiple (Region.wrap_ghost @@ par @@ (CST.EArray (Region.wrap_ghost @@ brackets @@ Some lst), [] )))))]
  | E_set set ->
    let set = List.map ~f:decompile_expression_in set in
    let set = List.map ~f:e_hd set in
    let hd,tl = List.Ne.of_list @@ set in
    let var = CST.EVar (Region.wrap_ghost "Set.literal") in
    let args = CST.Multiple (Region.wrap_ghost (par (hd,List.map ~f:(fun x -> Token.ghost_comma,x) tl))) in
    return_expr @@ [Expr (CST.ECall (Region.wrap_ghost @@ (var,args)))]
  (* We should avoid to generate skip instruction*)
  | E_skip -> return_expr @@ [Expr (CST.EUnit (Region.wrap_ghost (Token.ghost_lpar,Token.ghost_rpar)))]
  | E_assign {variable;access_path;expression} when List.length access_path > 0 ->
    failwith "Assignments with access paths are not supported by JsLIGO."
  | E_assign {variable;expression;_} ->
    let name = decompile_variable variable in
    let evar = CST.EVar name in
    let rhs = decompile_expression_in expression in
    return_expr @@ [Expr (CST.EAssign (evar, {value = CST.Eq; region = Region.ghost}, e_hd rhs))]
  | E_for_each {fe_binder;collection;fe_body; _} ->
    let var = decompile_variable (fst fe_binder) in
    let expr = decompile_expression_in collection in
    let expr = e_hd expr in
    let block = decompile_expression_in fe_body in
    let statement = s_hd block in
    let for_of : CST.for_of = {kwd_for=Token.ghost_for;lpar=Token.ghost_lpar;index_kind=`Const Token.ghost_const;index=var;kwd_of=Token.ghost_of;expr;rpar=Token.ghost_rpar;statement} in
    return_expr [Statement (CST.SForOf (Region.wrap_ghost for_of))]
  | E_while {cond;body} ->
    let cond  = decompile_expression_in cond in
    let expr = e_hd cond in
    let block = decompile_expression_in body in
    let statement = s_hd block in
    let loop : CST.while_stmt = {kwd_while=Token.ghost_while;lpar=Token.ghost_lpar;expr;rpar=Token.ghost_rpar;statement} in
    return_expr @@ [Statement (CST.SWhile (Region.wrap_ghost loop))]
  | E_for _ ->
    failwith @@ Format.asprintf "Decompiling a for loop to JsLIGO %a"
    AST.PP.expression expr
  (* Update on multiple field of the same record. may be removed by adding sugar *)
  | E_update {record;path;update} when List.length path > 1 ->
    failwith "Nested updates are not supported in JsLIGO."
  | E_update {record; path; update} ->
    let record = decompile_expression_in record in
    let expr = e_hd record in
    let name = match path with
      [AST.Access_record name] -> CST.EVar (Region.wrap_ghost name)
    | _ -> failwith "not supported"
    in
    let update = decompile_expression_in update in
    let update = e_hd update in
    let p:CST.property = CST.Property (Region.wrap_ghost CST.{
      name;
      colon = Token.ghost_colon;
      value = update
    }) in
    return_expr @@ [Expr (CST.EObject (Region.wrap_ghost @@ braced (CST.Property_rest (Region.wrap_ghost ({expr; ellipsis = Token.ghost_ellipsis}: CST.property_rest)), [(Token.ghost_comma, p)])))]

and statements_to_block (statements: statement_or_expr list) =
  let statements = List.map ~f:(fun f ->
    match f with
      Statement s -> s
    | Expr e -> SExpr e
  ) statements in
  let s = list_to_nsepseq ~sep:Token.ghost_semi statements in
  Region.wrap_ghost @@ braced s

and add_return statements =
  let statements = List.rev statements in
  let (last, before) = match statements with
    Statement last :: before -> (last, before)
  | Expr last :: before -> (SExpr last, before)
  | _ -> failwith "not implemented"
  in
  let rec aux l =
    match l with
      CST.SExpr (EUnit _) -> CST.SReturn (Region.wrap_ghost CST.{kwd_return = Token.ghost_return; expr = None})
    | CST.SExpr e -> CST.SReturn (Region.wrap_ghost CST.{kwd_return = Token.ghost_return; expr = Some e})
    | CST.SCond {value = {kwd_if; test; ifso; ifnot}; region} ->
      let ifso = aux ifso in
      let ifnot = match ifnot with
        Some (e, s) ->
          let s = aux s in
          Some (e, s)
      | None -> None
      in
      CST.SCond {value = {kwd_if; test; ifso; ifnot}; region }
    | CST.SBlock {value = {lbrace; inside; rbrace}; region} ->
      let inside = Utils.nsepseq_to_list inside in
      let inside = List.rev inside in
      let (last, before) = (match inside with
        last :: before -> (last, before)
      | [] -> failwith "not implemented"
      ) in
      let last = aux last in
      let inside = last :: before in
      let inside = List.rev inside in
      let inside = list_to_nsepseq ~sep:Token.ghost_semi inside in
      CST.SBlock {value = {lbrace; inside; rbrace}; region}
    | _ -> failwith "not implemented"
  in
  let last = aux last in
  List.rev (Statement last :: before)

and function_body body =
  let body = match body with
  | [Expr e] -> CST.ExpressionBody e
  | (_ :: _) as s ->
    let s = add_return s in
    let o = statements_to_block s in

    CST.FunctionBody o
  | _ -> failwith "not supported"
  in
  body

and decompile_lambda : (AST.expr, AST.ty_expr) AST.lambda -> _ =
  fun {binder;output_type;result} ->
    let type_expr = Option.map ~f:decompile_type_expr binder.ascr in
    let type_expr = Option.value ~default:(TVar {value = "_"; region = Region.ghost}) type_expr in
    let v = decompile_variable binder.var in
    let seq = CST.ESeq (Region.wrap_ghost (CST.EAnnot (Region.wrap_ghost (CST.EVar v,Token.ghost_as,type_expr)), [])) in
    let parameters = CST.EPar (Region.wrap_ghost @@ par seq ) in
    let lhs_type = Option.map ~f:(prefix_colon <@ decompile_type_expr) output_type in
    let body = decompile_expression_in result in
    let body = function_body body in
    (parameters, lhs_type, body)

and decompile_matching_cases : _ AST.match_case list -> CST.expr =
  fun m -> ignore m ; failwith "TODO: decompile matching cases"
    (* old version (before deep pattern matching) :
    let cases = match m with
    | Match_variant lst ->
      let aux ((c,(v:AST.expression_variable)),e) =
        let AST.Label c = c in
        let rhs = decompile_expression_in e in
        let rhs = e_hd rhs in
        (CST.Property (wrap ({
          name = CST.EVar (wrap c);
          colon = ghost;
          value = rhs;
        }: CST.property2)))
      in
      let fields = List.map ~f:aux lst in
      let fields = list_to_nsepseq fields in
      CST.EObject (wrap @@ braced fields)
    | Match_list {match_nil; match_cons} ->
      let (hd,tl,expr) = match_cons in
      let nil_expr = decompile_expression_in match_nil in
      let body = function_body nil_expr in
      let nil  = CST.EFun (wrap CST.{
        parameters = EAnnot (wrap (EArray (wrap @@ brackets (Empty_entry ghost, [])), ghost, TVar (wrap "any")));
        lhs_type = None;
        arrow = ghost;
        body}) in
      let cons_expr = decompile_expression_in expr in
      let body = function_body cons_expr in
      let hd = Var.to_name hd.wrap_content in
      let tl = ({expr = EVar (wrap (Var.to_name tl.wrap_content)); ellipsis = ghost }: CST.array_item_rest) in
      let cons  = CST.EFun (wrap CST.{
        parameters = EAnnot (wrap (EArray (wrap @@ brackets (Expr_entry (EVar (wrap hd)), [(ghost, (Rest_entry (wrap tl)))])), ghost, TVar (wrap "any")));
        lhs_type = None;
        arrow = ghost;
        body}) in
      let args = (CST.Expr_entry cons, [(ghost, CST.Expr_entry nil)]) in
      CST.ECall (wrap ((CST.EVar (wrap "list")), CST.Multiple (wrap @@ par (CST.EArray (wrap @@ brackets args), []))))
    | Match_variable (var, expr) -> failwith "not implemented"
    | Match_record _ -> failwith "match_record not available yet"
    | Match_tuple (lst, expr) ->  failwith "not implemented"
    | Match_option {match_none;match_some} ->
      let a = decompile_expression_in match_none in
      let body = function_body a in
      let name = Var.to_name (fst match_some).wrap_content in
      let body2 = decompile_expression_in (snd match_some) in
      let body2 = function_body body2 in
      let fields = CST.[
        CST.Property (wrap
          {name = CST.EVar (wrap "Some");
          colon = ghost;
          value = EFun (wrap CST.{parameters = EAnnot (wrap (EVar (wrap name), ghost, TVar (wrap "any"))); lhs_type = None; arrow = ghost; body = body2})
          });
          CST.Property (wrap
            {name = CST.EVar (wrap "None");
            colon = ghost;
            value = EFun (wrap CST.{parameters = EUnit (wrap (ghost, ghost)); lhs_type = None; arrow = ghost; body})
          })
      ] in
      let fields = list_to_nsepseq fields in
      CST.EObject (wrap @@ braced fields)
  in
  cases
  *)

and decompile_declaration : AST.declaration -> CST.statement = fun decl ->
  let decl = Location.unwrap decl in
  match decl with
    Declaration_type {type_binder;type_expr;type_attr} ->
    let attr = type_attr in
    let is_private = List.mem ~equal:Caml.(=) attr "private" in
    let attributes : CST.attributes = decompile_attributes attr in
    let attributes = filter_private attributes in
    let name = decompile_type_var type_binder in
    let (params : CST.type_vars option) =
      match type_expr.type_content with
      | T_abstraction _ -> (
        let rec aux : AST.type_expression -> _ list -> _ list  =
          fun t lst ->
            match t.type_content with
            | T_abstraction x -> aux x.type_ (x.ty_binder::lst)
            | _ -> lst
        in
        let vars = aux type_expr [] in
        let params = type_vars_of_list @@
          List.map ~f:decompile_type_var vars
        in
        Some params
      )
      | _ -> None
    in
    let type_expr = decompile_type_expr type_expr in
    let type_ = CST.SType (Region.wrap_ghost (CST.{attributes;kwd_type=Token.ghost_type; name; params;eq=Token.ghost_eq; type_expr})) in
    if is_private then
      type_
    else
      CST.SExport (Region.wrap_ghost (Token.ghost_export, type_))
  | Declaration_constant {binder; attr; expr } ->
    let is_private = List.mem ~equal:Caml.(=) attr "private" in
    let attributes : CST.attributes = decompile_attributes attr in
    let var = CST.PVar (decompile_variable2 binder.var) in
    let binders = var in
    let lhs_type = Option.map ~f:(prefix_colon <@ decompile_type_expr) binder.ascr in
    let expr = decompile_expression_in expr in
    let expr = e_hd expr in
    let binding = CST.({
      binders;
      lhs_type;
      eq = Token.ghost_eq;
      expr
    }) in
    let const = CST.SConst (Region.wrap_ghost (CST.{kwd_const=Token.ghost_const; bindings = (Region.wrap_ghost binding, []); attributes})) in
    if is_private then
      const
    else
      CST.SExport (Region.wrap_ghost (Token.ghost_export, const))
<<<<<<< HEAD
  | Declaration_module {module_binder; module_; module_attr} ->
    let attr = module_attr in
    let is_private = List.mem ~equal:Caml.(=) attr "private" in
    let name = decompile_mod_var module_binder in
    let module_ = decompile_module module_ in
=======
  | Declaration_module {module_binder; module_; module_attr} -> (
    let name = decompile_mod_var module_binder in
    let is_private = List.mem ~equal:Caml.(=) module_attr "private" in
>>>>>>> ea133acd
    let attributes = decompile_attributes module_attr in
    let attributes = filter_private attributes in
    match module_.wrap_content with
    | M_struct prg -> (
      let module_ = decompile_module prg in
      let toplevel_to_statement = function
          CST.TopLevel (s, _) -> s
        | _ -> failwith "not implemented"
        in
      let a = (fst module_.statements) in
      let statements: CST.statements = (toplevel_to_statement a, List.map ~f:(fun e -> (Token.ghost_semi, toplevel_to_statement e)) (snd module_.statements)) in
      let statements: CST.statements CST.braces Region.reg = Region.wrap_ghost @@ braced statements in
      let ns = CST.SNamespace (Region.wrap_ghost (Token.ghost_namespace, name, statements, attributes)) in
      if is_private then ns
      else CST.SExport (Region.wrap_ghost (Token.ghost_export, ns))
    )
    | M_variable v -> (
      let binders = name , [] in
      CST.SImport (Region.wrap_ghost CST.{alias = name; module_path = binders; kwd_import = Token.ghost_import; equal = Token.ghost_eq})
    )
    | M_module_path path -> (
      let alias = name in
      let binders =
        nelist_to_npseq ~sep:Token.ghost_dot @@ List.Ne.map decompile_mod_var path
      in
<<<<<<< HEAD
    let a = (fst module_.statements) in
    let statements: CST.statements = (toplevel_to_statement a, List.map ~f:(fun e -> (Token.ghost_semi, toplevel_to_statement e)) (snd module_.statements)) in
    let statements: CST.statements CST.braces Region.reg = Region.wrap_ghost @@ braced statements in
    let ns = CST.SNamespace (Region.wrap_ghost (Token.ghost_namespace, name, statements, attributes)) in
    if is_private then
      ns
    else
      CST.SExport (Region.wrap_ghost (Token.ghost_export, ns))
  | Module_alias {alias; binders} ->
    let alias = decompile_mod_var alias in
    let binders = nelist_to_npseq ~sep:Token.ghost_dot @@ List.Ne.map decompile_mod_var binders in
    CST.SImport (Region.wrap_ghost CST.{alias; module_path = binders; kwd_import = Token.ghost_import; equal = Token.ghost_eq})
=======
      CST.SImport (Region.wrap_ghost CST.{alias; module_path = binders; kwd_import = Token.ghost_import; equal = Token.ghost_eq})
    )
  )
>>>>>>> ea133acd

and decompile_module : AST.module_ -> CST.ast = fun prg ->
  let decl = List.map ~f:decompile_declaration prg in
  let statements = List.Ne.of_list decl in
  let statements = Utils.nseq_map (fun s -> CST.TopLevel (s, None)) statements in
  (* let statements = ((fst statements, None), List.map ~f:(fun e -> (e, None)) (snd statements)) in *)
  ({statements;eof=Token.ghost_eof}: CST.ast)

let decompile_expression : AST.expression -> CST.expr list = fun expr ->
  match decompile_expression_in expr with
  | [] -> []
  | [Expr expr] -> [expr]
  | _ ->
     failwith @@ Format.asprintf
                   "An expression was expected, but this was decompiled to statements.\
                    @.Expr : %a@ @,Loc : %a"
                   AST.PP.expression expr
                   Location.pp expr.location<|MERGE_RESOLUTION|>--- conflicted
+++ resolved
@@ -152,12 +152,6 @@
     return @@ CST.TApp (Region.wrap_ghost (type_operator,lst))
   | T_annoted _annot ->
     failwith "let's work on it later"
-<<<<<<< HEAD
-  | T_module_accessor {module_name;element} ->
-    let module_name = decompile_mod_var module_name in
-    let field  = decompile_type_expr element in
-    return @@ CST.TModA (Region.wrap_ghost CST.{module_name;selector=Token.ghost_dot;field})
-=======
   | T_module_accessor {module_path;element} -> (
     let rec aux : AST.module_variable list -> (CST.type_expr -> CST.type_expr) -> CST.type_expr = fun lst f_acc ->
       match lst with
@@ -173,7 +167,6 @@
     in
     return @@ (aux module_path (fun x -> x))
   )
->>>>>>> ea133acd
   | T_singleton x -> (
     match x with
     | Literal_int i ->
@@ -383,29 +376,6 @@
     let type_decl : CST.type_decl = {kwd_type=Token.ghost_type;name;params=None;eq=Token.ghost_eq;type_expr;attributes=[]} in
     let body = decompile_expression_in let_result in
     return_expr @@ Statement (CST.SType (Region.wrap_ghost type_decl)) :: body
-<<<<<<< HEAD
-  | E_mod_in {module_binder;rhs;let_result} ->
-    let name = decompile_mod_var module_binder in
-    let module_ = decompile_module rhs in
-    let toplevel_to_statement = function
-        CST.TopLevel (s, _) -> s
-      | _ -> failwith "not implemented"
-      in
-    let a = (fst module_.statements) in
-    let statements: CST.statements =
-      toplevel_to_statement a, List.map ~f:(fun e -> (Token.ghost_semi, toplevel_to_statement e)) (snd module_.statements)
-    in
-    let statements: CST.statements CST.braces Region.reg = Region.wrap_ghost @@ braced statements in
-    let body = decompile_expression_in let_result in
-    let attributes = [] in
-    [Statement (CST.SNamespace (Region.wrap_ghost (Token.ghost_namespace, name, statements, attributes)))] @ body
-  | E_mod_alias {alias; binders; result} ->
-    let alias   = decompile_mod_var alias in
-    let binders = nelist_to_npseq ~sep:Token.ghost_dot @@ List.Ne.map decompile_mod_var binders in
-    let mod_alias : CST.import = {kwd_import=Token.ghost_import;alias;equal=Token.ghost_eq;module_path=binders} in
-    let body = decompile_expression_in result in
-    return_expr @@ [Statement (CST.SImport (Region.wrap_ghost mod_alias))] @ body
-=======
   | E_mod_in {module_binder;rhs;let_result} -> (
     let name = decompile_mod_var module_binder in
     match rhs.wrap_content with
@@ -441,7 +411,6 @@
       [Statement (CST.SImport (Region.wrap_ghost mod_alias))] @ body
     )
   )
->>>>>>> ea133acd
   | E_raw_code {language; code} ->
     let language = Region.wrap_ghost language in
     let code = decompile_expression_in code in
@@ -511,13 +480,6 @@
     let expr = e_hd expr in
     let ty   = decompile_type_expr type_annotation in
     return_expr @@ [Expr (CST.EAnnot (Region.wrap_ghost @@ (expr,Token.ghost_as,ty)))]
-<<<<<<< HEAD
-  | E_module_accessor {module_name;element} ->
-    let module_name = decompile_mod_var module_name in
-    let field  = decompile_expression_in element in
-    let field = e_hd field in
-    return_expr @@ [Expr (CST.EModA (Region.wrap_ghost CST.{module_name;selector=Token.ghost_dot;field}))]
-=======
   | E_module_accessor {module_path;element} -> (
     let rec aux : AST.module_variable list -> (CST.expr -> CST.expr) -> CST.expr = fun lst f_acc ->
       match lst with
@@ -533,7 +495,6 @@
     in
     return_expr @@ [ Expr (aux module_path (fun x -> x)) ]
   )
->>>>>>> ea133acd
   | E_sequence {expr1;expr2} ->
     let expr1 = decompile_expression_in expr1 in
     let s1 = s_hd expr1 in
@@ -833,17 +794,9 @@
       const
     else
       CST.SExport (Region.wrap_ghost (Token.ghost_export, const))
-<<<<<<< HEAD
-  | Declaration_module {module_binder; module_; module_attr} ->
-    let attr = module_attr in
-    let is_private = List.mem ~equal:Caml.(=) attr "private" in
-    let name = decompile_mod_var module_binder in
-    let module_ = decompile_module module_ in
-=======
   | Declaration_module {module_binder; module_; module_attr} -> (
     let name = decompile_mod_var module_binder in
     let is_private = List.mem ~equal:Caml.(=) module_attr "private" in
->>>>>>> ea133acd
     let attributes = decompile_attributes module_attr in
     let attributes = filter_private attributes in
     match module_.wrap_content with
@@ -869,24 +822,9 @@
       let binders =
         nelist_to_npseq ~sep:Token.ghost_dot @@ List.Ne.map decompile_mod_var path
       in
-<<<<<<< HEAD
-    let a = (fst module_.statements) in
-    let statements: CST.statements = (toplevel_to_statement a, List.map ~f:(fun e -> (Token.ghost_semi, toplevel_to_statement e)) (snd module_.statements)) in
-    let statements: CST.statements CST.braces Region.reg = Region.wrap_ghost @@ braced statements in
-    let ns = CST.SNamespace (Region.wrap_ghost (Token.ghost_namespace, name, statements, attributes)) in
-    if is_private then
-      ns
-    else
-      CST.SExport (Region.wrap_ghost (Token.ghost_export, ns))
-  | Module_alias {alias; binders} ->
-    let alias = decompile_mod_var alias in
-    let binders = nelist_to_npseq ~sep:Token.ghost_dot @@ List.Ne.map decompile_mod_var binders in
-    CST.SImport (Region.wrap_ghost CST.{alias; module_path = binders; kwd_import = Token.ghost_import; equal = Token.ghost_eq})
-=======
       CST.SImport (Region.wrap_ghost CST.{alias; module_path = binders; kwd_import = Token.ghost_import; equal = Token.ghost_eq})
     )
   )
->>>>>>> ea133acd
 
 and decompile_module : AST.module_ -> CST.ast = fun prg ->
   let decl = List.map ~f:decompile_declaration prg in
