open Errors
open Simple_utils.Trace
open Simple_utils.Function
module Utils = Simple_utils.Utils

module CST = Cst.Jsligo
module AST = Ast_imperative
module Token = Lexing_jsligo.Token

open AST

type nested_match_repr = (*TODO  , move that in AST. (see !909) *)
  | PatternVar of AST.ty_expr binder
  | TupleVar of AST.ty_expr binder * nested_match_repr list
  | RecordVar of AST.ty_expr binder * AST.label list * nested_match_repr list

let nseq_to_list (hd, tl) = hd :: tl

let npseq_to_list (hd, tl) = hd :: (List.map ~f:snd tl)

let npseq_to_ne_list (hd, tl) = hd, (List.map ~f:snd tl)

<<<<<<< HEAD
let pseq_to_list = function
  | None -> []
  | Some lst -> npseq_to_list lst
let get_value : 'a Raw.reg -> 'a = fun x -> x.value

=======
>>>>>>> ea133acd
let build_ins = ["Operator";"Test";"Tezos";"Crypto";"Bytes";"List";"Set";"Map";"Big_map";"Bitwise";"String";"Layout";"Option"]

open Predefined.Tree_abstraction.Jsligo

let r_split = Location.r_split

let compile_variable var = let (var,loc) = r_split var in ValueVar.of_input_var ~loc var
let compile_type_var var = let (var,loc) = r_split var in TypeVar.of_input_var ~loc var
let compile_mod_var  var = let (var,loc) = r_split var in ModuleVar.of_input_var ~loc var
let compile_attributes attributes : string list =
  let lst = List.map ~f:(fst <@ r_split) attributes in
  List.map lst
    ~f:(fun attr -> (* this shouldnt be necessary *)
      match String.chop_prefix attr ~prefix:"@" with
      | Some s -> s
      | None -> attr
    )
module Compile_type = struct


  (*
    `type_compiler_opt` represents an abstractor for a single pattern.
    For instance, you could have a `type_compiler_opt` that is supposed to compile
    only `List(42)`.

    The goal of defining those auxiliary typers is to have a clean compiler function.
    If things are not done this way, then the function will be a big pattern-match with
    a lot of edge cases. Like, "compile type applications this way, except when it's `List`,
    or `sapling_state`, etc.".

    Instead, one can define a `type_compiler_opt` matching their pattern, and then use
    `try_type_compilers`.
  *)

  type type_compiler_opt = CST.type_expr -> AST.type_expression option

  let rec get_t_int_singleton_opt = function
  | CST.TInt x ->
    let (_,z) = x.value in
    Some z
  | _ -> None

  and get_t_string_singleton_opt = function
  | CST.TString s -> Some s.value
  | _ -> None

  (*
    This chains the application of multiple `type_compiler_opt`. If the first returns `None`, use
    the next one, etc.
  *)
  and type_compiler_opt_list : type_compiler_opt list -> type_compiler_opt = fun compilers te ->
    match compilers with
    | [] -> None
    | hd :: tl -> (
      let x = hd te in
      match x with
      | Some x -> (Some x)
      | None -> type_compiler_opt_list tl te
    )

  (*
    `try_type_compilers compilers type_expression other` will try to run the `compilers` on
    `type_expression`. If they all return `None`, it will run `other` instead.
  *)
  and try_type_compilers :
    type_compiler_opt list -> CST.type_expr ->
    (unit -> AST.type_expression * 'a) ->
    AST.type_expression * 'a =
  fun compilers te other ->
    let x = type_compiler_opt_list compilers te in
    match x with
    | Some x -> x,[]
    | None -> other ()

  and compile_type_function_args ~raise : CST.fun_type_args -> type_expression * _ = fun args ->
    let unpar = args.inside in
    let (hd , tl_sep) = unpar in
    let tl = List.map ~f:snd tl_sep in
    let aux : CST.fun_type_arg -> type_expression * _ = fun x -> compile_type_expression ~raise x.type_expr in
    let lst = List.map ~f:aux (hd :: tl) in
    match lst with
      [a] -> a
    | lst -> let lst,fv = List.unzip lst in t_tuple lst, List.concat fv

  and compile_sapling ~raise : type_compiler_opt = fun te ->
    match te with
    | TApp app -> (
      let ((operator,args), loc) = r_split app in
      match operator.value with
      | "sapling_state" -> (
        let lst = npseq_to_list args.value.inside in
        (match lst with
        | [(a : CST.type_expr)] -> (
          let sloc = Location.lift @@ Raw.type_expr_to_region a in
          let a' =
            trace_option ~raise (michelson_type_wrong te operator.value) @@
              get_t_int_singleton_opt a in
          let singleton = t_singleton ~loc:sloc (Literal_int a') in
          Some (t_sapling_state ~loc singleton)
          )
        | _ -> raise.raise @@ michelson_type_wrong_arity loc operator.value)
      )
      | "sapling_transaction" ->
           let lst = npseq_to_list args.value.inside in
           (match lst with
           | [(a : CST.type_expr)] -> (
             let sloc = Location.lift @@ Raw.type_expr_to_region a in
             let a' =
               trace_option ~raise (michelson_type_wrong te operator.value) @@
                 get_t_int_singleton_opt a in
             let singleton = t_singleton ~loc:sloc (Literal_int a') in
             Some (t_sapling_transaction ~loc singleton)
             )
           | _ -> raise.raise @@ michelson_type_wrong_arity loc operator.value)
      | _ -> None
    )
    | _ -> None

  (* this is a bad design, michelson_or and pair should be an operator
  see AnnotType *)
  and compile_michelson_pair_or ~raise : type_compiler_opt = fun te ->
    match te with
    | TApp app -> (
      let ((operator,args), loc) = r_split app in
      match operator.value with
      | "michelson_or" -> (
        let lst = npseq_to_list args.value.inside in
        let lst = match lst with
        | [TProd a] -> npseq_to_list a.inside.value.inside
        | _ -> raise.raise @@ michelson_type_wrong_arity loc operator.value
        in
        match lst with
        | [a ; b ; c ; d ] -> (
          let b' =
            trace_option ~raise (michelson_type_wrong te operator.value) @@
              get_t_string_singleton_opt b in
          let d' =
            trace_option ~raise (michelson_type_wrong te operator.value) @@
              get_t_string_singleton_opt d in
          let a',_fa = compile_type_expression ~raise a in
          let c',_fc = compile_type_expression ~raise c in
          Some (t_michelson_or ~loc a' b' c' d')
          )
        | _ -> raise.raise @@ michelson_type_wrong_arity loc operator.value
      )
      | "michelson_pair" -> (
        let lst = npseq_to_list args.value.inside in
        let lst = match lst with
        | [TProd a] -> npseq_to_list a.inside.value.inside
        | _ -> raise.raise @@ michelson_type_wrong_arity loc operator.value
        in
        match lst with
        | [a ; b ; c ; d ] -> (
          let b' =
            trace_option ~raise (michelson_type_wrong te operator.value) @@
              get_t_string_singleton_opt b in
          let d' =
            trace_option ~raise (michelson_type_wrong te operator.value) @@
              get_t_string_singleton_opt d in
          let a',_fa = compile_type_expression ~raise a in
          let c',_fc = compile_type_expression ~raise c in
          Some (t_michelson_pair ~loc a' b' c' d')
          )
        | _ -> raise.raise @@ michelson_type_wrong_arity loc operator.value
      )
      | _ -> None
    )
    | _ -> None

  and compile_type_expression ~raise : CST.type_expr -> type_expression * string list =
    fun te ->
    let self = compile_type_expression ~raise in
    let return ?(fv=[]) te = te,fv in
    (* This is not efficient. It would make more sense to split each type_compiler in their own match branch. *)
    try_type_compilers [
      compile_sapling ~raise;
      compile_michelson_pair_or ~raise;
    ] te @@ fun () ->
    match te with
    | TSum sum ->
        let sum_type, loc = r_split sum in
        let {variants; attributes; _} : CST.sum_type = sum_type in
        let lst = npseq_to_list variants.value in
        let attr = compile_attributes attributes in
        let aux (v : CST.variant Region.reg) : (string * type_expression * string list) * string list =
          let variant = v.value in
          let variant_comp = variant.tuple.value.inside in
          let compile_params_to_type_expr b =
            (match b with
              (_ as f, []) ->
                self @@ f
            | _ ->
                let cartesian: CST.cartesian = {
                  inside      = {
                    value = {
                      lbracket  = variant.tuple.value.lbracket;
                      inside    = b;
                      rbracket  = variant.tuple.value.rbracket;
                    };
                    region = Region.ghost;
                  };
                  attributes  = variant.attributes;
                } in
                self @@ TProd cartesian)
          in
          let te,fv = (match variant_comp.params with
            Some (_, b) -> compile_params_to_type_expr b
          | None -> t_unit (),[])
          in
          let attributes = compile_attributes variant.attributes in
          let (constructor, type_expr, variant_attr) = (variant_comp.constr.value, te, attributes) in
          (* type_expression_to_constructor ~raise v in *)
          (constructor, type_expr, variant_attr),fv in
        let sum,fv = List.unzip @@ List.map ~f:aux lst
        in return ~fv:(List.concat fv) @@ t_sum_ez_attr ~loc ~attr sum
    | TObject record ->
      let injection, loc = r_split record in
      let attributes = compile_attributes injection.attributes in
      let lst = npseq_to_list injection.ne_elements in
      let aux (field : CST.field_decl CST.reg) =
        let f, _ = r_split field in
        let type_expr,fv = self f.field_type in
        let field_attr = compile_attributes f.attributes in
        return ~fv @@ (f.field_name.value, type_expr, field_attr) in
      let fields,fv = List.unzip @@ List.map ~f:aux lst in
      return ~fv:(List.concat fv) @@ t_record_ez_attr ~loc ~attr:attributes fields
    | TProd prod  ->
      let nsepseq, loc = r_split prod.inside in
      let lst = npseq_to_list nsepseq.inside in
      let lst,fv = List.unzip @@ List.map ~f:(self) lst
      in return ~fv:(List.concat fv) @@ t_tuple ~loc lst
    | TApp app ->
      let ((operator,args), loc) = r_split app in
      let operator = compile_type_var operator in
      let lst = npseq_to_list args.value.inside in
      let lst,fv = List.unzip @@ List.map ~f:self lst in
      return ~fv:(List.concat fv) @@ t_app ~loc operator lst
    | TFun func ->
      let ((input_type,_,output_type), loc) = r_split func in
      let input_type,fa = compile_type_function_args ~raise input_type in
      let output_type,fb = self output_type in
      return ~fv:(fa @ fb) @@ t_arrow ~loc input_type output_type
    | TPar par ->
      let (par, _) = r_split par in
      let type_expr = par.inside in
      self type_expr
    | TVar var ->
      let (name,loc) = r_split var in
      let v = TypeVar.of_input_var ~loc name in
      let fv = if TypeVar.is_generalizable v then [name] else [] in
      return ~fv @@ t_variable ~loc v
    | TString _s -> raise.raise @@ unsupported_string_singleton te
    | TInt _s -> raise.raise @@ unsupported_string_singleton te
    | TModA ma ->
      let (ma, loc) = r_split ma in
      let module_name = compile_mod_var ma.module_name in
<<<<<<< HEAD
      let element,fv = self ma.field in
      return ~fv @@ t_module_accessor ~loc module_name element
=======
      let rec aux : module_variable list -> CST.type_expr -> AST.type_expression = fun acc exp ->
        match exp with
        | TVar v ->
          let accessed_el = compile_type_var v in
          t_module_accessor ~loc acc accessed_el
        | TModA ma ->
          aux (acc @ [ModuleVar.of_input_var ma.value.module_name.value]) ma.value.field
        | _ -> raise.raise (expected_a_variable (CST.type_expr_to_region ma.field))
      in
      return @@ aux [module_name] ma.field
>>>>>>> ea133acd

end

open Compile_type

let expression_to_variable ~raise : CST.expr -> CST.variable = function
  | EVar var -> var
  | _ as e -> raise.raise @@ expected_a_variable (CST.expr_to_region e)

let compile_expression_to_int ~raise : CST.expr -> z = function
  | EArith (Int i) -> (snd (i.value))
  | _ as e -> raise.raise @@ expected_an_int e

let compile_selection ~raise : CST.selection -> _ access * location = fun selection ->
  match selection with
    FieldName name ->
    let (name, loc) = r_split name in
    (Access_record name.value.value, loc)
  | Component comp ->
    let (index_expr, loc) = r_split comp in
    let index = compile_expression_to_int ~raise index_expr.inside in
    (Access_tuple index, loc)

let array_item_to_expression ~raise : CST.array_item -> CST.expr = function
  | Expr_entry expr -> expr
  | Rest_entry _ as r ->
    raise.raise @@ expected_an_expression r

let arguments_to_expr_nseq (args : CST.arguments) : CST.expr Utils.nseq * Location.t =
  match args with
  | Unit the_unit ->
    ((CST.EUnit the_unit,[]), Location.lift the_unit.region)
  | Multiple xs ->
    let hd,tl = xs.value.inside in
    ((hd,List.map ~f:snd tl), Location.lift xs.region)

type statement_result =
  Binding of (AST.expression -> AST.expression)
| Expr of AST.expression
| Break of AST.expression
| Return of AST.expression

type constr_types =
  Match_nil of AST.expression
| Match_cons of AST.expression_variable * AST.expression_variable

let rec compile_tuple_expression ~raise ?loc tuple_expr =
  let lst = List.map ~f:(fun e -> compile_expression ~raise e) @@ nseq_to_list tuple_expr in
  match lst with
    hd::[] -> hd
  | lst -> e_tuple ?loc lst

and compile_arguments ~raise (args: CST.arguments) =
  let (args,loc) = arguments_to_expr_nseq args in
  compile_tuple_expression ~raise ~loc args

and compile_bin_op ~raise (op_type : AST.constant') (op : _ CST.bin_op CST.reg) =
  let self = compile_expression ~raise in
  let return e = e in
  let (op, loc) = r_split op in
  let a = self op.arg1 in
  let b = self op.arg2 in
  return @@ e_constant ~loc (Const op_type) [a; b]

and compile_un_op ~raise (op_type : AST.constant') (op : _ CST.un_op CST.reg) =
  let self = compile_expression ~raise in
  let return e = e in
  let (op, loc) = r_split op in
  let arg = self op.arg in
  return @@ e_constant ~loc (Const op_type) [arg]

and compile_expression ~raise : CST.expr -> AST.expr = fun e ->
  let self: CST.expr -> AST.expr = compile_expression ~raise in
  let return e = e in
  match e with
    EVar var -> (
      let (var, loc) = r_split var in
      match constants var with
      | Some const -> return @@ e_constant ~loc const []
      | None -> return @@ e_variable_ez ~loc var
  )
  | EPar par -> self par.value.inside
  | EUnit the_unit ->
    let loc = Location.lift the_unit.region in
    return @@ e_unit ~loc ()
  | EBytes bytes ->
    let (bytes, loc) = r_split bytes in
    let (_s,b) = bytes in
    return @@ e_bytes_hex ~loc b
  | EString str ->(
    match str with
    | String str ->
      let (str, loc) = r_split str in
      return @@ e_string ~loc str
    | Verbatim str ->
      let (str, loc) = r_split str in
      return @@ e_verbatim ~loc str
  )
  | EArith arth ->
    ( match arth with
      Add plus   -> compile_bin_op ~raise C_POLYMORPHIC_ADD plus
    | Sub minus  -> compile_bin_op ~raise C_POLYMORPHIC_SUB minus
    | Mult times -> compile_bin_op ~raise C_MUL times
    | Div slash  -> compile_bin_op ~raise C_DIV slash
    | Mod mod_   -> compile_bin_op ~raise C_MOD mod_
    | Neg minus  -> compile_un_op ~raise C_NEG minus
    | Int i ->
      let ((_,i), loc) = r_split i in
      return @@ e_int_z ~loc i
    )
  | ELogic logic -> (
    match logic with
      BoolExpr be -> (
      match be with
        Or or_   -> compile_bin_op ~raise C_OR  or_
      | And and_ -> compile_bin_op ~raise C_AND and_
      | Not not_ -> compile_un_op ~raise  C_NOT not_
    )
    | CompExpr ce -> (
      match ce with
        Lt lt    -> compile_bin_op ~raise C_LT  lt
      | Leq le   -> compile_bin_op ~raise C_LE  le
      | Gt gt    -> compile_bin_op ~raise C_GT  gt
      | Geq ge   -> compile_bin_op ~raise C_GE  ge
      | Equal eq -> compile_bin_op ~raise C_EQ  eq
      | Neq ne   -> compile_bin_op ~raise C_NEQ ne
    )
  )
  | ECall {value = EProj {value = {expr = EVar {value = module_name; _}; selection = FieldName {value = {value = {value = fun_name; _}; _}; _}}; _}, arguments; region} when
    List.mem ~equal:Caml.(=) build_ins module_name ->
      let var = module_name ^ "." ^ fun_name in
      let loc = Location.lift region in
      let argsx = match arguments with
        Unit e -> CST.EUnit e, []
      | Multiple xs ->
        let hd,tl = xs.value.inside in
        hd,List.map ~f:snd tl
      in
      (match constants var with
      Some const ->
      let args = List.map ~f:(fun e -> self e) @@ nseq_to_list argsx in
      return @@ e_constant ~loc const args
    | None ->
      raise.raise @@ unknown_constant var loc
      )
  | ECall {value=(EVar {value = "list"; _}, Multiple {value = {inside = (EArray {value = {inside = Some (Expr_entry e, [(_, Rest_entry {value = {expr; _}; _})]); _}; _}, []); _}; _}); region } ->
    let loc = Location.lift region in
    let a = self e in
    let b = self expr in
    return @@ e_constant ~loc (Const C_CONS) [a; b]
  | ECall {value=(EVar {value = "list"; _}, Multiple {value = {inside = (EArray {value = {inside;lbracket=_;rbracket=_};region=_}, []); _}; _}); region } -> (
    let loc = Location.lift region in
    let items = (match inside with
      Some items -> Utils.nsepseq_to_list items
    | None -> [])
    in
    let lst = List.map ~f:(fun e ->
      match e with
        CST.Expr_entry e -> compile_expression ~raise e
      | Rest_entry _ -> raise.raise (array_rest_not_supported e)
    ) items in
    return @@ e_list ~loc lst
  )
  | ECall {value=(EVar {value = "match"; _}, Multiple {value = {inside = (input, [(_, EObject {value = {inside = fields; _}; region=finish})]); _}; _}); region=start} ->
    (* Pattern matching for JsLIGO is implemented as a 'built-in function' as
       JavaScript and TypeScript don't have native pattern matching. *)
    let fields' = Utils.nsepseq_to_list fields in
    let compile_simple_pattern p =
      let rec aux = function
        CST.EVar v -> Some (compile_variable v), v.region
      | EPar par -> aux par.value.inside
      | ESeq {value = (hd, []); _} -> aux hd
      | EAnnot {value = (a, _, _); _} -> aux a
      | EUnit u -> None, u.region
      | _ as e -> raise.raise @@ unsupported_match_pattern e
      in
      aux p
    in
    let compile_constr_pattern = function
      CST.Property {value = {name = EVar {value = constr; region}; value; _}; _} -> (
        match value with
          EFun {value = {parameters; body; _}; _} ->
            let parameters_opt, parameters_region = compile_simple_pattern parameters in
            let expr = compile_function_body_to_expression ~raise body in
            (region, (Label constr, parameters_opt, parameters_region), expr)
        | _ as e -> raise.raise @@ invalid_case constr e (* TODO: improve error message *)
      )
    | _ as f -> raise.raise @@ unsupported_match_object_property f
    in
    let loc1 = Location.lift start in
    let loc2 = Location.lift finish in
    let loc = Location.cover loc1 loc2 in
    let matchee = compile_expression ~raise input in
    let constrs = List.map ~f:compile_constr_pattern fields' in
    let cases = List.map
      ~f:(fun (region, (constructor,p_opt,p_region),body) ->
        let loc = Location.lift region in
        let ploc = Location.lift p_region in
        let pvar = match p_opt with
          | Some (var) ->
            P_var ({var ; ascr = None ; attributes = Stage_common.Helpers.const_attribute}:_ AST.binder)
          | None -> P_unit
        in
        let pattern = Location.wrap ~loc @@ P_variant (constructor,Location.wrap ~loc:ploc pvar) in
        ({body ; pattern} : _ AST.match_case)
      )
      constrs
    in
    e_matching ~loc matchee cases
  | ECall {value=(EVar {value = "match"; _}, Multiple {value = {inside = (input, [(_, ECall {value = EVar {value="list"; _}, Multiple { value = {inside = (CST.EArray {value = {inside; _}; _}, _); _} ;_} ;_})]); _}; _}); region} ->
    let args = (match inside with
      Some inside -> Utils.nsepseq_to_list inside
    | None -> [])
    in
    let compile_simple_pattern p =
      let rec aux = function
        CST.EVar v -> compile_variable v
      | EPar par -> aux par.value.inside
      | ESeq {value = (hd, []); _} -> aux hd
      | EAnnot {value = (a, _, _); _} -> aux a
      | EUnit the_unit -> let (_,loc) = r_split the_unit in ValueVar.of_input_var ~loc "()";
      | _ as e -> raise.raise @@ unsupported_match_pattern e
      in
      aux p
    in
    let rec compile_parameter = function
      CST.EPar p -> compile_parameter p.value.inside
    | ESeq {value = (EAnnot {value = (EArray {value = {inside = None; _}; _}, _, _); _}, _); _} ->
      Match_nil (e_unit ())
    | ESeq {value = (EAnnot {value = (EArray {value = {inside = Some (Expr_entry hd, [(_, Rest_entry {value = {expr = tl; _}; _})]); _}; _}, _, _); _}, _); _} ->
      let hd = compile_simple_pattern hd in
      let tl = compile_simple_pattern tl in
      Match_cons (hd, tl)
    | _ as e ->
      raise.raise @@ not_a_valid_parameter e
    in
    let compile_case = function
      CST.EFun {value = {parameters; body; _}; _} ->
        let args = compile_parameter parameters in
        let b    = compile_function_body_to_expression ~raise body in
        (args, b)
    | _ as e -> raise.raise @@ expected_a_function e
    in
    (match args with
      [CST.Expr_entry a; CST.Expr_entry b]
    | [CST.Expr_entry a; CST.Expr_entry b; CST.Rest_entry _] -> (
      let (params_a, body_a) = compile_case a in
      let (params_b, body_b) = compile_case b in
      match params_a, params_b, body_a, body_b with
        Match_nil _match_nil,  Match_cons (a,b), body_nil, body
      | Match_cons (a,b), Match_nil _match_nil, body, body_nil ->
        let matchee = compile_expression ~raise input in
        let loc = Location.lift region in
        let nil_case =
          (* TODO: improve locations here *)
          let pattern = Location.wrap @@ P_list (List []) in
          {pattern ; body = body_nil}
        in
        let cons_case =
          (* TODO: improve locations here *)
          let a = Location.wrap @@ P_var {var = a ; ascr = None ; attributes = Stage_common.Helpers.const_attribute} in
          let b = Location.wrap @@ P_var {var = b ; ascr = None ; attributes = Stage_common.Helpers.const_attribute} in
          let pattern = Location.wrap @@ P_list (Cons (a,b)) in
          {pattern ; body = body}
        in
        e_matching ~loc matchee [nil_case;cons_case]
      | _ -> raise.raise @@ invalid_list_pattern_match args
    )
    | _ -> raise.raise @@ invalid_list_pattern_match args)

  (* This case is due to a bad besign of our constant it as to change
    with the new typer so LIGO-684 on Jira *)
  | ECall {value=(EVar var,args);region} ->
    let loc = Location.lift region in
    let (var, loc_var) = r_split var in
    (match constants var with
      Some const ->
      let args,args_loc = arguments_to_expr_nseq args in
      let args = List.map ~f:(fun e -> self e) @@ nseq_to_list args in
      return @@ e_constant ~loc:(Location.cover loc args_loc) const args
    | None ->
      let func = e_variable_ez ~loc:loc_var var in
      let args = compile_arguments ~raise args in
      return @@ e_application ~loc func args
    )
  | EConstr constr ->
    let ((constr,args_o), loc) = r_split constr in
    let args_o = Option.map ~f:(compile_tuple_expression ~raise <@ List.Ne.singleton) args_o in
    let args = Option.value ~default:(e_unit ~loc:(Location.lift constr.region) ()) args_o in
    return @@ e_constructor ~loc constr.value args
  | ECall {value=(EModA {value={module_name;field;selector=_};region=_},args);region} when List.mem ~equal:Caml.(=) build_ins module_name.value -> (
    let args,args_loc = arguments_to_expr_nseq args in
    let loc = Location.lift region in
    let fun_name = match field with
        EVar v -> v.value
      | EConstr _ -> raise.raise @@ unknown_constructor module_name.value loc
      | EModA ma ->
          let (ma, loc) = r_split ma in
          let (module_name, _) = r_split ma.module_name in
          raise.raise @@ unknown_constant module_name loc
      | _ -> failwith "Corner case : This couldn't be produce by the parser"
    in
    let var = module_name.value ^ "." ^ fun_name in
    match constants var with
      Some const ->
      let args = List.map ~f:self @@ nseq_to_list args in
      return @@ e_constant ~loc:(Location.cover loc args_loc) const args
    | None ->
      raise.raise @@ unknown_constant var loc
  )
  | ECall call ->
    let ((func, args), loc) = r_split call in
    let func = self func in
    let args = compile_arguments ~raise args in
    return @@ e_application ~loc func args
  | EArray items ->
    let (items, loc) = r_split items in
    let items = (match items.inside with
      Some items -> npseq_to_list items
    | None -> [])
    in
    let exprs = List.map ~f:(array_item_to_expression ~raise) items in
    let exprs' = List.map ~f:(compile_expression ~raise) exprs in
    return @@ e_tuple ~loc exprs'
  | EObject {value = {inside = (Property_rest {value = {expr; _}; _}, rest); _}; _} ->
    let record = compile_expression ~raise expr in
    let aux up =
      let (_, p) = up in
      match p with
        CST.Punned_property {value = EVar v as evar; region} ->
          let expr = compile_expression ~raise evar in
          ([Access_record v.value], expr, Location.lift region)
      | Property {value = {name = EVar name; value; _}; region} ->
          let expr = compile_expression ~raise value in
          ([Access_record name.value], expr, Location.lift region)
      | Property_rest _ -> raise.raise @@ rest_not_supported_here p
      | _ -> raise.raise @@ property_not_supported p
    in
    let updates = List.map ~f:aux rest in
    let aux e (path, update, loc) = e_update ~loc e path update in
    return @@ List.fold_left ~f:aux ~init:record updates
  | EObject obj ->
    let (obj, loc) = r_split obj in
    let aux : CST.property -> string * expression = fun fa ->
      match fa with
      | Punned_property prop -> (
          let (prop, loc) = r_split prop in
          let var = expression_to_variable ~raise prop in
          (var.value , e_variable ~loc (compile_variable var))
        )
      | Property prop2 -> (
          let (prop2 , _) = r_split prop2 in
          let var = expression_to_variable ~raise prop2.name in
          let expr = compile_expression ~raise prop2.value in
          (var.value , expr)
        )
      | Property_rest _ -> (
          raise.raise @@ rest_not_supported_here fa
        )
    in
    let obj = List.map ~f:aux @@ npseq_to_list obj.inside in
    return @@ e_record_ez ~loc obj
  | EProj proj ->
    let (proj, loc) = r_split proj in
    let var = compile_expression ~raise proj.expr in
    let (sels , _) = compile_selection ~raise proj.selection in
    return @@ e_accessor ~loc var [sels]
  | EModA ma -> (
    let (ma, loc) = r_split ma in
    let (module_name, _) = r_split ma.module_name in
    (*TODO: move to proper module*)
    if List.mem ~equal:String.equal build_ins module_name then
      let fun_name = match ma.field with
        EVar v -> v.value
      | EConstr _ -> raise.raise @@ unknown_constructor module_name loc
      | EModA ma ->
         let (ma, loc) = r_split ma in
         let (module_name, _) = r_split ma.module_name in
         raise.raise @@ unknown_constant module_name loc
      | _ -> failwith "Corner case : This couldn't be produce by the parser"
      in
      let var = module_name ^ "." ^ fun_name in
      match constants var with
        Some const -> return @@ e_constant ~loc const []
      | None -> return @@ e_variable_ez ~loc var
    else
<<<<<<< HEAD
      return @@ e_module_accessor ~loc (ModuleVar.of_input_var ~loc:l module_name) element
=======
      let rec aux : module_variable list -> CST.expr -> AST.expression = fun acc exp ->
        match exp with
        | EVar v ->
          let accessed_el = compile_variable v in
          return @@ e_module_accessor ~loc acc accessed_el
        | EModA ma ->
          aux (acc @ [ModuleVar.of_input_var ma.value.module_name.value]) ma.value.field
        | _ -> raise.raise (expected_a_variable (CST.expr_to_region ma.field))
      in
      aux [ModuleVar.of_input_var ma.module_name.value] ma.field
  )
>>>>>>> ea133acd
  | EFun func ->
    let (func, loc) = r_split func in
    let ({parameters; lhs_type; body;arrow=_} : CST.fun_expr) = func in
    let lhs_type,fa = Option.unzip @@ Option.map ~f:(compile_type_expression ~raise <@ snd) lhs_type in
    let (binder,exprs),fv = compile_parameter ~raise parameters in
    let body = compile_function_body_to_expression ~raise body in
    let aux (binder,attr,rhs) expr = e_let_in binder attr rhs expr in
    let expr = List.fold_right ~f:aux exprs ~init:body  in
    let _fv =
      let fa = Option.value ~default:[] fa in
      List.dedup_and_sort ~compare:String.compare @@ fa @ fv
    in
    return @@ e_lambda ~loc binder lhs_type expr
  | EAnnot {value = (EArith(Int i), _, TVar {value = "nat"; _}); region=_ } ->
    let ((_,i), loc) = r_split i in
    return @@ e_nat_z ~loc i
  | EAnnot {value = (EArith(Int i), _, TVar {value = "tez"; _}); region=_ } ->
    let ((_,i), loc) = r_split i in
    let mutez = Z.mul (Z.of_int 1_000_000) i in
    return @@ e_mutez_z ~loc mutez
  | EAnnot {value = (EArith(Int i), _, TVar {value = "mutez"; _}); region=_ } ->
    let ((_,i), loc) = r_split i in
    return @@ e_mutez_z ~loc i
  | EAnnot {value = (ECodeInj {value = {language; code};_ }, kwd_as, type_expr); region} ->
    let value: CST.code_inj = {
      language = language;
      code = EAnnot {
        value = code, kwd_as, type_expr;
        region
      }
    } in
    let e = CST.ECodeInj { value; region } in
    compile_expression ~raise e
  | EAnnot annot ->
    let (annot, loc) = r_split annot in
    let (expr, _ , ty) = annot in
    let expr = self expr in
    let ty,_   = compile_type_expression ~raise ty in
    return @@ e_annotation ~loc expr ty
  | ECodeInj ci ->
    let (ci, loc) = r_split ci in
    let (language, _) = r_split ci.language in
    let code = self ci.code in
    return @@ e_raw_code ~loc language code
  | ESeq seq -> (
    let (seq, loc) = r_split seq in
    let seq = List.map ~f:self @@ npseq_to_list seq in
    match seq with
      [] -> return @@ e_unit ~loc ()
    | hd :: tl ->
      let rec aux prev = function
       [] ->  return @@ prev
      | hd :: tl -> (return <@ e_sequence ~loc prev) @@ aux hd tl
      in
      aux hd @@ tl
  )
  | EAssign (EVar {value=_; region=_} as e1, op, (EAssign     (EVar _ as ev, _, _) as e2)) ->
    let e2 = compile_expression ~raise e2 in
    let e1 = compile_expression ~raise (EAssign (e1, op, ev)) in
    e_sequence e2 e1
  | EAssign (EVar {value; region} as e1, op, e2) ->
    let loc = Location.lift region in
    let outer_loc = Location.lift op.region in
    let e2 = (match op.value with
      Eq ->
        compile_expression ~raise e2
    | Assignment_operator ao ->
      let lexeme = (match ao with
        Times_eq -> "*="
      | Div_eq -> "/="
      | Plus_eq -> "+="
      | Min_eq -> "-="
      | Mod_eq -> "%="
      )
      in
      let ao = (match ao with
        Times_eq -> C_MUL
      | Div_eq -> C_DIV
      | Plus_eq -> C_POLYMORPHIC_ADD
      | Min_eq -> C_POLYMORPHIC_SUB
      | Mod_eq -> C_MOD
      )
      in
      compile_bin_op ~raise ao {
        value = {
          op   = Token.wrap lexeme op.region;
          arg1 = e1;
          arg2 = e2;
        };
        region = op.region
      })
    in
    e_assign ~loc:outer_loc (ValueVar.of_input_var ~loc value) [] e2

  | EAssign (EProj {value = {expr = EVar {value = evar_value; _}; selection = Component {value = {inside = EArith (Int _); _}; _} as selection}; region=_}, ({value = Eq; _} as op), e2) ->
    let e2 = compile_expression ~raise e2 in
    let outer_loc = Location.lift op.region in
    let (sels, _) = compile_selection ~raise selection in
    e_assign_ez ~loc:outer_loc evar_value [sels] e2
  | EAssign _ as e ->
    raise.raise @@ not_supported_assignment e

and conv ~raise : const:bool -> CST.pattern -> nested_match_repr =
  fun ~const p ->
  match p with
  | CST.PVar {value={variable; _}; _} ->
    let var = compile_variable variable in
    let attributes = if const then Stage_common.Helpers.const_attribute else Stage_common.Helpers.var_attribute in
    (PatternVar { var ; ascr = None ; attributes })
  | CST.PArray tuple ->
    let (tuple, _loc) = r_split tuple in
    let lst = npseq_to_ne_list tuple.inside in
    let patterns = List.Ne.to_list lst in
    let nested = List.map ~f:(conv ~raise ~const) patterns in
    let var = ValueVar.fresh () in
    (TupleVar ({var ; ascr = None ; attributes = Stage_common.Helpers.empty_attribute} , nested))
  | _ ->
    raise.raise @@ unsupported_pattern_type p

and get_binder : nested_match_repr -> AST.ty_expr binder =
  fun s ->
  match s with
  | TupleVar (x,_) -> x
  | PatternVar x -> x
  | RecordVar (x,_,_) -> x

and fold_nested_z
  f acc l =
  match l with
  | [] -> acc
  | ( PatternVar _ as z ) :: l ->
    let x  = f acc z in
    fold_nested_z f x l
  | (TupleVar (_,inner) as z)::l ->
    let x = f acc z in
    let x = fold_nested_z f x inner in
    fold_nested_z f x l
  | (RecordVar (_,_,inner) as z)::l ->
    let x = f acc z in
    let x = fold_nested_z f x inner in
    fold_nested_z f x l

and nestrec : AST.expression -> (AST.expression -> AST.expression) -> nested_match_repr list -> AST.expression =
  fun res f lst ->
    let aux :  (AST.expression -> AST.expression) -> nested_match_repr -> (AST.expression -> AST.expression) =
      fun f z ->
        match z with
        | PatternVar _ -> f
        | TupleVar (matchee,nested) ->
          let binders = List.map ~f:(fun x -> let var = get_binder x in Location.wrap @@ P_var var) nested in
          let pattern = Location.wrap @@ P_tuple binders in
          let f' = fun body -> f (e_matching (e_variable matchee.var) [{pattern ; body}]) in
          f'
        | RecordVar (matchee,labels,nested) ->
          let binders = List.map ~f:(fun x -> let var = get_binder x in Location.wrap @@ P_var var) nested in
          let pattern = Location.wrap @@ P_record (labels, binders) in
          let f' = fun body -> f (e_matching (e_variable matchee.var) [{pattern ; body}]) in
          f'
    in
    match lst with
    | PatternVar _ :: tl -> nestrec res f tl
    | TupleVar (matchee,nested) :: tl ->
      let binders = List.map ~f:(fun x -> let var = get_binder x in Location.wrap @@ P_var var) nested in
      let pattern = Location.wrap @@ P_tuple binders in
      let f' = fun body -> f (e_matching (e_variable matchee.var) [{pattern ; body}]) in
      let f'' = fold_nested_z aux f' nested in
      nestrec res f'' tl
    | RecordVar (matchee,labels,nested) :: tl ->
      let binders = List.map ~f:(fun x -> let var = get_binder x in Location.wrap @@ P_var var) nested in
      let pattern = Location.wrap @@ P_record (labels, binders) in
      let f' = fun body -> f (e_matching (e_variable matchee.var) [{pattern ; body}]) in
      let f'' = fold_nested_z aux f' nested in
      nestrec res f'' tl
    | [] -> f res

and compile_array_let_destructuring ~raise : const:bool -> AST.expression -> CST.array_pattern -> AST.expression -> AST.expression =
  fun ~const matchee tuple ->
    let (tuple, loc) = r_split tuple in
    let lst = npseq_to_ne_list tuple.inside in
    let patterns = List.Ne.to_list lst in
    let patterns = List.map ~f:(conv ~raise ~const) patterns in
    let binders = List.map ~f:(fun x -> let var = get_binder x in Location.wrap @@ P_var var) patterns in
    let pattern = Location.wrap @@ P_tuple binders in
    let f = fun body -> e_matching ~loc matchee [{pattern ; body}] in
    (fun let_result -> nestrec let_result f patterns)

and compile_object_let_destructuring ~raise : const:bool -> AST.expression -> CST.object_pattern -> (AST.expression -> AST.expression) =
  fun ~const matchee record ->
    let (record, loc) = r_split record in
    let aux : CST.pattern -> label * CST.pattern = fun field ->
      match field with
        PDestruct {value = {property; target; _}; _} ->
          (AST.Label property.value, target.value.binders)
      | _ ->
        raise.raise @@ unsupported_pattern_type field
    in
    let lst = List.map ~f:aux @@ Utils.nsepseq_to_list record.inside in
    let (labels,patterns) = List.unzip lst in
    let patterns = List.map ~f:(conv ~raise ~const) patterns in
    let binders = List.map ~f:(fun x -> let var = get_binder x in Location.wrap @@ P_var var) patterns in
    let pattern = Location.wrap @@ P_record (labels, binders) in
    let f = fun body -> e_matching ~loc matchee [{pattern ; body}] in
    (fun let_result -> nestrec let_result f patterns)

and compile_parameter ~raise : CST.expr ->
    (type_expression binder * (type_expression binder * Types.attributes * expression) list) * string list = fun expr ->
  let return ?ascr ?(fv=[]) (exprs: (type_expression binder * Types.attributes * expression) list) var =
    ({var; ascr; attributes = Stage_common.Helpers.const_attribute}, exprs),fv in
  match expr with
  | EPar { value = { inside = ESeq { value = arguments; _ }; _ }; region} ->
    let argument = function
      CST.EAnnot ea ->
        let (ea, _loc) = r_split ea in
        let (expr, _, type_expr) : CST.annot_expr = ea in
        let ascr,fa = compile_type_expression ~raise type_expr in
        (match expr with
          CST.EVar ev ->
            return ~ascr [] @@ compile_variable ev
        | EArray {value = {inside = Some array_items; _}; _} ->
            let array_item = function
              CST.Expr_entry EVar var ->
                return [] @@ compile_variable var
            | Rest_entry _ as r -> raise.raise @@ array_rest_not_supported r
            | _ -> raise.raise @@ not_a_valid_parameter expr
            in

            let lst,fv = List.Ne.unzip @@ List.Ne.map array_item @@ npseq_to_ne_list array_items in
            let (lst,exprs) = List.Ne.unzip lst in
            let var, expr = match lst with
              {var;ascr=_;attributes=_}, [] ->
              var, []
            | var, lst ->
              let binder = ValueVar.fresh () in
              let aux (i: Z.t) (b: type_expression binder) =
                Z.add i Z.one,
                (b, [], e_accessor (e_variable binder) @@ [Access_tuple i])
              in
              binder,
              snd @@ List.fold_map ~f:aux ~init:Z.zero @@ var :: lst
            in
            let exprs = List.concat @@ expr :: List.Ne.to_list exprs in
            let fv = List.Ne.concat @@ List.Ne.cons fa fv in
            return ~fv ~ascr exprs @@ var
        | _ -> raise.raise @@ not_a_valid_parameter expr
        )
    | _ as e -> raise.raise @@ not_a_valid_parameter e
    in
    let lst,fv = List.Ne.unzip @@ List.Ne.map argument @@ npseq_to_ne_list arguments in
    let (lst,exprs) = List.Ne.unzip lst in
    let loc = Location.lift region in
    let var, ascr, expr = match lst with
      {var;ascr;attributes=_}, [] ->
      var, ascr, []
    | var, lst ->
      let binder = ValueVar.fresh ~loc () in
      let aux (i: Z.t) (b: type_expression binder) =
        Z.add i Z.one,
        (b, [], e_accessor (e_variable binder) @@ [Access_tuple i])
      in
      binder,
      Option.map ~f:(t_tuple ~loc) @@ Option.all @@ List.map ~f:(fun e -> e.ascr) @@ var::lst,
      snd @@ List.fold_map ~f:aux ~init:Z.zero @@ var :: lst
    in
    let exprs = List.concat @@ expr :: List.Ne.to_list exprs in
    let fv    = List.Ne.concat fv in
    return ~fv ?ascr exprs @@ var

  | EVar var ->
    return [] @@ compile_variable var
  | EUnit the_unit ->
    let loc = Location.lift the_unit.region in
    return ~ascr:(t_unit ~loc ()) [] @@ ValueVar.fresh ~loc ~name:"()" ()
  | _ -> raise.raise @@ not_a_valid_parameter expr


and compile_function_body_to_expression ~raise : CST.body -> AST.expression = fun body ->
  match body with
  | FunctionBody statements -> compile_statements_to_expression ~raise statements.value.inside
  | ExpressionBody expr -> compile_expression ~raise expr

and compile_let_to_declaration ~raise : const:bool -> CST.attributes -> CST.val_binding Region.reg -> AST.declaration list =
    fun ~const attributes let_binding ->
      let ({binders; lhs_type; expr = let_rhs; _} : CST.val_binding) = let_binding.value in
      let lst = compile_let_binding ~raise ~const attributes let_rhs lhs_type binders let_binding.region in
      let aux : (type_expression binder * Types.attributes * expression) -> declaration =
        fun (binder,attr, expr) ->
          Location.wrap ~loc:expr.location @@ AST.Declaration_constant {binder; attr; expr} in
      List.map ~f:aux lst

(*
  JsLIGO has statements. There are two cases when compiling a statement:
  - A `return` statement are easy: the resulting expression is just the
    content of the return
  - `let` and `const` are subtler. There are no expression corresponding to
    `const x = 42 ;`. The result of compiling this statement is actually the
    function that takes `body` as a parameter and returns `let x = 42 in body`
*)

and merge_statement_results : statement_result -> statement_result -> statement_result = fun f s ->
  match f, s with
    Binding a, Binding b -> Binding (a <@ b)
  | Binding a, Expr    b -> Expr (a b)
  | Binding a, Break   _ -> Break (a @@ e_unit ())
  | Binding a, Return  b -> Return (a b)

  | Expr    a, Binding b -> Binding (e_sequence a <@ b )
  | Expr    a, Expr    b -> Expr (e_sequence a b)
  | Expr    a, Break   _ -> Break a
  | Expr    a, Return  b -> Return (e_sequence a b)
  | Break   a, _ ->         Break a
  | Return  a, _ ->         Return a

and is_failwith_call = function
  {expression_content = E_constant {cons_name;_}; _} -> String.equal "failwith" @@ constant_to_string cons_name
| {expression_content = E_ascription {anno_expr; _}; _} ->
  is_failwith_call anno_expr
| _ ->
  false

and compile_pattern ~raise : const:bool -> CST.pattern -> type_expression binder * (_ -> _) =
  fun ~const pattern ->
  let return ?ascr fun_ var attributes =
    ({var; ascr; attributes}, fun_) in
  let return_1 ?ascr var = return ?ascr (fun e -> e) var in
  match pattern with
    PVar var ->
    let (var,_loc) = r_split var in
    let attributes = if const then Stage_common.Helpers.const_attribute else Stage_common.Helpers.var_attribute in
    let var = compile_variable var.variable in
    return_1 var attributes
  | PArray tuple ->
    let (tuple, loc) = r_split tuple in
    let var = ValueVar.fresh ~loc () in
    let aux pattern (binder_lst, fun_) =
      let (binder, fun_') = compile_pattern ~raise ~const pattern in
      (binder :: binder_lst, fun_' <@ fun_)
    in
    let binder_lst, fun_ = List.fold_right ~f:aux ~init:([], fun e -> e) @@ Utils.nsepseq_to_list tuple.inside in
    let expr = fun expr -> e_matching_tuple (e_variable var) binder_lst @@ fun_ expr in
    return expr var Stage_common.Helpers.empty_attribute
  | _ -> raise.raise @@ unsupported_pattern_type pattern

and filter_private (attributes: CST.attributes) =
  List.filter ~f:(fun v -> not @@ String.equal v.value "private") attributes

and compile_let_binding ~raise : const:bool -> CST.attributes -> CST.expr -> (CST.colon * CST.type_expr) option -> CST.pattern -> Region.t -> (type_expression binder * Ast_imperative__.Types.attributes * expression) list =
  fun ~const attributes let_rhs type_expr binders _region ->
  let attributes = compile_attributes attributes in
  let expr = compile_expression ~raise let_rhs in
  let lhs_type,fv = Option.unzip @@
      Option.map ~f:(compile_type_expression ~raise <@ snd) type_expr in
  let fv = Option.value ~default:[] fv in
  let aux = function
    | CST.PVar name -> (*function or const *)
      let fun_binder = compile_variable name.value.variable in
      let expr = (match let_rhs with
        CST.EFun _ ->
          let lambda = trace_option ~raise (recursion_on_non_function expr.location) @@ get_e_lambda expr.expression_content in
          let lhs_type = match lhs_type with
            | Some lhs_type -> Some lhs_type
            | None ->  Option.map ~f:(Utils.uncurry t_arrow) @@ Option.bind_pair (lambda.binder.ascr, lambda.output_type)
          in
          let fun_type = trace_option ~raise (untyped_recursive_fun name.region) @@ lhs_type in
          e_recursive ~loc:(Location.lift name.region) fun_binder fun_type lambda
        | _ -> expr
        )
      in
      let var_attributes = if const then Stage_common.Helpers.const_attribute else Stage_common.Helpers.var_attribute in
      let lhs_type = Option.map lhs_type ~f:(fun t ->
        List.fold_right fv ~init:t ~f:(fun v t ->
          t_for_all (TypeVar.of_input_var v) Type t)) in
      [({var=fun_binder;ascr=lhs_type;attributes = var_attributes}, attributes, expr)]
    | CST.PArray a ->  (* tuple destructuring (for top-level only) *)
      let matchee = expr in
      let (tuple, _loc) = r_split a in
      let array_items = npseq_to_list tuple.inside in
      let lst = List.map ~f:(compile_pattern ~raise ~const) array_items in
      let (lst, exprs) = List.unzip lst in
      let expr = List.fold_right ~f:(@@) exprs ~init:matchee in
      let aux i binder = Z.add i Z.one, (binder, attributes, e_accessor expr @@ [Access_tuple i]) in
      let lst = snd @@ List.fold_map ~f:aux ~init:Z.zero @@ lst in
      lst
    | _ -> raise.raise @@ unsupported_pattern_type @@ binders
  in
  aux binders

and compile_statements ?(wrap=false) ~raise : CST.statements -> statement_result
= fun statements ->
  let aux result = function
    (_, hd) :: tl ->
      let wrapper = CST.SBlock {
        value = {
          inside = (hd, tl);
          lbrace = Token.ghost_lbrace;
          rbrace = Token.ghost_rbrace
        };
          region = Region.ghost
      } in
      let block = compile_statement ~wrap:false ~raise wrapper in
      merge_statement_results result block
  | [] -> result
  in
  let hd  = fst statements in
  let snd_ = snd statements in
  let init = compile_statement ~wrap ~raise hd in
  aux init snd_


and compile_statement ?(wrap=false) ~raise : CST.statement -> statement_result
= fun statement ->
  let self ?(wrap=false) = compile_statement ~wrap ~raise in
  let self_expr = compile_expression ~raise in
  let self_statements ?(wrap=false) = compile_statements ~wrap ~raise in
  let binding e = Binding (fun f -> e f) in
  let expr e = Expr e in
  let return r = (Return r : statement_result) in

  let compile_initializer ~const attributes ({value = {binders; lhs_type; expr = let_rhs;eq=_}; region} : CST.val_binding Region.reg) : expression -> expression =
    match binders with
      PArray array ->
      let matchee = compile_expression ~raise let_rhs in
      compile_array_let_destructuring ~raise ~const matchee array
    | PObject o ->
      let matchee = compile_expression ~raise let_rhs in
      compile_object_let_destructuring ~raise ~const matchee o
    | _ ->
      let lst = compile_let_binding ~raise ~const attributes let_rhs lhs_type binders region in
      let aux (binder,attr,rhs) expr =
        match rhs.expression_content with
          E_assign {variable; _} ->
            let var = {expression_content = E_variable variable; location = rhs.location} in
            let e2 = e_let_in ~loc: (Location.lift region) binder attr var expr in
            e_sequence rhs e2
        | _ ->
          e_let_in ~loc: (Location.lift region) binder attr rhs expr
        in
      fun init -> List.fold_right ~f:aux ~init lst
  in
  let rec initializers ~const (result: expression -> expression) (rem: (CST.comma * CST.val_binding Region.reg) list) : expression -> expression =
    match rem with
    | (_, hd) :: tl ->
      let init = compile_initializer ~const [] hd in
      let new_result = result <@ init in
      initializers ~const new_result tl
    | [] -> result
  in
  match statement with
  | SExpr e ->
    let e = self_expr e in
    expr e
  | SBlock {value = {inside; _}; region=_} when not wrap ->
    let statements = self_statements ~wrap:true inside in
    statements
  | SBlock {value = {inside; _}; region=_} ->
    let block_scope_var = ValueVar.fresh () in
    let block_binder =
      {var=block_scope_var; ascr = None; attributes = Stage_common.Helpers.const_attribute}
    in
    let statements = self_statements ~wrap:true inside in
    let statements_e = statement_result_to_expression statements in
    let let_in = e_let_in block_binder [] statements_e in
    let var = (e_variable block_scope_var) in
    (match statements with
      Return _ -> return @@ let_in var
    | Expr _ -> expr @@ let_in var
    | Break _ -> Break (let_in var)
    | Binding _ -> Binding let_in
    )
  | SCond cond ->
    let (cond, loc) = r_split cond in
    let test         = self_expr cond.test.inside in
    let then_clause  = self ~wrap:false cond.ifso in
    let else_clause = Option.map ~f:(fun (_, s) -> self ~wrap:false s) cond.ifnot in
    let compile_clause = function
      Binding e -> expr, (e @@ e_unit ())
    | Expr e when is_failwith_call e -> return, e
    | Expr e -> expr, (e_sequence e (e_unit ()))
    | Break b -> return, (e_sequence b (e_unit ()))
    | Return r -> return, r
    in
    let then_clause_orig = then_clause in
    let (_, then_clause) = compile_clause then_clause in
    (match else_clause with
        Some s ->
        let (n, else_clause) = compile_clause s in
        (match (then_clause_orig,s) with
        | Binding a, Binding b -> Binding (fun x -> (e_cond ~loc test (a x) (b x)))
        | Binding a, _ -> Binding (fun x -> (e_cond ~loc test (a x) else_clause))
        | _, Binding b -> Binding (fun x -> (e_cond ~loc test then_clause (b x)))
        | _ -> n (e_cond ~loc test then_clause else_clause))
      | None ->
        (match then_clause_orig with
          Return _ -> Binding (fun else_clause -> (e_cond ~loc test then_clause else_clause))
        | _ -> (Expr (e_cond ~loc test then_clause (e_unit ())))
        )
    )
  | SReturn {value = {expr; _}; region} -> (
    match expr with
      Some v ->
        let expr = compile_expression ~raise v in
        return expr
    | None ->
        return (e_unit ~loc:(Location.lift region) ())
    )
  | SLet li ->
    (* TODO: ensure assignment can only happen to let values, not const values. *)
    let (li, _loc) = r_split li in
    let {bindings; attributes; _} : CST.let_decl = li in
    let hd = fst bindings in
    let tl = snd bindings in
    let init = compile_initializer ~const:false attributes hd in
    let initializers' = initializers ~const:false init tl in
    binding initializers'
  | SConst li ->
    let (li, _loc) = r_split li in
    let {bindings; attributes=_; _} : CST.const_decl = li in
    let hd = fst bindings in
    let tl = snd bindings in
    let init = compile_initializer ~const:true [] hd in
    let initializers' = initializers ~const:true init tl in
    binding initializers'
  | SSwitch s' ->
    let (s, loc)    = r_split s' in
    let switch_expr = compile_expression ~raise s.expr in

    let fallthrough = ValueVar.fresh ~name:"fallthrough" () in
    let found_case  = ValueVar.fresh ~name:"found_case"  () in
    let binder var  = {
      var ;
      ascr = None ;
      attributes = Stage_common.Helpers.empty_attribute} in
    let fallthrough_binder = binder fallthrough in
    let found_case_binder  = binder found_case in
    let dummy_binder       = binder (ValueVar.fresh ()) in

    let initial = Binding (fun x ->
      e_let_in dummy_binder [] switch_expr (* this is done so that in case of only default we don't the un-used variable warning *)
        (e_let_in fallthrough_binder [] (e_false ())
          (e_let_in found_case_binder [] (e_false ()) x))) in

    let cases = Utils.nseq_to_list s.cases in
    let fallthrough_assign_false = e_assign fallthrough [] (e_false ()) in
    let fallthrough_assign_true  = e_assign fallthrough [] (e_true ()) in
    let found_case_assign_true   = e_assign found_case [] (e_true ()) in

    let not_expr     e   = e_constant (Const C_NOT)     [e   ] in
    let and_expr     a b = e_constant (Const C_AND)     [a; b] in
    let or_expr      a b = e_constant (Const C_OR)      [a; b] in
    let eq_expr ~loc a b = e_constant ~loc (Const C_EQ) [a; b] in

    let found_case_eq_true  = eq_expr ~loc (e_variable found_case)  (e_true()) in
    let fallthrough_eq_true = eq_expr ~loc (e_variable fallthrough) (e_true()) in
    let prefix_case_cond case_expr = eq_expr ~loc switch_expr case_expr in
    let case_cond case_expr =
      or_expr
        fallthrough_eq_true
        (and_expr
          (not_expr found_case_eq_true)
          (prefix_case_cond case_expr)
      )
    in (* __fallthrough || (! __found_case && <cond>) *)

    let process_case case =
      (match case with
          CST.Switch_case { kwd_case; expr; statements=None ; colon=_} ->
            let loc = Location.lift kwd_case#region in
            let case_expr = compile_expression ~raise expr in
            let test = case_cond case_expr in
            let update_vars = e_sequence fallthrough_assign_true found_case_assign_true in
            (Binding (fun x -> e_sequence (e_cond ~loc test update_vars (e_unit ())) x))
        | Switch_case { kwd_case; expr; statements=Some statements ; colon=_} ->
          let loc = Location.lift kwd_case#region in
          let case_expr = compile_expression ~raise expr in
          let test      = case_cond case_expr in
          let update_vars_fallthrough = e_sequence fallthrough_assign_true found_case_assign_true in
          let update_vars_break       = e_sequence fallthrough_assign_false found_case_assign_true in
          let statements = compile_statements ~raise statements in
          let statements =
            (match statements with
              Binding s -> Binding (fun x ->
                let e = e_sequence found_case_assign_true (s (e_unit ())) in
                let e = (e_cond ~loc test e (e_unit ())) in
                e_sequence e x
              )
            | Expr e ->
              let e = e_sequence e update_vars_fallthrough in
              Binding (fun x -> e_sequence (e_cond ~loc test e (e_unit ())) x)
            | Break e ->
              let e = e_sequence e update_vars_break in
              Binding (fun x -> e_sequence (e_cond ~loc test e (e_unit ())) x)
            | Return e ->
              Binding (fun x -> (e_cond ~loc test e x)))
          in
          statements
        | Switch_default_case { statements=None ; kwd_default=_; colon=_} ->
          (Binding (fun x ->
            e_sequence (e_unit ()) x)
          )
        | Switch_default_case { kwd_default; statements=Some statements ; colon=_} ->
          let loc = Location.lift kwd_default#region in
          let default_cond =
            or_expr
              fallthrough_eq_true
              (not_expr found_case_eq_true)
          in (* __fallthrough || ! __found_case *)
          let statements = compile_statements ~raise statements in
          let statements =  (match statements with
          | Binding s -> Binding (fun x ->
            let e = e_sequence found_case_assign_true (s (e_unit ())) in
              let e = (e_cond ~loc default_cond e (e_unit ())) in
              e_sequence e x
            )
          | Expr  e
          | Break e -> Binding (fun x ->
              e_sequence (e_cond ~loc default_cond e (e_unit ())) x
            )
          | Return e -> Binding (fun x ->
              e_cond ~loc default_cond e x)
            )
          in
          statements
        )
        in
    List.fold_left cases
      ~init:initial
      ~f:(fun acc case ->
            merge_statement_results acc (process_case case))

  | SBreak b ->
    Break (e_unit ~loc:(Location.lift b#region) ())
  | SType ti ->
    let (ti, loc) = r_split ti in
    let ({name;type_expr;_}: CST.type_decl) = ti in
    let type_binder = compile_type_var name in
    let rhs,_ = compile_type_expression ~raise type_expr in
    binding (e_type_in ~loc type_binder rhs)
  | SNamespace n ->
    let ((_, name, rhs, attributes), loc) = r_split n in
    ignore attributes;
    let module_binder = compile_mod_var name in
<<<<<<< HEAD
    let rhs = compile_namespace ~raise rhs.value.inside in
=======
    let rhs =
      let decls = compile_namespace ~raise rhs.value.inside in
      m_struct ~loc decls
    in
>>>>>>> ea133acd
    binding (e_mod_in ~loc module_binder rhs)
  | SExport e ->
    let ((_, statement), _) = r_split e in
    compile_statement ~raise statement
  | SImport i ->
    let (({alias; module_path; _}: CST.import), loc) = r_split i in
    let alias = compile_mod_var alias in
<<<<<<< HEAD
    let x     = List.Ne.map (compile_mod_var) @@ npseq_to_ne_list module_path in
    binding (e_mod_alias ~loc alias x)
=======
    let module_ =
      let path = List.Ne.map compile_mod_var @@ npseq_to_ne_list module_path in
      m_path ~loc:Location.generated path
    in
    binding (e_mod_in ~loc alias module_)
>>>>>>> ea133acd
  | SForOf s ->
    let (forOf, loc) = r_split s in
    let binder = ( compile_variable forOf.index , None ) in
    let collection  = compile_expression ~raise forOf.expr in
    let sr = compile_statement ~raise forOf.statement in
    let body = statement_result_to_expression sr in
    binding @@ e_sequence (e_for_each ~loc binder collection Any body)
  | SWhile e ->
    let (w, loc) = r_split e in
    let cond = compile_expression ~raise w.expr in
    let statement_result = compile_statement ~raise w.statement in
    let body = statement_result_to_expression statement_result in
    binding @@ e_sequence (e_while ~loc cond body)

and statement_result_to_expression: statement_result -> AST.expression = fun statement_result ->
  match statement_result with
  | Binding b -> b (e_unit ())
  | Expr e -> e
  | Break r
  | Return r -> r

and compile_statements_to_expression ~raise : CST.statements -> AST.expression = fun statements ->
  let statement_result = compile_statements ~raise statements in
  statement_result_to_expression statement_result

and compile_statement_to_declaration ~raise ~export : CST.statement -> AST.declaration list = fun statement ->
  match statement with
  | SType {value; region} ->
    let name = value.name in
    let attributes =
      if export then
        filter_private value.attributes
      else
        value.attributes
    in
    let attributes = compile_attributes attributes in
    let type_expr =
      let rhs,_ = compile_type_expression ~raise value.type_expr in
      match value.params with
      | None -> rhs
      | Some x ->
        let lst = Utils.nsepseq_to_list x.value.inside in
        let aux : CST.type_var -> AST.type_expression -> AST.type_expression =
          fun param type_ ->
            let ty_binder = compile_type_var param in
            t_abstraction ~loc:(Location.lift region) ty_binder Type type_
        in
        List.fold_right ~f:aux ~init:rhs lst
    in
<<<<<<< HEAD
    [AST.Declaration_type {type_binder = TypeVar.of_input_var name; type_expr; type_attr=attributes}]
=======
    let d = AST.Declaration_type {type_binder = compile_type_var name; type_expr; type_attr=attributes} in
    [ Location.wrap ~loc:(Location.lift region) d ]
>>>>>>> ea133acd
  | SLet {value = {bindings; attributes; _ }; _} -> (
    let attributes =
      if export then
        filter_private attributes
      else
        attributes
    in
    let fst_binding = fst bindings in
    let fst_binding = compile_let_to_declaration ~raise ~const:false attributes fst_binding in
    let bindings = List.map ~f:(fun (_, b) -> b) @@ snd bindings in
    let rec aux result = function
      binding :: remaining ->
        let d = compile_let_to_declaration ~raise ~const:false attributes binding in
        aux (d @ result) remaining
    | [] -> List.rev result
    in
    aux fst_binding bindings
  )
  | SConst {value = {bindings; attributes; _}; _} -> (
    let attributes =
      if export then
        filter_private attributes
      else
        attributes
    in
    let fst_binding = fst bindings in
    let fst_binding = compile_let_to_declaration ~raise ~const:true attributes fst_binding in
    let bindings = List.map ~f:(fun (_, b) -> b) @@ snd bindings in
    let rec aux result = function
      binding :: remaining ->
        let d = compile_let_to_declaration ~raise ~const:true attributes binding in
        aux (d @ result) remaining
    | [] -> List.rev result
    in
    aux fst_binding bindings
  )
  | SNamespace {value = (_, ident, {value = {inside = statements; _}; region = region_in }, attributes); region } ->
    let attributes =
      if export then
        filter_private attributes
      else
        attributes
    in
<<<<<<< HEAD
    let module_binder = compile_mod_var ident in
    let attributes = compile_attributes attributes in
    let module_ = compile_namespace ~raise statements in
    [AST.Declaration_module  {module_binder; module_; module_attr=attributes}]
  | SImport {value = {alias; module_path; _}; _} ->
    let alias   = compile_mod_var alias in
    let binders = List.Ne.map compile_mod_var @@ npseq_to_ne_list module_path in
    [AST.Module_alias {alias; binders}]
=======
    let loc = Location.lift region in
    let module_binder = compile_mod_var ident in
    let attributes = compile_attributes attributes in
    let module_ =
      let loc = Location.lift region_in in
      Location.wrap ~loc @@
        AST.M_struct (compile_namespace ~raise statements) in
    let d = AST.Declaration_module  {module_binder; module_; module_attr=attributes} in
    [ Location.wrap ~loc d ]
  | SImport {value = {alias; module_path; _}; region} ->
    let module_binder   = compile_mod_var alias in
    let module_ =
      let path = List.Ne.map compile_mod_var @@ npseq_to_ne_list module_path in
      m_path ~loc:Location.generated path
    in
    let d = AST.Declaration_module { module_binder; module_ ; module_attr = [] } in
    [ Location.wrap ~loc:(Location.lift region) d ]
>>>>>>> ea133acd
  | SExport {value = (_, s); _} -> compile_statement_to_declaration ~raise ~export:true s
  | _ ->
    raise.raise @@ statement_not_supported_at_toplevel statement

and compile_statements_to_program ~raise : CST.ast -> AST.module_ = fun ast ->
  let aux : CST.toplevel_statement -> declaration list = fun statement ->
    match statement with
      TopLevel (statement, _) -> compile_statement_to_declaration ~raise ~export:false statement
    | Directive _ -> []
  in
  let statements = nseq_to_list ast.statements in
  let declarations = List.map ~f:aux statements in
  let lst = List.concat declarations in
  lst


and compile_namespace ~raise :CST.statements -> AST.module_ = fun statements ->
  let statements = Utils.nsepseq_to_list statements in
  let declarations = List.map ~f:(compile_statement_to_declaration ~raise ~export:false) statements in
  let lst = List.concat declarations in
  lst

let compile_module ~raise : CST.ast -> AST.declaration list =
  fun t ->
    compile_statements_to_program ~raise t<|MERGE_RESOLUTION|>--- conflicted
+++ resolved
@@ -20,14 +20,6 @@
 
 let npseq_to_ne_list (hd, tl) = hd, (List.map ~f:snd tl)
 
-<<<<<<< HEAD
-let pseq_to_list = function
-  | None -> []
-  | Some lst -> npseq_to_list lst
-let get_value : 'a Raw.reg -> 'a = fun x -> x.value
-
-=======
->>>>>>> ea133acd
 let build_ins = ["Operator";"Test";"Tezos";"Crypto";"Bytes";"List";"Set";"Map";"Big_map";"Bitwise";"String";"Layout";"Option"]
 
 open Predefined.Tree_abstraction.Jsligo
@@ -284,10 +276,6 @@
     | TModA ma ->
       let (ma, loc) = r_split ma in
       let module_name = compile_mod_var ma.module_name in
-<<<<<<< HEAD
-      let element,fv = self ma.field in
-      return ~fv @@ t_module_accessor ~loc module_name element
-=======
       let rec aux : module_variable list -> CST.type_expr -> AST.type_expression = fun acc exp ->
         match exp with
         | TVar v ->
@@ -298,7 +286,6 @@
         | _ -> raise.raise (expected_a_variable (CST.type_expr_to_region ma.field))
       in
       return @@ aux [module_name] ma.field
->>>>>>> ea133acd
 
 end
 
@@ -685,9 +672,6 @@
         Some const -> return @@ e_constant ~loc const []
       | None -> return @@ e_variable_ez ~loc var
     else
-<<<<<<< HEAD
-      return @@ e_module_accessor ~loc (ModuleVar.of_input_var ~loc:l module_name) element
-=======
       let rec aux : module_variable list -> CST.expr -> AST.expression = fun acc exp ->
         match exp with
         | EVar v ->
@@ -699,7 +683,6 @@
       in
       aux [ModuleVar.of_input_var ma.module_name.value] ma.field
   )
->>>>>>> ea133acd
   | EFun func ->
     let (func, loc) = r_split func in
     let ({parameters; lhs_type; body;arrow=_} : CST.fun_expr) = func in
@@ -1340,14 +1323,10 @@
     let ((_, name, rhs, attributes), loc) = r_split n in
     ignore attributes;
     let module_binder = compile_mod_var name in
-<<<<<<< HEAD
-    let rhs = compile_namespace ~raise rhs.value.inside in
-=======
     let rhs =
       let decls = compile_namespace ~raise rhs.value.inside in
       m_struct ~loc decls
     in
->>>>>>> ea133acd
     binding (e_mod_in ~loc module_binder rhs)
   | SExport e ->
     let ((_, statement), _) = r_split e in
@@ -1355,16 +1334,11 @@
   | SImport i ->
     let (({alias; module_path; _}: CST.import), loc) = r_split i in
     let alias = compile_mod_var alias in
-<<<<<<< HEAD
-    let x     = List.Ne.map (compile_mod_var) @@ npseq_to_ne_list module_path in
-    binding (e_mod_alias ~loc alias x)
-=======
     let module_ =
       let path = List.Ne.map compile_mod_var @@ npseq_to_ne_list module_path in
       m_path ~loc:Location.generated path
     in
     binding (e_mod_in ~loc alias module_)
->>>>>>> ea133acd
   | SForOf s ->
     let (forOf, loc) = r_split s in
     let binder = ( compile_variable forOf.index , None ) in
@@ -1414,12 +1388,8 @@
         in
         List.fold_right ~f:aux ~init:rhs lst
     in
-<<<<<<< HEAD
-    [AST.Declaration_type {type_binder = TypeVar.of_input_var name; type_expr; type_attr=attributes}]
-=======
     let d = AST.Declaration_type {type_binder = compile_type_var name; type_expr; type_attr=attributes} in
     [ Location.wrap ~loc:(Location.lift region) d ]
->>>>>>> ea133acd
   | SLet {value = {bindings; attributes; _ }; _} -> (
     let attributes =
       if export then
@@ -1463,16 +1433,6 @@
       else
         attributes
     in
-<<<<<<< HEAD
-    let module_binder = compile_mod_var ident in
-    let attributes = compile_attributes attributes in
-    let module_ = compile_namespace ~raise statements in
-    [AST.Declaration_module  {module_binder; module_; module_attr=attributes}]
-  | SImport {value = {alias; module_path; _}; _} ->
-    let alias   = compile_mod_var alias in
-    let binders = List.Ne.map compile_mod_var @@ npseq_to_ne_list module_path in
-    [AST.Module_alias {alias; binders}]
-=======
     let loc = Location.lift region in
     let module_binder = compile_mod_var ident in
     let attributes = compile_attributes attributes in
@@ -1490,7 +1450,6 @@
     in
     let d = AST.Declaration_module { module_binder; module_ ; module_attr = [] } in
     [ Location.wrap ~loc:(Location.lift region) d ]
->>>>>>> ea133acd
   | SExport {value = (_, s); _} -> compile_statement_to_declaration ~raise ~export:true s
   | _ ->
     raise.raise @@ statement_not_supported_at_toplevel statement
