--- conflicted
+++ resolved
@@ -1172,7 +1172,6 @@
     binding initializers'
   | SSwitch s' ->
     let (s, loc)    = r_split s' in
-<<<<<<< HEAD
     (match is_discriminated_union s' with 
       Some data -> (
         let matchee, payload = match s'.value.expr with 
@@ -1185,7 +1184,8 @@
             Switch_case {expr = EString (String v); statements; _} ->
               let (_, has_body) = List.find_exn ~f:(fun (f, _) -> Poly.(f = v.value) ) data in
               let pattern = if has_body then 
-                let arg = Pattern.P_var Binder.{ var = compile_variable payload; ascr = None; attributes = { const_or_var = None } } in
+                let b = Binder.make (compile_variable payload) None in
+                let arg = Pattern.P_var b in
                 Location.wrap (Pattern.P_variant (Label v.value, (Location.wrap ~loc arg)))
               else (
                 Location.wrap (Pattern.P_variant (Label v.value, (Location.wrap ~loc Pattern.P_unit)))
@@ -1200,51 +1200,12 @@
           | _ -> failwith "should not happen"
         ) (nseq_to_list s.cases) in
         expr (e_matching ~loc matchee cases)
-=======
-    let switch_expr = self_expr s.expr in
-
-    let fallthrough = Value_var.fresh ~name:"fallthrough" () in
-    let found_case  = Value_var.fresh ~name:"found_case"  () in
-    let binder var  = Binder.make ~mut:true var None in
-    let fallthrough_binder = binder fallthrough in
-    let found_case_binder  = binder found_case in
-    let dummy_binder       = binder (Value_var.fresh ()) in
-
-    let initial = Binding (fun x ->
-      e_let_in dummy_binder [] switch_expr (* this is done so that in case of only default we don't the un-used variable warning *)
-        (e_let_in fallthrough_binder [] (e_false ())
-          (e_let_in found_case_binder [] (e_false ()) x))) in
-
-    let cases = Utils.nseq_to_list s.cases in
-    let fallthrough_assign_false = e_assign fallthrough_binder (e_false ()) in
-    let fallthrough_assign_true  = e_assign fallthrough_binder (e_true ()) in
-    let found_case_assign_true   = e_assign found_case_binder  (e_true ()) in
-
-    let not_expr     e   = e_constant (Const C_NOT)     [e   ] in
-    let and_expr     a b = e_constant (Const C_AND)     [a; b] in
-    let or_expr      a b = e_constant (Const C_OR)      [a; b] in
-    let eq_expr ~loc a b = e_constant ~loc (Const C_EQ) [a; b] in
-
-    let found_case_eq_true  = eq_expr ~loc (e_variable found_case)  (e_true()) in
-    let fallthrough_eq_true = eq_expr ~loc (e_variable fallthrough) (e_true()) in
-    let prefix_case_cond case_expr = eq_expr ~loc switch_expr case_expr in
-    let case_cond case_expr =
-      or_expr
-        fallthrough_eq_true
-        (and_expr
-          (not_expr found_case_eq_true)
-          (prefix_case_cond case_expr)
->>>>>>> d0257e08
       )
     | None -> (
       let switch_expr = self_expr s.expr in
-
       let fallthrough = Value_var.fresh ~name:"fallthrough" () in
       let found_case  = Value_var.fresh ~name:"found_case"  () in
-      let binder var : _ Binder.t  = {
-        var ;
-        ascr = None ;
-        attributes = Binder.empty_attribute} in
+      let binder var  = Binder.make ~mut:true var None in
       let fallthrough_binder = binder fallthrough in
       let found_case_binder  = binder found_case in
       let dummy_binder       = binder (Value_var.fresh ()) in
