open Errors
open Simple_utils.Trace
open Simple_utils.Function
module Utils = Simple_utils.Utils

module CST = Cst.Jsligo
module AST = Ast_imperative
module Token = Lexing_jsligo.Token

open Ligo_prim
open AST

let nseq_to_list (hd, tl) = hd :: tl

let npseq_to_list (hd, tl) = hd :: (List.map ~f:snd tl)

let npseq_to_ne_list (hd, tl) = hd, (List.map ~f:snd tl)

open Predefined.Tree_abstraction

let r_split = Location.r_split

let compile_variable var = let (var,loc) = r_split var in Value_var.of_input_var ~loc var
let compile_type_var var = let (var,loc) = r_split var in Type_var.of_input_var ~loc var
let compile_mod_var  var = let (var,loc) = r_split var in Module_var.of_input_var ~loc var
let compile_attributes attributes : string list =
  let lst = List.map ~f:(fst <@ r_split) attributes in
  List.map lst
    ~f:(fun attr -> (* this shouldnt be necessary *)
      match String.chop_prefix attr ~prefix:"@" with
      | Some s -> s
      | None -> attr
    )
module Compile_type = struct

  (*
    `type_compiler_opt` represents an abstractor for a single pattern.
    For instance, you could have a `type_compiler_opt` that is supposed to compile
    only `List(42)`.

    The goal of defining those auxiliary typers is to have a clean compiler function.
    If things are not done this way, then the function will be a big pattern-match with
    a lot of edge cases. Like, "compile type applications this way, except when it's `List`,
    or `sapling_state`, etc.".

    Instead, one can define a `type_compiler_opt` matching their pattern, and then use
    `try_type_compilers`.
  *)

  type type_compiler_opt = CST.type_expr -> AST.type_expression option

  let rec get_t_int_singleton_opt = function
  | CST.TInt x ->
    let (_,z) = x.value in
    Some z
  | _ -> None

  and get_t_string_singleton_opt = function
  | CST.TString s -> Some s.value
  | _ -> None

  (*
    This chains the application of multiple `type_compiler_opt`. If the first returns `None`, use
    the next one, etc.
  *)
  and type_compiler_opt_list : type_compiler_opt list -> type_compiler_opt = fun compilers te ->
    match compilers with
    | [] -> None
    | hd :: tl -> (
      let x = hd te in
      match x with
      | Some x -> (Some x)
      | None -> type_compiler_opt_list tl te
    )

  (*
    `try_type_compilers compilers type_expression other` will try to run the `compilers` on
    `type_expression`. If they all return `None`, it will run `other` instead.
  *)
  and try_type_compilers :
    type_compiler_opt list -> CST.type_expr ->
    (unit -> AST.type_expression) ->
    AST.type_expression =
  fun compilers te other ->
    let x = type_compiler_opt_list compilers te in
    match x with
    | Some x -> x
    | None -> other ()

  and compile_type_function_args ~raise : CST.fun_type_args -> type_expression = fun args ->
    let unpar = args.inside in
    let (hd , tl_sep) = unpar in
    let tl = List.map ~f:snd tl_sep in
    let aux : CST.fun_type_arg -> type_expression = fun x -> compile_type_expression ~raise x.type_expr in
    let lst = List.map ~f:aux (hd :: tl) in
    match lst with
      [a] -> a
    | lst -> t_tuple lst

  and compile_sapling ~raise : type_compiler_opt = fun te ->
    match te with
    | TApp app -> (
      let ((operator,args), loc) = r_split app in
      match operator.value with
      | "sapling_state" -> (
        let lst = npseq_to_list args.value.inside in
        (match lst with
        | [(a : CST.type_expr)] -> (
          let sloc = Location.lift @@ Raw.type_expr_to_region a in
          let a' =
            trace_option ~raise (michelson_type_wrong te operator.value) @@
              get_t_int_singleton_opt a in
          let singleton = t_singleton ~loc:sloc (Literal_int a') in
          Some (t_sapling_state ~loc singleton)
          )
        | _ -> raise.error @@ michelson_type_wrong_arity loc operator.value)
      )
      | "sapling_transaction" ->
           let lst = npseq_to_list args.value.inside in
           (match lst with
           | [(a : CST.type_expr)] -> (
             let sloc = Location.lift @@ Raw.type_expr_to_region a in
             let a' =
               trace_option ~raise (michelson_type_wrong te operator.value) @@
                 get_t_int_singleton_opt a in
             let singleton = t_singleton ~loc:sloc (Literal_int a') in
             Some (t_sapling_transaction ~loc singleton)
             )
           | _ -> raise.error @@ michelson_type_wrong_arity loc operator.value)
      | _ -> None
    )
    | _ -> None

  (* this is a bad design, michelson_or and pair should be an operator
  see AnnotType *)
  and compile_michelson_pair_or ~raise : type_compiler_opt = fun te ->
    match te with
    | TApp app -> (
      let ((operator,args), loc) = r_split app in
      match operator.value with
      | "michelson_or" -> (
        let lst = npseq_to_list args.value.inside in
        let lst = match lst with
        | [TProd a] -> npseq_to_list a.inside.value.inside
        | _ -> raise.error @@ michelson_type_wrong_arity loc operator.value
        in
        match lst with
        | [a ; b ; c ; d ] -> (
          let b' =
            trace_option ~raise (michelson_type_wrong te operator.value) @@
              get_t_string_singleton_opt b in
          let d' =
            trace_option ~raise (michelson_type_wrong te operator.value) @@
              get_t_string_singleton_opt d in
          let a' = compile_type_expression ~raise a in
          let c' = compile_type_expression ~raise c in
          Some (t_michelson_or ~loc a' b' c' d')
          )
        | _ -> raise.error @@ michelson_type_wrong_arity loc operator.value
      )
      | "michelson_pair" -> (
        let lst = npseq_to_list args.value.inside in
        let lst = match lst with
        | [TProd a] -> npseq_to_list a.inside.value.inside
        | _ -> raise.error @@ michelson_type_wrong_arity loc operator.value
        in
        match lst with
        | [a ; b ; c ; d ] -> (
          let b' =
            trace_option ~raise (michelson_type_wrong te operator.value) @@
              get_t_string_singleton_opt b in
          let d' =
            trace_option ~raise (michelson_type_wrong te operator.value) @@
              get_t_string_singleton_opt d in
          let a' = compile_type_expression ~raise a in
          let c' = compile_type_expression ~raise c in
          Some (t_michelson_pair ~loc a' b' c' d')
          )
        | _ -> raise.error @@ michelson_type_wrong_arity loc operator.value
      )
      | _ -> None
    )
    | _ -> None

  and compile_type_expression ~raise : CST.type_expr -> type_expression =
    fun te ->
    let self = compile_type_expression ~raise in
    let return te = te in
    (* This is not efficient. It would make more sense to split each type_compiler in their own match branch. *)
    try_type_compilers [
      compile_sapling ~raise;
      compile_michelson_pair_or ~raise;
    ] te @@ fun () ->
    match te with
    | TSum sum ->
        let sum_type, loc = r_split sum in
        let {variants; attributes; _} : CST.sum_type = sum_type in
        let lst = npseq_to_list variants.value in
        let attr = compile_attributes attributes in
        let aux (v : CST.variant Region.reg) : (string * type_expression * string list) =
          let variant = v.value in
          let variant_comp = variant.tuple.value.inside in
          let compile_params_to_type_expr b =
            (match b with
              (_ as f, []) ->
                self @@ f
            | _ ->
                let cartesian: CST.cartesian = {
                  inside      = {
                    value = {
                      lbracket  = variant.tuple.value.lbracket;
                      inside    = b;
                      rbracket  = variant.tuple.value.rbracket;
                    };
                    region = Region.ghost;
                  };
                  attributes  = variant.attributes;
                } in
                self @@ TProd cartesian)
          in
          let te = (match variant_comp.params with
            Some (_, b) -> compile_params_to_type_expr b
          | None -> t_unit ())
          in
          let attributes = compile_attributes variant.attributes in
          let (constructor, type_expr, variant_attr) = (variant_comp.constr.value, te, attributes) in
          (* type_expression_to_constructor ~raise v in *)
          (constructor, type_expr, variant_attr) in
        let sum = List.map ~f:aux lst
        in return @@ t_sum_ez_attr ~loc ~attr sum
    | TObject record ->
      let injection, loc = r_split record in
      let attributes = compile_attributes injection.attributes in
      let lst = npseq_to_list injection.ne_elements in
      let aux (field : CST.field_decl CST.reg) =
        let f, _ = r_split field in
        let type_expr = self f.field_type in
        let field_attr = compile_attributes f.attributes in
        return @@ (f.field_name.value, type_expr, field_attr) in
      let fields = List.map ~f:aux lst in
      return @@ t_record_ez_attr ~loc ~attr:attributes fields
    | TProd prod  ->
      let nsepseq, loc = r_split prod.inside in
      let lst = npseq_to_list nsepseq.inside in
      let lst = List.map ~f:(self) lst
      in return @@ t_tuple ~loc lst
    | TApp app ->
      let ((operator,args), loc) = r_split app in
      let operator = compile_type_var operator in
      let lst = npseq_to_list args.value.inside in
      let lst = List.map ~f:self lst in
      return @@ t_app ~loc operator lst
    | TFun func ->
      let ((input_type,_,output_type), loc) = r_split func in
      let input_type  = compile_type_function_args ~raise input_type in
      let output_type = self output_type in
      return @@ t_arrow ~loc input_type output_type
    | TPar par ->
      let (par, _) = r_split par in
      let type_expr = par.inside in
      self type_expr
    | TVar var ->
      let (name,loc) = r_split var in
      let v = Type_var.of_input_var ~loc name in
      return @@ t_variable ~loc v
    | TString _s -> raise.error @@ unsupported_string_singleton te
    | TInt _s -> raise.error @@ unsupported_string_singleton te
    | TModA ma ->
      let (ma, loc) = r_split ma in
      let module_name = compile_mod_var ma.module_name in
      let rec aux : Module_var.t list -> CST.type_expr -> AST.type_expression = fun acc exp ->
        match exp with
        | TVar v ->
          let accessed_el = compile_type_var v in
          t_module_accessor ~loc acc accessed_el
        | TModA ma ->
          aux (acc @ [Module_var.of_input_var ma.value.module_name.value]) ma.value.field
        | _ -> raise.error (expected_a_variable (CST.type_expr_to_region ma.field))
      in
      return @@ aux [module_name] ma.field
    | TDisc n ->
      let shared_field = Discriminated_union.get_shared_field ~raise n in
      let sum_fields = Utils.nsepseq_map (
        fun (obj: CST.obj_type) ->
          (* split into constructor and fields *)
          let constructor, fields = List.partition_map (npseq_to_list obj.value.ne_elements) ~f:(fun x ->
              if String.equal x.value.field_name.value shared_field then 
                let t = x.value.field_type in
                match t with 
                  TString s -> First s
                | _ -> raise.error @@ unexpected
              else 
                Second x
            ) 
          in
          let constructor = match constructor with 
            hd :: _ -> hd.value
          | _ -> raise.error @@ no_shared_fields obj.region
          in
          (* create the object type without the constructor field *)
          let type_expr = match fields with 
            hd :: tl -> 
              let ne_elements = (hd, (List.map ~f:(fun l -> (Token.wrap_semi Region.ghost,l)) tl)) in
              let obj = CST.TObject {
                obj with 
                  value = {
                    obj.value with ne_elements
                  }
              } in
              self obj
          | [] -> 
            t_unit ()
          in
          let fields = List.map ~f:(fun x -> x.value.field_name.value) fields in
          (constructor, type_expr, fields)
        ) n
        in 
        let sum_fields = npseq_to_list sum_fields in
        let sum, disc_union = List.fold_left ~f:(fun (all_sum, all_fields) (constructor, type_expr, fields) -> 
          (constructor, type_expr, []) :: all_sum,
          Discriminated_union.{
            constructor; 
            constructor_field = shared_field;
            has_payload = Poly.(type_expr <> AST.t_unit ());
            fields
          } :: all_fields
        ) ~init:([], []) sum_fields
        in
        Discriminated_union.add disc_union;
        return @@ t_sum_ez_attr ~loc:Location.dummy ~attr:[] sum
end

open Compile_type

let is_recursive_lambda : Value_var.t -> _ Lambda.t -> bool =
  fun name lambda ->
    let open AST.Helpers in
    VarSet.mem name (Free_variables.lambda lambda)

let expression_to_variable ~raise : CST.expr -> CST.variable = function
  | EVar var -> var
  | _ as e -> raise.error @@ expected_a_variable (CST.expr_to_region e)

let compile_expression_to_int ~raise : CST.expr -> Z.t = function
  | EArith (Int i) -> (snd (i.value))
  | _ as e -> raise.error @@ expected_an_int e

let compile_selection ~raise : CST.selection -> _ Access_path.access * Location.t = fun selection ->
  match selection with
    FieldName name ->
    let (name, loc) = r_split name in
    (Access_record name.value.value, loc)
  | Component comp ->
    let (index_expr, loc) = r_split comp in
    let index = compile_expression_to_int ~raise index_expr.inside in
    (Access_tuple index, loc)

let array_item_to_expression ~raise : CST.array_item -> CST.expr = function
  | Expr_entry expr -> expr
  | Rest_entry _ as r ->
    raise.error @@ expected_an_expression r

let arguments_to_expr_nseq (args : CST.arguments) : CST.expr Utils.nseq * Location.t =
  match args with
  | Unit the_unit ->
    ((CST.EUnit the_unit,[]), Location.lift the_unit.region)
  | Multiple xs ->
    let hd,tl = xs.value.inside in
    ((hd,List.map ~f:snd tl), Location.lift xs.region)

type statement_result =
  Binding of (AST.expression -> AST.expression)
| Expr of AST.expression
| Break of AST.expression
| Return of AST.expression

type constr_types =
  Match_nil of AST.expression
| Match_cons of Value_var.t * Value_var.t

let rec compile_tuple_expression ~raise ?loc tuple_expr =
  let lst = List.map ~f:(fun e -> compile_expression ~raise e) @@ nseq_to_list tuple_expr in
  match lst with
    hd::[] -> hd
  | lst -> e_tuple ?loc lst

and compile_arguments ~raise (args: CST.arguments) =
  let (args,loc) = arguments_to_expr_nseq args in
  compile_tuple_expression ~raise ~loc args

and compile_bin_op ~raise (op_type : Constant.constant') (op : _ CST.bin_op CST.reg) =
  let self = compile_expression ~raise in
  let return e = e in
  let (op, loc) = r_split op in
  let a = self op.arg1 in
  let b = self op.arg2 in
  return @@ e_constant ~loc (Const op_type) [a; b]

and compile_un_op ~raise (op_type : Constant.constant') (op : _ CST.un_op CST.reg) =
  let self = compile_expression ~raise in
  let return e = e in
  let (op, loc) = r_split op in
  let arg = self op.arg in
  return @@ e_constant ~loc (Const op_type) [arg]

and compile_expression ~raise : CST.expr -> AST.expr = fun e ->
  let self: CST.expr -> AST.expr = compile_expression ~raise in
  let return e = e in
  match e with
    EVar var -> (
      let (var, loc) = r_split var in
      return @@ e_variable_ez ~loc var
  )
  | EPar par -> self par.value.inside
  | EUnit the_unit ->
    let loc = Location.lift the_unit.region in
    return @@ e_unit ~loc ()
  | EBytes bytes ->
    let (bytes, loc) = r_split bytes in
    let (_s,b) = bytes in
    return @@ e_bytes_hex ~loc b
  | EString str ->(
    match str with
    | String str ->
      let (str, loc) = r_split str in
      return @@ e_string ~loc str
    | Verbatim str ->
      let (str, loc) = r_split str in
      return @@ e_verbatim ~loc str
  )
  | EArith arth ->
    ( match arth with
      Add plus   -> compile_bin_op ~raise C_POLYMORPHIC_ADD plus
    | Sub minus  -> compile_bin_op ~raise C_POLYMORPHIC_SUB minus
    | Mult times -> compile_bin_op ~raise C_MUL times
    | Div slash  -> compile_bin_op ~raise C_DIV slash
    | Mod mod_   -> compile_bin_op ~raise C_MOD mod_
    | Neg minus  -> compile_un_op ~raise C_NEG minus
    | Int i ->
      let ((_,i), loc) = r_split i in
      return @@ e_int_z ~loc i
    )
  | ELogic logic -> (
    match logic with
      BoolExpr be -> (
      match be with
        Or or_   -> compile_bin_op ~raise C_OR  or_
      | And and_ -> compile_bin_op ~raise C_AND and_
      | Not not_ -> compile_un_op ~raise  C_NOT not_
    )
    | CompExpr ce -> (
      match ce with
        Lt lt    -> compile_bin_op ~raise C_LT  lt
      | Leq le   -> compile_bin_op ~raise C_LE  le
      | Gt gt    -> compile_bin_op ~raise C_GT  gt
      | Geq ge   -> compile_bin_op ~raise C_GE  ge
      | Equal eq -> compile_bin_op ~raise C_EQ  eq
      | Neq ne   -> compile_bin_op ~raise C_NEQ ne
    )
  )
  | ECall {value=(EVar {value = "list"; _}, Multiple {value = {inside = (EArray {value = {inside = Some (Expr_entry e, [(_, Rest_entry {value = {expr; _}; _})]); _}; _}, []); _}; _}); region } ->
    let loc = Location.lift region in
    let a = self e in
    let b = self expr in
    return @@ e_constant ~loc (Const C_CONS) [a; b]
  | ECall {value=(EVar {value = "list"; _}, Multiple {value = {inside = (EArray {value = {inside;lbracket=_;rbracket=_};region=_}, []); _}; _}); region } -> (
    let loc = Location.lift region in
    let items = (match inside with
      Some items -> Utils.nsepseq_to_list items
    | None -> [])
    in
    let lst = List.map ~f:(fun e ->
      match e with
        CST.Expr_entry e -> self e
      | Rest_entry _ -> raise.error (array_rest_not_supported e)
    ) items in
    return @@ e_list ~loc lst
  )
  | ECall {value=(EVar {value = "match"; _}, Multiple {value = {inside = (input, [(_, EObject {value = {inside = fields; _}; region=finish})]); _}; _}); region=start} ->
    (* Pattern matching for JsLIGO is implemented as a 'built-in function' as
       JavaScript and TypeScript don't have native pattern matching. *)
    let fields' = Utils.nsepseq_to_list fields in
    let compile_simple_pattern p =
      let rec aux = function
        CST.EVar v -> Some (compile_variable v), v.region
      | EPar par -> aux par.value.inside
      | ESeq {value = (hd, []); _} -> aux hd
      | EAnnot {value = (a, _, _); _} -> aux a
      | EUnit u -> None, u.region
      | _ as e -> raise.error @@ unsupported_match_pattern e
      in
      aux p
    in
    let compile_constr_pattern = function
      CST.Property {value = {name = EVar {value = constr; region}; value; _}; _} -> (
        match value with
          EFun {value = {parameters; body; _}; _} ->
            let parameters_opt, parameters_region = compile_simple_pattern parameters in
            let expr = compile_function_body_to_expression ~raise body in
            (region, (Label.of_string constr, parameters_opt, parameters_region), expr)
        | _ as e -> raise.error @@ invalid_case constr e (* TODO: improve error message *)
      )
    | _ as f -> raise.error @@ unsupported_match_object_property f
    in
    let loc1 = Location.lift start in
    let loc2 = Location.lift finish in
    let loc = Location.cover loc1 loc2 in
    let matchee = self input in
    let constrs = List.map ~f:compile_constr_pattern fields' in
    let cases = List.map
      ~f:(fun (region, (constructor,p_opt,p_region),body) ->
        let loc = Location.lift region in
        let ploc = Location.lift p_region in
        let pvar = match p_opt with
          | Some (var) ->
            Pattern.P_var (Binder.make var None)
          | None -> P_unit
        in
        let pattern = Location.wrap ~loc @@ Pattern.P_variant (constructor,Location.wrap ~loc:ploc pvar) in
        ({body ; pattern} : _ Match_expr.match_case)
      )
      constrs
    in
    e_matching ~loc matchee cases
  | ECall {value=(EVar {value = "match"; _}, Multiple {value = {inside = (input, [(_, ECall {value = EVar {value="list"; _}, Multiple { value = {inside = (CST.EArray {value = {inside; _}; _}, _); _} ;_} ;_})]); _}; _}); region} ->
    let args = (match inside with
      Some inside -> Utils.nsepseq_to_list inside
    | None -> [])
    in
    let compile_simple_pattern p =
      let rec aux = function
        CST.EVar v -> compile_variable v
      | EPar par -> aux par.value.inside
      | ESeq {value = (hd, []); _} -> aux hd
      | EAnnot {value = (a, _, _); _} -> aux a
      | EUnit the_unit -> let (_,loc) = r_split the_unit in Value_var.of_input_var ~loc "()";
      | _ as e -> raise.error @@ unsupported_match_pattern e
      in
      aux p
    in
    let rec compile_parameter = function
      CST.EPar p -> compile_parameter p.value.inside
    | ESeq {value = (EAnnot {value = (EArray {value = {inside = None; _}; _}, _, _); _}, _); _}
    | ESeq {value = (EArray {value = {inside = None; _}; _}, _); _} ->
      Match_nil (e_unit ())
    | ESeq {value = (EAnnot {value = (EArray {value = {inside = Some (Expr_entry hd, [(_, Rest_entry {value = {expr = tl; _}; _})]); _}; _}, _, _); _}, _); _}
    | ESeq {value = (EArray {value = {inside = Some (Expr_entry hd, [(_, Rest_entry {value = {expr = tl; _}; _})]); _}; _}, _); _} ->
      let hd = compile_simple_pattern hd in
      let tl = compile_simple_pattern tl in
      Match_cons (hd, tl)
    | _ as e ->
      raise.error @@ not_a_valid_parameter e
    in
    let compile_case = function
      CST.EFun {value = {parameters; body; _}; _} ->
        let args = compile_parameter parameters in
        let b    = compile_function_body_to_expression ~raise body in
        (args, b)
    | _ as e -> raise.error @@ expected_a_function e
    in
    (match args with
      [CST.Expr_entry a; CST.Expr_entry b]
    | [CST.Expr_entry a; CST.Expr_entry b; CST.Rest_entry _] -> (
      let (params_a, body_a) = compile_case a in
      let (params_b, body_b) = compile_case b in
      match params_a, params_b, body_a, body_b with
        Match_nil _match_nil,  Match_cons (a,b), body_nil, body
      | Match_cons (a,b), Match_nil _match_nil, body, body_nil ->
        let matchee = self input in
        let loc = Location.lift region in
        let nil_case =
          (* TODO: improve locations here *)
          let pattern = Location.wrap @@ Pattern.P_list (List []) in
          ({pattern ; body = body_nil} : _ Match_expr.match_case)
        in
        let cons_case =
          (* TODO: improve locations here *)
          let a = Location.wrap @@ Pattern.P_var (Binder.make a None) in
          let b = Location.wrap @@ Pattern.P_var (Binder.make b None) in
          let pattern = Location.wrap @@ Pattern.P_list (Cons (a,b)) in
          ({pattern ; body} : _ Match_expr.match_case)
        in
        e_matching ~loc matchee [nil_case;cons_case]
      | _ -> raise.error @@ invalid_list_pattern_match args
    )
    | _ -> raise.error @@ invalid_list_pattern_match args)

  (* This case is due to a bad besign of our constant it as to change
    with the new typer so LIGO-684 on Jira *)
  | ECall {value=(EVar var,args);region} ->
    let loc = Location.lift region in
    let (var, loc_var) = r_split var in
    let func = e_variable_ez ~loc:loc_var var in
    let args = compile_arguments ~raise args in
    return @@ e_application ~loc func args
  | EConstr constr ->
    let ((constr,args_o), loc) = r_split constr in
    let args_o = Option.map ~f:(compile_tuple_expression ~raise <@ List.Ne.singleton) args_o in
    let args = Option.value ~default:(e_unit ~loc:(Location.lift constr.region) ()) args_o in
    return @@ e_constructor ~loc constr.value args
  | ECall call ->
    let ((func, args), loc) = r_split call in
    let func = self func in
    let args = compile_arguments ~raise args in
    return @@ e_application ~loc func args
  | EArray items ->
    let (items, loc) = r_split items in
    let items = (match items.inside with
      Some items -> npseq_to_list items
    | None -> [])
    in
    let exprs = List.map ~f:(array_item_to_expression ~raise) items in
    let exprs' = List.map ~f:self exprs in
    return @@ e_tuple ~loc exprs'
  | EObject {value = {inside = (Property_rest {value = {expr; _}; _}, rest); _}; _} ->    
    let record = self expr in
    let aux up =
      let (_, p) = up in
      match p with
        CST.Punned_property {value = EVar v as evar; region} ->
          let expr = self evar in
          ([Access_path.Access_record v.value], expr, Location.lift region)
      | Property {value = {name = EVar name; value; _}; region} ->
          let expr = self value in
          ([Access_record name.value], expr, Location.lift region)
      | Property_rest _ -> raise.error @@ rest_not_supported_here p
      | _ -> raise.error @@ property_not_supported p
    in
    let updates = List.map ~f:aux rest in
    let aux e (path, update, loc) = e_update ~loc e path update in
    return @@ List.fold_left ~f:aux ~init:record updates
  | EObject obj' ->
    let (obj, loc) = r_split obj' in
    (match Discriminated_union.find_disc_obj obj' with 
      Some s -> 
        let constructor = s.constructor in
        (* recreate the object without the constructor *)
        let filtered_object = Utils.nsepseq_foldl (fun a i -> 
          match i with 
            CST.Property {value = {value = EString (String {value = s; _}); _}; _} when String.equal s constructor -> a
          | _ -> (Token.wrap_comma (Region.ghost), i) :: a  
        )  [] obj.inside in
        let e = match filtered_object with 
          hd :: rest -> 
            let new_inside = (snd hd, rest) in
            let obj = { 
              obj with 
                inside = new_inside
            }
            in 
            self @@ EObject {value = obj; region = Region.ghost}

        | [] -> e_unit ()
        in
        
        (* turn the object into a constructor *)
        e_constructor ~loc constructor e

    | None ->
        let aux : CST.property -> string * expression = fun fa ->
          match fa with
          | Punned_property prop -> (
              let (prop, loc) = r_split prop in
              let var = expression_to_variable ~raise prop in
              (var.value , e_variable ~loc (compile_variable var))
            )
          | Property prop2 -> (
              let (prop2 , _) = r_split prop2 in
              let var = expression_to_variable ~raise prop2.name in
              let expr = self prop2.value in
              (var.value , expr)
            )
          | Property_rest _ -> (
              raise.error @@ rest_not_supported_here fa
            )
        in
        let obj = List.map ~f:aux @@ npseq_to_list obj.inside in
        return @@ e_record_ez ~loc obj)
  | EProj proj ->
    let (proj, loc) = r_split proj in
    let var = self proj.expr in
    let (sels , _) = compile_selection ~raise proj.selection in
    return @@ e_accessor ~loc var [sels]
  | EModA ma -> (
    let (ma, loc) = r_split ma in
    let rec aux : Module_var.t list -> CST.expr -> AST.expression = fun acc exp ->
      match exp with
      | EVar v ->
         let accessed_el = compile_variable v in
         return @@ e_module_accessor ~loc acc accessed_el
      | EModA ma ->
         aux (acc @ [Module_var.of_input_var ma.value.module_name.value]) ma.value.field
      | _ -> raise.error (expected_a_variable (CST.expr_to_region ma.field))
    in
    aux [Module_var.of_input_var ma.module_name.value] ma.field
  )
  | EFun func ->
    let (func, loc) = r_split func in
    let ({parameters; lhs_type; body;arrow=_} : CST.fun_expr) = func in
    let lhs_type = Option.map ~f:(compile_type_expression ~raise <@ snd) lhs_type in
    let (binder,exprs) = compile_parameter ~const:true ~raise parameters in
    let body = compile_function_body_to_expression ~raise body in
    let expr = exprs body  in
    return @@ e_lambda ~loc binder lhs_type expr
  | EAnnot {value = (EArith(Int i), _, TVar {value = "nat"; _}); region=_ } ->
    let ((_,i), loc) = r_split i in
    return @@ e_nat_z ~loc i
  | EAnnot {value = (EArith(Int i), _, TVar {value = "tez"; _}); region=_ } ->
    let ((_,i), loc) = r_split i in
    let mutez = Z.mul (Z.of_int 1_000_000) i in
    return @@ e_mutez_z ~loc mutez
  | EAnnot {value = (EArith(Int i), _, TVar {value = "mutez"; _}); region=_ } ->
    let ((_,i), loc) = r_split i in
    return @@ e_mutez_z ~loc i
  | EAnnot {value = (ECodeInj {value = {language; code};_ }, kwd_as, type_expr); region} ->
    let value: CST.code_inj = {
      language = language;
      code = EAnnot {
        value = code, kwd_as, type_expr;
        region
      }
    } in
    let e = CST.ECodeInj { value; region } in
    self e
  | EAnnot annot ->
    let (annot, loc) = r_split annot in
    let (expr, _ , ty) = annot in
    let expr = self expr in
    let ty   = compile_type_expression ~raise ty in
    return @@ e_annotation ~loc expr ty
  | ECodeInj ci ->
    let (ci, loc) = r_split ci in
    let (language, _) = r_split ci.language in
    let code = self ci.code in
    return @@ e_raw_code ~loc language code
  | ESeq seq -> (
    let (seq, loc) = r_split seq in
    let seq = List.map ~f:self @@ npseq_to_list seq in
    match seq with
      [] -> return @@ e_unit ~loc ()
    | hd :: tl ->
      let rec aux prev = function
       [] ->  return @@ prev
      | hd :: tl -> (return <@ e_sequence ~loc prev) @@ aux hd tl
      in
      aux hd @@ tl
  )
  | EAssign (EVar {value=_; region=_} as e1, op, (EAssign     (EVar _ as ev, _, _) as e2)) ->
    let e2 = self e2 in
    let e1 = self (EAssign (e1, op, ev)) in
    e_sequence e2 e1
  | EAssign (EVar {value; region} as e1, op, e2) ->
    let loc = Location.lift region in
    let outer_loc = Location.lift op.region in
    let e2 = (match op.value with
      Eq ->
        self e2
    | Assignment_operator ao ->
      let lexeme = (match ao with
        Times_eq -> "*="
      | Div_eq -> "/="
      | Plus_eq -> "+="
      | Min_eq -> "-="
      | Mod_eq -> "%="
      )
      in
      let ao : Constant.constant' = (match ao with
        Times_eq -> C_MUL
      | Div_eq -> C_DIV
      | Plus_eq -> C_POLYMORPHIC_ADD
      | Min_eq -> C_POLYMORPHIC_SUB
      | Mod_eq -> C_MOD
      )
      in
      compile_bin_op ~raise ao {
        value = {
          op   = Token.wrap lexeme op.region;
          arg1 = e1;
          arg2 = e2;
        };
        region = op.region
      })
    in
    e_assign ~loc:outer_loc (Binder.make (Value_var.of_input_var ~loc value) None) e2

  | EAssign (EProj {value = {expr = EVar {value = evar_value; _}; selection = Component {value = {inside = EArith (Int _); _}; _} as selection}; region=_}, ({value = Eq; _} as op), e2) ->
    let e2 = self e2 in
    let outer_loc = Location.lift op.region in
    let (sels, _) = compile_selection ~raise selection in
    e_assign_ez ~loc:outer_loc evar_value @@ e_update (e_variable_ez evar_value) [sels] e2
  | EAssign _ as e ->
    raise.error @@ not_supported_assignment e
  | ETernary e ->
    let (ternary, loc) = r_split e in
    let test = self ternary.condition in
    let truthy = self ternary.truthy in
    let falsy = self ternary.falsy in
    e_cond ~loc test truthy falsy

and conv ~raise : CST.pattern -> AST.ty_expr option Pattern.t =
  fun p ->
  match p with
  | PVar var ->
    let (CST.{variable;_},loc) = r_split var in
    let var = compile_variable variable in
    Location.wrap ~loc (Pattern.P_var (Binder.make var None))
  | PArray tuple ->
    let (tuple, loc) = r_split tuple in
    let lst = npseq_to_ne_list tuple.inside in
    let patterns = List.Ne.to_list lst in
    let nested = List.map ~f:(conv ~raise) patterns in
    Location.wrap ~loc (Pattern.P_tuple nested)
  | PObject record ->
    let (record, loc) = r_split record in
    let ps = List.map ~f:(conv ~raise) @@ Utils.nsepseq_to_list record.inside in
    let labels = List.map
        (Utils.nsepseq_to_list record.inside)
        ~f:(function PVar var -> Label.of_string var.value.variable.value | _ -> raise.error @@ unsupported_pattern_type p)
    in
    Location.wrap ~loc (Pattern.P_record (labels,ps))
  | (PRest _|PAssign _|PConstr _|PDestruct _) ->
    raise.error @@ unsupported_pattern_type p

and compile_array_let_destructuring ~raise : const:bool -> AST.expression -> CST.array_pattern -> AST.expression -> AST.expression =
  fun ~const matchee tuple ->
    let (_, loc) = r_split tuple in
    let pattern = conv ~raise (CST.PArray tuple) in
    let wrap body = 
      if const then body
      else 
        let binders = Pattern.binders pattern in
        List.fold_left binders ~init:body ~f:(fun body binder -> 
          e_let_mut_in ~loc binder [] (e_variable ~loc (Binder.get_var binder)) body)
    in
    (fun body -> e_matching ~loc matchee [{pattern ; body = wrap body}])

and compile_object_let_destructuring ~raise : const:bool -> AST.expression -> CST.object_pattern -> (AST.expression -> AST.expression) =
  fun ~const matchee record ->
    let (_, loc) = r_split record in
    let pattern = conv ~raise (CST.PObject record) in
    let wrap body = 
      if const then body
      else 
        let binders = Pattern.binders pattern in
        List.fold_left binders ~init:body ~f:(fun body binder -> 
          e_let_mut_in ~loc binder [] (e_variable ~loc (Binder.get_var binder)) body)
    in
    (fun body -> e_matching ~loc matchee [{pattern ; body = wrap body}])

<<<<<<< HEAD
and compile_parameter ~raise : const:bool -> CST.expr -> _ Param.t * (expression -> expression) = fun ~const expr ->
  let mut_flag : Param.mutable_flag = 
    if const then Immutable else Mutable 
  in
  let self = compile_parameter ~raise ~const in
  let return ?ascr fun_ var =
    Param.make ~mut_flag var ascr, fun_ in
  let return_1 ?ascr var = return ?ascr (fun e -> e) var in
  let matching ~loc binder_lst fun_ =
    match (binder_lst : _ Param.t list) with
    | [binder] ->
       binder, fun_
    | _ ->
       let var = Value_var.fresh () in
       let expr = fun expr -> e_param_matching_tuple ~loc (e_variable ~loc var) binder_lst @@ fun_ expr in
       let ascr = Option.all @@ List.map ~f:(Param.get_ascr) binder_lst in
       let ascr = Option.map ~f:(t_tuple) ascr in
       Param.make var ascr, expr in
=======
and compile_parameter ~raise : CST.expr -> _ Binder.t * (expression -> expression) = fun expr ->
  let return ?ascr ?mut fun_ var =
    Binder.make ?mut var ascr, fun_ in
  let return_1 ?ascr ?mut var = return ?ascr ?mut (fun e -> e) var in
 
  let bind ~loc binder_lst fun_ =
    let var = Value_var.fresh () in
    let expr = fun expr -> e_matching_tuple ~loc (e_variable ~loc var) binder_lst @@ fun_ expr in
    let ascr = Option.all @@ List.map ~f:(Binder.get_ascr) binder_lst in
    let ascr = Option.map ~f:(t_tuple) ascr in
    Binder.make var ascr, expr
  in
>>>>>>> 6d087445
  match expr with
  | EAnnot ea ->
     let (ea, _loc) = r_split ea in
     let (expr, _, type_expr) : CST.annot_expr = ea in
     let ascr = compile_type_expression ~raise type_expr in
     let binder, exprs = self expr in
     (Param.map (Fn.const @@ Some ascr) binder),exprs
  | EArray array_items ->
    let (arguments, loc) = r_split array_items in
    let { inside = arguments ; _ } : _ CST.brackets = arguments in
    let array_item = function
        CST.Expr_entry e -> compile_parameter ~raise e
      | Rest_entry _ as r -> raise.error @@ array_rest_not_supported r
    in
    let arguments = Utils.sepseq_to_list arguments in
    let aux (binder, fun_') (binder_lst, fun_) =
      (binder :: binder_lst, fun_' <@ fun_) in
    let binder_lst, fun_ = List.fold_right ~f:aux ~init:([], (fun e -> e)) @@ (List.map ~f:array_item arguments) in
    bind ~loc binder_lst fun_
  | EPar { value = { inside = ESeq { value = arguments; _ }; _ }; region } ->
    let loc = Location.lift region in
    let aux b (binder_lst, fun_) =
      let (binder, fun_') = self b in
      (binder :: binder_lst, fun_' <@ fun_)
    in
    let binder_lst, fun_ = List.fold_right ~f:aux ~init:([], (fun e -> e)) @@ npseq_to_list arguments in
    let binder, expr = 
      match (binder_lst : _ Binder.t list) with
      | [binder] ->
         binder, fun_
      | _ ->
        bind ~loc binder_lst fun_ 
      in 
    binder, expr
  | EVar var ->
    let var = compile_variable var in
    return_1 var
  | EUnit the_unit ->
    let loc = Location.lift the_unit.region in
    return_1 ~ascr:(t_unit ~loc ()) @@ Value_var.fresh ~loc ~name:"()" ()
  | EObject obj' -> 
    let obj, loc = r_split obj' in
    let var = Value_var.fresh ~loc () in
    let aux (p:CST.property) (binder_lst,fun_') =
      match p with 
        Punned_property {value = (EVar v as value); _} -> 
        let field_name = v.value in
        let binder,fun_ = compile_parameter ~raise value in
        ((field_name,binder)::binder_lst,fun_ <@ fun_')
      | Property {value = {name = EVar v; value; _}; _} -> 
        let field_name = v.value in
        let binder,fun_ = compile_parameter ~raise value in
        ((field_name,binder)::binder_lst,fun_ <@ fun_')
      | _ -> raise.error @@ not_a_valid_parameter (CST.EObject obj')
    in
    let binder_lst, fun_ = List.fold_right ~f:aux ~init:([],fun e -> e) @@ npseq_to_list obj.inside in
    let expr = fun expr -> e_matching_record ~loc (e_variable var) binder_lst @@ fun_ expr in
    let ascr = Option.all @@ List.map ~f:(Fn.compose Binder.get_ascr snd) binder_lst in
    let ascr = Option.map ~f:(t_tuple) ascr in
    return ?ascr expr var
  | _ -> raise.error @@ not_a_valid_parameter expr


and compile_function_body_to_expression ~raise : CST.body -> AST.expression = fun body ->
  match body with
  | FunctionBody statements -> compile_statements_to_expression ~raise statements.value.inside
  | ExpressionBody expr -> compile_expression ~raise expr

and compile_let_to_declaration ~raise :  CST.attributes -> CST.val_binding Region.reg -> AST.declaration list =
    fun attributes let_binding ->
      let ({binders; type_params; lhs_type; expr = let_rhs; _} : CST.val_binding) = let_binding.value in
      let lst = compile_let_binding ~raise attributes let_rhs lhs_type type_params binders let_binding.region in
      let aux : (type_expression option Binder.t * Types.attributes * CST.type_generics option * expression) -> declaration =
        fun (binder,attr,type_params,expr) ->
          (* This handle polymorphic annotation *)
          let map_ascr ascr =
            Option.map ascr ~f:(fun rhs_type ->
              Option.value_map type_params ~default:rhs_type ~f:(fun tp ->
              let (tp, loc) = r_split tp in
              let type_vars = List.Ne.map compile_type_var @@ npseq_to_ne_list tp.inside in
              List.Ne.fold_right ~f:(fun tvar t -> t_for_all ~loc tvar Type t) ~init:rhs_type type_vars
            ))
          in
          let binder = Binder.map map_ascr binder in
          let expr = Option.value_map ~default:expr ~f:(fun tp ->
            let (tp,loc) = r_split tp in
            let type_vars = List.Ne.map compile_type_var @@ npseq_to_ne_list tp.inside in
            List.Ne.fold_right ~f:(fun t e -> e_type_abs ~loc t e) ~init:expr type_vars
          ) type_params in
          Location.wrap ~loc:expr.location @@ AST.D_value {binder; attr; expr} in
      List.map ~f:aux lst

(*
  JsLIGO has statements. There are two cases when compiling a statement:
  - A `return` statement are easy: the resulting expression is just the
    content of the return
  - `let` and `const` are subtler. There are no expression corresponding to
    `const x = 42 ;`. The result of compiling this statement is actually the
    function that takes `body` as a parameter and returns `let x = 42 in body`
*)

and merge_statement_results ~raise : statement_result -> statement_result -> statement_result = fun f s ->
  match f, s with
    Binding a, Binding b -> Binding (a <@ b)
  | Binding a, Expr    b -> Expr (a b)
  | Binding a, Break   _ -> Break (a @@ e_unit ())
  | Binding a, Return  b -> Return (a b)

  | Expr    a, Binding b -> Binding (e_sequence a <@ b )
  | Expr    a, Expr    b -> Expr (e_sequence a b)
  | Expr    a, Break   _ -> Break a
  | Expr    a, Return  b -> Return (e_sequence a b)

  (* In a block, any statement after a [break] or [return] is considered unreachable *)
  | Break   a, Expr    b
  | Break   a, Break   b
  | Break   a, Return  b -> raise.warning (`Jsligo_unreachable_code b.location); Break a
  | Break   a, Binding b -> 
    let x = (b @@ e_unit ()) in
    raise.warning (`Jsligo_unreachable_code x.location); 
    Break a

  | Return  a, Return x ->         
    raise.warning (`Jsligo_unreachable_code x.location); 
    Return a
  | Return  a, Expr x ->         
    raise.warning (`Jsligo_unreachable_code x.location); 
    Return a
  | Return a, Binding b -> 
    let x = (b @@ e_unit ()) in
    raise.warning (`Jsligo_unreachable_code x.location); 
    Return a
  | Return a, Break b -> 
    raise.warning (`Jsligo_unreachable_code b.location); 
    Return a

and is_failwith_call = function
  {expression_content = E_constant {cons_name;_}; _} -> String.equal "failwith" @@ constant_to_string cons_name
| {expression_content = E_ascription {anno_expr; _}; _} ->
  is_failwith_call anno_expr
| {expression_content = E_application {lamb = { expression_content = E_variable v ; _ }; _}; _} ->
  Value_var.equal v (Value_var.of_input_var "failwith")
| _ ->
  false

and compile_pattern ~raise : CST.pattern -> type_expression option Binder.t * (_ -> _) =
  fun pattern ->
  let return ?ascr fun_ var =
    Binder.make var ascr, fun_ in
  let return_1 ?ascr var = return ?ascr (fun e -> e) var in
  match pattern with
    PVar var ->
    let (var,_loc) = r_split var in
    let var = compile_variable var.variable in
    return_1 var
  | PArray tuple ->
    let (tuple, loc) = r_split tuple in
    let var = Value_var.fresh ~loc () in
    let aux pattern (binder_lst, fun_) =
      let (binder, fun_') = compile_pattern ~raise pattern in
      (binder :: binder_lst, fun_' <@ fun_)
    in
    let binder_lst, fun_ = List.fold_right ~f:aux ~init:([], fun e -> e) @@ Utils.nsepseq_to_list tuple.inside in
    let expr = fun expr -> e_matching_tuple (e_variable var) binder_lst @@ fun_ expr in
    return expr var
  | _ -> raise.error @@ unsupported_pattern_type pattern

and filter_private (attributes: CST.attributes) =
  List.filter ~f:(fun v -> not @@ String.equal v.value "private") attributes

and compile_let_binding ~raise : CST.attributes -> CST.expr -> (CST.colon * CST.type_expr) option -> CST.type_generics option -> CST.pattern -> Region.t -> (type_expression option Binder.t * Ast_imperative__.Types.attributes * _ * expression) list =
  fun attributes let_rhs type_expr type_params binders _region ->
  let attributes = compile_attributes attributes in
  let expr = compile_expression ~raise let_rhs in
  let lhs_type = Option.map ~f:(compile_type_expression ~raise <@ snd) type_expr in
  let aux = function
    | CST.PVar name -> (*function or const *)
      let fun_binder = compile_variable name.value.variable in
      let expr = (match let_rhs with
        CST.EFun _ ->
          let lambda = trace_option ~raise (recursion_on_non_function expr.location) @@ get_e_lambda expr.expression_content in
          let lhs_type = match lhs_type with
            | Some lhs_type -> Some lhs_type
            | None ->  Option.map ~f:(Utils.uncurry t_arrow) @@ Option.bind_pair (Param.get_ascr lambda.binder, lambda.output_type)
          in
          if is_recursive_lambda fun_binder lambda then
            let fun_type = trace_option ~raise (untyped_recursive_fun name.region) @@ lhs_type in
            let Lambda.{binder;result;output_type=_} = lambda in
            let Arrow.{type1;type2} = get_t_arrow_exn fun_type in
            let lambda = Lambda.{binder=Param.map (Fn.const type1) binder;result;output_type = type2} in
            e_recursive ~loc:(Location.lift name.region) fun_binder fun_type lambda
          else make_e ~loc:(Location.lift name.region) @@ E_lambda lambda
        | _ -> expr
        )
      in
      [(Binder.make fun_binder lhs_type), attributes, type_params, expr]
    | CST.PArray a ->  (* tuple destructuring (for top-level only) *)
      let matchee = expr in
      let (tuple, _loc) = r_split a in
      let array_items = npseq_to_list tuple.inside in
      let lst = List.map ~f:(compile_pattern ~raise) array_items in
      let (lst, exprs) = List.unzip lst in
      let expr = List.fold_right ~f:(@@) exprs ~init:matchee in
      let aux i binder = Z.add i Z.one, (binder, attributes, type_params, e_accessor expr @@ [Access_tuple i]) in
      let lst = snd @@ List.fold_map ~f:aux ~init:Z.zero @@ lst in
      lst
    | _ -> raise.error @@ unsupported_pattern_type @@ binders
  in
  aux binders

and compile_statements ?(wrap=false) ~raise : CST.statements -> statement_result
= fun statements ->
  let aux result = function
    (_, hd) :: tl ->
      let wrapper = CST.SBlock {
        value = {
          inside = (hd, tl);
          lbrace = Token.ghost_lbrace;
          rbrace = Token.ghost_rbrace
        };
          region = Region.ghost
      } in
      let block = compile_statement ~wrap:false ~raise wrapper in
      merge_statement_results ~raise result block
  | [] -> result
  in
  let hd  = fst statements in
  let snd_ = snd statements in
  let init = compile_statement ~wrap ~raise hd in
  aux init snd_


and compile_statement ?(wrap=false) ~raise : CST.statement -> statement_result
= fun statement ->
  let self ?(wrap=false) = compile_statement ~wrap ~raise in
  let self_expr = compile_expression ~raise in
  let self_statements ?(wrap=false) = compile_statements ~wrap ~raise in
  let binding e = Binding (fun f -> e f) in
  let expr e = Expr e in
  let return r = (Return r : statement_result) in

  let compile_initializer ~const attributes ({value = {binders; type_params; lhs_type; expr = let_rhs;eq=_}; region} : CST.val_binding Region.reg) : expression -> expression =
    match binders with
      PArray array ->
      let matchee = self_expr let_rhs in
      compile_array_let_destructuring ~raise ~const matchee array
    | PObject o ->
      let matchee = self_expr let_rhs in
      compile_object_let_destructuring ~raise ~const matchee o
    | _ ->
      let lst = compile_let_binding ~raise attributes let_rhs lhs_type type_params binders region in
      let aux (binder,attr,type_params,rhs) expr =
        match rhs.expression_content with
          E_assign {binder=b; _} ->
            (* What??? *)
            let var = {expression_content = E_variable (Binder.get_var b); location = rhs.location} in
            let e2 = e_let_in ~loc: (Location.lift region) binder attr var expr in
            e_sequence rhs e2
        | _ ->
          let map_ascr ascr =
            Option.map ascr ~f:(fun rhs_type ->
              Option.value_map type_params ~default:rhs_type ~f:(fun (tp : CST.type_generics)  ->
              let (tp, loc) = r_split tp in
              let type_vars = List.Ne.map compile_type_var @@ npseq_to_ne_list tp.inside in
              List.Ne.fold_right ~f:(fun tvar t -> t_for_all ~loc tvar Type t) ~init:rhs_type type_vars
            ))
          in
          let binder = Binder.map map_ascr binder in
          (* This handle polymorphic annotation *)
          let rhs = Option.value_map ~default:rhs ~f:(fun (tp : CST.type_generics) ->
            let (tp,loc) = r_split tp in
            let type_vars = List.Ne.map compile_type_var @@ npseq_to_ne_list tp.inside in
            List.Ne.fold_right ~f:(fun t e -> e_type_abs ~loc t e) ~init:rhs type_vars
          ) type_params in
          if const then
          e_let_in ~loc: (Location.lift region) binder attr rhs expr
          else
          e_let_mut_in ~loc:(Location.lift region) binder attr rhs expr
        in
      fun init -> List.fold_right ~f:aux ~init lst
  in
  let rec initializers ~const (result: expression -> expression) (rem: (CST.comma * CST.val_binding Region.reg) list) : expression -> expression =
    match rem with
    | (_, hd) :: tl ->
      let init = compile_initializer ~const [] hd in
      let new_result = result <@ init in
      initializers ~const new_result tl
    | [] -> result
  in
  match statement with
  | SExpr e ->
    let e = self_expr e in
    expr e
  | SBlock {value = {inside; _}; region=_} when not wrap ->
    let statements = self_statements ~wrap:true inside in
    statements
  | SBlock {value = {inside; _}; region=_} ->
    let block_scope_var = Value_var.fresh () in
    let block_binder = Binder.make block_scope_var None in
    let statements = self_statements ~wrap:true inside in
    let statements_e = statement_result_to_expression statements in
    let let_in = e_let_in block_binder [] statements_e in
    let var = (e_variable block_scope_var) in
    (match statements with
      Return _ -> return @@ let_in var
    | Expr _ -> expr @@ let_in var
    | Break _ -> Break (let_in var)
    | Binding _ -> Binding let_in
    )
  | SCond cond ->
    let (cond, loc) = r_split cond in
    let test         = self_expr cond.test.inside in
    let then_clause  = self ~wrap:false cond.ifso in
    let else_clause = Option.map ~f:(fun (_, s) -> self ~wrap:false s) cond.ifnot in
    let compile_clause = function
      Binding e -> expr, (e @@ e_unit ())
    | Expr e when is_failwith_call e ->
      raise.warning (`Jsligo_deprecated_failwith_no_return e.location);
      return, e
    | Expr e -> expr, (e_sequence e (e_unit ()))
    | Break b -> return, (e_sequence b (e_unit ()))
    | Return r -> return, r
    in
    let then_clause_orig = then_clause in
    let (_, then_clause) = compile_clause then_clause in
    (match else_clause with
        Some s ->
        let (n, else_clause) = compile_clause s in
        (match (then_clause_orig,s) with
        | Binding a, Binding b -> Binding (fun x -> (e_cond ~loc test (a x) (b x)))
        | Binding a, _ -> Binding (fun x -> (e_cond ~loc test (a x) else_clause))
        | _, Binding b -> Binding (fun x -> (e_cond ~loc test then_clause (b x)))
        | _ -> n (e_cond ~loc test then_clause else_clause))
      | None ->
        (match then_clause_orig with
          Return _ -> Binding (fun else_clause -> (e_cond ~loc test then_clause else_clause))
        | _ -> (Expr (e_cond ~loc test then_clause (e_unit ())))
        )
    )
  | SReturn {value = {expr; _}; region} -> (
    match expr with
      Some v ->
        let expr = self_expr v in
        return expr
    | None ->
        return (e_unit ~loc:(Location.lift region) ())
    )
  | SLet li ->
    (* TODO: ensure assignment can only happen to let values, not const values. *)
    let (li, _loc) = r_split li in
    let {bindings; attributes; _} : CST.let_decl = li in
    let hd,tl = bindings in
    let init = compile_initializer ~const:false attributes hd in
    let initializers' = initializers ~const:false init tl in
    binding initializers'
  | SConst li ->
    let (li, _loc) = r_split li in
    let {bindings; attributes; _} : CST.const_decl = li in
    let hd,tl = bindings in
    let init = compile_initializer ~const:true attributes hd in
    let initializers' = initializers ~const:true init tl in
    binding initializers'
  | SSwitch s' ->
    let (s, loc)    = r_split s' in
    (match Discriminated_union.is_discriminated_union s' with 
      Some data -> (
        (* here we turn the switch statement into a simple form of pattern matching *)
        let matchee, payload = match s'.value.expr with 
          EProj {value = {expr = (EVar ev as v); _}; _} -> compile_expression ~raise v, ev
        | _ -> raise.error @@ wrong_matchee_disc s'.region
        in
        let rec check_return statements =
          match (Utils.nsepseq_rev statements) with
            (CST.SBreak _, _) -> ()
          | (SReturn _, _) -> ()
          | (SBlock {value = {inside; _};_ }, _) -> check_return inside
          | (SCond {value = {ifso; ifnot; _}; _}, _) -> 
            check_return (ifso, []);
            (match ifnot with 
              Some (_, ifnot) -> check_return (ifnot, []);
            | None -> ())
          | (_ as s, _) -> raise.error @@ case_break_disc (CST.statement_to_region s)
        in
        let cases = List.map ~f:(fun f -> 
          match f with 
            Switch_case {expr = EString (String v); statements = Some(statements); _} ->
              check_return statements;
              let a = List.find_exn ~f:(fun {constructor; _} -> Poly.(constructor = v.value) ) data in
              let ty = if a.has_payload then 
                let b = Binder.make (compile_variable payload) None in
                let arg = Pattern.P_var b in
                Location.wrap ~loc arg
              else
                Location.wrap ~loc Pattern.P_unit
              in
              let pattern = Location.wrap (Pattern.P_variant (Label v.value, ty)) in

              Match_expr.{
                pattern;
                body = compile_statements_to_expression ~raise statements;
              } 
          | Switch_case {expr = EString (String _); statements = None; _} -> raise.error @@ case_break_disc s'.region
          | _ -> raise.error unexpected
        ) (nseq_to_list s.cases) in
        expr (e_matching ~loc matchee cases)
      )
    | None -> (
      (* a switch statement based on if-else statements *)
      let switch_expr = self_expr s.expr in
      let fallthrough = Value_var.fresh ~name:"fallthrough" () in
      let found_case  = Value_var.fresh ~name:"found_case"  () in
      let binder var  = Binder.make var None in
      let fallthrough_binder = binder fallthrough in
      let found_case_binder  = binder found_case in
      let dummy_binder       = binder (Value_var.fresh ()) in

      let initial = Binding (fun x ->
        e_let_mut_in dummy_binder [] switch_expr (* this is done so that in case of only default we don't the un-used variable warning *)
          (e_let_mut_in fallthrough_binder [] (e_false ())
            (e_let_mut_in found_case_binder [] (e_false ()) x))) in

      let cases = Utils.nseq_to_list s.cases in
      let fallthrough_assign_false = e_assign fallthrough_binder (e_false ()) in
      let fallthrough_assign_true  = e_assign fallthrough_binder (e_true ()) in
      let found_case_assign_true   = e_assign found_case_binder  (e_true ()) in

      let not_expr     e   = e_constant (Const C_NOT)     [e   ] in
      let and_expr     a b = e_constant (Const C_AND)     [a; b] in
      let or_expr      a b = e_constant (Const C_OR)      [a; b] in
      let eq_expr ~loc a b = e_constant ~loc (Const C_EQ) [a; b] in

      let found_case_eq_true  = eq_expr ~loc (e_variable found_case)  (e_true()) in
      let fallthrough_eq_true = eq_expr ~loc (e_variable fallthrough) (e_true()) in
      let prefix_case_cond case_expr = eq_expr ~loc switch_expr case_expr in
      let case_cond case_expr =
        or_expr
          fallthrough_eq_true
          (and_expr
            (not_expr found_case_eq_true)
            (prefix_case_cond case_expr)
        )
      in (* __fallthrough || (! __found_case && <cond>) *)

      let process_case case =
        (match case with
            CST.Switch_case { kwd_case; expr; statements=None ; colon=_} ->
              let loc = Location.lift kwd_case#region in
              let case_expr = self_expr expr in
              let test = case_cond case_expr in
              let update_vars = e_sequence fallthrough_assign_true found_case_assign_true in
              (Binding (fun x -> e_sequence (e_cond ~loc test update_vars (e_unit ())) x))
          | Switch_case { kwd_case; expr; statements=Some statements ; colon=_} ->
            let loc = Location.lift kwd_case#region in
            let case_expr = self_expr expr in
            let test      = case_cond case_expr in
            let update_vars_fallthrough = e_sequence fallthrough_assign_true found_case_assign_true in
            let update_vars_break       = e_sequence fallthrough_assign_false found_case_assign_true in
            let statements = self_statements statements in
            let statements =
              (match statements with
                Binding s -> Binding (fun x ->
                  let e = e_sequence found_case_assign_true (s (e_unit ())) in
                  let e = (e_cond ~loc test e (e_unit ())) in
                  e_sequence e x
                )
              | Expr e ->
                let e = e_sequence e update_vars_fallthrough in
                Binding (fun x -> e_sequence (e_cond ~loc test e (e_unit ())) x)
              | Break e ->
                let e = e_sequence e update_vars_break in
                Binding (fun x -> e_sequence (e_cond ~loc test e (e_unit ())) x)
              | Return e ->
                Binding (fun x -> 
                  match x with
                  {expression_content = E_literal (Literal_unit); _} -> e
                  | _ as x -> e_cond ~loc test e x)      
            )
            in
            statements
          | Switch_default_case { statements=None ; kwd_default=_; colon=_} ->
            (Binding (fun x ->
              e_sequence (e_unit ()) x)
            )
          | Switch_default_case { kwd_default; statements=Some statements ; colon=_} ->
            let loc = Location.lift kwd_default#region in
            let default_cond =
              or_expr
                fallthrough_eq_true
                (not_expr found_case_eq_true)
            in (* __fallthrough || ! __found_case *)
            let statements = self_statements statements in
            let statements =  (match statements with
            | Binding s -> Binding (fun x ->
              let e = e_sequence found_case_assign_true (s (e_unit ())) in
                let e = (e_cond ~loc default_cond e (e_unit ())) in
                e_sequence e x
              )
            | Expr  e
            | Break e -> Binding (fun x ->
                e_sequence (e_cond ~loc default_cond e (e_unit ())) x
              )
            | Return e -> Binding (fun x ->
              match x with
                {expression_content = E_literal (Literal_unit); _} -> e
              | _ as x -> e_cond ~loc default_cond e x)
              )
            in
            statements
          )
          in
      List.fold_left cases
        ~init:initial
        ~f:(fun acc case ->
              merge_statement_results ~raise acc (process_case case))
    ))
  | SBreak b ->
    Break (e_unit ~loc:(Location.lift b#region) ())
  | SType ti ->
    let (ti, loc) = r_split ti in
    let ({name;type_expr;_}: CST.type_decl) = ti in
    let type_binder = compile_type_var name in
    let rhs = compile_type_expression ~raise type_expr in
    binding (e_type_in ~loc type_binder rhs)
  | SNamespace n ->
    let ((_, name, rhs, attributes), loc) = r_split n in
    ignore attributes;
    let module_binder = compile_mod_var name in
    let rhs =
      let decls = compile_namespace ~raise rhs.value.inside in
      m_struct ~loc decls
    in
    binding (e_mod_in ~loc module_binder rhs)
  | SExport e ->
    let ((_, statement), _) = r_split e in
    self statement
  | SImport i' ->
    let (i, loc) = r_split i' in 
    (match i with 
      Import_rename {alias; module_path; _} -> (
        let alias = compile_mod_var alias in
        let module_ =
          let path = List.Ne.map compile_mod_var @@ npseq_to_ne_list module_path in
          m_path ~loc:Location.generated path
        in
        binding (e_mod_in ~loc alias module_)
      )
    | Import_all_as   _ -> raise.error @@ not_implemented i'.region
    | Import_selected _ -> raise.error @@ not_implemented i'.region)
  | SForOf s ->
    let (forOf, loc) = r_split s in
    let binder = ( compile_variable forOf.index , None ) in
    let collection  = self_expr forOf.expr in
    let sr = self forOf.statement in
    let body = statement_result_to_expression sr in
    binding @@ e_sequence (e_for_each ~loc binder collection Any body)
  | SWhile e ->
    let (w, loc) = r_split e in
    let cond = self_expr w.expr in
    let statement_result = self w.statement in
    let body = statement_result_to_expression statement_result in
    binding @@ e_sequence (e_while ~loc cond body)

and statement_result_to_expression: statement_result -> AST.expression = fun statement_result ->
  match statement_result with
  | Binding b -> b (e_unit ())
  | Expr e -> e
  | Break r
  | Return r -> r

and compile_statements_to_expression ~raise : CST.statements -> AST.expression = fun statements ->
  let statement_result = compile_statements ~raise statements in
  statement_result_to_expression statement_result

and compile_statement_to_declaration ~raise ~export : CST.statement -> AST.declaration list = fun statement ->
  match statement with
  | SType {value; region} ->
    let name = value.name in
    let attributes =
      if export then
        filter_private value.attributes
      else
        value.attributes
    in
    let attributes = compile_attributes attributes in
    let type_expr =
      let rhs = compile_type_expression ~raise value.type_expr in
      match value.params with
      | None -> rhs
      | Some x ->
        let lst = Utils.nsepseq_to_list x.value.inside in
        let aux : CST.type_var -> AST.type_expression -> AST.type_expression =
          fun param type_ ->
            let ty_binder = compile_type_var param in
            t_abstraction ~loc:(Location.lift region) ty_binder Type type_
        in
        List.fold_right ~f:aux ~init:rhs lst
    in
    let d = D_type {type_binder = compile_type_var name; type_expr; type_attr=attributes} in
    [ Location.wrap ~loc:(Location.lift region) d ]
  | SLet {value = {bindings; attributes; _}; region} -> (
    (* Add deprecation warning (for implicit conversion to lets) *)
    raise.warning (`Jsligo_deprecated_toplevel_let (Location.lift region));
    let attributes =
      if export then
        filter_private attributes
      else
        attributes
    in
    let fst_binding = fst bindings in
    let fst_binding = compile_let_to_declaration ~raise attributes fst_binding in
    let bindings = List.map ~f:(fun (_, b) -> b) @@ snd bindings in
    let rec aux result = function
      binding :: remaining ->
        let d = compile_let_to_declaration ~raise attributes binding in
        aux (d @ result) remaining
    | [] -> List.rev result
    in
    aux fst_binding bindings
  )
  | SConst {value = {bindings; attributes; _}; _} -> (
    let attributes =
      if export then
        filter_private attributes
      else
        attributes
    in
    let fst_binding = fst bindings in
    let fst_binding = compile_let_to_declaration ~raise attributes fst_binding in
    let bindings = List.map ~f:(fun (_, b) -> b) @@ snd bindings in
    let rec aux result = function
      binding :: remaining ->
        let d = compile_let_to_declaration ~raise attributes binding in
        aux (d @ result) remaining
    | [] -> List.rev result
    in
    aux fst_binding bindings
  )
  | SNamespace {value = (_, ident, {value = {inside = statements; _}; region = region_in }, attributes); region } ->
    let attributes =
      if export then
        filter_private attributes
      else
        attributes
    in
    let loc = Location.lift region in
    let module_binder = compile_mod_var ident in
    let attributes = compile_attributes attributes in
    let module_ =
      let _loc = Location.lift region_in in
      Location.wrap ~loc @@
        Module_expr.M_struct (compile_namespace ~raise statements) in
    let d = D_module  {module_binder; module_; module_attr=attributes} in
    [ Location.wrap ~loc d ]
  | SImport {value; region} ->
    (match value with 
      Import_rename {alias; module_path; _} ->      
      let module_binder   = compile_mod_var alias in
      let module_ =
        let path = List.Ne.map compile_mod_var @@ npseq_to_ne_list module_path in
        m_path ~loc:Location.generated path
      in
      let d = D_module { module_binder; module_ ; module_attr = [] } in
      [ Location.wrap ~loc:(Location.lift region) d ]
    | Import_all_as   _ -> raise.error @@ not_implemented region
    | Import_selected _ -> raise.error @@ not_implemented region
    )
  | SExport {value = (_, s); _} -> compile_statement_to_declaration ~raise ~export:true s
  | _ ->
    raise.error @@ statement_not_supported_at_toplevel statement

and compile_statements_to_program ~raise : CST.ast -> AST.program = fun ast ->
  let aux : CST.toplevel_statement -> declaration list = fun statement ->
    match statement with
      TopLevel (statement, _) -> compile_statement_to_declaration ~raise ~export:false statement
    | Directive _ -> []
  in
  let statements = nseq_to_list ast.statements in
  let declarations = List.map ~f:aux statements in
  let lst = List.concat declarations in
  lst


and compile_namespace ~raise :CST.statements -> AST.module_ = fun statements ->
  let statements = Utils.nsepseq_to_list statements in
  let declarations = List.map ~f:(compile_statement_to_declaration ~raise ~export:false) statements in
  let lst = List.concat declarations in
  lst

let compile_module ~raise : CST.ast -> AST.declaration list =
  fun t ->
    compile_statements_to_program ~raise t

let compile_program ~raise : CST.ast -> AST.program = fun ast ->
  Discriminated_union.reset();
  nseq_to_list ast.statements
  |> List.map ~f:(fun a ~raise ->
    match a with
      CST.TopLevel (statement, _) -> compile_statement_to_declaration ~raise ~export:false statement
    | Directive _ -> []
    )
  |> Simple_utils.Trace.collect ~raise
  |> List.concat<|MERGE_RESOLUTION|>--- conflicted
+++ resolved
@@ -847,7 +847,6 @@
     in
     (fun body -> e_matching ~loc matchee [{pattern ; body = wrap body}])
 
-<<<<<<< HEAD
 and compile_parameter ~raise : const:bool -> CST.expr -> _ Param.t * (expression -> expression) = fun ~const expr ->
   let mut_flag : Param.mutable_flag = 
     if const then Immutable else Mutable 
@@ -866,20 +865,6 @@
        let ascr = Option.all @@ List.map ~f:(Param.get_ascr) binder_lst in
        let ascr = Option.map ~f:(t_tuple) ascr in
        Param.make var ascr, expr in
-=======
-and compile_parameter ~raise : CST.expr -> _ Binder.t * (expression -> expression) = fun expr ->
-  let return ?ascr ?mut fun_ var =
-    Binder.make ?mut var ascr, fun_ in
-  let return_1 ?ascr ?mut var = return ?ascr ?mut (fun e -> e) var in
- 
-  let bind ~loc binder_lst fun_ =
-    let var = Value_var.fresh () in
-    let expr = fun expr -> e_matching_tuple ~loc (e_variable ~loc var) binder_lst @@ fun_ expr in
-    let ascr = Option.all @@ List.map ~f:(Binder.get_ascr) binder_lst in
-    let ascr = Option.map ~f:(t_tuple) ascr in
-    Binder.make var ascr, expr
-  in
->>>>>>> 6d087445
   match expr with
   | EAnnot ea ->
      let (ea, _loc) = r_split ea in
@@ -891,14 +876,14 @@
     let (arguments, loc) = r_split array_items in
     let { inside = arguments ; _ } : _ CST.brackets = arguments in
     let array_item = function
-        CST.Expr_entry e -> compile_parameter ~raise e
+        CST.Expr_entry e -> compile_parameter ~raise ~const e
       | Rest_entry _ as r -> raise.error @@ array_rest_not_supported r
     in
     let arguments = Utils.sepseq_to_list arguments in
     let aux (binder, fun_') (binder_lst, fun_) =
       (binder :: binder_lst, fun_' <@ fun_) in
     let binder_lst, fun_ = List.fold_right ~f:aux ~init:([], (fun e -> e)) @@ (List.map ~f:array_item arguments) in
-    bind ~loc binder_lst fun_
+    matching ~loc binder_lst fun_
   | EPar { value = { inside = ESeq { value = arguments; _ }; _ }; region } ->
     let loc = Location.lift region in
     let aux b (binder_lst, fun_) =
@@ -907,11 +892,11 @@
     in
     let binder_lst, fun_ = List.fold_right ~f:aux ~init:([], (fun e -> e)) @@ npseq_to_list arguments in
     let binder, expr = 
-      match (binder_lst : _ Binder.t list) with
+      match (binder_lst : _ Param.t list) with
       | [binder] ->
          binder, fun_
       | _ ->
-        bind ~loc binder_lst fun_ 
+        matching ~loc binder_lst fun_ 
       in 
     binder, expr
   | EVar var ->
@@ -927,17 +912,17 @@
       match p with 
         Punned_property {value = (EVar v as value); _} -> 
         let field_name = v.value in
-        let binder,fun_ = compile_parameter ~raise value in
+        let binder,fun_ = compile_parameter ~raise ~const value in
         ((field_name,binder)::binder_lst,fun_ <@ fun_')
       | Property {value = {name = EVar v; value; _}; _} -> 
         let field_name = v.value in
-        let binder,fun_ = compile_parameter ~raise value in
+        let binder,fun_ = compile_parameter ~raise ~const value in
         ((field_name,binder)::binder_lst,fun_ <@ fun_')
       | _ -> raise.error @@ not_a_valid_parameter (CST.EObject obj')
     in
     let binder_lst, fun_ = List.fold_right ~f:aux ~init:([],fun e -> e) @@ npseq_to_list obj.inside in
-    let expr = fun expr -> e_matching_record ~loc (e_variable var) binder_lst @@ fun_ expr in
-    let ascr = Option.all @@ List.map ~f:(Fn.compose Binder.get_ascr snd) binder_lst in
+    let expr = fun expr -> e_param_matching_record ~loc (e_variable var) binder_lst @@ fun_ expr in
+    let ascr = Option.all @@ List.map ~f:(Fn.compose Param.get_ascr snd) binder_lst in
     let ascr = Option.map ~f:(t_tuple) ascr in
     return ?ascr expr var
   | _ -> raise.error @@ not_a_valid_parameter expr
