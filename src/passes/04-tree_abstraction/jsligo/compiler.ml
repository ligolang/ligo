open Errors
open Simple_utils.Trace
open Simple_utils.Function
module Utils = Simple_utils.Utils

module CST = Cst.Jsligo
module AST = Ast_imperative
module Token = Lexing_jsligo.Token

open Ligo_prim
open AST

let nseq_to_list (hd, tl) = hd :: tl

let npseq_to_list (hd, tl) = hd :: (List.map ~f:snd tl)

let npseq_to_ne_list (hd, tl) = hd, (List.map ~f:snd tl)

open Predefined.Tree_abstraction

let r_split = Location.r_split

let compile_variable var = let (var,loc) = r_split var in Value_var.of_input_var ~loc var
let compile_type_var var = let (var,loc) = r_split var in Type_var.of_input_var ~loc var
let compile_mod_var  var = let (var,loc) = r_split var in Module_var.of_input_var ~loc var
let compile_attributes attributes : string list =
  let lst = List.map ~f:(fst <@ r_split) attributes in
  List.map lst
    ~f:(fun attr -> (* this shouldnt be necessary *)
      match String.chop_prefix attr ~prefix:"@" with
      | Some s -> s
      | None -> attr
    )
module Compile_type = struct


  (*
    `type_compiler_opt` represents an abstractor for a single pattern.
    For instance, you could have a `type_compiler_opt` that is supposed to compile
    only `List(42)`.

    The goal of defining those auxiliary typers is to have a clean compiler function.
    If things are not done this way, then the function will be a big pattern-match with
    a lot of edge cases. Like, "compile type applications this way, except when it's `List`,
    or `sapling_state`, etc.".

    Instead, one can define a `type_compiler_opt` matching their pattern, and then use
    `try_type_compilers`.
  *)

  type type_compiler_opt = CST.type_expr -> AST.type_expression option

  let rec get_t_int_singleton_opt = function
  | CST.TInt x ->
    let (_,z) = x.value in
    Some z
  | _ -> None

  and get_t_string_singleton_opt = function
  | CST.TString s -> Some s.value
  | _ -> None

  (*
    This chains the application of multiple `type_compiler_opt`. If the first returns `None`, use
    the next one, etc.
  *)
  and type_compiler_opt_list : type_compiler_opt list -> type_compiler_opt = fun compilers te ->
    match compilers with
    | [] -> None
    | hd :: tl -> (
      let x = hd te in
      match x with
      | Some x -> (Some x)
      | None -> type_compiler_opt_list tl te
    )

  (*
    `try_type_compilers compilers type_expression other` will try to run the `compilers` on
    `type_expression`. If they all return `None`, it will run `other` instead.
  *)
  and try_type_compilers :
    type_compiler_opt list -> CST.type_expr ->
    (unit -> AST.type_expression) ->
    AST.type_expression =
  fun compilers te other ->
    let x = type_compiler_opt_list compilers te in
    match x with
    | Some x -> x
    | None -> other ()

  and compile_type_function_args ~raise : CST.fun_type_args -> type_expression = fun args ->
    let unpar = args.inside in
    let (hd , tl_sep) = unpar in
    let tl = List.map ~f:snd tl_sep in
    let aux : CST.fun_type_arg -> type_expression = fun x -> compile_type_expression ~raise x.type_expr in
    let lst = List.map ~f:aux (hd :: tl) in
    match lst with
      [a] -> a
    | lst -> t_tuple lst

  and compile_sapling ~raise : type_compiler_opt = fun te ->
    match te with
    | TApp app -> (
      let ((operator,args), loc) = r_split app in
      match operator.value with
      | "sapling_state" -> (
        let lst = npseq_to_list args.value.inside in
        (match lst with
        | [(a : CST.type_expr)] -> (
          let sloc = Location.lift @@ Raw.type_expr_to_region a in
          let a' =
            trace_option ~raise (michelson_type_wrong te operator.value) @@
              get_t_int_singleton_opt a in
          let singleton = t_singleton ~loc:sloc (Literal_int a') in
          Some (t_sapling_state ~loc singleton)
          )
        | _ -> raise.error @@ michelson_type_wrong_arity loc operator.value)
      )
      | "sapling_transaction" ->
           let lst = npseq_to_list args.value.inside in
           (match lst with
           | [(a : CST.type_expr)] -> (
             let sloc = Location.lift @@ Raw.type_expr_to_region a in
             let a' =
               trace_option ~raise (michelson_type_wrong te operator.value) @@
                 get_t_int_singleton_opt a in
             let singleton = t_singleton ~loc:sloc (Literal_int a') in
             Some (t_sapling_transaction ~loc singleton)
             )
           | _ -> raise.error @@ michelson_type_wrong_arity loc operator.value)
      | _ -> None
    )
    | _ -> None

  (* this is a bad design, michelson_or and pair should be an operator
  see AnnotType *)
  and compile_michelson_pair_or ~raise : type_compiler_opt = fun te ->
    match te with
    | TApp app -> (
      let ((operator,args), loc) = r_split app in
      match operator.value with
      | "michelson_or" -> (
        let lst = npseq_to_list args.value.inside in
        let lst = match lst with
        | [TProd a] -> npseq_to_list a.inside.value.inside
        | _ -> raise.error @@ michelson_type_wrong_arity loc operator.value
        in
        match lst with
        | [a ; b ; c ; d ] -> (
          let b' =
            trace_option ~raise (michelson_type_wrong te operator.value) @@
              get_t_string_singleton_opt b in
          let d' =
            trace_option ~raise (michelson_type_wrong te operator.value) @@
              get_t_string_singleton_opt d in
          let a' = compile_type_expression ~raise a in
          let c' = compile_type_expression ~raise c in
          Some (t_michelson_or ~loc a' b' c' d')
          )
        | _ -> raise.error @@ michelson_type_wrong_arity loc operator.value
      )
      | "michelson_pair" -> (
        let lst = npseq_to_list args.value.inside in
        let lst = match lst with
        | [TProd a] -> npseq_to_list a.inside.value.inside
        | _ -> raise.error @@ michelson_type_wrong_arity loc operator.value
        in
        match lst with
        | [a ; b ; c ; d ] -> (
          let b' =
            trace_option ~raise (michelson_type_wrong te operator.value) @@
              get_t_string_singleton_opt b in
          let d' =
            trace_option ~raise (michelson_type_wrong te operator.value) @@
              get_t_string_singleton_opt d in
          let a' = compile_type_expression ~raise a in
          let c' = compile_type_expression ~raise c in
          Some (t_michelson_pair ~loc a' b' c' d')
          )
        | _ -> raise.error @@ michelson_type_wrong_arity loc operator.value
      )
      | _ -> None
    )
    | _ -> None

  and compile_type_expression ~raise : CST.type_expr -> type_expression =
    fun te ->
    let self = compile_type_expression ~raise in
    let return te = te in
    (* This is not efficient. It would make more sense to split each type_compiler in their own match branch. *)
    try_type_compilers [
      compile_sapling ~raise;
      compile_michelson_pair_or ~raise;
    ] te @@ fun () ->
    match te with
    | TSum sum ->
        let sum_type, loc = r_split sum in
        let {variants; attributes; _} : CST.sum_type = sum_type in
        let lst = npseq_to_list variants.value in
        let attr = compile_attributes attributes in
        let aux (v : CST.variant Region.reg) : (string * type_expression * string list) =
          let variant = v.value in
          let variant_comp = variant.tuple.value.inside in
          let compile_params_to_type_expr b =
            (match b with
              (_ as f, []) ->
                self @@ f
            | _ ->
                let cartesian: CST.cartesian = {
                  inside      = {
                    value = {
                      lbracket  = variant.tuple.value.lbracket;
                      inside    = b;
                      rbracket  = variant.tuple.value.rbracket;
                    };
                    region = Region.ghost;
                  };
                  attributes  = variant.attributes;
                } in
                self @@ TProd cartesian)
          in
          let te = (match variant_comp.params with
            Some (_, b) -> compile_params_to_type_expr b
          | None -> t_unit ())
          in
          let attributes = compile_attributes variant.attributes in
          let (constructor, type_expr, variant_attr) = (variant_comp.constr.value, te, attributes) in
          (* type_expression_to_constructor ~raise v in *)
          (constructor, type_expr, variant_attr) in
        let sum = List.map ~f:aux lst
        in return @@ t_sum_ez_attr ~loc ~attr sum
    | TObject record ->
      let injection, loc = r_split record in
      let attributes = compile_attributes injection.attributes in
      let lst = npseq_to_list injection.ne_elements in
      let aux (field : CST.field_decl CST.reg) =
        let f, _ = r_split field in
        let type_expr = self f.field_type in
        let field_attr = compile_attributes f.attributes in
        return @@ (f.field_name.value, type_expr, field_attr) in
      let fields = List.map ~f:aux lst in
      return @@ t_record_ez_attr ~loc ~attr:attributes fields
    | TProd prod  ->
      let nsepseq, loc = r_split prod.inside in
      let lst = npseq_to_list nsepseq.inside in
      let lst = List.map ~f:(self) lst
      in return @@ t_tuple ~loc lst
    | TApp app ->
      let ((operator,args), loc) = r_split app in
      let operator = compile_type_var operator in
      let lst = npseq_to_list args.value.inside in
      let lst = List.map ~f:self lst in
      return @@ t_app ~loc operator lst
    | TFun func ->
      let ((input_type,_,output_type), loc) = r_split func in
      let input_type  = compile_type_function_args ~raise input_type in
      let output_type = self output_type in
      return @@ t_arrow ~loc input_type output_type
    | TPar par ->
      let (par, _) = r_split par in
      let type_expr = par.inside in
      self type_expr
    | TVar var ->
      let (name,loc) = r_split var in
      let v = Type_var.of_input_var ~loc name in
      return @@ t_variable ~loc v
    | TString _s -> raise.error @@ unsupported_string_singleton te
    | TInt _s -> raise.error @@ unsupported_string_singleton te
    | TModA ma ->
      let (ma, loc) = r_split ma in
      let module_name = compile_mod_var ma.module_name in
      let rec aux : Module_var.t list -> CST.type_expr -> AST.type_expression = fun acc exp ->
        match exp with
        | TVar v ->
          let accessed_el = compile_type_var v in
          t_module_accessor ~loc acc accessed_el
        | TModA ma ->
          aux (acc @ [Module_var.of_input_var ma.value.module_name.value]) ma.value.field
        | _ -> raise.error (expected_a_variable (CST.type_expr_to_region ma.field))
      in
      return @@ aux [module_name] ma.field

end

open Compile_type

let is_recursive_lambda : Value_var.t -> _ Lambda.t -> bool = 
  fun name lambda ->
    let open AST.Helpers in
    VarSet.mem name (Free_variables.lambda lambda)

let expression_to_variable ~raise : CST.expr -> CST.variable = function
  | EVar var -> var
  | _ as e -> raise.error @@ expected_a_variable (CST.expr_to_region e)

let compile_expression_to_int ~raise : CST.expr -> Z.t = function
  | EArith (Int i) -> (snd (i.value))
  | _ as e -> raise.error @@ expected_an_int e

let compile_selection ~raise : CST.selection -> _ Access_path.access * Location.t = fun selection ->
  match selection with
    FieldName name ->
    let (name, loc) = r_split name in
    (Access_record name.value.value, loc)
  | Component comp ->
    let (index_expr, loc) = r_split comp in
    let index = compile_expression_to_int ~raise index_expr.inside in
    (Access_tuple index, loc)

let array_item_to_expression ~raise : CST.array_item -> CST.expr = function
  | Expr_entry expr -> expr
  | Rest_entry _ as r ->
    raise.error @@ expected_an_expression r

let arguments_to_expr_nseq (args : CST.arguments) : CST.expr Utils.nseq * Location.t =
  match args with
  | Unit the_unit ->
    ((CST.EUnit the_unit,[]), Location.lift the_unit.region)
  | Multiple xs ->
    let hd,tl = xs.value.inside in
    ((hd,List.map ~f:snd tl), Location.lift xs.region)

type statement_result =
  Binding of (AST.expression -> AST.expression)
| Expr of AST.expression
| Break of AST.expression
| Return of AST.expression

type constr_types =
  Match_nil of AST.expression
| Match_cons of Value_var.t * Value_var.t

let rec compile_tuple_expression ~raise ?loc tuple_expr =
  let lst = List.map ~f:(fun e -> compile_expression ~raise e) @@ nseq_to_list tuple_expr in
  match lst with
    hd::[] -> hd
  | lst -> e_tuple ?loc lst

and compile_arguments ~raise (args: CST.arguments) =
  let (args,loc) = arguments_to_expr_nseq args in
  compile_tuple_expression ~raise ~loc args

and compile_bin_op ~raise (op_type : Constant.constant') (op : _ CST.bin_op CST.reg) =
  let self = compile_expression ~raise in
  let return e = e in
  let (op, loc) = r_split op in
  let a = self op.arg1 in
  let b = self op.arg2 in
  return @@ e_constant ~loc (Const op_type) [a; b]

and compile_un_op ~raise (op_type : Constant.constant') (op : _ CST.un_op CST.reg) =
  let self = compile_expression ~raise in
  let return e = e in
  let (op, loc) = r_split op in
  let arg = self op.arg in
  return @@ e_constant ~loc (Const op_type) [arg]

and compile_expression ~raise : CST.expr -> AST.expr = fun e ->
  let self: CST.expr -> AST.expr = compile_expression ~raise in
  let return e = e in
  match e with
    EVar var -> (
      let (var, loc) = r_split var in
      return @@ e_variable_ez ~loc var
  )
  | EPar par -> self par.value.inside
  | EUnit the_unit ->
    let loc = Location.lift the_unit.region in
    return @@ e_unit ~loc ()
  | EBytes bytes ->
    let (bytes, loc) = r_split bytes in
    let (_s,b) = bytes in
    return @@ e_bytes_hex ~loc b
  | EString str ->(
    match str with
    | String str ->
      let (str, loc) = r_split str in
      return @@ e_string ~loc str
    | Verbatim str ->
      let (str, loc) = r_split str in
      return @@ e_verbatim ~loc str
  )
  | EArith arth ->
    ( match arth with
      Add plus   -> compile_bin_op ~raise C_POLYMORPHIC_ADD plus
    | Sub minus  -> compile_bin_op ~raise C_POLYMORPHIC_SUB minus
    | Mult times -> compile_bin_op ~raise C_MUL times
    | Div slash  -> compile_bin_op ~raise C_DIV slash
    | Mod mod_   -> compile_bin_op ~raise C_MOD mod_
    | Neg minus  -> compile_un_op ~raise C_NEG minus
    | Int i ->
      let ((_,i), loc) = r_split i in
      return @@ e_int_z ~loc i
    )
  | ELogic logic -> (
    match logic with
      BoolExpr be -> (
      match be with
        Or or_   -> compile_bin_op ~raise C_OR  or_
      | And and_ -> compile_bin_op ~raise C_AND and_
      | Not not_ -> compile_un_op ~raise  C_NOT not_
    )
    | CompExpr ce -> (
      match ce with
        Lt lt    -> compile_bin_op ~raise C_LT  lt
      | Leq le   -> compile_bin_op ~raise C_LE  le
      | Gt gt    -> compile_bin_op ~raise C_GT  gt
      | Geq ge   -> compile_bin_op ~raise C_GE  ge
      | Equal eq -> compile_bin_op ~raise C_EQ  eq
      | Neq ne   -> compile_bin_op ~raise C_NEQ ne
    )
  )
  | ECall {value=(EVar {value = "list"; _}, Multiple {value = {inside = (EArray {value = {inside = Some (Expr_entry e, [(_, Rest_entry {value = {expr; _}; _})]); _}; _}, []); _}; _}); region } ->
    let loc = Location.lift region in
    let a = self e in
    let b = self expr in
    return @@ e_constant ~loc (Const C_CONS) [a; b]
  | ECall {value=(EVar {value = "list"; _}, Multiple {value = {inside = (EArray {value = {inside;lbracket=_;rbracket=_};region=_}, []); _}; _}); region } -> (
    let loc = Location.lift region in
    let items = (match inside with
      Some items -> Utils.nsepseq_to_list items
    | None -> [])
    in
    let lst = List.map ~f:(fun e ->
      match e with
        CST.Expr_entry e -> self e
      | Rest_entry _ -> raise.error (array_rest_not_supported e)
    ) items in
    return @@ e_list ~loc lst
  )
  | ECall {value=(EVar {value = "match"; _}, Multiple {value = {inside = (input, [(_, EObject {value = {inside = fields; _}; region=finish})]); _}; _}); region=start} ->
    (* Pattern matching for JsLIGO is implemented as a 'built-in function' as
       JavaScript and TypeScript don't have native pattern matching. *)
    let fields' = Utils.nsepseq_to_list fields in
    let compile_simple_pattern p =
      let rec aux = function
        CST.EVar v -> Some (compile_variable v), v.region
      | EPar par -> aux par.value.inside
      | ESeq {value = (hd, []); _} -> aux hd
      | EAnnot {value = (a, _, _); _} -> aux a
      | EUnit u -> None, u.region
      | _ as e -> raise.error @@ unsupported_match_pattern e
      in
      aux p
    in
    let compile_constr_pattern = function
      CST.Property {value = {name = EVar {value = constr; region}; value; _}; _} -> (
        match value with
          EFun {value = {parameters; body; _}; _} ->
            let parameters_opt, parameters_region = compile_simple_pattern parameters in
            let expr = compile_function_body_to_expression ~raise body in
            (region, (Label.of_string constr, parameters_opt, parameters_region), expr)
        | _ as e -> raise.error @@ invalid_case constr e (* TODO: improve error message *)
      )
    | _ as f -> raise.error @@ unsupported_match_object_property f
    in
    let loc1 = Location.lift start in
    let loc2 = Location.lift finish in
    let loc = Location.cover loc1 loc2 in
    let matchee = self input in
    let constrs = List.map ~f:compile_constr_pattern fields' in
    let cases = List.map
      ~f:(fun (region, (constructor,p_opt,p_region),body) ->
        let loc = Location.lift region in
        let ploc = Location.lift p_region in
        let pvar = match p_opt with
          | Some (var) ->
            Pattern.P_var (Binder.make ~mut:false var None)
          | None -> P_unit
        in
        let pattern = Location.wrap ~loc @@ Pattern.P_variant (constructor,Location.wrap ~loc:ploc pvar) in
        ({body ; pattern} : _ Match_expr.match_case)
      )
      constrs
    in
    e_matching ~loc matchee cases
  | ECall {value=(EVar {value = "match"; _}, Multiple {value = {inside = (input, [(_, ECall {value = EVar {value="list"; _}, Multiple { value = {inside = (CST.EArray {value = {inside; _}; _}, _); _} ;_} ;_})]); _}; _}); region} ->
    let args = (match inside with
      Some inside -> Utils.nsepseq_to_list inside
    | None -> [])
    in
    let compile_simple_pattern p =
      let rec aux = function
        CST.EVar v -> compile_variable v
      | EPar par -> aux par.value.inside
      | ESeq {value = (hd, []); _} -> aux hd
      | EAnnot {value = (a, _, _); _} -> aux a
      | EUnit the_unit -> let (_,loc) = r_split the_unit in Value_var.of_input_var ~loc "()";
      | _ as e -> raise.error @@ unsupported_match_pattern e
      in
      aux p
    in
    let rec compile_parameter = function
      CST.EPar p -> compile_parameter p.value.inside
    | ESeq {value = (EAnnot {value = (EArray {value = {inside = None; _}; _}, _, _); _}, _); _} ->
      Match_nil (e_unit ())
    | ESeq {value = (EAnnot {value = (EArray {value = {inside = Some (Expr_entry hd, [(_, Rest_entry {value = {expr = tl; _}; _})]); _}; _}, _, _); _}, _); _} ->
      let hd = compile_simple_pattern hd in
      let tl = compile_simple_pattern tl in
      Match_cons (hd, tl)
    | _ as e ->
      raise.error @@ not_a_valid_parameter e
    in
    let compile_case = function
      CST.EFun {value = {parameters; body; _}; _} ->
        let args = compile_parameter parameters in
        let b    = compile_function_body_to_expression ~raise body in
        (args, b)
    | _ as e -> raise.error @@ expected_a_function e
    in
    (match args with
      [CST.Expr_entry a; CST.Expr_entry b]
    | [CST.Expr_entry a; CST.Expr_entry b; CST.Rest_entry _] -> (
      let (params_a, body_a) = compile_case a in
      let (params_b, body_b) = compile_case b in
      match params_a, params_b, body_a, body_b with
        Match_nil _match_nil,  Match_cons (a,b), body_nil, body
      | Match_cons (a,b), Match_nil _match_nil, body, body_nil ->
        let matchee = self input in
        let loc = Location.lift region in
        let nil_case =
          (* TODO: improve locations here *)
          let pattern = Location.wrap @@ Pattern.P_list (List []) in
          ({pattern ; body = body_nil} : _ Match_expr.match_case)
        in
        let cons_case =
          (* TODO: improve locations here *)
          let a = Location.wrap @@ Pattern.P_var (Binder.make ~mut:false a None) in
          let b = Location.wrap @@ Pattern.P_var (Binder.make ~mut:false b None) in
          let pattern = Location.wrap @@ Pattern.P_list (Cons (a,b)) in
          ({pattern ; body} : _ Match_expr.match_case)
        in
        e_matching ~loc matchee [nil_case;cons_case]
      | _ -> raise.error @@ invalid_list_pattern_match args
    )
    | _ -> raise.error @@ invalid_list_pattern_match args)

  (* This case is due to a bad besign of our constant it as to change
    with the new typer so LIGO-684 on Jira *)
  | ECall {value=(EVar var,args);region} ->
    let loc = Location.lift region in
    let (var, loc_var) = r_split var in
    let func = e_variable_ez ~loc:loc_var var in
    let args = compile_arguments ~raise args in
    return @@ e_application ~loc func args
  | EConstr constr ->
    let ((constr,args_o), loc) = r_split constr in
    let args_o = Option.map ~f:(compile_tuple_expression ~raise <@ List.Ne.singleton) args_o in
    let args = Option.value ~default:(e_unit ~loc:(Location.lift constr.region) ()) args_o in
    return @@ e_constructor ~loc constr.value args
  | ECall call ->
    let ((func, args), loc) = r_split call in
    let func = self func in
    let args = compile_arguments ~raise args in
    return @@ e_application ~loc func args
  | EArray items ->
    let (items, loc) = r_split items in
    let items = (match items.inside with
      Some items -> npseq_to_list items
    | None -> [])
    in
    let exprs = List.map ~f:(array_item_to_expression ~raise) items in
    let exprs' = List.map ~f:self exprs in
    return @@ e_tuple ~loc exprs'
  | EObject {value = {inside = (Property_rest {value = {expr; _}; _}, rest); _}; _} ->
    let record = self expr in
    let aux up =
      let (_, p) = up in
      match p with
        CST.Punned_property {value = EVar v as evar; region} ->
          let expr = self evar in
          ([Access_path.Access_record v.value], expr, Location.lift region)
      | Property {value = {name = EVar name; value; _}; region} ->
          let expr = self value in
          ([Access_record name.value], expr, Location.lift region)
      | Property_rest _ -> raise.error @@ rest_not_supported_here p
      | _ -> raise.error @@ property_not_supported p
    in
    let updates = List.map ~f:aux rest in
    let aux e (path, update, loc) = e_update ~loc e path update in
    return @@ List.fold_left ~f:aux ~init:record updates
  | EObject obj ->
    let (obj, loc) = r_split obj in
    let aux : CST.property -> string * expression = fun fa ->
      match fa with
      | Punned_property prop -> (
          let (prop, loc) = r_split prop in
          let var = expression_to_variable ~raise prop in
          (var.value , e_variable ~loc (compile_variable var))
        )
      | Property prop2 -> (
          let (prop2 , _) = r_split prop2 in
          let var = expression_to_variable ~raise prop2.name in
          let expr = self prop2.value in
          (var.value , expr)
        )
      | Property_rest _ -> (
          raise.error @@ rest_not_supported_here fa
        )
    in
    let obj = List.map ~f:aux @@ npseq_to_list obj.inside in
    return @@ e_record_ez ~loc obj
  | EProj proj ->
    let (proj, loc) = r_split proj in
    let var = self proj.expr in
    let (sels , _) = compile_selection ~raise proj.selection in
    return @@ e_accessor ~loc var [sels]
  | EModA ma -> (
    let (ma, loc) = r_split ma in
    let rec aux : Module_var.t list -> CST.expr -> AST.expression = fun acc exp ->
      match exp with
      | EVar v ->
         let accessed_el = compile_variable v in
         return @@ e_module_accessor ~loc acc accessed_el
      | EModA ma ->
         aux (acc @ [Module_var.of_input_var ma.value.module_name.value]) ma.value.field
      | _ -> raise.error (expected_a_variable (CST.expr_to_region ma.field))
    in
    aux [Module_var.of_input_var ma.module_name.value] ma.field
  )
  | EFun func ->
    let (func, loc) = r_split func in
    let ({parameters; lhs_type; body;arrow=_} : CST.fun_expr) = func in
    let lhs_type = Option.map ~f:(compile_type_expression ~raise <@ snd) lhs_type in
    let (binder,exprs) = compile_parameter ~raise parameters in
    let body = compile_function_body_to_expression ~raise body in
    let expr = exprs body  in
    return @@ e_lambda ~loc binder lhs_type expr
  | EAnnot {value = (EArith(Int i), _, TVar {value = "nat"; _}); region=_ } ->
    let ((_,i), loc) = r_split i in
    return @@ e_nat_z ~loc i
  | EAnnot {value = (EArith(Int i), _, TVar {value = "tez"; _}); region=_ } ->
    let ((_,i), loc) = r_split i in
    let mutez = Z.mul (Z.of_int 1_000_000) i in
    return @@ e_mutez_z ~loc mutez
  | EAnnot {value = (EArith(Int i), _, TVar {value = "mutez"; _}); region=_ } ->
    let ((_,i), loc) = r_split i in
    return @@ e_mutez_z ~loc i
  | EAnnot {value = (ECodeInj {value = {language; code};_ }, kwd_as, type_expr); region} ->
    let value: CST.code_inj = {
      language = language;
      code = EAnnot {
        value = code, kwd_as, type_expr;
        region
      }
    } in
    let e = CST.ECodeInj { value; region } in
    self e
  | EAnnot annot ->
    let (annot, loc) = r_split annot in
    let (expr, _ , ty) = annot in
    let expr = self expr in
    let ty   = compile_type_expression ~raise ty in
    return @@ e_annotation ~loc expr ty
  | ECodeInj ci ->
    let (ci, loc) = r_split ci in
    let (language, _) = r_split ci.language in
    let code = self ci.code in
    return @@ e_raw_code ~loc language code
  | ESeq seq -> (
    let (seq, loc) = r_split seq in
    let seq = List.map ~f:self @@ npseq_to_list seq in
    match seq with
      [] -> return @@ e_unit ~loc ()
    | hd :: tl ->
      let rec aux prev = function
       [] ->  return @@ prev
      | hd :: tl -> (return <@ e_sequence ~loc prev) @@ aux hd tl
      in
      aux hd @@ tl
  )
  | EAssign (EVar {value=_; region=_} as e1, op, (EAssign     (EVar _ as ev, _, _) as e2)) ->
    let e2 = self e2 in
    let e1 = self (EAssign (e1, op, ev)) in
    e_sequence e2 e1
  | EAssign (EVar {value; region} as e1, op, e2) ->
    let loc = Location.lift region in
    let outer_loc = Location.lift op.region in
    let e2 = (match op.value with
      Eq ->
        self e2
    | Assignment_operator ao ->
      let lexeme = (match ao with
        Times_eq -> "*="
      | Div_eq -> "/="
      | Plus_eq -> "+="
      | Min_eq -> "-="
      | Mod_eq -> "%="
      )
      in
      let ao : Constant.constant' = (match ao with
        Times_eq -> C_MUL
      | Div_eq -> C_DIV
      | Plus_eq -> C_POLYMORPHIC_ADD
      | Min_eq -> C_POLYMORPHIC_SUB
      | Mod_eq -> C_MOD
      )
      in
      compile_bin_op ~raise ao {
        value = {
          op   = Token.wrap lexeme op.region;
          arg1 = e1;
          arg2 = e2;
        };
        region = op.region
      })
    in
    e_assign ~loc:outer_loc (Binder.make ~mut:true (Value_var.of_input_var ~loc value) None) e2

  | EAssign (EProj {value = {expr = EVar {value = evar_value; _}; selection = Component {value = {inside = EArith (Int _); _}; _} as selection}; region=_}, ({value = Eq; _} as op), e2) ->
    let e2 = self e2 in
    let outer_loc = Location.lift op.region in
    let (sels, _) = compile_selection ~raise selection in
    e_assign_ez ~loc:outer_loc evar_value @@ e_update (e_variable_ez evar_value) [sels] e2
  | EAssign _ as e ->
    raise.error @@ not_supported_assignment e

and conv ~raise : const:bool -> CST.pattern -> AST.ty_expr option Pattern.t =
  fun ~const p ->
  match p with
  | PVar var ->
    let (CST.{variable;_},loc) = r_split var in
    let var = compile_variable variable in
    Location.wrap ~loc (Pattern.P_var (Binder.make ~mut:(not const) var None))
  | PArray tuple ->
    let (tuple, loc) = r_split tuple in
    let lst = npseq_to_ne_list tuple.inside in
    let patterns = List.Ne.to_list lst in
    let nested = List.map ~f:(conv ~raise ~const) patterns in
    Location.wrap ~loc (Pattern.P_tuple nested)
  | PObject record ->
    let (record, loc) = r_split record in
    let ps = List.map ~f:(conv ~raise ~const) @@ Utils.nsepseq_to_list record.inside in
    let labels = List.map
        (Utils.nsepseq_to_list record.inside)
        ~f:(function PVar var -> Label.of_string var.value.variable.value | _ -> raise.error @@ unsupported_pattern_type p)
    in
    Location.wrap ~loc (Pattern.P_record (labels,ps))
  | (PRest _|PAssign _|PConstr _|PDestruct _) ->
    raise.error @@ unsupported_pattern_type p

and compile_array_let_destructuring ~raise : const:bool -> AST.expression -> CST.array_pattern -> AST.expression -> AST.expression =
  fun ~const matchee tuple ->
    let (_, loc) = r_split tuple in
    let pattern = conv ~raise ~const (CST.PArray tuple) in
    (fun body -> e_matching ~loc matchee [{pattern ; body}])

and compile_object_let_destructuring ~raise : const:bool -> AST.expression -> CST.object_pattern -> (AST.expression -> AST.expression) =
  fun ~const matchee record ->
    let (_, loc) = r_split record in
    let pattern = conv ~raise ~const (CST.PObject record) in
    (fun body -> e_matching ~loc matchee [{pattern ; body}])

and compile_parameter ~raise : CST.expr -> _ Binder.t * (expression -> expression) = fun expr ->
  let return ?ascr ?mut fun_ var =
    Binder.make ?mut var ascr, fun_ in
  let return_1 ?ascr ?mut var = return ?ascr ?mut (fun e -> e) var in
  let matching ~loc binder_lst fun_ =
    match (binder_lst : _ Binder.t list) with
    | [binder] ->
       binder, fun_
    | _ ->
       let var = Value_var.fresh () in
       let expr = fun expr -> e_matching_tuple ~loc (e_variable ~loc var) binder_lst @@ fun_ expr in
       let ascr = Option.all @@ List.map ~f:(Binder.get_ascr) binder_lst in
       let ascr = Option.map ~f:(t_tuple) ascr in
       Binder.make var ascr, expr in
  match expr with
  | EAnnot ea ->
     let (ea, _loc) = r_split ea in
     let (expr, _, type_expr) : CST.annot_expr = ea in
     let ascr = compile_type_expression ~raise type_expr in
     let binder, exprs = compile_parameter ~raise expr in
     (Binder.map (Fn.const @@ Some ascr) binder),exprs
  | EArray array_items ->
    let (arguments, loc) = r_split array_items in
    let { inside = arguments ; _ } : _ CST.brackets = arguments in
    let array_item = function
        CST.Expr_entry EVar var ->
         return_1 @@ compile_variable var
      | Rest_entry _ as r -> raise.error @@ array_rest_not_supported r
      | _ -> raise.error @@ not_a_valid_parameter expr
    in
    let arguments = Utils.sepseq_to_list arguments in
    let aux (binder, fun_') (binder_lst, fun_) =
      (binder :: binder_lst, fun_' <@ fun_) in
    let binder_lst, fun_ = List.fold_right ~f:aux ~init:([], (fun e -> e)) @@ (List.map ~f:array_item arguments) in
    let binder, expr = matching ~loc binder_lst fun_ in
    binder,expr
  | EPar { value = { inside = ESeq { value = arguments; _ }; _ }; region } ->
    let loc = Location.lift region in
    let aux b (binder_lst, fun_) =
      let (binder, fun_') = compile_parameter ~raise b in
      (binder :: binder_lst, fun_' <@ fun_)
    in
    let binder_lst, fun_ = List.fold_right ~f:aux ~init:([], (fun e -> e)) @@ npseq_to_list arguments in
    let binder, expr = matching ~loc binder_lst fun_ in
    binder, expr
  | EVar var ->
    let var = compile_variable var in
    return_1 var
  | EUnit the_unit ->
    let loc = Location.lift the_unit.region in
    return_1 ~ascr:(t_unit ~loc ()) @@ Value_var.fresh ~loc ~name:"()" ()
  | _ -> raise.error @@ not_a_valid_parameter expr


and compile_function_body_to_expression ~raise : CST.body -> AST.expression = fun body ->
  match body with
  | FunctionBody statements -> compile_statements_to_expression ~raise statements.value.inside
  | ExpressionBody expr -> compile_expression ~raise expr

and compile_let_to_declaration ~raise : const:bool -> CST.attributes -> CST.val_binding Region.reg -> AST.declaration list =
    fun ~const attributes let_binding ->
      let ({binders; type_params; lhs_type; expr = let_rhs; _} : CST.val_binding) = let_binding.value in
      let lst = compile_let_binding ~raise ~const attributes let_rhs lhs_type type_params binders let_binding.region in
      let aux : (type_expression option Binder.t * Types.attributes * CST.type_generics option * expression) -> declaration =
        fun (binder,attr,type_params,expr) ->
          (* This handle polymorphic annotation *)
          let map_ascr ascr =
            Option.map ascr ~f:(fun rhs_type ->
              Option.value_map type_params ~default:rhs_type ~f:(fun tp ->
              let (tp, loc) = r_split tp in
              let type_vars = List.Ne.map compile_type_var @@ npseq_to_ne_list tp.inside in
              List.Ne.fold_right ~f:(fun tvar t -> t_for_all ~loc tvar Type t) ~init:rhs_type type_vars
            ))
          in
          let binder = Binder.map map_ascr binder in
          let expr = Option.value_map ~default:expr ~f:(fun tp ->
            let (tp,loc) = r_split tp in
            let type_vars = List.Ne.map compile_type_var @@ npseq_to_ne_list tp.inside in
            List.Ne.fold_right ~f:(fun t e -> e_type_abs ~loc t e) ~init:expr type_vars
          ) type_params in
          Location.wrap ~loc:expr.location @@ AST.D_value {binder; attr; expr} in
      List.map ~f:aux lst

(*
  JsLIGO has statements. There are two cases when compiling a statement:
  - A `return` statement are easy: the resulting expression is just the
    content of the return
  - `let` and `const` are subtler. There are no expression corresponding to
    `const x = 42 ;`. The result of compiling this statement is actually the
    function that takes `body` as a parameter and returns `let x = 42 in body`
*)

and merge_statement_results : statement_result -> statement_result -> statement_result = fun f s ->
  match f, s with
    Binding a, Binding b -> Binding (a <@ b)
  | Binding a, Expr    b -> Expr (a b)
  | Binding a, Break   _ -> Break (a @@ e_unit ())
  | Binding a, Return  b -> Return (a b)

  | Expr    a, Binding b -> Binding (e_sequence a <@ b )
  | Expr    a, Expr    b -> Expr (e_sequence a b)
  | Expr    a, Break   _ -> Break a
  | Expr    a, Return  b -> Return (e_sequence a b)
  | Break   a, _ ->         Break a
  | Return  a, _ ->         Return a

and is_failwith_call = function
  {expression_content = E_constant {cons_name;_}; _} -> String.equal "failwith" @@ constant_to_string cons_name
| {expression_content = E_ascription {anno_expr; _}; _} ->
  is_failwith_call anno_expr
| {expression_content = E_application {lamb = { expression_content = E_variable v ; _ }; _}; _} ->
  Value_var.equal v (Value_var.of_input_var "failwith")
| _ ->
  false

and compile_pattern ~raise : const:bool -> CST.pattern -> type_expression option Binder.t * (_ -> _) =
  fun ~const pattern ->
  let return ?ascr ?mut fun_ var =
    Binder.make ?mut var ascr, fun_ in
  let return_1 ?ascr ?mut var = return ?ascr ?mut (fun e -> e) var in
  match pattern with
    PVar var ->
    let (var,_loc) = r_split var in
    let var = compile_variable var.variable in
    return_1 ~mut:(not const) var
  | PArray tuple ->
    let (tuple, loc) = r_split tuple in
    let var = Value_var.fresh ~loc () in
    let aux pattern (binder_lst, fun_) =
      let (binder, fun_') = compile_pattern ~raise ~const pattern in
      (binder :: binder_lst, fun_' <@ fun_)
    in
    let binder_lst, fun_ = List.fold_right ~f:aux ~init:([], fun e -> e) @@ Utils.nsepseq_to_list tuple.inside in
    let expr = fun expr -> e_matching_tuple (e_variable var) binder_lst @@ fun_ expr in
    return expr var ~mut:(true)
  | _ -> raise.error @@ unsupported_pattern_type pattern

and filter_private (attributes: CST.attributes) =
  List.filter ~f:(fun v -> not @@ String.equal v.value "private") attributes

and compile_let_binding ~raise : const:bool -> CST.attributes -> CST.expr -> (CST.colon * CST.type_expr) option -> CST.type_generics option -> CST.pattern -> Region.t -> (type_expression option Binder.t * Ast_imperative__.Types.attributes * _ * expression) list =
  fun ~const attributes let_rhs type_expr type_params binders _region ->
  let attributes = compile_attributes attributes in
  let expr = compile_expression ~raise let_rhs in
  let lhs_type = Option.map ~f:(compile_type_expression ~raise <@ snd) type_expr in
  let aux = function
    | CST.PVar name -> (*function or const *)
      let fun_binder = compile_variable name.value.variable in
      let expr = (match let_rhs with
        CST.EFun _ ->
          let lambda = trace_option ~raise (recursion_on_non_function expr.location) @@ get_e_lambda expr.expression_content in
          let lhs_type = match lhs_type with
            | Some lhs_type -> Some lhs_type
            | None ->  Option.map ~f:(Utils.uncurry t_arrow) @@ Option.bind_pair (Binder.get_ascr lambda.binder, lambda.output_type)
          in
<<<<<<< HEAD
          let fun_type = trace_option ~raise (untyped_recursive_fun name.region) @@ lhs_type in
          let Lambda.{binder;result;output_type=_} = lambda in
          let Arrow.{type1;type2} = get_t_arrow_exn fun_type in
          let lambda = Lambda.{binder=Binder.map (Fn.const type1) binder;result;output_type = type2} in
          e_recursive ~loc:(Location.lift name.region) fun_binder fun_type lambda
=======
          if is_recursive_lambda fun_binder lambda then 
            let fun_type = trace_option ~raise (untyped_recursive_fun name.region) @@ lhs_type in
            let Lambda.{binder;result;output_type=_} = lambda in
            let Arrow.{type1;type2} = get_t_arrow_exn fun_type in
            let lambda = Lambda.{binder={binder with ascr = type1};result;output_type = type2} in
            e_recursive ~loc:(Location.lift name.region) fun_binder fun_type lambda
          else make_e ~loc:(Location.lift name.region) @@ E_lambda lambda
>>>>>>> 1085627b
        | _ -> expr
        )
      in
      [(Binder.make ~mut:(not const) fun_binder lhs_type), attributes, type_params, expr]
    | CST.PArray a ->  (* tuple destructuring (for top-level only) *)
      let matchee = expr in
      let (tuple, _loc) = r_split a in
      let array_items = npseq_to_list tuple.inside in
      let lst = List.map ~f:(compile_pattern ~raise ~const) array_items in
      let (lst, exprs) = List.unzip lst in
      let expr = List.fold_right ~f:(@@) exprs ~init:matchee in
      let aux i binder = Z.add i Z.one, (binder, attributes, type_params, e_accessor expr @@ [Access_tuple i]) in
      let lst = snd @@ List.fold_map ~f:aux ~init:Z.zero @@ lst in
      lst
    | _ -> raise.error @@ unsupported_pattern_type @@ binders
  in
  aux binders

and compile_statements ?(wrap=false) ~raise : CST.statements -> statement_result
= fun statements ->
  let aux result = function
    (_, hd) :: tl ->
      let wrapper = CST.SBlock {
        value = {
          inside = (hd, tl);
          lbrace = Token.ghost_lbrace;
          rbrace = Token.ghost_rbrace
        };
          region = Region.ghost
      } in
      let block = compile_statement ~wrap:false ~raise wrapper in
      merge_statement_results result block
  | [] -> result
  in
  let hd  = fst statements in
  let snd_ = snd statements in
  let init = compile_statement ~wrap ~raise hd in
  aux init snd_


and compile_statement ?(wrap=false) ~raise : CST.statement -> statement_result
= fun statement ->
  let self ?(wrap=false) = compile_statement ~wrap ~raise in
  let self_expr = compile_expression ~raise in
  let self_statements ?(wrap=false) = compile_statements ~wrap ~raise in
  let binding e = Binding (fun f -> e f) in
  let expr e = Expr e in
  let return r = (Return r : statement_result) in

  let compile_initializer ~const attributes ({value = {binders; type_params; lhs_type; expr = let_rhs;eq=_}; region} : CST.val_binding Region.reg) : expression -> expression =
    match binders with
      PArray array ->
      let matchee = self_expr let_rhs in
      compile_array_let_destructuring ~raise ~const matchee array
    | PObject o ->
      let matchee = self_expr let_rhs in
      compile_object_let_destructuring ~raise ~const matchee o
    | _ ->
      let lst = compile_let_binding ~raise ~const attributes let_rhs lhs_type type_params binders region in
      let aux (binder,attr,type_params,rhs) expr =
        match rhs.expression_content with
          E_assign {binder=b; _} ->
            let var = {expression_content = E_variable (Binder.get_var b); location = rhs.location} in
            let e2 = e_let_in ~loc: (Location.lift region) binder attr var expr in
            e_sequence rhs e2
        | _ ->
          let map_ascr ascr =
            Option.map ascr ~f:(fun rhs_type ->
              Option.value_map type_params ~default:rhs_type ~f:(fun (tp : CST.type_generics)  ->
              let (tp, loc) = r_split tp in
              let type_vars = List.Ne.map compile_type_var @@ npseq_to_ne_list tp.inside in
              List.Ne.fold_right ~f:(fun tvar t -> t_for_all ~loc tvar Type t) ~init:rhs_type type_vars
            ))
          in
          let binder = Binder.map map_ascr binder in
          (* This handle polymorphic annotation *)
          let rhs = Option.value_map ~default:rhs ~f:(fun (tp : CST.type_generics) ->
            let (tp,loc) = r_split tp in
            let type_vars = List.Ne.map compile_type_var @@ npseq_to_ne_list tp.inside in
            List.Ne.fold_right ~f:(fun t e -> e_type_abs ~loc t e) ~init:rhs type_vars
          ) type_params in
          e_let_in ~loc: (Location.lift region) binder attr rhs expr
        in
      fun init -> List.fold_right ~f:aux ~init lst
  in
  let rec initializers ~const (result: expression -> expression) (rem: (CST.comma * CST.val_binding Region.reg) list) : expression -> expression =
    match rem with
    | (_, hd) :: tl ->
      let init = compile_initializer ~const [] hd in
      let new_result = result <@ init in
      initializers ~const new_result tl
    | [] -> result
  in
  match statement with
  | SExpr e ->
    let e = self_expr e in
    expr e
  | SBlock {value = {inside; _}; region=_} when not wrap ->
    let statements = self_statements ~wrap:true inside in
    statements
  | SBlock {value = {inside; _}; region=_} ->
    let block_scope_var = Value_var.fresh () in
    let block_binder = Binder.make ~mut:false block_scope_var None in
    let statements = self_statements ~wrap:true inside in
    let statements_e = statement_result_to_expression statements in
    let let_in = e_let_in block_binder [] statements_e in
    let var = (e_variable block_scope_var) in
    (match statements with
      Return _ -> return @@ let_in var
    | Expr _ -> expr @@ let_in var
    | Break _ -> Break (let_in var)
    | Binding _ -> Binding let_in
    )
  | SCond cond ->
    let (cond, loc) = r_split cond in
    let test         = self_expr cond.test.inside in
    let then_clause  = self ~wrap:false cond.ifso in
    let else_clause = Option.map ~f:(fun (_, s) -> self ~wrap:false s) cond.ifnot in
    let compile_clause = function
      Binding e -> expr, (e @@ e_unit ())
    | Expr e when is_failwith_call e ->
      raise.warning (`Jsligo_deprecated_failwith_no_return e.location);
      return, e
    | Expr e -> expr, (e_sequence e (e_unit ()))
    | Break b -> return, (e_sequence b (e_unit ()))
    | Return r -> return, r
    in
    let then_clause_orig = then_clause in
    let (_, then_clause) = compile_clause then_clause in
    (match else_clause with
        Some s ->
        let (n, else_clause) = compile_clause s in
        (match (then_clause_orig,s) with
        | Binding a, Binding b -> Binding (fun x -> (e_cond ~loc test (a x) (b x)))
        | Binding a, _ -> Binding (fun x -> (e_cond ~loc test (a x) else_clause))
        | _, Binding b -> Binding (fun x -> (e_cond ~loc test then_clause (b x)))
        | _ -> n (e_cond ~loc test then_clause else_clause))
      | None ->
        (match then_clause_orig with
          Return _ -> Binding (fun else_clause -> (e_cond ~loc test then_clause else_clause))
        | _ -> (Expr (e_cond ~loc test then_clause (e_unit ())))
        )
    )
  | SReturn {value = {expr; _}; region} -> (
    match expr with
      Some v ->
        let expr = self_expr v in
        return expr
    | None ->
        return (e_unit ~loc:(Location.lift region) ())
    )
  | SLet li ->
    (* TODO: ensure assignment can only happen to let values, not const values. *)
    let (li, _loc) = r_split li in
    let {bindings; attributes; _} : CST.let_decl = li in
    let hd,tl = bindings in
    let init = compile_initializer ~const:false attributes hd in
    let initializers' = initializers ~const:false init tl in
    binding initializers'
  | SConst li ->
    let (li, _loc) = r_split li in
    let {bindings; attributes; _} : CST.const_decl = li in
    let hd,tl = bindings in
    let init = compile_initializer ~const:true attributes hd in
    let initializers' = initializers ~const:true init tl in
    binding initializers'
  | SSwitch s' ->
    let (s, loc)    = r_split s' in
    let switch_expr = self_expr s.expr in

    let fallthrough = Value_var.fresh ~name:"fallthrough" () in
    let found_case  = Value_var.fresh ~name:"found_case"  () in
    let binder var  = Binder.make ~mut:true var None in
    let fallthrough_binder = binder fallthrough in
    let found_case_binder  = binder found_case in
    let dummy_binder       = binder (Value_var.fresh ()) in

    let initial = Binding (fun x ->
      e_let_in dummy_binder [] switch_expr (* this is done so that in case of only default we don't the un-used variable warning *)
        (e_let_in fallthrough_binder [] (e_false ())
          (e_let_in found_case_binder [] (e_false ()) x))) in

    let cases = Utils.nseq_to_list s.cases in
    let fallthrough_assign_false = e_assign fallthrough_binder (e_false ()) in
    let fallthrough_assign_true  = e_assign fallthrough_binder (e_true ()) in
    let found_case_assign_true   = e_assign found_case_binder  (e_true ()) in

    let not_expr     e   = e_constant (Const C_NOT)     [e   ] in
    let and_expr     a b = e_constant (Const C_AND)     [a; b] in
    let or_expr      a b = e_constant (Const C_OR)      [a; b] in
    let eq_expr ~loc a b = e_constant ~loc (Const C_EQ) [a; b] in

    let found_case_eq_true  = eq_expr ~loc (e_variable found_case)  (e_true()) in
    let fallthrough_eq_true = eq_expr ~loc (e_variable fallthrough) (e_true()) in
    let prefix_case_cond case_expr = eq_expr ~loc switch_expr case_expr in
    let case_cond case_expr =
      or_expr
        fallthrough_eq_true
        (and_expr
          (not_expr found_case_eq_true)
          (prefix_case_cond case_expr)
      )
    in (* __fallthrough || (! __found_case && <cond>) *)

    let process_case case =
      (match case with
          CST.Switch_case { kwd_case; expr; statements=None ; colon=_} ->
            let loc = Location.lift kwd_case#region in
            let case_expr = self_expr expr in
            let test = case_cond case_expr in
            let update_vars = e_sequence fallthrough_assign_true found_case_assign_true in
            (Binding (fun x -> e_sequence (e_cond ~loc test update_vars (e_unit ())) x))
        | Switch_case { kwd_case; expr; statements=Some statements ; colon=_} ->
          let loc = Location.lift kwd_case#region in
          let case_expr = self_expr expr in
          let test      = case_cond case_expr in
          let update_vars_fallthrough = e_sequence fallthrough_assign_true found_case_assign_true in
          let update_vars_break       = e_sequence fallthrough_assign_false found_case_assign_true in
          let statements = self_statements statements in
          let statements =
            (match statements with
              Binding s -> Binding (fun x ->
                let e = e_sequence found_case_assign_true (s (e_unit ())) in
                let e = (e_cond ~loc test e (e_unit ())) in
                e_sequence e x
              )
            | Expr e ->
              let e = e_sequence e update_vars_fallthrough in
              Binding (fun x -> e_sequence (e_cond ~loc test e (e_unit ())) x)
            | Break e ->
              let e = e_sequence e update_vars_break in
              Binding (fun x -> e_sequence (e_cond ~loc test e (e_unit ())) x)
            | Return e ->
              Binding (fun x -> (e_cond ~loc test e x)))
          in
          statements
        | Switch_default_case { statements=None ; kwd_default=_; colon=_} ->
          (Binding (fun x ->
            e_sequence (e_unit ()) x)
          )
        | Switch_default_case { kwd_default; statements=Some statements ; colon=_} ->
          let loc = Location.lift kwd_default#region in
          let default_cond =
            or_expr
              fallthrough_eq_true
              (not_expr found_case_eq_true)
          in (* __fallthrough || ! __found_case *)
          let statements = self_statements statements in
          let statements =  (match statements with
          | Binding s -> Binding (fun x ->
            let e = e_sequence found_case_assign_true (s (e_unit ())) in
              let e = (e_cond ~loc default_cond e (e_unit ())) in
              e_sequence e x
            )
          | Expr  e
          | Break e -> Binding (fun x ->
              e_sequence (e_cond ~loc default_cond e (e_unit ())) x
            )
          | Return e -> Binding (fun x ->
              e_cond ~loc default_cond e x)
            )
          in
          statements
        )
        in
    List.fold_left cases
      ~init:initial
      ~f:(fun acc case ->
            merge_statement_results acc (process_case case))

  | SBreak b ->
    Break (e_unit ~loc:(Location.lift b#region) ())
  | SType ti ->
    let (ti, loc) = r_split ti in
    let ({name;type_expr;_}: CST.type_decl) = ti in
    let type_binder = compile_type_var name in
    let rhs = compile_type_expression ~raise type_expr in
    binding (e_type_in ~loc type_binder rhs)
  | SNamespace n ->
    let ((_, name, rhs, attributes), loc) = r_split n in
    ignore attributes;
    let module_binder = compile_mod_var name in
    let rhs =
      let decls = compile_namespace ~raise rhs.value.inside in
      m_struct ~loc decls
    in
    binding (e_mod_in ~loc module_binder rhs)
  | SExport e ->
    let ((_, statement), _) = r_split e in
    self statement
  | SImport i ->
    let (({alias; module_path; _}: CST.import), loc) = r_split i in
    let alias = compile_mod_var alias in
    let module_ =
      let path = List.Ne.map compile_mod_var @@ npseq_to_ne_list module_path in
      m_path ~loc:Location.generated path
    in
    binding (e_mod_in ~loc alias module_)
  | SForOf s ->
    let (forOf, loc) = r_split s in
    let binder = ( compile_variable forOf.index , None ) in
    let collection  = self_expr forOf.expr in
    let sr = self forOf.statement in
    let body = statement_result_to_expression sr in
    binding @@ e_sequence (e_for_each ~loc binder collection Any body)
  | SWhile e ->
    let (w, loc) = r_split e in
    let cond = self_expr w.expr in
    let statement_result = self w.statement in
    let body = statement_result_to_expression statement_result in
    binding @@ e_sequence (e_while ~loc cond body)

and statement_result_to_expression: statement_result -> AST.expression = fun statement_result ->
  match statement_result with
  | Binding b -> b (e_unit ())
  | Expr e -> e
  | Break r
  | Return r -> r

and compile_statements_to_expression ~raise : CST.statements -> AST.expression = fun statements ->
  let statement_result = compile_statements ~raise statements in
  statement_result_to_expression statement_result

and compile_statement_to_declaration ~raise ~export : CST.statement -> AST.declaration list = fun statement ->
  match statement with
  | SType {value; region} ->
    let name = value.name in
    let attributes =
      if export then
        filter_private value.attributes
      else
        value.attributes
    in
    let attributes = compile_attributes attributes in
    let type_expr =
      let rhs = compile_type_expression ~raise value.type_expr in
      match value.params with
      | None -> rhs
      | Some x ->
        let lst = Utils.nsepseq_to_list x.value.inside in
        let aux : CST.type_var -> AST.type_expression -> AST.type_expression =
          fun param type_ ->
            let ty_binder = compile_type_var param in
            t_abstraction ~loc:(Location.lift region) ty_binder Type type_
        in
        List.fold_right ~f:aux ~init:rhs lst
    in
    let d = D_type {type_binder = compile_type_var name; type_expr; type_attr=attributes} in
    [ Location.wrap ~loc:(Location.lift region) d ]
  | SLet {value = {bindings; attributes; _ }; region = _} -> (
    let attributes =
      if export then
        filter_private attributes
      else
        attributes
    in
    let fst_binding = fst bindings in
    let fst_binding = compile_let_to_declaration ~raise ~const:false attributes fst_binding in
    let bindings = List.map ~f:(fun (_, b) -> b) @@ snd bindings in
    let rec aux result = function
      binding :: remaining ->
        let d = compile_let_to_declaration ~raise ~const:false attributes binding in
        aux (d @ result) remaining
    | [] -> List.rev result
    in
    aux fst_binding bindings
  )
  | SConst {value = {bindings; attributes; _}; _} -> (
    let attributes =
      if export then
        filter_private attributes
      else
        attributes
    in
    let fst_binding = fst bindings in
    let fst_binding = compile_let_to_declaration ~raise ~const:true attributes fst_binding in
    let bindings = List.map ~f:(fun (_, b) -> b) @@ snd bindings in
    let rec aux result = function
      binding :: remaining ->
        let d = compile_let_to_declaration ~raise ~const:true attributes binding in
        aux (d @ result) remaining
    | [] -> List.rev result
    in
    aux fst_binding bindings
  )
  | SNamespace {value = (_, ident, {value = {inside = statements; _}; region = region_in }, attributes); region } ->
    let attributes =
      if export then
        filter_private attributes
      else
        attributes
    in
    let loc = Location.lift region in
    let module_binder = compile_mod_var ident in
    let attributes = compile_attributes attributes in
    let module_ =
      let _loc = Location.lift region_in in
      Location.wrap ~loc @@
        Module_expr.M_struct (compile_namespace ~raise statements) in
    let d = D_module  {module_binder; module_; module_attr=attributes} in
    [ Location.wrap ~loc d ]
  | SImport {value = {alias; module_path; _}; region} ->
    let module_binder   = compile_mod_var alias in
    let module_ =
      let path = List.Ne.map compile_mod_var @@ npseq_to_ne_list module_path in
      m_path ~loc:Location.generated path
    in
    let d = D_module { module_binder; module_ ; module_attr = [] } in
    [ Location.wrap ~loc:(Location.lift region) d ]
  | SExport {value = (_, s); _} -> compile_statement_to_declaration ~raise ~export:true s
  | _ ->
    raise.error @@ statement_not_supported_at_toplevel statement

and compile_statements_to_program ~raise : CST.ast -> AST.program = fun ast ->
  let aux : CST.toplevel_statement -> declaration list = fun statement ->
    match statement with
      TopLevel (statement, _) -> compile_statement_to_declaration ~raise ~export:false statement
    | Directive _ -> []
  in
  let statements = nseq_to_list ast.statements in
  let declarations = List.map ~f:aux statements in
  let lst = List.concat declarations in
  lst


and compile_namespace ~raise :CST.statements -> AST.module_ = fun statements ->
  let statements = Utils.nsepseq_to_list statements in
  let declarations = List.map ~f:(compile_statement_to_declaration ~raise ~export:false) statements in
  let lst = List.concat declarations in
  lst

let compile_module ~raise : CST.ast -> AST.declaration list =
  fun t ->
    compile_statements_to_program ~raise t

let compile_program ~raise : CST.ast -> AST.program = fun ast ->
  nseq_to_list ast.statements
  |> List.map ~f:(fun a ~raise ->
    match a with
      CST.TopLevel (statement, _) -> compile_statement_to_declaration ~raise ~export:false statement
    | Directive _ -> []
    )
  |> Simple_utils.Trace.collect ~raise
  |> List.concat<|MERGE_RESOLUTION|>--- conflicted
+++ resolved
@@ -284,7 +284,7 @@
 
 open Compile_type
 
-let is_recursive_lambda : Value_var.t -> _ Lambda.t -> bool = 
+let is_recursive_lambda : Value_var.t -> _ Lambda.t -> bool =
   fun name lambda ->
     let open AST.Helpers in
     VarSet.mem name (Free_variables.lambda lambda)
@@ -906,21 +906,13 @@
             | Some lhs_type -> Some lhs_type
             | None ->  Option.map ~f:(Utils.uncurry t_arrow) @@ Option.bind_pair (Binder.get_ascr lambda.binder, lambda.output_type)
           in
-<<<<<<< HEAD
-          let fun_type = trace_option ~raise (untyped_recursive_fun name.region) @@ lhs_type in
-          let Lambda.{binder;result;output_type=_} = lambda in
-          let Arrow.{type1;type2} = get_t_arrow_exn fun_type in
-          let lambda = Lambda.{binder=Binder.map (Fn.const type1) binder;result;output_type = type2} in
-          e_recursive ~loc:(Location.lift name.region) fun_binder fun_type lambda
-=======
-          if is_recursive_lambda fun_binder lambda then 
+          if is_recursive_lambda fun_binder lambda then
             let fun_type = trace_option ~raise (untyped_recursive_fun name.region) @@ lhs_type in
             let Lambda.{binder;result;output_type=_} = lambda in
             let Arrow.{type1;type2} = get_t_arrow_exn fun_type in
-            let lambda = Lambda.{binder={binder with ascr = type1};result;output_type = type2} in
+            let lambda = Lambda.{binder=Binder.map (Fn.const type1) binder;result;output_type = type2} in
             e_recursive ~loc:(Location.lift name.region) fun_binder fun_type lambda
           else make_e ~loc:(Location.lift name.region) @@ E_lambda lambda
->>>>>>> 1085627b
         | _ -> expr
         )
       in
