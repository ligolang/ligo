--- conflicted
+++ resolved
@@ -1168,13 +1168,17 @@
           EProj {value = {expr = (EVar ev as v); _}; _} -> compile_expression ~raise v, ev
         | _ -> raise.error @@ wrong_matchee_disc s'.region
         in
+        let rec check_return statements =
+          match (Utils.nsepseq_rev statements) with
+            (CST.SBreak _, _) -> ()
+          | (SReturn _, _) -> ()
+          | (SBlock {value = {inside; _};_ }, _) -> check_return inside
+          | (_ as s, _) -> raise.error @@ case_break_disc (CST.statement_to_region s)
+        in
         let cases = List.map ~f:(fun f -> 
           match f with 
             Switch_case {expr = EString (String v); statements = Some(statements); _} ->
-              (match Utils.nsepseq_rev (statements) with 
-                (SBreak _, _) -> ()
-              | (_ as s, _) -> raise.error @@ case_break_disc (CST.statement_to_region s)
-              );
+              check_return statements;
               let a = List.find_exn ~f:(fun {constructor; _} -> Poly.(constructor = v.value) ) data in
               let ty = if a.has_payload then 
                 let b = Binder.make (compile_variable payload) None in
@@ -1260,7 +1264,11 @@
                 let e = e_sequence e update_vars_break in
                 Binding (fun x -> e_sequence (e_cond ~loc test e (e_unit ())) x)
               | Return e ->
-                Binding (fun x -> (e_cond ~loc test e x)))
+                Binding (fun x -> 
+                  match x with
+                  {expression_content = E_literal (Literal_unit); _} -> e
+                  | _ as x -> e_cond ~loc test e x)      
+            )
             in
             statements
           | Switch_default_case { statements=None ; kwd_default=_; colon=_} ->
@@ -1281,59 +1289,18 @@
                 let e = (e_cond ~loc default_cond e (e_unit ())) in
                 e_sequence e x
               )
-<<<<<<< HEAD
-            | Expr e ->
-              let e = e_sequence e update_vars_fallthrough in
-              Binding (fun x -> e_sequence (e_cond ~loc test e (e_unit ())) x)
-            | Break e ->
-              let e = e_sequence e update_vars_break in
-              Binding (fun x -> e_sequence (e_cond ~loc test e (e_unit ())) x)
-            | Return e ->
-              Binding (fun x -> 
-                match x with
-                  {expression_content = E_literal (Literal_unit); _} -> e
-                | _ as x -> e_cond ~loc test e x))
-          in
-          statements
-        | Switch_default_case { statements=None ; kwd_default=_; colon=_} ->
-          (Binding (fun x ->
-            e_sequence (e_unit ()) x)
-          )
-        | Switch_default_case { kwd_default; statements=Some statements ; colon=_} ->
-          let loc = Location.lift kwd_default#region in
-          let default_cond =
-            or_expr
-              fallthrough_eq_true
-              (not_expr found_case_eq_true)
-          in (* __fallthrough || ! __found_case *)
-          let statements = self_statements statements in
-          let statements =  (match statements with
-          | Binding s -> Binding (fun x ->
-            let e = e_sequence found_case_assign_true (s (e_unit ())) in
-              let e = (e_cond ~loc default_cond e (e_unit ())) in
-              e_sequence e x
-            )
-          | Expr  e
-          | Break e -> Binding (fun x ->
-              e_sequence (e_cond ~loc default_cond e (e_unit ())) x
-            )
-          | Return e -> Binding (fun x ->
-              match x with
-                {expression_content = E_literal (Literal_unit); _} -> e
-                | _ as x -> e_cond ~loc default_cond e x)
-            )
-=======
             | Expr  e
             | Break e -> Binding (fun x ->
                 e_sequence (e_cond ~loc default_cond e (e_unit ())) x
               )
             | Return e -> Binding (fun x ->
-                e_cond ~loc default_cond e x)
+              match x with
+                {expression_content = E_literal (Literal_unit); _} -> e
+              | _ as x -> e_cond ~loc default_cond e x)
               )
             in
             statements
           )
->>>>>>> b047cbd6
           in
       List.fold_left cases
         ~init:initial
