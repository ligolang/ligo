open Errors
open Simple_utils.Trace
open Simple_utils.Function

module CST   = Cst.Reasonligo
module AST   = Ast_imperative
module Utils = Simple_utils.Utils

open AST

let nseq_to_list (hd, tl) = hd :: tl

let npseq_to_list (hd, tl) = hd :: (List.map ~f:snd tl)

let npseq_to_ne_list (hd, tl) = hd, (List.map ~f:snd tl)

let pseq_to_list = function
  | None -> []
  | Some lst -> npseq_to_list lst

let get_value : 'a Raw.reg -> 'a = fun x -> x.value

let build_ins = ["Operator";"Test";"Tezos";"Crypto";"Bytes";"List";"Set";"Map";"Big_map";"Bitwise";"String";"Layout";"Option"]
  @ ["Michelson"]

open Predefined.Tree_abstraction.Cameligo

let r_split = Location.r_split

let quote_var var = "'"^var
let compile_variable var = let (var,loc) = r_split var in ValueVar.of_input_var ~loc var
let compile_type_var var : AST.type_variable  = let (var,loc) = r_split var in TypeVar.of_input_var ~loc var
let compile_mod_var var : AST.module_variable  = let (var,loc) = r_split var in ModuleVar.of_input_var ~loc var
let compile_attributes attributes : string list =
  List.map ~f:(fst <@ r_split) attributes

let rec compile_type_expression ~raise : CST.type_expr -> _ * type_variable list =
  fun te ->
  let self = compile_type_expression ~raise in
  let return ?(fv=[]) te = (te,fv) in
  match te with
    TSum sum ->
      let sum_type, loc = r_split sum in
      let {variants; attributes; _} : CST.sum_type = sum_type in
      let lst = npseq_to_list variants in
      let attr = compile_attributes attributes in
      let aux (variant : CST.variant CST.reg) =
        let v, _ = r_split variant in
        let args = match v.args with
                     None -> None
                   | Some {value; _} -> Some value.inside in
        let type_expr =
          Option.map ~f:self args in
        let type_expr,fv = Option.value ~default:(t_unit (),[]) type_expr in
        let variant_attr = compile_attributes v.attributes in
        (v.constr.value, type_expr, variant_attr),fv in
      let sum,fv = List.unzip @@ List.map ~f:aux lst
      in return ~fv:(List.concat fv) @@ t_sum_ez_attr ~loc ~attr sum
  | TRecord record ->
    let injection, loc = r_split record in
    let attributes = compile_attributes injection.attributes in
    let lst = npseq_to_list injection.ne_elements in
    let aux (field : CST.field_decl CST.reg) =
      let f, _ = r_split field in
        let type_expr,fv = self f.field_type in
        let field_attr = compile_attributes f.attributes in
        return ~fv @@ (f.field_name.value, type_expr, field_attr) in
      let fields,fv = List.unzip @@ List.map ~f:aux lst in
      return ~fv:(List.concat fv) @@ t_record_ez_attr ~loc ~attr:attributes fields
  | TProd prod ->
    let (nsepseq, loc) = r_split prod in
    let lst = npseq_to_list nsepseq.inside in
    let lst,fv = List.unzip @@ List.map ~f:(self) lst
    in return ~fv:(List.concat fv) @@ t_tuple ~loc lst
  | TApp app ->
    let get_t_string_singleton_opt = function
      | CST.TString s -> Some s.value
      | _ -> None
    in
    let get_t_int_singleton_opt = function
      | CST.TInt x ->
        let (_,z) = x.value in
        Some z
      | _ -> None
    in
    let ((operator,args), loc) = r_split app in
    (* this is a bad design, michelson_or and pair should be an operator
       see AnnotType *)
    let tloc = Location.lift (CST.type_expr_to_region te) in
    (match operator.value with
      | "michelson_or" ->
        let lst = npseq_to_list args.value.inside in
        (match lst with
        | [a ; b ; c ; d ] -> (
          let b' =
            trace_option ~raise (michelson_type_wrong tloc operator.value) @@
              get_t_string_singleton_opt b in
          let d' =
            trace_option ~raise (michelson_type_wrong tloc operator.value) @@
              get_t_string_singleton_opt d in
          let a',fa = self a in
          let c',fb = self c in
          return ~fv:(fa @ fb) @@ t_michelson_or ~loc a' b' c' d'
          )
        | _ ->raise.raise @@ michelson_type_wrong_arity loc operator.value)
      | "michelson_pair" ->
        let lst = npseq_to_list args.value.inside in
        (match lst with
        | [a ; b ; c ; d ] -> (
          let b' =
            trace_option ~raise (michelson_type_wrong tloc operator.value) @@
              get_t_string_singleton_opt b in
          let d' =
            trace_option ~raise (michelson_type_wrong tloc operator.value) @@
              get_t_string_singleton_opt d in
          let a',fa = self a in
          let c',fb = self c in
          return ~fv:(fa @ fb) @@ t_michelson_pair ~loc a' b' c' d'
          )
        | _ ->raise.raise @@ michelson_type_wrong_arity loc operator.value)
      | "sapling_state" ->
        let lst = npseq_to_list args.value.inside in
        (match lst with
        | [(a : CST.type_expr)] -> (
          let sloc = Location.lift @@ Raw.type_expr_to_region a in
          let a' =
            trace_option ~raise (michelson_type_wrong tloc operator.value) @@
              get_t_int_singleton_opt a in
          let singleton = t_singleton ~loc:sloc (Literal_int a') in
          return @@ t_sapling_state ~loc singleton
          )
        | _ ->raise.raise @@ michelson_type_wrong_arity loc operator.value)
      | "sapling_transaction" ->
        let lst = npseq_to_list args.value.inside in
        (match lst with
        | [(a : CST.type_expr)] -> (
          let sloc = Location.lift @@ Raw.type_expr_to_region a in
          let a' =
            trace_option ~raise (michelson_type_wrong tloc operator.value) @@
              get_t_int_singleton_opt a in
          let singleton = t_singleton ~loc:sloc (Literal_int a') in
          return @@ t_sapling_transaction ~loc singleton
          )
        | _ ->raise.raise @@ michelson_type_wrong_arity loc operator.value)
    | _ ->
      let operators = compile_type_var operator in
      let lst = npseq_to_list args.value.inside in
      let lst,fv = List.unzip @@ List.map ~f:self lst in
      return ~fv:(List.concat fv) @@ t_app ~loc operators lst
    )
  | TFun func ->
    let ((input_type,_,output_type), loc) = r_split func in
    let input_type,fa = self input_type  in
    let output_type,fb = self output_type  in
    return ~fv:(fa @ fb) @@ t_arrow ~loc input_type output_type
  | TPar par ->
    let (par, _) = r_split par in
    let type_expr = par.inside in
    self type_expr
  | TVar var ->
    let (name,loc) = r_split var in
    let v = TypeVar.of_input_var ~loc name in
    let fv = if TypeVar.is_generalizable v then [v] else [] in
    return ~fv @@ t_variable ~loc v
  | TString _s -> raise.raise @@ unsupported_string_singleton te
  | TInt _s -> raise.raise @@ unsupported_string_singleton te
  | TModA ma ->
    let (ma, loc) = r_split ma in
    let module_name = compile_mod_var ma.module_name in
    let element,fv = self ma.field in
    return ~fv @@ t_module_accessor ~loc module_name element
  | TArg var ->
    let (name,loc) = r_split var in
    let v = TypeVar.of_input_var ~loc (quote_var name.name.value) in
    return @@ t_variable ~loc v


let compile_selection (selection : CST.selection) =
  match selection with
    FieldName name ->
    let (name, loc) = r_split name in
    (Access_record name, loc)
  | Component comp ->
    let ((_,index), loc) = r_split comp in
    (Access_tuple index, loc)

let rec compile_expression ~raise : CST.expr -> AST.expr  = fun e ->
  let self = compile_expression ~raise in
  let return e = e in
  let compile_tuple_expression ?loc tuple_expr =
    let lst = List.map ~f:self @@ nseq_to_list tuple_expr in
    match lst with
      hd::[] -> return hd
    | lst -> return @@ e_tuple ?loc lst
  in
  let compile_path (path : CST.path) =
    match path with
      Name var ->
        let (var, loc) = r_split var in
        return @@ e_variable_ez ~loc var
    | Path proj ->
        let (proj, loc) = r_split proj in
        let (var, _loc_var) = r_split proj.struct_name in
        let var  = e_variable_ez ~loc var in
        let (sels, _) = List.unzip @@ List.map ~f:compile_selection @@ npseq_to_list proj.field_path in
        return @@ e_accessor var sels
  in
  let compile_bin_op (op_type : AST.constant') (op : _ CST.bin_op CST.reg) =
    let (op, loc) = r_split op in
    let a = self op.arg1 in
    let b = self op.arg2 in
    return @@ e_constant ~loc (Const op_type) [a; b]
  in
  let compile_un_op (op_type : AST.constant') (op : _ CST.un_op CST.reg) =
    let (op, loc) = r_split op in
    let arg = self op.arg in
    return @@ e_constant ~loc (Const op_type) [arg]
  in
  match e with
    EVar var -> (
    let (var, loc) = r_split var in
    match constants var with
    | Some const -> return @@ e_constant ~loc const []
    | None -> return @@ e_variable_ez ~loc var
  )
  | EPar par -> self par.value.inside
  | EUnit the_unit ->
    let loc = Location.lift the_unit.region in
    return @@ e_unit ~loc ()
  | EBytes bytes ->
    let (bytes, loc) = r_split bytes in
    let (_s,b) = bytes in
    return @@ e_bytes_hex ~loc b
  | EString str ->(
    match str with
      Cat c ->
      let (op,loc) = r_split c in
      let a = self op.arg1 in
      let b = self op.arg2 in
      return @@ e_constant ~loc (Const C_CONCAT) [a;b]
    | String str ->
      let (str, loc) = r_split str in
      return @@ e_string ~loc str
    | Verbatim str ->
      let (str, loc) = r_split str in
      return @@ e_verbatim ~loc str
  )
  | EArith arth ->
    ( match arth with
      Add plus   -> compile_bin_op C_ADD plus
    | Sub minus  -> compile_bin_op C_SUB minus
    | Mult times -> compile_bin_op C_MUL times
    | Div slash  -> compile_bin_op C_DIV slash
    | Mod mod_   -> compile_bin_op C_MOD mod_
    | Land land_ -> compile_bin_op C_AND land_
    | Lor lor_   -> compile_bin_op C_OR lor_
    | Lxor lxor_ -> compile_bin_op C_XOR lxor_
    | Lsl lsl_   -> compile_bin_op C_LSL lsl_
    | Lsr lsr_   -> compile_bin_op C_LSR lsr_
    | Neg minus  -> compile_un_op C_NEG minus
    | Int i ->
      let ((_,i), loc) = r_split i in
      return @@ e_int_z ~loc i
    | Nat n ->
      let ((_,n), loc) = r_split n in
      return @@ e_nat_z ~loc n
    | Mutez mtez ->
      let ((_,mtez), loc) = r_split mtez in
      return @@ e_mutez_z ~loc (Z.of_int64 mtez)
    )
  | ELogic logic -> (
    match logic with
      BoolExpr be -> (
      match be with
        Or or_   -> compile_bin_op C_OR  or_
      | And and_ -> compile_bin_op C_AND and_
      | Not not_ -> compile_un_op  C_NOT not_
    )
    | CompExpr ce -> (
      match ce with
        Lt lt    -> compile_bin_op C_LT  lt
      | Leq le   -> compile_bin_op C_LE  le
      | Gt gt    -> compile_bin_op C_GT  gt
      | Geq ge   -> compile_bin_op C_GE  ge
      | Equal eq -> compile_bin_op C_EQ  eq
      | Neq ne   -> compile_bin_op C_NEQ ne
    )
  )
  (* This case is due to a bad besign of our constant it as to change
    with the new typer so LIGO-684 on Jira *)
  | ECall {value=(EVar var,args);region} ->
    let args = match args with
      | Unit the_unit -> CST.EUnit the_unit,[]
      | Multiple xs ->
         let hd,tl = xs.value.inside in
         hd,List.map ~f:snd tl in
    let loc = Location.lift region in
    let (var, loc_var) = r_split var in
    (match constants var with
      Some const ->
      let args = List.map ~f:self @@ nseq_to_list args in
      return @@ e_constant ~loc const args
    | None ->
      let func = e_variable_ez ~loc:loc_var var in
      let args = compile_tuple_expression args in
      return @@ e_application ~loc func args
    )
  (*TODO: move to proper module*)
  | ECall {value=(EModA {value={module_name;field;selector=_};region=_},args);region} when
    List.mem ~equal:Caml.(=) build_ins module_name.value ->
    let args = match args with
      | Unit the_unit -> CST.EUnit the_unit,[]
      | Multiple xs ->
         let hd,tl = xs.value.inside in
         hd,List.map ~f:snd tl in
    let loc = Location.lift region in
    let fun_name = match field with
      EVar v -> v.value | EModA _ ->raise.raise @@ unknown_constant module_name.value loc
      |ECase _|ECond _|EAnnot _|EList _|EConstr _|EUpdate _|ELetIn _|EFun _|ESeq _|ECodeInj _
      |ELogic _|EArith _|EString _|ERecord _|EProj _|ECall _|EBytes _|EUnit _|ETypeIn _|EModIn _
      |EModAlias _|ETuple _|EPar _ -> failwith "Corner case : This couldn't be produce by the parser"
    in
    let var = module_name.value ^ "." ^ fun_name in
    (match constants var with
      Some const ->
      let args = List.map ~f:self @@ nseq_to_list args in
      return @@ e_constant ~loc const args
    | None ->
     raise.raise @@ unknown_constant var loc
      )
  | ECall call ->
    let ((func, args), loc) = r_split call in
    let args = match args with
      | Unit the_unit -> CST.EUnit the_unit,[]
      | Multiple xs ->
         let hd,tl = xs.value.inside in
         hd,List.map ~f:snd tl in
    let func = self func in
    let args = compile_tuple_expression args in
    return @@ e_application ~loc func args
  | ETuple lst ->
    let (lst, loc) = r_split lst in
    let lst = npseq_to_ne_list lst in
    compile_tuple_expression ~loc lst
  | ERecord record ->
    let (record, loc) = r_split record in
    let aux (fa : CST.field_assign CST.reg) =
      let (fa, _) = r_split fa in
      let (name, _) = r_split fa.field_name in
      let expr = self fa.field_expr in
      return (name, expr)
    in
    let record = List.map ~f:aux @@ npseq_to_list record.ne_elements in
    return @@ e_record_ez ~loc record
  | EProj proj ->
    let (proj, loc) = r_split proj in
    let (var, loc_var) = r_split proj.struct_name in
    let var  = e_variable_ez ~loc:loc_var var in
    let (sels, _) = List.unzip @@ List.map ~f:compile_selection @@ npseq_to_list proj.field_path in
    return @@ e_accessor ~loc var sels
  | EModA ma ->
    let (ma, loc) = r_split ma in
    let (module_name, _) = r_split ma.module_name in
    let element = self ma.field in
    (*TODO: move to proper module*)
    if List.mem ~equal:Caml.(=) build_ins module_name then
      let fun_name = match ma.field with
        EVar v -> v.value
      | EModA _ ->raise.raise @@ unknown_constant module_name loc
      |ECase _|ECond _|EAnnot _|EList _|EConstr _|EUpdate _|ELetIn _|EFun _|ESeq _|ECodeInj _
      |ELogic _|EArith _|EString _|ERecord _|EProj _|ECall _|EBytes _|EUnit _|ETypeIn _|EModIn _
      |EModAlias _|ETuple _|EPar _ -> failwith "Corner case : This couldn't be produce by the parser"
      in
      let var = module_name ^ "." ^ fun_name in
      (match constants var with
        Some const -> return @@ e_constant ~loc const []
      | None -> return @@ e_variable_ez ~loc var
      )
    else
      return @@ e_module_accessor ~loc (ModuleVar.of_input_var module_name) element
  | EUpdate update ->
    let (update, _loc) = r_split update in
    let record = compile_path update.record in
    let (updates, _loc) = r_split update.updates in
    let aux (up : CST.field_path_assignment CST.reg) =
      let (up, loc) = r_split up in
      let path = up.field_path in
      let expr = self up.field_expr in
      let path = (match path with
        Name var -> [Access_record var.value]
      | Path proj ->
        let (proj, _) = r_split proj in
        let (path, _) = List.unzip @@ List.map ~f:compile_selection @@ npseq_to_list proj.field_path in
        (Access_record proj.struct_name.value)::path
      )
      in
      return (path, expr, loc)
    in
    let updates = List.map ~f:aux @@ npseq_to_list updates.ne_elements in
    let aux e (path, update, loc) = e_update ~loc e path update in
    return @@ List.fold_left ~f:aux ~init:record updates
  | EFun func ->
    (* todo : make it in common with let function *)
    let (func, loc) = r_split func in
    let ({binders; lhs_type; body; arrow=_; attributes=_} : CST.fun_expr) = func in
    let lhs_type,fa = Option.unzip @@ Option.map ~f:(compile_type_expression ~raise <@ snd) lhs_type in
    let (binder,fun_,fv) = compile_parameter ~raise binders in
    let body = self body in
    let expr = fun_ body in
    let fa = Option.value ~default:[] fa in
    let _fv = List.dedup_and_sort ~compare:TypeVar.compare @@ fa @ fv in
    (*
    return @@ List.fold_right fv ~f:(fun v e ->
      e_type_abs (Var.of_name v) e
    ) ~init:(e_lambda ~loc binder lhs_type expr)
    *)
    return @@ e_lambda ~loc binder lhs_type expr
  | EConstr constr ->
    let ((constr,args_o), loc) = r_split constr in
    let args_o = Option.map ~f:(compile_tuple_expression <@ List.Ne.singleton) args_o in
    let args = Option.value ~default:(e_unit ~loc:(Location.lift constr.region) ()) args_o in
    return @@ e_constructor ~loc constr.value args
  | ECase case ->
    let (case, loc) = r_split case in
    let matchee = self case.expr in
    let (cases, _) = r_split case.cases in
    let cases = compile_matching_expr ~raise @@ npseq_to_ne_list cases in
    return @@ e_matching ~loc matchee cases
  | EAnnot annot ->
    let (annot, loc) = r_split annot in
    let (expr, _, ty) = annot in
    let expr = self expr in
    let ty,_fv = compile_type_expression ~raise ty in
    return @@ e_annotation ~loc expr ty
  | ECond cond ->
    let cond, loc = r_split cond in
    let test = match cond.test with
      | `Braces {value; _} -> value.inside
      | `Parens {value; _} -> value.inside
    in
    let test        = self test in
    let then_clause = self (fst cond.ifso.value.inside) in
    let else_clause = Option.map
      ~f:(fun ((_, b) : _ * CST.branch) -> self (fst b.Region.value.CST.inside))
      cond.ifnot
    in
    return @@ e_cond ~loc test then_clause @@ Option.value ~default:(e_unit ~loc ()) else_clause
  | EList lst -> (
    match lst with
      ECons cons ->
      let (cons, loc) = r_split cons in
      let a  = self cons.lexpr in
      let b  = self cons.rexpr in
      return @@ e_constant ~loc (Const C_CONS) [a; b]
    | EListComp lc ->
      let (lc,loc) = r_split lc in
      let lst =
        Option.value ~default:[] @@
        Option.map ~f:npseq_to_list lc.elements
      in
      let lst = List.map ~f:self lst in
      return @@ e_list ~loc lst
  )
  | ELetIn li -> (
    let (li, loc) = r_split li in
    let ({kwd_rec;binding;body;attributes;_} : CST.let_in) = li in
    let body = self body in
    match binding with
    | { binders ; let_rhs ; lhs_type=_;eq=_} -> (
      (* let (pattern,arg) = binders in *)
      match unepar binders with
      | CST.PTuple tuple ->
        let matchee = compile_expression ~raise let_rhs in
        compile_tuple_let_destructuring ~raise matchee body tuple
      | CST.PRecord record ->
        let matchee = compile_expression ~raise let_rhs in
        compile_record_let_destructuring ~raise matchee body record
      | _ -> (
        let lst = compile_let_binding ~raise ?kwd_rec attributes binding in
        let aux (binder,attr,rhs) expr = e_let_in ~loc binder attr rhs expr in
        return @@ List.fold_right ~f:aux lst ~init:body
      )
    )
  )
  | ETypeIn ti ->
    let (ti, loc) = r_split ti in
    let ({type_decl={name;type_expr;_};semi=_;body} : CST.type_in) = ti in
    let type_binder = compile_type_var name in
    let rhs,_fv = compile_type_expression ~raise type_expr in
    let body = compile_expression ~raise body in
    return @@ e_type_in ~loc type_binder rhs body
  | EModIn mi ->
    let (mi, loc) = r_split mi in
    let ({mod_decl={name;module_;_};semi=_;body} : CST.mod_in) = mi in
    let module_binder = compile_mod_var name in
    let rhs = compile_module ~raise module_ in
    let body = compile_expression ~raise body in
    return @@ e_mod_in ~loc module_binder rhs body
  | EModAlias ma ->
    let (ma, loc) = r_split ma in
    let ({mod_alias={alias;binders;_};semi=_;body} : CST.mod_alias) = ma in
    let alias   = compile_mod_var alias in
    let binders = List.Ne.map compile_mod_var @@ npseq_to_ne_list binders in
    let body = compile_expression ~raise body in
    return @@ e_mod_alias ~loc alias binders body
  | ECodeInj ci ->
    let (ci, loc) = r_split ci in
    let (language, _) = r_split ci.language in
    let (language, _) = r_split language in
    let code = self ci.code in
    return @@ e_raw_code ~loc language code
  | ESeq seq ->
    let (seq, loc) = r_split seq in
    let seq = List.map ~f:self @@ pseq_to_list seq.elements in
    match seq with
      [] -> return @@ e_unit ~loc ()
    | hd :: tl ->
      let rec aux prev = function
       [] ->  return @@ prev
      | hd :: tl -> (return <@ e_sequence ~loc prev) @@ aux hd tl
      in
      aux hd @@ tl

and conv ~raise : CST.pattern -> AST.ty_expr AST.pattern =
  fun p ->
  match unepar p with
  | CST.PVar {value={variable; attributes}; _} ->
    let (var,loc) = r_split variable in
    let attributes = attributes |> List.map ~f:(fun x -> x.Region.value) |>
                       Tree_abstraction_shared.Helpers.binder_attributes_of_strings in
    let b =
      let var = match var with
        | "_" -> ValueVar.fresh ~loc ()
        | var -> ValueVar.of_input_var ~loc var
      in
      { var ; ascr = None ; attributes }
    in
    Location.wrap ~loc @@ P_var b
  | CST.PTuple tuple ->
    let (tuple, loc) = r_split tuple in
    let lst = npseq_to_ne_list tuple in
    let patterns = List.Ne.to_list lst in
    let nested = List.map ~f:(conv ~raise) patterns in
    Location.wrap ~loc @@ P_tuple nested
  | CST.PRecord record ->
    let (inj, loc) = r_split record in
    let aux : CST.field_pattern CST.reg -> label * AST.ty_expr AST.pattern =
      fun field ->
        let { field_name ; eq=_ ; pattern } : CST.field_pattern = field.value in
        let pattern = conv ~raise pattern in
        (AST.Label field_name.value , pattern)
    in
    let lst = List.Ne.map aux @@ npseq_to_ne_list inj.ne_elements in
    let lst = List.Ne.to_list lst in
    let (labels,nested) = List.unzip lst in
    Location.wrap ~loc @@ P_record (labels , nested)
  | CST.PConstr pattern -> (
      let ((constr,p_opt), loc) = r_split pattern in
      let (l , _loc) = r_split constr in
      let pv_opt = match p_opt with
        | Some pv -> conv ~raise pv
        | None -> Location.wrap ~loc P_unit
      in
      Location.wrap ~loc @@ P_variant (Label l, pv_opt)
  )
  | CST.PList list_pattern -> (
    let repr = match list_pattern with
    | PListComp p_inj -> (
      let loc = Location.lift p_inj.region in
      match p_inj.value.elements with
      | None ->
        Location.wrap ~loc @@ P_list (List [])
      | Some _ -> raise.raise @@ unsupported_pattern_type p
    )
    | PCons p ->
      let loc = Location.lift p.region in
      let (hd, tl) = (p.value.lpattern, p.value.rpattern) in
      let hd = conv ~raise hd in
      let tl = conv ~raise tl in
      Location.wrap ~loc @@ P_list (Cons (hd,tl))
    in
    repr
  )
  | CST.PUnit p ->
    let loc = Location.lift p.region in
    Location.wrap ~loc @@ P_unit
  | _ ->raise.raise @@ unsupported_pattern_type p

and compile_tuple_let_destructuring ~raise :
  AST.expression -> AST.expression -> (CST.pattern, CST.comma) Utils.nsepseq CST.reg -> AST.expression =
  fun matchee body tuple ->
    let (tuple, loc) = r_split tuple in
    let lst = npseq_to_ne_list tuple in
    let patterns = List.Ne.to_list lst in
    let nested_patterns = List.map ~f:(conv ~raise) patterns in
    let pattern = Location.wrap @@ P_tuple nested_patterns in
    let cases : (AST.expression , AST.ty_expr) AST.match_case = { pattern ; body } in
    e_matching ~loc matchee [cases]

and compile_record_let_destructuring ~raise :
  AST.expression -> AST.expression -> CST.field_pattern CST.reg CST.ne_injection CST.reg -> AST.expression =
  fun matchee body record ->
    let (record, loc) = r_split record in
    let aux : CST.field_pattern CST.reg -> label * CST.pattern = fun field ->
      let { field_name ; eq=_ ; pattern } : CST.field_pattern = field.value in
      (AST.Label field_name.value , pattern)
    in
    let lst = List.Ne.map aux @@ npseq_to_ne_list record.ne_elements in
    let lst = List.Ne.to_list lst in
    let (labels,patterns) = List.unzip lst in
    let nested_patterns = List.map ~f:(conv ~raise) patterns in
    let pattern = Location.wrap @@ P_record (labels , nested_patterns) in
    let cases : (AST.expression , AST.ty_expr) AST.match_case = { pattern ; body } in
    e_matching ~loc matchee [cases]

and compile_matching_expr ~raise :  'a CST.case_clause CST.reg List.Ne.t -> (AST.expression, AST.ty_expr) AST.match_case list =
  fun cases ->
    let aux (case : CST.expr CST.case_clause CST.reg) =
      let (case, _loc) = r_split case in
      let expr    = compile_expression ~raise case.rhs in
      (case.pattern, expr)
    in
    let cases = List.Ne.map aux cases in
    let cases : (CST.pattern * AST.expression) list = List.Ne.to_list cases in
    let aux : (CST.pattern * AST.expression) -> (AST.expression , AST.ty_expr) match_case =
      fun (raw_pattern, body) ->
        let pattern = conv ~raise raw_pattern in
        { pattern ; body }
    in
    List.map ~f:aux cases

and unepar = function
| CST.PPar { value = { inside; _ }; _ } -> unepar inside
| _ as v -> v

and untpar = function
| CST.TPar { value = { inside; _ }; _ } -> untpar inside
| _ as v -> v

and compile_let_binding ~raise ?kwd_rec attributes binding =
  let return lst = lst in
  let return_1 a = return [a] in
  let ({binders; lhs_type; let_rhs; _} : CST.let_binding) = binding in
  let attributes = compile_attributes attributes in
  let lhs_type,fv = Option.unzip @@
    Option.map ~f:(compile_type_expression ~raise <@ snd) lhs_type in
  let fv = Option.value ~default:[] fv in
  let expr = compile_expression ~raise let_rhs in
  let rec aux = function
  | CST.PPar par ->
    let par, _ = r_split par in
    aux par.inside
  | PVar {value={variable=name;attributes=var_attributes}; _} ->
     (*function or const *)
    let var_attributes = var_attributes |> List.map ~f:(fun x -> x.Region.value) |>
                        Tree_abstraction_shared.Helpers.binder_attributes_of_strings in
    let fun_binder = compile_variable name in
    (* This handle the recursion *)
    let expr = match kwd_rec with
      Some reg ->
        let rec get_first_non_annotation e = Option.value_map ~default:e ~f:(fun e -> get_first_non_annotation e.anno_expr) @@ get_e_annotation e  in
        let lambda = trace_option ~raise (recursion_on_non_function expr.location) @@ get_e_lambda @@ (get_first_non_annotation expr).expression_content in
        let lhs_type = Option.map ~f:(Utils.uncurry t_arrow) @@ Option.bind_pair (lambda.binder.ascr, lambda.output_type) in
        let fun_type = trace_option ~raise (untyped_recursive_fun reg#region) @@ lhs_type in
        e_recursive ~loc:(Location.lift reg#region) fun_binder fun_type lambda
    | None   ->
        expr
    in
    let lhs_type = Option.map lhs_type ~f:(fun t ->
      List.fold_right fv ~init:t ~f:(fun v t ->
        t_for_all (v) Type t)) in
    return_1 @@ ({var=fun_binder;ascr=lhs_type;attributes = var_attributes}, attributes, expr)
  | _ ->raise.raise @@ unsupported_pattern_type @@ binders
  in aux binders

and compile_parameter ~raise : CST.pattern -> _ binder * (_ -> _) * type_variable list =
  fun pattern ->
  let return ?ascr ?(attributes = Stage_common.Helpers.const_attribute) ?(fv = []) fun_ var =
    ({var; ascr; attributes}, fun_, fv) in
  let return_1 ?ascr ?(attributes = Stage_common.Helpers.const_attribute) ?fv var = return ?ascr ~attributes ?fv (fun e -> e) var in
  match pattern with
    PConstr _ ->raise.raise @@ unsupported_pattern_type pattern
  | PUnit the_unit  ->
    let loc = Location.lift the_unit.region in
    return_1 ~ascr:(t_unit ~loc ()) @@ ValueVar.fresh ~loc ()
  | PVar {value={variable; attributes}; _} ->
    let var = compile_variable variable in
    let attributes = attributes |> List.map ~f:(fun x -> x.Region.value) |>
                       Tree_abstraction_shared.Helpers.binder_attributes_of_strings in
    return_1 ~attributes var
  | PTuple tuple ->
    let (tuple, _loc) = r_split tuple in
    let var = ValueVar.fresh () in
    let aux pattern (binder_lst, fun_,fv) =
      let (binder,fun_',fv') = compile_parameter ~raise pattern in
      (binder :: binder_lst, fun_' <@ fun_,fv @ fv')
    in
    let binder_lst, fun_,fv = List.fold_right ~f:aux ~init:([],(fun e -> e),[]) @@ npseq_to_list tuple in
    let expr = fun expr -> e_matching_tuple (e_variable var) binder_lst @@ fun_ expr in
    let ascr = Option.all @@ List.map ~f:(fun binder -> binder.ascr) binder_lst in
    let ascr = Option.map ~f:(t_tuple) ascr in
    return ?ascr ~fv expr var
  | PPar par ->
    compile_parameter ~raise par.value.inside
  | PRecord _ ->raise.raise @@ unsupported_pattern_type pattern
  | PTyped tp ->
    let (tp, _loc) = r_split tp in
    let {pattern; type_expr; colon=_} : CST.typed_pattern = tp in
    let ascr,fa = compile_type_expression ~raise type_expr in
    let ({var;attributes;_}, exprs,fb) = compile_parameter ~raise pattern in
    return ~ascr ~attributes ~fv:(fa @ fb) exprs var
  | _ ->raise.raise @@ unsupported_pattern_type pattern

and compile_declaration ~raise : CST.declaration -> _ = fun decl ->
  let return reg decl =
    List.map ~f:(Location.wrap ~loc:(Location.lift reg)) decl in
  let return_1 reg decl = return reg [decl] in
  match decl with
    TypeDecl {value={name; type_expr; params; _};region} ->
    let type_binder = compile_type_var name in
    let type_expr =
      let rhs,_ = compile_type_expression ~raise type_expr in
      match params with
      | None -> rhs
      | Some x ->
        let lst = Utils.nsepseq_to_list x.value.inside in
        let aux : CST.type_var Region.reg -> AST.type_expression -> AST.type_expression =
          fun param type_ ->
            let (param,loc) = r_split param in
<<<<<<< HEAD
            let ty_binder = mk_var ~loc (quote_var param.name.value) in
            t_abstraction ~loc:(Location.lift region) ty_binder Type type_
=======
            let ty_binder = TypeVar.of_input_var ~loc (quote_var param.name.value) in
            t_abstraction ~loc:(Location.lift region) ty_binder () type_
>>>>>>> 33d6a7d3
        in
        List.fold_right ~f:aux ~init:rhs lst
    in
    return_1 region @@ AST.Declaration_type {type_binder; type_expr; type_attr=[]}
  | ModuleDecl {value={name; module_; _};region} ->
    let module_binder = compile_mod_var name in
    let module_ = compile_module ~raise module_ in
    return_1 region @@ AST.Declaration_module  {module_binder; module_; module_attr=[]}
  | ModuleAlias {value={alias; binders; _};region} ->
    let alias   = compile_mod_var alias in
    let binders = List.Ne.map compile_mod_var @@ npseq_to_ne_list binders in
    return_1 region @@ AST.Module_alias {alias ; binders}
  | Directive _ -> []

  | ConstDecl {value = (_kwd_let, kwd_rec, let_binding, attributes); region} ->
    match let_binding with
    | { binders ; let_rhs ; lhs_type=_; eq=_} -> (
      match (unepar binders) with
      | CST.PTuple tuple ->
        let attributes = compile_attributes attributes in
        let matchee = compile_expression ~raise let_rhs in
        let tuple,_loc = r_split tuple in
        let lst = List.map ~f:(compile_parameter ~raise) @@ npseq_to_list tuple in
        let (lst, exprs, _fv) = List.unzip3 lst in
        let expr = List.fold_right ~f:(@@) exprs ~init:matchee in
        let aux i binder = Z.add i Z.one, (binder, attributes, e_accessor expr @@ [Access_tuple i]) in
        let lst = snd @@ List.fold_map ~f:aux ~init:Z.zero @@ lst in
        let aux (binder,attr, expr) =  AST.Declaration_constant {binder; attr; expr} in
        return region @@ List.map ~f:aux lst
      | CST.PRecord record ->
        let attributes = compile_attributes attributes in
        let matchee = compile_expression ~raise let_rhs in
        let record,_loc = r_split record in
        let aux ({value={field_name;eq=_;pattern};_}:CST.field_pattern CST.reg) =
          let field_name = field_name.value in
          let binder,fun_,_fv = compile_parameter ~raise pattern in
          ((field_name,binder),fun_)
        in
        let lst = List.map ~f:aux @@ npseq_to_list record.ne_elements in
        let (lst, exprs) = List.unzip lst in
        let expr = List.fold_right ~f:(@@) exprs ~init:matchee in
        let aux (field_name,binder) = (binder, attributes, e_accessor expr @@ [Access_record field_name]) in
        let lst = List.map ~f:aux @@ lst in
        let aux (binder,attr, expr) =  AST.Declaration_constant {binder; attr; expr} in
        return region @@ List.map ~f:aux lst
      | _ -> (
        let lst = compile_let_binding ~raise ?kwd_rec attributes let_binding in
        let aux (binder,attr, expr) =  AST.Declaration_constant {binder; attr; expr} in
        return region @@ List.map ~f:aux lst
      )
    )

and compile_module ~raise : CST.ast -> _ = fun t ->
    let lst = List.map ~f:(compile_declaration ~raise) @@ nseq_to_list t.decl in
    List.concat lst<|MERGE_RESOLUTION|>--- conflicted
+++ resolved
@@ -727,13 +727,8 @@
         let aux : CST.type_var Region.reg -> AST.type_expression -> AST.type_expression =
           fun param type_ ->
             let (param,loc) = r_split param in
-<<<<<<< HEAD
-            let ty_binder = mk_var ~loc (quote_var param.name.value) in
+            let ty_binder = TypeVar.of_input_var ~loc (quote_var param.name.value) in
             t_abstraction ~loc:(Location.lift region) ty_binder Type type_
-=======
-            let ty_binder = TypeVar.of_input_var ~loc (quote_var param.name.value) in
-            t_abstraction ~loc:(Location.lift region) ty_binder () type_
->>>>>>> 33d6a7d3
         in
         List.fold_right ~f:aux ~init:rhs lst
     in
