module AST = Ast_imperative
module CST = Cst.Reasonligo
module Predefined = Predefined.Tree_abstraction.Reasonligo
module Token    = Lexing_reasonligo.Token
module Region   = Simple_utils.Region
module Location = Simple_utils.Location
module List     = Simple_utils.List
module Pair     = Simple_utils.Pair
module Utils    = Simple_utils.Utils
module Wrap     = Lexing_shared.Wrap

open Simple_utils.Function

(* Utils *)
let wrap = Region.wrap_ghost
let ghost = Wrap.ghost ""
let decompile_attributes = List.map ~f:wrap

let list_to_sepseq lst =
  match lst with
    [] -> None
  |  hd :: lst ->
      let aux e = (ghost, e) in
      Some (hd, List.map ~f:aux lst)

let list_to_nsepseq lst =
  match list_to_sepseq lst with
    Some s -> s
  | None   -> failwith "List is empty"

let nelist_to_npseq ~sep (hd, lst) = (hd, List.map ~f:(fun e -> (sep, e)) lst)

let npseq_cons hd lst = hd,(ghost, fst lst)::(snd lst)

let par a = CST.{lpar=ghost;inside=a;rpar=ghost}

let type_vars_of_list : string Region.reg list -> CST.type_vars =
  fun lst ->
  let type_var_of_name : _ -> CST.type_var Region.reg =
    fun name -> Region.wrap_ghost (CST.{quote=Wrap.ghost "";name}) in

  let x = list_to_nsepseq (List.map lst ~f:type_var_of_name)
  in Region.wrap_ghost (par x)

let inject compound a = CST.{compound;elements=a;terminator=None}

let ne_inject compound fields ~attr = CST.{
  compound;
  ne_elements=fields;
  terminator=None;
  attributes=attr
  }

let prefix_colon a = (Wrap.ghost "", a)

let braces = Some (`Braces (Wrap.ghost "",Wrap.ghost ""))

let brackets = Some (`Brackets (Wrap.ghost "",Wrap.ghost ""))

(* Decompiler *)

module type X_var = sig
  type t
  val pp : Format.formatter -> t -> unit
end
let decompile_variable_abs (type a) (module X:X_var with type t = a): a -> CST.variable = fun var ->
  let var = Format.asprintf "%a" X.pp var in
  if String.contains var '#' then
    let var = String.split ~on:'#' var in
    wrap @@ "gen__" ^ (String.concat var)
  else
    if String.length var > 4 && String.equal "gen__" @@ String.sub var ~pos:0 ~len:5 then
      wrap @@ "user__" ^ var
    else
      wrap @@ var

let decompile_variable = decompile_variable_abs (module AST.ValueVar)
let decompile_type_var = decompile_variable_abs (module AST.TypeVar)
let decompile_mod_var  = decompile_variable_abs (module AST.ModuleVar)

let rec decompile_type_expr : AST.type_expression -> _ = fun te ->
  let return te = te in
  match te.type_content with
    T_sum { attributes ; fields } ->
    let aux (AST.Label c, AST.{associated_type;attributes;decl_pos=_}) =
      let constr = wrap c in
      let args = decompile_type_expr associated_type in
      let args =
        Some (Region.wrap_ghost
                CST.{lpar=ghost; inside=args; rpar=ghost}) in
      let attributes = decompile_attributes attributes in
      let variant : CST.variant = {constr; args; attributes} in
      wrap variant
    in
    let variants = List.map ~f:aux fields in
    let variants = list_to_nsepseq variants in
    let lead_vbar = Some ghost in
    let attributes = decompile_attributes attributes in
    let sum : CST.sum_type = { lead_vbar ; variants ; attributes} in
    return @@ CST.TSum (wrap sum)
  | T_record {fields; attributes} ->
    let aux (AST.Label c, AST.{associated_type; attributes; _}) =
      let field_name = wrap c in
      let colon = ghost in
      let field_type = decompile_type_expr associated_type in
      let attributes = decompile_attributes attributes in
      let field : CST.field_decl = {field_name; colon; field_type; attributes} in
      wrap field
    in
    let record = List.map ~f:aux fields in
    let record = list_to_nsepseq record in
    let attributes = List.map ~f:(fun el -> wrap el) attributes in
    return @@ CST.TRecord (wrap @@ ne_inject braces record ~attr:attributes)
  | T_tuple tuple ->
    let tuple = List.map ~f:decompile_type_expr tuple in
    let tuple = list_to_nsepseq tuple in
    let tuple = CST.{lpar=ghost; inside=tuple; rpar=ghost} in
    return @@ CST.TProd (wrap tuple)
  | T_arrow {type1;type2} ->
    let type1 = decompile_type_expr type1 in
    let type2 = decompile_type_expr type2 in
    let arrow = (type1, ghost, type2) in
    return @@ CST.TFun (wrap arrow)
  | T_variable variable ->
    let var = decompile_type_var variable in
    return @@ CST.TVar var
  | T_app {type_operator; arguments} ->
    let type_operator = decompile_type_var type_operator in
    let lst = List.map ~f:decompile_type_expr arguments in
    let lst = list_to_nsepseq lst in
    let lst : _ CST.par = {lpar=ghost;inside=lst;rpar=ghost} in
    return @@ CST.TApp (wrap (type_operator,wrap lst))
  | T_annoted _annot ->
    failwith "let's work on it later"
<<<<<<< HEAD
  | T_module_accessor {module_name;element} ->
    let module_name = decompile_mod_var module_name in
    let field  = decompile_type_expr element in
    return @@ CST.TModA (wrap CST.{module_name;selector=ghost;field})
=======
  | T_module_accessor {module_path;element} -> (
    let rec aux : AST.module_variable list -> (CST.type_expr -> CST.type_expr) -> CST.type_expr = fun lst f_acc ->
      match lst with
      | module_name::tl ->
        let module_name = decompile_mod_var module_name in
        let f = fun field ->
          f_acc (CST.TModA (wrap CST.{module_name;selector=Token.ghost_dot;field}))
        in
        aux tl f
      | [] ->
        let element = CST.TVar (decompile_type_var element) in
        f_acc element
    in
    return @@ (aux module_path (fun x -> x))
  )
>>>>>>> ea133acd
  | T_singleton x -> (
    match x with
    | Literal_int i ->
      let z : CST.type_expr = CST.TInt { region = Region.ghost ; value = (Z.to_string i, i) } in
      return z
    | _ -> failwith "unsupported singleton"
  )
  | T_abstraction x -> decompile_type_expr x.type_
  | T_for_all x -> decompile_type_expr x.type_

let get_e_variable : AST.expression -> _ = fun expr ->
  match expr.expression_content with
    E_variable var -> var
  | _ -> failwith @@
    Format.asprintf "%a should be a variable expression"
    AST.PP.expression expr

let get_e_tuple : AST.expression -> _ = fun expr ->
  match expr.expression_content with
    E_tuple tuple -> tuple
  | E_variable _
  | E_literal _
  | E_constant _
  | E_lambda _ -> [expr]
  | _ -> failwith @@
    Format.asprintf "%a should be a tuple expression"
    AST.PP.expression expr

let pattern_type ({var;ascr;attributes}: _ AST.binder) =
  let attributes = attributes |> Tree_abstraction_shared.Helpers.strings_of_binder_attributes `ReasonLIGO |> decompile_attributes in
  let var = CST.PVar (Region.wrap_ghost CST.{variable = decompile_variable var; attributes }) in
  let type_expr = Option.map ~f:decompile_type_expr ascr in
  let t_wild = Region.wrap_ghost "_" in
  let default : CST.type_expr = CST.TVar t_wild in
  let type_expr = Option.value ~default type_expr in
  CST.PTyped (wrap CST.{pattern=var;colon=ghost;type_expr})

let decompile_operator : AST.rich_constant -> CST.expr List.Ne.t -> CST.expr option = fun cons_name arguments ->
  match cons_name, arguments with
  | Const C_ADD, (arg1, [arg2]) 
  | Const C_POLYMORPHIC_ADD, (arg1, [arg2]) ->
     Some CST.(EArith (Add (wrap { op = ghost ; arg1 ; arg2 })))
  | Const C_SUB, (arg1, [arg2])
  | Const C_POLYMORPHIC_SUB, (arg1, [arg2]) ->
     Some CST.(EArith (Sub (wrap { op = ghost ; arg1 ; arg2 })))
  | Const C_MUL, (arg1, [arg2]) ->
     Some CST.(EArith (Mult (wrap { op = ghost ; arg1 ; arg2 })))
  | Const C_DIV, (arg1, [arg2]) ->
     Some CST.(EArith (Div (wrap { op = ghost ; arg1 ; arg2 })))
  | Const C_MOD, (arg1, [arg2]) ->
     Some CST.(EArith (Mod (wrap { op = ghost ; arg1 ; arg2 })))
  | Const C_NEG, (arg, []) ->
     Some CST.(EArith (Neg (wrap { op = ghost ; arg })))
  | Const C_LT, (arg1, [arg2]) ->
     Some CST.(ELogic (CompExpr (Lt (wrap { op = ghost ; arg1 ; arg2 }))))
  | Const C_LE, (arg1, [arg2]) ->
     Some CST.(ELogic (CompExpr (Leq (wrap { op = ghost ; arg1 ; arg2 }))))
  | Const C_GT, (arg1, [arg2]) ->
     Some CST.(ELogic (CompExpr (Gt (wrap { op = ghost ; arg1 ; arg2 }))))
  | Const C_GE, (arg1, [arg2]) ->
     Some CST.(ELogic (CompExpr (Geq (wrap { op = ghost ; arg1 ; arg2 }))))
  | Const C_EQ, (arg1, [arg2]) ->
     Some CST.(ELogic (CompExpr (Equal (wrap { op = ghost ; arg1 ; arg2 }))))
  | Const C_NEQ, (arg1, [arg2]) ->
     Some CST.(ELogic (CompExpr (Neq (wrap { op = ghost ; arg1 ; arg2 }))))
  | _ -> None

let rec decompile_expression : AST.expression -> CST.expr = fun expr ->
  let return_expr expr = expr in
  let return_expr_with_par expr = return_expr @@ CST.EPar (wrap @@ par @@ expr) in
  match expr.expression_content with
    E_variable name ->
    let var = decompile_variable name in
    return_expr @@ CST.EVar (var)
  | E_constant {cons_name; arguments} ->
    (match arguments with
      [] -> let expr = CST.EVar (wrap @@ Predefined.constant_to_string cons_name) in
            return_expr @@ expr
    | _ ->
      let arguments = List.Ne.of_list @@
        (List.map ~f:(fun x -> CST.EPar (wrap @@ par @@ x))) @@
        List.map ~f:decompile_expression arguments in
      match decompile_operator cons_name arguments with
      | None ->
         let expr = CST.EVar (wrap @@ Predefined.constant_to_string cons_name) in
         let arguments =
           (fun xs -> CST.Multiple (wrap (par xs))) @@
             (fun (hd,tl) -> hd,List.map ~f:(fun x -> ghost,x) tl) @@ arguments in
         let const = wrap (expr, arguments) in
         return_expr_with_par @@ CST.ECall const
      | Some expr ->
         return_expr_with_par @@ expr
    )
  | E_literal literal ->
    (match literal with
        Literal_unit  ->  return_expr @@ CST.EUnit (wrap (ghost,ghost))
      | Literal_int i ->  return_expr @@ CST.EArith (Int (wrap ("",i)))
      | Literal_nat n ->  return_expr @@ CST.EArith (Nat (wrap ("",n)))
      | Literal_timestamp time ->
        let time = Tezos_utils.Time.Protocol.to_notation @@
          Tezos_utils.Time.Protocol.of_seconds @@ Z.to_int64 time in
          (* TODO combinators for CSTs. *)
        let ty = decompile_type_expr @@ AST.t_timestamp () in
        let time = CST.EString (String (wrap time)) in
        return_expr_with_par @@ CST.EAnnot (wrap @@ (time, ghost, ty))
      | Literal_mutez mtez -> return_expr @@ CST.EArith (Mutez (wrap ("",(Z.to_int64 mtez))))
      | Literal_string (Standard str) -> return_expr @@ CST.EString (String   (wrap str))
      | Literal_string (Verbatim ver) -> return_expr @@ CST.EString (Verbatim (wrap ver))
      | Literal_bytes b ->
        let b = Hex.of_bytes b in
        let s = Hex.to_string b in
        return_expr @@ CST.EBytes (wrap (s,b))
      | Literal_address addr ->
        let addr = CST.EString (String (wrap addr)) in
        let ty = decompile_type_expr @@ AST.t_address () in
        return_expr_with_par @@ CST.EAnnot (wrap @@ (addr,ghost,ty))
      | Literal_signature sign ->
        let sign = CST.EString (String (wrap sign)) in
        let ty = decompile_type_expr @@ AST.t_signature () in
        return_expr_with_par @@ CST.EAnnot (wrap @@ (sign,ghost,ty))
      | Literal_key k ->
        let k = CST.EString (String (wrap k)) in
        let ty = decompile_type_expr @@ AST.t_key () in
        return_expr_with_par @@ CST.EAnnot (wrap @@ (k,ghost,ty))
      | Literal_key_hash kh ->
        let kh = CST.EString (String (wrap kh)) in
        let ty = decompile_type_expr @@ AST.t_key_hash () in
        return_expr_with_par @@ CST.EAnnot (wrap @@ (kh,ghost,ty))
      | Literal_chain_id _
      | Literal_operation _ ->
        failwith "chain_id, operation are not created currently ?"
      | Literal_bls12_381_g1 b ->
        let b = Hex.of_bytes b in
        let s = Hex.to_string b in
        let b = CST.EBytes (wrap (s, b)) in
        let ty = decompile_type_expr @@ AST.t_bls12_381_g1 () in
        return_expr @@ CST.EAnnot (wrap @@ (b,ghost,ty))
      | Literal_bls12_381_g2 b ->
        let b = Hex.of_bytes b in
        let s = Hex.to_string b in
        let b = CST.EBytes (wrap (s, b)) in
        let ty = decompile_type_expr @@ AST.t_bls12_381_g2 () in
        return_expr @@ CST.EAnnot (wrap @@ (b,ghost,ty))
      | Literal_bls12_381_fr b ->
        let b = Hex.of_bytes b in
        let s = Hex.to_string b in
        let b = CST.EBytes (wrap (s, b)) in
        let ty = decompile_type_expr @@ AST.t_bls12_381_fr () in
        return_expr @@ CST.EAnnot (wrap @@ (b,ghost,ty))
      | Literal_chest _ | Literal_chest_key _ -> failwith "chest / chest_key not allowed in the syntax (only tests need this type)"
    )
  | E_application {lamb;args} ->
    let lamb = decompile_expression lamb in
    let args =
      (fun xs -> CST.Multiple (wrap (par xs))) @@
      (fun (hd,tl) -> hd,List.map ~f:(fun x -> ghost,x) tl) @@
      List.Ne.of_list @@
      (List.map ~f:decompile_expression) @@
      get_e_tuple args
    in
    return_expr @@ CST.ECall (wrap (lamb,args))
  | E_lambda lambda ->
    let (binders,lhs_type,body) = decompile_lambda lambda in
    let fun_expr : CST.fun_expr = {attributes=[]; binders;lhs_type;arrow=ghost;body} in
    return_expr_with_par @@ CST.EFun (wrap @@ fun_expr)
  | E_type_abstraction _ -> failwith "type_abstraction not supported yet"
  | E_recursive _ ->
    failwith "corner case : annonymous recursive function"
  | E_let_in {let_binder={var;ascr;attributes=var_attributes};rhs;let_result;attributes} ->
    let var_attributes = var_attributes |> Tree_abstraction_shared.Helpers.strings_of_binder_attributes `ReasonLIGO |> decompile_attributes in
    let var =
      CST.PVar (wrap @@ CST.{
                    variable = decompile_variable var;
                    attributes = var_attributes }) in
    let binders = var in
    let lhs_type = Option.map ~f:(prefix_colon <@ decompile_type_expr) ascr in
    let let_rhs = decompile_expression rhs in
    let binding : CST.let_binding = {binders;lhs_type;eq=ghost;let_rhs} in
    let body = decompile_expression let_result in
    let attributes = decompile_attributes attributes in
    let lin : CST.let_in = {kwd_let=ghost;kwd_rec=None;binding;semi=ghost;body;attributes} in
    return_expr @@ CST.ELetIn (wrap lin)
  | E_type_in {type_binder;rhs;let_result} ->
    let name = decompile_type_var type_binder in
    let type_expr = decompile_type_expr rhs in
    let type_decl : CST.type_decl =
      {kwd_type=ghost;params=None;name; eq=ghost; type_expr} in
    let body = decompile_expression let_result in
    let tin : CST.type_in = {type_decl;semi=ghost;body} in
    return_expr @@ CST.ETypeIn (wrap tin)
<<<<<<< HEAD
  | E_mod_in {module_binder;rhs;let_result} ->
    let name    = decompile_mod_var module_binder in
    let module_ = decompile_module rhs in
    let mod_decl : CST.module_decl = {kwd_module=ghost;name;eq=ghost;lbrace=ghost;module_;rbrace=ghost} in
    let body = decompile_expression let_result in
    let tin : CST.mod_in = {mod_decl;semi=ghost;body} in
    return_expr @@ CST.EModIn (wrap tin)
  | E_mod_alias {alias; binders; result} ->
    let alias   = decompile_mod_var alias in
    let binders = nelist_to_npseq @@ List.Ne.map decompile_mod_var binders in
    let mod_alias : CST.module_alias = {kwd_module=ghost;alias;eq=ghost;binders} in
    let body = decompile_expression result in
    let mod_alias : CST.mod_alias = {mod_alias;semi=ghost;body} in
    return_expr @@ CST.EModAlias (wrap mod_alias)
=======
  | E_mod_in {module_binder;rhs;let_result} -> (
    let name = decompile_mod_var module_binder in
    match rhs.wrap_content with
    | M_struct prg -> (
      let module_ = decompile_module prg in
      let mod_decl : CST.module_decl = {kwd_module=Token.ghost_module;name;eq=Token.ghost_eq;lbrace=Token.ghost_lbrace;module_;rbrace=Token.ghost_rbrace} in
      let body = decompile_expression let_result in
      let min : CST.mod_in = {mod_decl;semi=Token.ghost_semi;body} in
      return_expr @@ CST.EModIn (wrap min)
    )
    | M_variable v -> (
      let alias = name in
      let binders = decompile_mod_var v , [] in
      let mod_alias : CST.module_alias = {kwd_module=Token.ghost_module;alias;eq=Token.ghost_eq;binders} in
      let body = decompile_expression let_result in
      let mod_alias : CST.mod_alias = {mod_alias;semi=Token.ghost_semi;body} in
      return_expr @@ CST.EModAlias (wrap mod_alias)
    )
    | M_module_path path -> (
      let alias = name in
      let binders =
        nelist_to_npseq ~sep:Token.ghost_dot @@ List.Ne.map (fun x -> wrap (Format.asprintf "%a" AST.ModuleVar.pp x)) path
      in
      let mod_alias : CST.module_alias = {kwd_module=Token.ghost_module;alias;eq=Token.ghost_eq;binders} in
      let body = decompile_expression let_result in
      let mod_alias : CST.mod_alias = {mod_alias;semi=Token.ghost_semi;body} in
      return_expr @@ CST.EModAlias (wrap mod_alias)
    )
  )
>>>>>>> ea133acd
  | E_raw_code {language; code} ->
    let language = wrap @@ wrap @@ language in
    let code = decompile_expression code in
    let ci : CST.code_inj = {language;code;rbracket=ghost} in
    return_expr @@ CST.ECodeInj (wrap ci)
  | E_constructor {constructor;element} ->
    let Label constr = constructor in
    let constr = wrap constr in
    let element = decompile_expression element in
    return_expr_with_par @@ CST.EConstr (wrap (constr, Some element))
  | E_matching {matchee; cases} ->
    let expr  = decompile_expression matchee in
    let aux : _ AST.match_case -> _ CST.case_clause CST.reg =
      fun { pattern ; body } ->
        let rhs = decompile_expression body in
        let pattern = decompile_pattern pattern in
        (wrap ({pattern ; arrow = ghost ; rhs ; terminator = Some ghost}:_ CST.case_clause))
    in
    let case_clauses = List.map ~f:aux cases in
    let cases = list_to_nsepseq case_clauses in
    let cases = wrap cases in
    let cases : _ CST.case = {kwd_switch=ghost;lbrace=ghost;rbrace=ghost;expr;cases} in
    return_expr @@ CST.ECase (wrap cases)
  | E_record record  ->
    let aux (AST.Label str, expr) =
      let field_name = wrap str in
      let field_expr = decompile_expression expr in
      let field : CST.field_assign = {field_name;assignment=ghost;field_expr} in
      wrap field
    in
    let record = List.map ~f:aux record in
    let record = list_to_nsepseq record in
    let record = ne_inject braces record ~attr:[] in
    (* why is the record not empty ? *)
    return_expr @@ CST.ERecord (wrap record)
  | E_accessor {record; path} ->
    let rec aux : AST.expression -> AST.expression AST.access list -> AST.expression * AST.expression AST.access list = fun e acc_path ->
      match e.expression_content with
      | E_accessor { record ; path } ->
        aux record (path @ acc_path)
      | _ -> e,acc_path
    in
    let (record,path) = aux record path in
    (match List.rev path with
      Access_map e :: [] ->
      let map = decompile_expression record in
      let e = decompile_expression e in
      let arg = CST.Multiple (wrap (par (e,[ghost,map]))) in
      return_expr @@ CST.ECall( wrap (CST.EVar (wrap "Map.find_opt"), arg))
    | Access_map e :: lst ->
      let path = List.rev lst in
      let field_path = list_to_nsepseq @@ List.map ~f:decompile_to_selection path in
      let struct_name = decompile_variable @@ get_e_variable record in
      let proj : CST.projection = {struct_name;selector=ghost;field_path} in
      let e = decompile_expression e in
      let arg =  CST.Multiple (wrap (par (e,[ghost, CST.EProj (wrap proj)]))) in
      return_expr @@ CST.ECall( wrap (CST.EVar (wrap "Map.find_opt"), arg))
    | _ ->
      let field_path = list_to_nsepseq @@ List.map ~f:decompile_to_selection path in
       let struct_name = (decompile_variable) @@ get_e_variable record in
      let proj : CST.projection = {struct_name;selector=ghost;field_path} in
      return_expr @@ CST.EProj (wrap proj)
    )
  (* Update on multiple field of the same record. may be removed by adding sugar *)
  | E_update {record={expression_content=E_update _;_} as record;path;update} ->
    let record = decompile_expression record in
    let (record,updates) = match record with
      CST.EUpdate {value;_} -> (value.record,value.updates)
    | _ -> failwith @@ Format.asprintf "Inpossible case %a" AST.PP.expression expr
    in
    let var,path = match path with
      Access_record var::path -> (var,path)
    | _ -> failwith "Impossible case %a"
    in
    let field_path = decompile_to_path (AST.ValueVar.of_input_var var) path in
    let field_expr = decompile_expression update in
    let field_assign : CST.field_path_assignment = {field_path;assignment=ghost;field_expr} in
    let updates = updates.value.ne_elements in
    let updates =
      wrap @@ ne_inject ~attr:[] braces @@ npseq_cons (wrap field_assign) updates in
    let update : CST.update = {lbrace=ghost;record;ellipsis=ghost;comma=ghost;updates;rbrace=ghost} in
    return_expr @@ CST.EUpdate (wrap @@ update)
  | E_update {record; path; update} -> (
    let rec aux : AST.expression -> AST.expression AST.access list -> AST.expression * AST.expression AST.access list = fun e acc_path ->
      match e.expression_content with
      | E_accessor { record ; path } ->
        aux record (path @ acc_path)
      | _ -> e,acc_path
    in
    let (record,path) = aux record path in
    let record = decompile_variable @@ get_e_variable record in
    let field_expr = decompile_expression update in
    let (struct_name,field_path) = List.Ne.of_list path in
    match field_path with
      [] -> (
        match struct_name with
        | Access_record name ->
          let record : CST.path = Name record in
          let field_path = CST.Name (wrap name) in
          let update : CST.field_path_assignment = {field_path;assignment=ghost;field_expr} in
          let updates = wrap @@ ne_inject ~attr:[] braces @@ (wrap update,[]) in
          let update : CST.update = {lbrace=ghost;record;ellipsis=ghost;comma=ghost;updates;rbrace=ghost} in
          return_expr @@ CST.EUpdate (wrap update)
        | Access_tuple i ->
          let record : CST.path = Name record in
          let field_path = CST.Name (wrap @@ Z.to_string i) in
          let update : CST.field_path_assignment = {field_path;assignment=ghost;field_expr} in
          let updates = wrap @@ ne_inject ~attr:[] braces @@ (wrap update,[]) in
          let update : CST.update = {lbrace=ghost;record;ellipsis=ghost;comma=ghost;updates;rbrace=ghost} in
          return_expr @@ CST.EUpdate (wrap update)
        | Access_map e ->
          let e = decompile_expression e in
          let arg = CST.Multiple (wrap (par (field_expr,[ghost,e; ghost,CST.EVar record]))) in
          return_expr @@ CST.ECall (wrap (CST.EVar (wrap "Map.add"), arg))
    )
    | _ -> (
      let struct_name = match struct_name with
          Access_record name -> wrap name
        | Access_tuple i -> wrap @@ Z.to_string i
        | Access_map _ -> failwith @@ Format.asprintf "invalid map update %a" AST.PP.expression expr
      in
      match List.rev field_path with
        Access_map e :: lst ->
        let field_path = List.rev lst in
        let field_path = List.map ~f:decompile_to_selection field_path in
        let field_path = list_to_nsepseq field_path in
        let field_path : CST.projection = {struct_name; selector=ghost;field_path} in
        let field_path = CST.EProj (wrap @@ field_path) in
        let e = decompile_expression e in
        let arg = CST.Multiple (wrap (par (field_expr, [ghost,e; ghost,field_path]))) in
        return_expr @@ CST.ECall (wrap (CST.EVar (wrap "Map.add"),arg))
      | _ ->
        let field_path = List.map ~f:decompile_to_selection field_path in
        let field_path = list_to_nsepseq field_path in
        let field_path : CST.projection = {struct_name; selector=ghost;field_path} in
        let field_path = CST.Path (wrap @@ field_path) in
        let record : CST.path = Name record in
        let update : CST.field_path_assignment = {field_path;assignment=ghost;field_expr} in
        let updates = wrap @@ ne_inject ~attr:[] braces @@ (wrap update,[]) in
        let update : CST.update = {lbrace=ghost;record;ellipsis=ghost;comma=ghost;updates;rbrace=ghost} in
        return_expr @@ CST.EUpdate (wrap update)
    )
  )
  | E_ascription {anno_expr;type_annotation} ->
    let expr = decompile_expression anno_expr in
    let ty   = decompile_type_expr type_annotation in
    return_expr_with_par @@ CST.EAnnot (wrap @@ (expr,ghost,ty))
<<<<<<< HEAD
  | E_module_accessor {module_name;element} ->
    let module_name = decompile_mod_var module_name in
    let field  = decompile_expression element in
    return_expr @@ CST.EModA (wrap CST.{module_name;selector=ghost;field})
=======
  | E_module_accessor {module_path;element} -> (
    let rec aux : AST.module_variable list -> (CST.expr -> CST.expr) -> CST.expr = fun lst f_acc ->
      match lst with
      | module_name::tl ->
        let module_name = decompile_mod_var module_name in
        let f = fun field ->
          f_acc (CST.EModA (wrap CST.{module_name;selector=Token.ghost_dot;field}))
        in
        aux tl f
      | [] ->
        let element = CST.EVar (decompile_variable element) in
        f_acc element
    in
    return_expr @@ (aux module_path (fun x -> x))
  )
>>>>>>> ea133acd
  | E_cond {condition;then_clause;else_clause} ->
    let test  = decompile_expression condition in
    let test = CST.{lpar=ghost; inside=test; rpar=ghost} in
    let ifso  = decompile_expression then_clause in
    let ifso = wrap @@ CST.{lbrace=ghost; inside=(ifso,None); rbrace=ghost} in
    let ifnot = decompile_expression else_clause in
    let ifnot = wrap @@ CST.{lbrace=ghost; inside=(ifnot,None); rbrace=ghost} in
    let ifnot = Some(ghost,ifnot) in
    let cond : CST.cond_expr = {
      kwd_if=ghost; test=`Parens (wrap test); ifso; ifnot} in
    return_expr @@ CST.ECond (wrap cond)
  | E_sequence {expr1;expr2} ->
    let expr1 = decompile_expression expr1 in
    let expr2 = decompile_expression expr2 in
    return_expr @@ CST.ESeq (wrap @@ inject braces @@ list_to_sepseq [expr1; expr2])
  | E_tuple tuple ->
    let tuple = List.map ~f:decompile_expression tuple in
    let tuple = list_to_nsepseq tuple in
    return_expr @@ CST.ETuple (wrap @@ tuple)
  | E_map map ->
    let map = List.map ~f:(Pair.map ~f:decompile_expression) map in
    let aux (k,v) = CST.ETuple (wrap (k,[(ghost,v)])) in
    let map = List.map ~f:aux map in
    (match map with
      [] -> return_expr @@ CST.EVar (wrap "Big_map.empty")
    | hd::tl  ->
       let var = CST.EVar (wrap "Map.literal") in
       let args = CST.Multiple (wrap (par (hd,List.map ~f:(fun x -> ghost,x) tl))) in
      return_expr @@ CST.ECall (wrap @@ (var, args))
    )
  | E_big_map big_map ->
    let big_map = List.map ~f:(Pair.map ~f:decompile_expression) big_map in
    let aux (k,v) = CST.ETuple (wrap (k,[(ghost,v)])) in
    let big_map = List.map ~f:aux big_map in
    (match big_map with
      [] -> return_expr @@ CST.EVar (wrap "Big_map.empty")
    | hd::tl  ->
      let var = CST.EVar (wrap "Big_map.literal") in
      let args = CST.Multiple (wrap (par (hd,List.map ~f:(fun x -> ghost,x) tl))) in
      return_expr @@ CST.ECall (wrap @@ (var, args))
    )
  | E_list lst ->
    let lst = List.map ~f:decompile_expression lst in
    let lst = list_to_sepseq lst in
    return_expr @@ CST.EList (EListComp (wrap @@ inject brackets @@ lst))
  | E_set set ->
    let set = List.map ~f:decompile_expression set in
    let hd,tl = List.Ne.of_list @@ set in
    let var = CST.EVar (wrap "Set.literal") in
    let args = CST.Multiple (wrap (par (hd,List.map ~f:(fun x -> ghost,x) tl))) in
    return_expr @@ CST.ECall (wrap @@ (var,args))
    (* We should avoid to generate skip instruction*)
  | E_skip -> return_expr @@ CST.EUnit (wrap (ghost,ghost))
  | E_assign _
  | E_for _
  | E_for_each _
  | E_while _ ->
    failwith @@ Format.asprintf "Decompiling a imperative construct to CameLIGO %a"
    AST.PP.expression expr

and decompile_to_path : AST.expression_variable -> _ AST.access list -> CST.path = fun var access ->
  let struct_name = decompile_variable var in
  match access with
    [] -> CST.Name struct_name
  | lst ->
    let field_path = list_to_nsepseq @@ List.map ~f:decompile_to_selection lst in
    let path : CST.projection = {struct_name;selector=ghost;field_path} in
    (CST.Path (wrap @@ path) : CST.path)

and decompile_to_selection : _ AST.access -> CST.selection = fun access ->
  match access with
    Access_tuple index -> CST.Component (wrap @@ ("",index))
  | Access_record str  -> CST.FieldName (wrap str)
  | Access_map _ ->
    failwith @@ Format.asprintf
    "Can't decompile access_map to selection"

and decompile_lambda : (AST.expr, AST.ty_expr) AST.lambda -> _ =
  fun {binder;output_type;result} ->
    let param_decl = pattern_type binder in
    let param = CST.PPar (wrap @@ par @@ param_decl) in
    let ret_type = Option.map ~f:(prefix_colon <@ decompile_type_expr) output_type in
    let return = decompile_expression result in
    (param,ret_type,return)

and decompile_declaration : AST.declaration -> CST.declaration = fun decl ->
  let decl = Location.unwrap decl in
  match decl with
    Declaration_type {type_binder;type_expr;type_attr=_} ->
    let name = decompile_type_var type_binder in
    let params =
      match type_expr.type_content with
      | T_abstraction _ -> (
        let rec aux : AST.type_expression -> _ list -> _ list  =
          fun t lst ->
            match t.type_content with
            | T_abstraction x -> aux x.type_ (x.ty_binder::lst)
            | _ -> lst
        in
        let vars = aux type_expr [] in
        let params = type_vars_of_list @@
          List.map ~f:decompile_type_var vars
        in
        Some params
      )
      | _ -> None
    in
    let type_expr = decompile_type_expr type_expr in
    CST.TypeDecl (wrap (CST.{kwd_type=ghost;params;name; eq=ghost; type_expr}))
  | Declaration_constant {binder;attr;expr}-> (
    let attributes : CST.attributes = decompile_attributes attr in
    let var_attributes = binder.attributes |> Tree_abstraction_shared.Helpers.strings_of_binder_attributes `ReasonLIGO |> decompile_attributes in
    let pvar = CST.{variable = decompile_variable binder.var ; attributes = var_attributes} in
    let var : CST.pattern = CST.PVar (wrap pvar) in
    let binders = var in
    let lhs_type = Option.map ~f:(prefix_colon <@ decompile_type_expr) binder.ascr in
    match expr.expression_content with
      E_lambda lambda ->
      let let_rhs = decompile_expression @@ AST.make_e @@ AST.E_lambda lambda in
      let let_binding : CST.let_binding = {binders;lhs_type;eq=ghost;let_rhs} in
      let let_decl = wrap (ghost,None,let_binding,attributes) in
      CST.ConstDecl let_decl
    | E_recursive {lambda; _} ->
      let let_rhs = decompile_expression @@ AST.make_e @@ AST.E_lambda lambda in
      let let_binding : CST.let_binding = {binders;lhs_type;eq=ghost;let_rhs} in
      let let_decl = wrap (ghost,Some ghost,let_binding,attributes) in
      CST.ConstDecl let_decl
    | _ ->
      let let_rhs = decompile_expression expr in
      let let_binding : CST.let_binding = {binders;lhs_type;eq=ghost;let_rhs} in
      let let_decl = wrap (ghost,None,let_binding,attributes) in
      CST.ConstDecl let_decl
  )
<<<<<<< HEAD
  | Declaration_module {module_binder;module_; module_attr=_} ->
    let name    = decompile_mod_var module_binder in
    let module_ = decompile_module module_ in
    CST.ModuleDecl (wrap (CST.{kwd_module=ghost; name; eq=ghost; lbrace=ghost; module_; rbrace=ghost}))
  | Module_alias {alias;binders} ->
    let alias   = decompile_mod_var alias in
    let binders = nelist_to_npseq @@ List.Ne.map decompile_mod_var binders in
    CST.ModuleAlias (wrap (CST.{kwd_module=ghost; alias; eq=ghost; binders}))
=======
  | Declaration_module {module_binder;module_; module_attr=_} -> (
    let name    = decompile_mod_var module_binder in
    match module_.wrap_content with
    | M_struct prg -> (
      let module_ = decompile_module prg in
      let module_decl :CST.module_decl = {
          kwd_module=Token.ghost_module; name; eq=Token.ghost_eq;
          rbrace=Token.ghost_rbrace; module_; lbrace=Token.ghost_lbrace
        }
      in
      CST.ModuleDecl (wrap @@ module_decl)
    )
    | M_variable v -> (
      let alias = name in
      let binders = decompile_mod_var v , [] in
      let mod_alias : CST.module_alias = {kwd_module=Token.ghost_module;alias;eq=Token.ghost_eq;binders} in
      CST.ModuleAlias (wrap mod_alias)
    )
    | M_module_path path -> (
      let alias = name in
      let binders =
        nelist_to_npseq ~sep:Token.ghost_dot @@ List.Ne.map (fun x -> wrap (Format.asprintf "%a" AST.ModuleVar.pp x)) path
      in
      let mod_alias : CST.module_alias = {kwd_module=Token.ghost_module;alias;eq=Token.ghost_eq;binders} in
      CST.ModuleAlias (wrap mod_alias)
    )
  )
>>>>>>> ea133acd

and decompile_pattern : AST.type_expression AST.pattern -> CST.pattern =
  fun pattern ->
    match pattern.wrap_content with
    | AST.P_unit -> CST.PUnit (wrap (ghost, ghost))
    | AST.P_var v ->
      let name = (decompile_variable v.var).value in
      let attributes = v.attributes |> Tree_abstraction_shared.Helpers.strings_of_binder_attributes `ReasonLIGO |> decompile_attributes in
      let pvar = wrap CST.{variable = wrap name; attributes} in
      CST.PVar pvar
    | AST.P_list pl -> (
      let ret x = (CST.PList x) in
      match pl with
      | AST.Cons (pa,pb) ->
        let pa = decompile_pattern pa in
        let pb = decompile_pattern pb in
        let cons :  CST.cons_pattern =
          { lbracket = ghost;
            lpattern = pa;
            comma    = ghost;
            ellipsis = ghost;
            rpattern = pb;
            rbracket = ghost;
          }
        in
        ret (PCons (wrap cons))
      | AST.List [] ->
        let nil = list_to_sepseq [] in
        let injection = wrap @@ inject (brackets) nil in
        ret (PListComp injection)
      | AST.List plst ->
        let plst = List.map ~f:decompile_pattern plst in
        let plst = list_to_sepseq plst in
        let injection = wrap @@ inject (brackets) plst in
        ret (PListComp injection)
    )
    | AST.P_variant (constructor,p) -> (
      match constructor with
      | Label constructor -> (
        let p = decompile_pattern p in
        let constr = wrap (wrap constructor, Some p) in
        CST.PConstr constr
      )
    )
    | AST.P_tuple lst ->
      let pl = List.map ~f:decompile_pattern lst in
      let pl = list_to_nsepseq pl in
      CST.PTuple (wrap pl)
    | AST.P_record (llst,lst) ->
      let pl = List.map ~f:decompile_pattern lst in
      let fields_name = List.map ~f:(fun (AST.Label x) -> wrap x) llst in
      let field_patterns =
        List.map
          ~f:(fun (field_name,pattern) -> wrap ({ field_name ; eq = ghost ; pattern }:CST.field_pattern))
          (List.zip_exn fields_name pl)
      in
      let field_patterns = list_to_nsepseq field_patterns in
      let inj = ne_inject braces field_patterns ~attr:[] in
      CST.PRecord (wrap inj)

and decompile_module : AST.module_ -> CST.ast = fun prg ->
  let decl = List.map ~f:decompile_declaration prg in
  let decl = List.Ne.of_list decl in
  ({decl;eof=ghost}: CST.ast)<|MERGE_RESOLUTION|>--- conflicted
+++ resolved
@@ -132,12 +132,6 @@
     return @@ CST.TApp (wrap (type_operator,wrap lst))
   | T_annoted _annot ->
     failwith "let's work on it later"
-<<<<<<< HEAD
-  | T_module_accessor {module_name;element} ->
-    let module_name = decompile_mod_var module_name in
-    let field  = decompile_type_expr element in
-    return @@ CST.TModA (wrap CST.{module_name;selector=ghost;field})
-=======
   | T_module_accessor {module_path;element} -> (
     let rec aux : AST.module_variable list -> (CST.type_expr -> CST.type_expr) -> CST.type_expr = fun lst f_acc ->
       match lst with
@@ -153,7 +147,6 @@
     in
     return @@ (aux module_path (fun x -> x))
   )
->>>>>>> ea133acd
   | T_singleton x -> (
     match x with
     | Literal_int i ->
@@ -344,22 +337,6 @@
     let body = decompile_expression let_result in
     let tin : CST.type_in = {type_decl;semi=ghost;body} in
     return_expr @@ CST.ETypeIn (wrap tin)
-<<<<<<< HEAD
-  | E_mod_in {module_binder;rhs;let_result} ->
-    let name    = decompile_mod_var module_binder in
-    let module_ = decompile_module rhs in
-    let mod_decl : CST.module_decl = {kwd_module=ghost;name;eq=ghost;lbrace=ghost;module_;rbrace=ghost} in
-    let body = decompile_expression let_result in
-    let tin : CST.mod_in = {mod_decl;semi=ghost;body} in
-    return_expr @@ CST.EModIn (wrap tin)
-  | E_mod_alias {alias; binders; result} ->
-    let alias   = decompile_mod_var alias in
-    let binders = nelist_to_npseq @@ List.Ne.map decompile_mod_var binders in
-    let mod_alias : CST.module_alias = {kwd_module=ghost;alias;eq=ghost;binders} in
-    let body = decompile_expression result in
-    let mod_alias : CST.mod_alias = {mod_alias;semi=ghost;body} in
-    return_expr @@ CST.EModAlias (wrap mod_alias)
-=======
   | E_mod_in {module_binder;rhs;let_result} -> (
     let name = decompile_mod_var module_binder in
     match rhs.wrap_content with
@@ -389,7 +366,6 @@
       return_expr @@ CST.EModAlias (wrap mod_alias)
     )
   )
->>>>>>> ea133acd
   | E_raw_code {language; code} ->
     let language = wrap @@ wrap @@ language in
     let code = decompile_expression code in
@@ -537,12 +513,6 @@
     let expr = decompile_expression anno_expr in
     let ty   = decompile_type_expr type_annotation in
     return_expr_with_par @@ CST.EAnnot (wrap @@ (expr,ghost,ty))
-<<<<<<< HEAD
-  | E_module_accessor {module_name;element} ->
-    let module_name = decompile_mod_var module_name in
-    let field  = decompile_expression element in
-    return_expr @@ CST.EModA (wrap CST.{module_name;selector=ghost;field})
-=======
   | E_module_accessor {module_path;element} -> (
     let rec aux : AST.module_variable list -> (CST.expr -> CST.expr) -> CST.expr = fun lst f_acc ->
       match lst with
@@ -558,7 +528,6 @@
     in
     return_expr @@ (aux module_path (fun x -> x))
   )
->>>>>>> ea133acd
   | E_cond {condition;then_clause;else_clause} ->
     let test  = decompile_expression condition in
     let test = CST.{lpar=ghost; inside=test; rpar=ghost} in
@@ -692,16 +661,6 @@
       let let_decl = wrap (ghost,None,let_binding,attributes) in
       CST.ConstDecl let_decl
   )
-<<<<<<< HEAD
-  | Declaration_module {module_binder;module_; module_attr=_} ->
-    let name    = decompile_mod_var module_binder in
-    let module_ = decompile_module module_ in
-    CST.ModuleDecl (wrap (CST.{kwd_module=ghost; name; eq=ghost; lbrace=ghost; module_; rbrace=ghost}))
-  | Module_alias {alias;binders} ->
-    let alias   = decompile_mod_var alias in
-    let binders = nelist_to_npseq @@ List.Ne.map decompile_mod_var binders in
-    CST.ModuleAlias (wrap (CST.{kwd_module=ghost; alias; eq=ghost; binders}))
-=======
   | Declaration_module {module_binder;module_; module_attr=_} -> (
     let name    = decompile_mod_var module_binder in
     match module_.wrap_content with
@@ -729,7 +688,6 @@
       CST.ModuleAlias (wrap mod_alias)
     )
   )
->>>>>>> ea133acd
 
 and decompile_pattern : AST.type_expression AST.pattern -> CST.pattern =
   fun pattern ->
