module AST = Ast_imperative
module CST = Cst.Cameligo
module Predefined = Predefined.Tree_abstraction.Cameligo

open Trace

(* General tools *)
let (<@) f g x = f (g x)

(* Utils *)
let rg = Region.ghost
let wrap : type a. a -> a CST.reg = fun value -> {value;region=rg}
let list_to_sepseq lst =
  match lst with
    [] -> None
  |  hd :: lst ->
      let aux e = (rg, e) in
      Some (hd, List.map aux lst)
let list_to_nsepseq lst =
  match list_to_sepseq lst with
    Some s -> ok @@ s
  | None   -> failwith "List is empty"

let nelist_to_npseq (hd, lst) = (hd, List.map (fun e -> (rg, e)) lst)
let npseq_cons hd lst = hd,(rg, fst lst)::(snd lst)

let par a = CST.{lpar=rg;inside=a;rpar=rg}
let inject compound a = CST.{compound;elements=a;terminator=Some(rg)}
let ne_inject compound a = CST.{compound;ne_elements=a;terminator=Some(rg)}
let prefix_colon a = (rg, a)
let braces = Some (CST.Braces (rg,rg))
let brackets = Some (CST.Brackets (rg,rg))
let beginEnd = Some (CST.BeginEnd (rg,rg))

(* Decompiler *)

let decompile_variable : type a. a Var.t -> CST.variable = fun var ->
  let var = Format.asprintf "%a" Var.pp var in
  if String.contains var '#' then
    let var = String.split_on_char '#' var in
    wrap @@ "gen__" ^ (String.concat "" var)
  else
    if String.length var > 4 && String.equal "gen__" @@ String.sub var 0 5 then
      wrap @@ "user__" ^ var
    else
      wrap @@ var

let rec decompile_type_expr : AST.type_expression -> _ result = fun te ->
  let return te = ok @@ te in
  match te.type_content with
    T_sum sum ->
    let sum = AST.CMap.to_kv_list sum in
    let aux (AST.Constructor c, AST.{ctor_type;_}) =
      let constr = wrap c in
      let%bind arg = decompile_type_expr ctor_type in
      let arg = Some (rg, arg) in
      let variant : CST.variant = {constr;arg} in
      ok @@ wrap variant
    in
    let%bind sum = bind_map_list aux sum in
    let%bind sum = list_to_nsepseq sum in
    return @@ CST.TSum (wrap sum)
  | T_record record ->
    let record = AST.LMap.to_kv_list record in
    let aux (AST.Label c, AST.{field_type;_}) =
      let field_name = wrap c in
      let colon = rg in
      let%bind field_type = decompile_type_expr field_type in
      let variant : CST.field_decl = {field_name;colon;field_type} in
      ok @@ wrap variant
    in
    let%bind record = bind_map_list aux record in
    let%bind record = list_to_nsepseq record in
    return @@ CST.TRecord (wrap @@ ne_inject (braces) record)
  | T_tuple tuple ->
    let%bind tuple = bind_map_list decompile_type_expr tuple in
    let%bind tuple = list_to_nsepseq @@ tuple in
    return @@ CST.TProd (wrap tuple)
  | T_arrow {type1;type2} ->
    let%bind type1 = decompile_type_expr type1 in
    let%bind type2 = decompile_type_expr type2 in
    let arrow = (type1, rg, type2) in
    return @@ CST.TFun (wrap arrow)
  | T_variable var ->
    let var = decompile_variable var in
    return @@ CST.TVar (var)
  | T_constant const ->
    let const = Predefined.type_constant_to_string const in
    return @@ CST.TVar (wrap const)
  | T_operator (operator, lst) ->
    let operator = wrap @@ Predefined.type_operator_to_string operator in
    let%bind lst = bind_map_list decompile_type_expr lst in
    let%bind lst = list_to_nsepseq lst in
    let lst : _ CST.par = {lpar=rg;inside=lst;rpar=rg} in
    return @@ CST.TApp (wrap (operator,wrap lst))
  | T_annoted _annot ->
    failwith "let's work on it later"

let get_e_variable : AST.expression -> _ result = fun expr ->
<<<<<<< HEAD
  match expr.expression_content with
    E_variable var -> ok @@ var
  | _ -> failwith @@
=======
  match expr.expression_content with 
    E_variable var -> ok @@ var.wrap_content
  | _ -> failwith @@ 
>>>>>>> 42893548
    Format.asprintf "%a should be a variable expression"
    AST.PP.expression expr

let get_e_tuple : AST.expression -> _ result = fun expr ->
  match expr.expression_content with
    E_tuple tuple -> ok @@ tuple
  | E_variable _
  | E_literal _
  | E_constant _
  | E_lambda _ -> ok @@ [expr]
  | _ -> failwith @@
    Format.asprintf "%a should be a tuple expression"
    AST.PP.expression expr

let pattern_type var ty_opt =
  let var = CST.PVar (decompile_variable var) in
  match ty_opt with
    Some s ->
      let%bind type_expr = decompile_type_expr s in
      ok @@ CST.PTyped (wrap @@ CST.{pattern=var;colon=rg;type_expr})
  | None -> ok @@ var

let rec decompile_expression : AST.expression -> _ result = fun expr ->
  let return_expr expr = ok @@ expr in
  let return_expr_with_par expr = return_expr @@ CST.EPar (wrap @@ par @@ expr) in
  match expr.expression_content with
<<<<<<< HEAD
    E_variable name ->
    let var = decompile_variable name in
=======
    E_variable name -> 
    let var = decompile_variable name.wrap_content in
>>>>>>> 42893548
    return_expr @@ CST.EVar (var)
  | E_constant {cons_name; arguments} ->
    let expr = CST.EVar (wrap @@ Predefined.constant_to_string cons_name) in
    (match arguments with
      [] -> return_expr @@ expr
    | _ ->
      let%bind arguments = map List.Ne.of_list @@
        map (List.map (fun x -> CST.EPar (wrap @@ par @@ x))) @@
        bind_map_list decompile_expression arguments in
      let const = wrap (expr, arguments) in
      return_expr_with_par @@ CST.ECall const
    )
  | E_literal literal ->
    (match literal with
        Literal_unit  ->  return_expr @@ CST.EUnit (wrap (rg,rg))
      | Literal_int i ->  return_expr @@ CST.EArith (Int (wrap ("",i)))
      | Literal_nat n ->  return_expr @@ CST.EArith (Nat (wrap ("",n)))
      | Literal_timestamp time ->
        let time = Tezos_utils.Time.Protocol.to_notation @@
          Tezos_utils.Time.Protocol.of_seconds @@ Z.to_int64 time in
          (* TODO combinators for CSTs. *)
        let%bind ty = decompile_type_expr @@ AST.t_timestamp () in
        let time = CST.EString (String (wrap time)) in
        return_expr @@ CST.EAnnot (wrap @@ par (time, rg, ty))
      | Literal_mutez mtez -> return_expr @@ CST.EArith (Mutez (wrap ("",mtez)))
      | Literal_string (Standard str) -> return_expr @@ CST.EString (String   (wrap str))
      | Literal_string (Verbatim ver) -> return_expr @@ CST.EString (Verbatim (wrap ver))
      | Literal_bytes b ->
        let b = Hex.of_bytes b in
        let s = Hex.to_string b in
        return_expr @@ CST.EBytes (wrap (s,b))
      | Literal_address addr ->
        let addr = CST.EString (String (wrap addr)) in
        let%bind ty = decompile_type_expr @@ AST.t_address () in
        return_expr @@ CST.EAnnot (wrap @@ par (addr,rg,ty))
      | Literal_signature sign ->
        let sign = CST.EString (String (wrap sign)) in
        let%bind ty = decompile_type_expr @@ AST.t_signature () in
        return_expr @@ CST.EAnnot (wrap @@ par (sign,rg,ty))
      | Literal_key k ->
        let k = CST.EString (String (wrap k)) in
        let%bind ty = decompile_type_expr @@ AST.t_key () in
        return_expr @@ CST.EAnnot (wrap @@ par (k,rg,ty))
      | Literal_key_hash kh ->
        let kh = CST.EString (String (wrap kh)) in
        let%bind ty = decompile_type_expr @@ AST.t_key_hash () in
        return_expr @@ CST.EAnnot (wrap @@ par (kh,rg,ty))
      | Literal_chain_id _
      | Literal_void
      | Literal_operation _ ->
        failwith "chain_id, void, operation are not created currently ?"
    )
  | E_application {lamb;args} ->
    let%bind lamb = decompile_expression lamb in
    let%bind args = map List.Ne.of_list @@
      bind (bind_map_list decompile_expression) @@
      get_e_tuple args
    in
    return_expr @@ CST.ECall (wrap (lamb,args))
  | E_lambda lambda ->
    let%bind (binders,_lhs_type,_block_with,body) = decompile_lambda lambda in
    let fun_expr : CST.fun_expr = {kwd_fun=rg;binders;lhs_type=None;arrow=rg;body} in
    return_expr_with_par @@ CST.EFun (wrap @@ fun_expr)
  | E_recursive _ ->
    failwith "corner case : annonymous recursive function"
  | E_let_in {let_binder;rhs;let_result;inline} ->
    let var = CST.PVar (decompile_variable @@ (fst let_binder).wrap_content) in
    let binders = (var,[]) in
    let%bind lhs_type = bind_map_option (bind_compose (ok <@ prefix_colon) decompile_type_expr) @@ snd let_binder in
    let%bind let_rhs = decompile_expression rhs in
    let binding : CST.let_binding = {binders;lhs_type;eq=rg;let_rhs} in
    let%bind body = decompile_expression let_result in
    let attributes = decompile_attributes inline in
    let lin : CST.let_in = {kwd_let=rg;kwd_rec=None;binding;kwd_in=rg;body;attributes} in
    return_expr @@ CST.ELetIn (wrap lin)
  | E_raw_code {language; code} ->
    let language = wrap @@ wrap @@ language in
    let%bind code = decompile_expression code in
    let ci : CST.code_inj = {language;code;rbracket=rg} in
    return_expr @@ CST.ECodeInj (wrap ci)
  | E_constructor {constructor;element} ->
    let Constructor constr = constructor in
    let constr = wrap constr in
    let%bind element = decompile_expression element in
    return_expr_with_par @@ CST.EConstr (EConstrApp (wrap (constr, Some element)))
  | E_matching {matchee; cases} ->
    let%bind expr  = decompile_expression matchee in
    let%bind cases = decompile_matching_cases cases in
    let cases : _ CST.case = {kwd_match=rg;expr;kwd_with=rg;lead_vbar=None;cases} in
    return_expr @@ CST.ECase (wrap cases)
  | E_record record  ->
    let record = AST.LMap.to_kv_list record in
    let aux (AST.Label str, expr) =
      let field_name = wrap str in
      let%bind field_expr = decompile_expression expr in
      let field : CST.field_assign = {field_name;assignment=rg;field_expr} in
      ok @@ wrap field
    in
    let%bind record = bind_map_list aux record in
    let%bind record = list_to_nsepseq record in
    let record = ne_inject braces record in
    (* why is the record not empty ? *)
    return_expr @@ CST.ERecord (wrap record)
  | E_accessor {record; path} ->
    (match List.rev path with
      Access_map e :: [] ->
      let%bind map = decompile_expression record in
      let%bind e = decompile_expression e in
      let arg = e,[map] in
      return_expr @@ CST.ECall( wrap (CST.EVar (wrap "Map.find_opt"), arg))
    | Access_map e :: lst ->
      let path = List.rev lst in
      let%bind field_path = bind list_to_nsepseq @@ bind_map_list decompile_to_selection path in
      let%bind struct_name = map (decompile_variable) @@ get_e_variable record in
      let proj : CST.projection = {struct_name;selector=rg;field_path} in
      let%bind e = decompile_expression e in
      let arg = e,[CST.EProj (wrap proj)] in
      return_expr @@ CST.ECall( wrap (CST.EVar (wrap "Map.find_opt"), arg))
    | _ ->
      let%bind field_path = bind list_to_nsepseq @@ bind_map_list decompile_to_selection path in
       let%bind struct_name = map (decompile_variable) @@ get_e_variable record in
      let proj : CST.projection = {struct_name;selector=rg;field_path} in
      return_expr @@ CST.EProj (wrap proj)
    )
  (* Update on multiple field of the same record. may be removed by adding sugar *)
  | E_update {record={expression_content=E_update _;_} as record;path;update} ->
    let%bind record = decompile_expression record in
    let%bind (record,updates) = match record with
      CST.EUpdate {value;_} -> ok @@ (value.record,value.updates)
    | _ -> failwith @@ Format.asprintf "Inpossible case %a" AST.PP.expression expr
    in
    let%bind var,path = match path with
      Access_record var::path -> ok @@ (var,path)
    | _ -> failwith "Impossible case %a"
    in
    let%bind field_path = decompile_to_path (Location.wrap @@ Var.of_name var) path in
    let%bind field_expr = decompile_expression update in
    let field_assign : CST.field_path_assignment = {field_path;assignment=rg;field_expr} in
    let updates = updates.value.ne_elements in
    let updates = wrap @@ ne_inject braces @@ npseq_cons (wrap @@ field_assign) updates in
    let update : CST.update = {lbrace=rg;record;kwd_with=rg;updates;rbrace=rg} in
    return_expr @@ CST.EUpdate (wrap @@ update)
  | E_update {record; path; update} ->
    let%bind record = map (decompile_variable) @@ get_e_variable record in
    let%bind field_expr = decompile_expression update in
    let (struct_name,field_path) = List.Ne.of_list path in
    (match field_path with
      [] ->
      (match struct_name with
        Access_record name ->
        let record : CST.path = Name record in
        let field_path = CST.Name (wrap name) in
        let update : CST.field_path_assignment = {field_path;assignment=rg;field_expr} in
        let updates = wrap @@ ne_inject braces @@ (wrap update,[]) in
        let update : CST.update = {lbrace=rg;record;kwd_with=rg;updates;rbrace=rg} in
        return_expr @@ CST.EUpdate (wrap update)
      | Access_tuple i ->
        let record : CST.path = Name record in
        let field_path = CST.Name (wrap @@ Z.to_string i) in
        let update : CST.field_path_assignment = {field_path;assignment=rg;field_expr} in
        let updates = wrap @@ ne_inject braces @@ (wrap update,[]) in
        let update : CST.update = {lbrace=rg;record;kwd_with=rg;updates;rbrace=rg} in
        return_expr @@ CST.EUpdate (wrap update)
      | Access_map e ->
        let%bind e = decompile_expression e in
        let arg = field_expr,[e; CST.EVar record] in
        return_expr @@ CST.ECall (wrap (CST.EVar (wrap "Map.add"), arg))
      )
    | _ ->
      let%bind struct_name = match struct_name with
          Access_record name -> ok @@ wrap name
        | Access_tuple i -> ok @@ wrap @@ Z.to_string i
        | Access_map _ -> failwith @@ Format.asprintf "invalid map update %a" AST.PP.expression expr
      in
      (match List.rev field_path with
        Access_map e :: lst ->
        let field_path = List.rev lst in
        let%bind field_path = bind_map_list decompile_to_selection field_path in
        let%bind field_path = list_to_nsepseq field_path in
        let field_path : CST.projection = {struct_name; selector=rg;field_path} in
        let field_path = CST.EProj (wrap @@ field_path) in
        let%bind e = decompile_expression e in
        let arg = field_expr, [e; field_path] in
        return_expr @@ CST.ECall (wrap (CST.EVar (wrap "Map.add"),arg))
      | _ ->
        let%bind field_path = bind_map_list decompile_to_selection field_path in
        let%bind field_path = list_to_nsepseq field_path in
        let field_path : CST.projection = {struct_name; selector=rg;field_path} in
        let field_path = CST.Path (wrap @@ field_path) in
        let record : CST.path = Name record in
        let update : CST.field_path_assignment = {field_path;assignment=rg;field_expr} in
        let updates = wrap @@ ne_inject braces @@ (wrap update,[]) in
        let update : CST.update = {lbrace=rg;record;kwd_with=rg;updates;rbrace=rg} in
        return_expr @@ CST.EUpdate (wrap update)
      )
    )
  | E_ascription {anno_expr;type_annotation} ->
    let%bind expr = decompile_expression anno_expr in
    let%bind ty   = decompile_type_expr type_annotation in
    return_expr @@ CST.EAnnot (wrap @@ par (expr,rg,ty))
  | E_cond {condition;then_clause;else_clause} ->
    let%bind test  = decompile_expression condition in
    let%bind ifso  = decompile_expression then_clause in
    let%bind ifnot = decompile_expression else_clause in
    let ifnot = Some(rg,ifnot) in
    let cond : CST.cond_expr = {kwd_if=rg;test;kwd_then=rg;ifso;ifnot} in
    return_expr @@ CST.ECond (wrap cond)
  | E_sequence {expr1;expr2} ->
    let%bind expr1 = decompile_expression expr1 in
    let%bind expr2 = decompile_expression expr2 in
    return_expr @@ CST.ESeq (wrap @@ inject beginEnd @@ list_to_sepseq [expr1; expr2])
  | E_tuple tuple ->
    let%bind tuple = bind_map_list decompile_expression tuple in
    let%bind tuple = list_to_nsepseq tuple in
    return_expr @@ CST.ETuple (wrap @@ tuple)
  | E_map map ->
    let%bind map = bind_map_list (bind_map_pair decompile_expression) map in
    let aux (k,v) = CST.ETuple (wrap (k,[(rg,v)])) in
    let map = List.map aux map in
    (match map with
      [] -> return_expr @@ CST.EVar (wrap "Big_map.empty")
    | _  ->
      let var = CST.EVar (wrap "Map.literal") in
      return_expr @@ CST.ECall (wrap @@ (var, List.Ne.of_list @@ map))
    )
  | E_big_map big_map ->
    let%bind big_map = bind_map_list (bind_map_pair decompile_expression) big_map in
    let aux (k,v) = CST.ETuple (wrap (k,[(rg,v)])) in
    let big_map = List.map aux big_map in
    (match big_map with
      [] -> return_expr @@ CST.EVar (wrap "Big_map.empty")
    | _  ->
      let var = CST.EVar (wrap "Big_map.literal") in
      return_expr @@ CST.ECall (wrap @@ (var, List.Ne.of_list @@ big_map))
    )
  | E_list lst ->
    let%bind lst = bind_map_list decompile_expression lst in
    let lst = list_to_sepseq lst in
    return_expr @@ CST.EList (EListComp (wrap @@ inject brackets @@ lst))
  | E_set set ->
    let%bind set = bind_map_list decompile_expression set in
    let set = List.Ne.of_list @@ set in
    let var = CST.EVar (wrap "Set.literal") in
    return_expr @@ CST.ECall (wrap @@ (var,set))
    (* We should avoid to generate skip instruction*)
  | E_skip -> return_expr @@ CST.EUnit (wrap (rg,rg))
  | E_assign _
  | E_for _
  | E_for_each _
  | E_while _ ->
    failwith @@ Format.asprintf "Decompiling a imperative construct to CameLIGO %a"
    AST.PP.expression expr

and decompile_to_path : AST.expression_variable -> AST.access list -> (CST.path, _) result = fun var access ->
  let struct_name = decompile_variable var.wrap_content in
  match access with
    [] -> ok @@ CST.Name struct_name
  | lst ->
    let%bind field_path = bind list_to_nsepseq @@ bind_map_list decompile_to_selection lst in
    let path : CST.projection = {struct_name;selector=rg;field_path} in
    ok @@ (CST.Path (wrap @@ path) : CST.path)

and decompile_to_selection : AST.access -> (CST.selection, _) result = fun access ->
  match access with
    Access_tuple index -> ok @@ CST.Component (wrap @@ ("",index))
  | Access_record str  -> ok @@ CST.FieldName (wrap str)
  | Access_map _ ->
    failwith @@ Format.asprintf
    "Can't decompile access_map to selection"

and decompile_lambda : AST.lambda -> _ = fun {binder;input_type;output_type;result} ->
    let%bind param_decl = pattern_type binder.wrap_content input_type in
    let param = (param_decl, []) in
    let%bind ret_type = bind_map_option (bind_compose (ok <@ prefix_colon) decompile_type_expr) output_type in
    let%bind return = decompile_expression result in
    ok @@ (param,ret_type,None,return)

and decompile_attributes = function
    true -> [wrap "inline"]
  | false -> []

and decompile_matching_cases : AST.matching_expr -> ((CST.expr CST.case_clause Region.reg, Region.t) Simple_utils.Utils.nsepseq Region.reg,_) result =
fun m ->
  let%bind cases = match m with
    Match_variable (var, ty_opt, expr) ->
<<<<<<< HEAD
    let%bind pattern = pattern_type var ty_opt in
=======
    let%bind pattern = pattern_type var.wrap_content ty_opt in 
>>>>>>> 42893548
    let%bind rhs = decompile_expression expr in
    let case : _ CST.case_clause = {pattern; arrow=rg; rhs}in
    ok @@ [wrap case]
  | Match_tuple (lst, ty_opt, expr) ->
    let%bind tuple = match ty_opt with
      Some ty_lst ->
      let aux (var, ty) =
        let pattern = CST.PVar (decompile_variable var) in
        let%bind type_expr = decompile_type_expr ty in
        ok @@ CST.PTyped (wrap @@ CST.{pattern;colon=rg;type_expr})
      in
      bind list_to_nsepseq @@ bind_map_list aux @@ List.combine (List.map (fun (e:AST.expression_variable) -> e.wrap_content) lst) ty_lst
    | None ->
<<<<<<< HEAD
      let aux var = CST.PVar (decompile_variable var) in
      list_to_nsepseq @@ List.map aux lst
=======
      let aux (var:AST.expression_variable) = CST.PVar (decompile_variable var.wrap_content) in
      list_to_nsepseq @@ List.map aux lst 
>>>>>>> 42893548
    in
    let pattern : CST.pattern = PTuple (wrap @@ tuple) in
    let%bind rhs = decompile_expression expr in
    let case : _ CST.case_clause = {pattern; arrow=rg; rhs}in
    ok @@ [wrap case]
  | Match_record _ -> failwith "match_record not availiable yet"
  | Match_option {match_none;match_some}->
    let%bind rhs = decompile_expression match_none in
    let none_case : _ CST.case_clause = {pattern=PConstr (PNone rg);arrow=rg; rhs} in
    let%bind rhs = decompile_expression @@ snd match_some in
    let var = CST.PVar (decompile_variable @@ (fst match_some).wrap_content)in
    let some_case : _ CST.case_clause = {pattern=PConstr (PSomeApp (wrap (rg,var)));arrow=rg; rhs} in
    ok @@ [wrap some_case;wrap none_case]
  | Match_list {match_nil; match_cons} ->
    let (hd,tl,expr) = match_cons in
    let hd = CST.PVar (decompile_variable hd.wrap_content) in
    let tl = CST.PVar (decompile_variable tl.wrap_content) in
    let cons = (hd,rg,tl) in
    let%bind rhs = decompile_expression @@ expr in
    let cons_case : _ CST.case_clause = {pattern=PList (PCons (wrap cons));arrow=rg; rhs} in
    let%bind rhs = decompile_expression @@ match_nil in
    let nil_case : _ CST.case_clause = {pattern=PList (PListComp (wrap @@ inject brackets None));arrow=rg; rhs} in
    ok @@ [wrap cons_case; wrap nil_case]
  | Match_variant lst ->
<<<<<<< HEAD
    let aux ((c,v),e) =
=======
    let aux ((c,(v:AST.expression_variable)),e) = 
>>>>>>> 42893548
      let AST.Constructor c = c in
      let constr = wrap @@ c in
      let var : CST.pattern = PVar (decompile_variable v.wrap_content) in
      let tuple = var in
      let pattern : CST.pattern = PConstr (PConstrApp (wrap (constr, Some tuple))) in
      let%bind rhs = decompile_expression e in
      let case : _ CST.case_clause = {pattern;arrow=rg;rhs} in
      ok @@ wrap case
    in
    bind_map_list aux lst
  in
  map wrap @@ list_to_nsepseq cases
let decompile_declaration : AST.declaration Location.wrap -> (CST.declaration, _) result = fun decl ->
  let decl = Location.unwrap decl in
  let wrap value = ({value;region=Region.ghost} : _ Region.reg) in
  match decl with
    Declaration_type (name, te) ->
    let name = decompile_variable name in
    let%bind type_expr = decompile_type_expr te in
    ok @@ CST.TypeDecl (wrap (CST.{kwd_type=rg; name; eq=rg; type_expr}))
  | Declaration_constant (var, ty_opt, inline, expr) ->
    let attributes : CST.attributes = decompile_attributes inline in
    let var = CST.PVar (decompile_variable var.wrap_content) in
    let binders = (var,[]) in
    match expr.expression_content with
      E_lambda lambda ->
      let%bind lhs_type = bind_map_option (bind_compose (ok <@ prefix_colon) decompile_type_expr) ty_opt in
      let%bind let_rhs = decompile_expression @@ AST.make_e @@ AST.E_lambda lambda in
      let let_binding : CST.let_binding = {binders;lhs_type;eq=rg;let_rhs} in
      let let_decl : CST.let_decl = wrap (rg,None,let_binding,attributes) in
      ok @@ CST.Let let_decl
    | E_recursive {lambda; _} ->
      let%bind lhs_type = bind_map_option (bind_compose (ok <@ prefix_colon) decompile_type_expr) ty_opt in
      let%bind let_rhs = decompile_expression @@ AST.make_e @@ AST.E_lambda lambda in
      let let_binding : CST.let_binding = {binders;lhs_type;eq=rg;let_rhs} in
      let let_decl : CST.let_decl = wrap (rg,Some rg,let_binding,attributes) in
      ok @@ CST.Let (let_decl)
    | _ ->
      let%bind lhs_type = bind_map_option (bind_compose (ok <@ prefix_colon) decompile_type_expr) ty_opt in
      let%bind let_rhs = decompile_expression expr in
      let let_binding : CST.let_binding = {binders;lhs_type;eq=rg;let_rhs} in
      let let_decl : CST.let_decl = wrap (rg,None,let_binding,attributes) in
      ok @@ CST.Let let_decl

let decompile_program : AST.program -> (CST.ast, _) result = fun prg ->
  let%bind decl = bind_map_list decompile_declaration prg in
  let decl = List.Ne.of_list decl in
  ok @@ ({decl;eof=rg}: CST.ast)<|MERGE_RESOLUTION|>--- conflicted
+++ resolved
@@ -97,15 +97,9 @@
     failwith "let's work on it later"
 
 let get_e_variable : AST.expression -> _ result = fun expr ->
-<<<<<<< HEAD
   match expr.expression_content with
-    E_variable var -> ok @@ var
+    E_variable var -> ok @@ var.wrap_content
   | _ -> failwith @@
-=======
-  match expr.expression_content with 
-    E_variable var -> ok @@ var.wrap_content
-  | _ -> failwith @@ 
->>>>>>> 42893548
     Format.asprintf "%a should be a variable expression"
     AST.PP.expression expr
 
@@ -132,13 +126,8 @@
   let return_expr expr = ok @@ expr in
   let return_expr_with_par expr = return_expr @@ CST.EPar (wrap @@ par @@ expr) in
   match expr.expression_content with
-<<<<<<< HEAD
     E_variable name ->
-    let var = decompile_variable name in
-=======
-    E_variable name -> 
     let var = decompile_variable name.wrap_content in
->>>>>>> 42893548
     return_expr @@ CST.EVar (var)
   | E_constant {cons_name; arguments} ->
     let expr = CST.EVar (wrap @@ Predefined.constant_to_string cons_name) in
@@ -424,11 +413,7 @@
 fun m ->
   let%bind cases = match m with
     Match_variable (var, ty_opt, expr) ->
-<<<<<<< HEAD
-    let%bind pattern = pattern_type var ty_opt in
-=======
-    let%bind pattern = pattern_type var.wrap_content ty_opt in 
->>>>>>> 42893548
+    let%bind pattern = pattern_type var.wrap_content ty_opt in
     let%bind rhs = decompile_expression expr in
     let case : _ CST.case_clause = {pattern; arrow=rg; rhs}in
     ok @@ [wrap case]
@@ -442,13 +427,8 @@
       in
       bind list_to_nsepseq @@ bind_map_list aux @@ List.combine (List.map (fun (e:AST.expression_variable) -> e.wrap_content) lst) ty_lst
     | None ->
-<<<<<<< HEAD
-      let aux var = CST.PVar (decompile_variable var) in
+      let aux (var:AST.expression_variable) = CST.PVar (decompile_variable var.wrap_content) in
       list_to_nsepseq @@ List.map aux lst
-=======
-      let aux (var:AST.expression_variable) = CST.PVar (decompile_variable var.wrap_content) in
-      list_to_nsepseq @@ List.map aux lst 
->>>>>>> 42893548
     in
     let pattern : CST.pattern = PTuple (wrap @@ tuple) in
     let%bind rhs = decompile_expression expr in
@@ -473,11 +453,7 @@
     let nil_case : _ CST.case_clause = {pattern=PList (PListComp (wrap @@ inject brackets None));arrow=rg; rhs} in
     ok @@ [wrap cons_case; wrap nil_case]
   | Match_variant lst ->
-<<<<<<< HEAD
-    let aux ((c,v),e) =
-=======
-    let aux ((c,(v:AST.expression_variable)),e) = 
->>>>>>> 42893548
+    let aux ((c,(v:AST.expression_variable)),e) =
       let AST.Constructor c = c in
       let constr = wrap @@ c in
       let var : CST.pattern = PVar (decompile_variable v.wrap_content) in
