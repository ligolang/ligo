open Trace
open Ast_simplified

module Raw = Parser.Pascaligo.AST
module SMap = Map.String

open Combinators

let nseq_to_list (hd, tl) = hd :: tl
let npseq_to_list (hd, tl) = hd :: (List.map snd tl)
let npseq_to_nelist (hd, tl) = hd, (List.map snd tl)
let pseq_to_list = function
  | None -> []
  | Some lst -> npseq_to_list lst
let get_value : 'a Raw.reg -> 'a = fun x -> x.value

module Errors = struct
  let unsupported_cst_constr p =
    let title () = "constant constructor" in
    let message () =
      Format.asprintf "constant constructors are not supported yet" in
    let pattern_loc = Raw.pattern_to_region p in
    let data = [
      ("pattern_loc",
       fun () -> Format.asprintf "%a" Location.pp_lift @@ pattern_loc)
    ] in
    error ~data title message

  let bad_bytes loc str =
    let title () = "bad bytes string" in
    let message () =
      Format.asprintf "bytes string contained non-hexadecimal chars" in
    let data = [
      ("location", fun () -> Format.asprintf "%a" Location.pp loc) ;
      ("bytes", fun () -> str) ;
    ] in
    error ~data title message

  let unsupported_proc_decl decl =
    let title () = "procedure declarations" in
    let message () =
      Format.asprintf "procedures are not supported yet" in
    let data = [
      ("declaration",
       fun () -> Format.asprintf "%a" Location.pp_lift @@ decl.Region.region)
    ] in
    error ~data title message

  let unsupported_local_proc region =
    let title () = "local procedure declarations" in
    let message () =
      Format.asprintf "local procedures are not supported yet" in
    let data = [
      ("declaration",
       fun () -> Format.asprintf "%a" Location.pp_lift @@ region)
    ] in
    error ~data title message

  let corner_case ~loc message =
    let title () = "corner case" in
    let content () = "We don't have a good error message for this case. \
                      We are striving find ways to better report them and \
                      find the use-cases that generate them. \
                      Please report this to the developers." in
    let data = [
      ("location" , fun () -> loc) ;
      ("message" , fun () -> message) ;
    ] in
    error ~data title content

  let unknown_predefined_type name =
    let title () = "type constants" in
    let message () =
      Format.asprintf "unknown predefined type \"%s\"" name.Region.value in
    let data = [
      ("typename_loc",
       fun () -> Format.asprintf "%a" Location.pp_lift @@ name.Region.region)
    ] in
    error ~data title message

  let unsupported_arith_op expr =
    let title () = "arithmetic expressions" in
    let message () =
      Format.asprintf "this arithmetic operator is not supported yet" in
    let expr_loc = Raw.expr_to_region expr in
    let data = [
      ("expr_loc",
       fun () -> Format.asprintf "%a" Location.pp_lift @@ expr_loc)
    ] in
    error ~data title message

  let unsupported_proc_calls call =
    let title () = "procedure calls" in
    let message () =
      Format.asprintf "procedure calls are not supported yet" in
    let data = [
      ("call_loc",
       fun () -> Format.asprintf "%a" Location.pp_lift @@ call.Region.region)
    ] in
    error ~data title message

  let unsupported_for_loops region =
    let title () = "bounded iterators" in
    let message () =
      Format.asprintf "only simple for loops are supported for now" in
    let data = [
      ("loop_loc",
       fun () -> Format.asprintf "%a" Location.pp_lift @@ region)
    ] in
    error ~data title message

  let unsupported_empty_record_patch record_expr =
    let title () = "empty record patch" in
    let message () =
      Format.asprintf "empty record patches are not supported yet" in
    let data = [
      ("record_loc",
       fun () -> Format.asprintf "%a" Location.pp_lift @@ record_expr.Region.region)
    ] in
    error ~data title message

  let unsupported_map_patches patch =
    let title () = "map patches" in
    let message () =
      Format.asprintf "map patches (a.k.a. functional updates) are \
                       not supported yet" in
    let data = [
      ("patch_loc",
       fun () -> Format.asprintf "%a" Location.pp_lift @@ patch.Region.region)
    ] in
    error ~data title message

  (* let unsupported_set_patches patch =
    let title () = "set patches" in
    let message () =
      Format.asprintf "set patches (a.k.a. functional updates) are \
                       not supported yet" in
    let data = [
      ("patch_loc",
       fun () -> Format.asprintf "%a" Location.pp_lift @@ patch.Region.region)
    ] in
    error ~data title message *)

<<<<<<< HEAD
  let unsupported_deep_map_rm path =
    let title () = "binding removals" in
    let message () =
      Format.asprintf "removal of bindings from embedded maps \
                       are not supported yet" in
    let data = [
      ("path_loc",
       fun () -> Format.asprintf "%a" Location.pp_lift @@ path.Region.region)
    ] in
    error ~data title message

  let unsupported_deep_set_rm path = 
=======
  (* let unsupported_set_removal remove =
    let title () = "set removals" in
    let message () =
      Format.asprintf "removal of elements in a set is not \
                       supported yet" in
    let data = [
      ("removal_loc",
       fun () -> Format.asprintf "%a" Location.pp_lift @@ remove.Region.region)
    ] in
    error ~data title message *)

  let unsupported_deep_set_rm path =
>>>>>>> d6badf03
    let title () = "set removals" in
    let message () =
      Format.asprintf "removal of members from embedded sets is not supported yet" in
    let data = [
      ("path_loc",
       fun () -> Format.asprintf "%a" Location.pp_lift @@ path.Region.region)
      ] in
    error ~data title message

  let unsupported_non_var_pattern p =
    let title () = "pattern is not a variable" in
    let message () =
      Format.asprintf "non-variable patterns in constructors \
                       are not supported yet" in
    let pattern_loc = Raw.pattern_to_region p in
    let data = [
      ("pattern_loc",
       fun () -> Format.asprintf "%a" Location.pp_lift @@ pattern_loc)
    ] in
    error ~data title message

  let only_constructors p =
    let title () = "constructors in patterns" in
    let message () =
      Format.asprintf "currently, only constructors are supported in patterns" in
    let pattern_loc = Raw.pattern_to_region p in
    let data = [
      ("pattern_loc",
       fun () -> Format.asprintf "%a" Location.pp_lift @@ pattern_loc)
    ] in
    error ~data title message

  let unsupported_tuple_pattern p =
    let title () = "tuple pattern" in
    let message () =
      Format.asprintf "tuple patterns are not supported yet" in
    let pattern_loc = Raw.pattern_to_region p in
    let data = [
      ("pattern_loc",
       fun () -> Format.asprintf "%a" Location.pp_lift @@ pattern_loc) ;
      ("pattern",
       fun () -> Parser.Pascaligo.ParserLog.pattern_to_string p)
    ] in
    error ~data title message

  let unsupported_deep_Some_patterns pattern =
    let title () = "option patterns" in
    let message () =
      Format.asprintf "currently, only variables in Some constructors \
                       in patterns are supported" in
    let pattern_loc = Raw.pattern_to_region pattern in
    let data = [
      ("pattern_loc",
       fun () -> Format.asprintf "%a" Location.pp_lift @@ pattern_loc)
    ] in
    error ~data title message

  let unsupported_deep_list_patterns cons =
    let title () = "lists in patterns" in
    let message () =
      Format.asprintf "currently, only empty lists and x::y \
                       are supported in patterns" in
    let data = [
      ("pattern_loc",
       fun () -> Format.asprintf "%a" Location.pp_lift @@ cons.Region.region)
    ] in
    error ~data title message

  let unsupported_sub_blocks b =
    let title () = "block instructions" in
    let message () =
      Format.asprintf "Sub-blocks are not supported yet" in
    let data = [
      ("block_loc",
       fun () -> Format.asprintf "%a" Location.pp_lift @@ b.Region.region)
    ] in
    error ~data title message

  (* Logging *)

  let simplifying_instruction t =
    let title () = "simplifiying instruction" in
    let message () = "" in
    let data = [
      ("instruction",
       fun () -> Parser.Pascaligo.ParserLog.instruction_to_string t)
    ] in
    error ~data title message
end

open Errors
open Operators.Simplify.Pascaligo

let r_split = Location.r_split

(*
  Statements can't be simplified in isolation. `a ; b ; c` can get simplified either
  as `let x = expr in (b ; c)` if `a` is a ` const x = expr` declaration or as
  `sequence(a , sequence(b , c))` for everything else.
  Because of this, simplifying sequences depend on their contents. To avoid peeking in
  their contents, we instead simplify sequences elements as functions from their next
  elements to the actual result.

  For `return_let_in`, if there is no follow-up element, an error is triggered, as
  you can't have `let x = expr in ...` with no `...`. A cleaner option might be to add
  a `unit` instead of erroring.

  `return_statement` is used for non-let_in statements.
*)
let return_let_in ?loc binder rhs = ok @@ fun expr'_opt ->
  match expr'_opt with
  | None -> fail @@ corner_case ~loc:__LOC__ "missing return"
  | Some expr' -> ok @@ e_let_in ?loc binder rhs expr'

let return_statement expr = ok @@ fun expr'_opt ->
  let expr = expr in
  match expr'_opt with
  | None -> ok @@ expr
  | Some expr' -> ok @@ e_sequence expr expr'

let rec simpl_type_expression (t:Raw.type_expr) : type_expression result =
  match t with
  | TPar x -> simpl_type_expression x.value.inside
  | TAlias v -> (
      match List.assoc_opt v.value type_constants with
      | Some s -> ok @@ T_constant (s , [])
      | None -> ok @@ T_variable v.value
    )
  | TFun x -> (
      let%bind (a , b) =
        let (a , _ , b) = x.value in
        bind_map_pair simpl_type_expression (a , b) in
      ok @@ T_function (a , b)
    )
  | TApp x ->
      let (name, tuple) = x.value in
      let lst = npseq_to_list tuple.value.inside in
      let%bind lst' = bind_list @@ List.map simpl_type_expression lst in
      let%bind cst =
        trace_option (unknown_predefined_type name) @@
        List.assoc_opt name.value type_constants in
      ok @@ T_constant (cst , lst')
  | TProd p ->
      let%bind tpl = simpl_list_type_expression
    @@ npseq_to_list p.value in
      ok tpl
  | TRecord r ->
      let aux = fun (x, y) ->
        let%bind y = simpl_type_expression y in
        ok (x, y)
      in
      let apply =
        fun (x:Raw.field_decl Raw.reg) -> (x.value.field_name.value, x.value.field_type) in
      let%bind lst = bind_list
        @@ List.map aux
        @@ List.map apply
        @@ pseq_to_list r.value.elements in
      let m = List.fold_left (fun m (x, y) -> SMap.add x y m) SMap.empty lst in
      ok @@ T_record m
  | TSum s ->
      let aux (v:Raw.variant Raw.reg) =
        let args =
          match v.value.args with
            None -> []
          | Some (_, product) ->
              npseq_to_list product.value in
        let%bind te = simpl_list_type_expression
          @@ args in
        ok (v.value.constr.value, te)
      in
      let%bind lst = bind_list
        @@ List.map aux
        @@ npseq_to_list s.value in
      let m = List.fold_left (fun m (x, y) -> SMap.add x y m) SMap.empty lst in
      ok @@ T_sum m

and simpl_list_type_expression (lst:Raw.type_expr list) : type_expression result =
  match lst with
  | [] -> ok @@ t_unit
  | [hd] -> simpl_type_expression hd
  | lst ->
      let%bind lst = bind_list @@ List.map simpl_type_expression lst in
      ok @@ T_tuple lst

let simpl_projection : Raw.projection Region.reg -> _ = fun p ->
  let (p' , loc) = r_split p in
  let var =
    let name = p'.struct_name.value in
    e_variable name in
  let path = p'.field_path in
  let path' =
    let aux (s:Raw.selection) =
      match s with
      | FieldName property -> Access_record property.value
      | Component index -> Access_tuple (Z.to_int (snd index.value))
    in
    List.map aux @@ npseq_to_list path in
  ok @@ e_accessor ~loc var path'


let rec simpl_expression (t:Raw.expr) : expr result =
  let return x = ok x in
  match t with
  | EAnnot a -> (
      let ((expr , type_expr) , loc) = r_split a in
      let%bind expr' = simpl_expression expr in
      let%bind type_expr' = simpl_type_expression type_expr in
      return @@ e_annotation ~loc expr' type_expr'
    )
  | EVar c -> (
      let (c' , loc) = r_split c in
      match List.assoc_opt c' constants with
      | None -> return @@ e_variable ~loc c.value
      | Some s -> return @@ e_constant ~loc s []
    )
  | ECall x -> (
      let ((name, args) , loc) = r_split x in
      let (f , f_loc) = r_split name in
      let (args , args_loc) = r_split args in
      let args' = npseq_to_list args.inside in
      match List.assoc_opt f constants with
      | None ->
          let%bind arg = simpl_tuple_expression ~loc:args_loc args' in
          return @@ e_application ~loc (e_variable ~loc:f_loc f) arg
      | Some s ->
          let%bind lst = bind_map_list simpl_expression args' in
          return @@ e_constant ~loc s lst
    )
  | EPar x -> simpl_expression x.value.inside
  | EUnit reg ->
    let loc = Location.lift reg in
    return @@ e_literal ~loc Literal_unit
  | EBytes x ->
    let (x' , loc) = r_split x in
    return @@ e_literal ~loc (Literal_bytes (Bytes.of_string @@ fst x'))
  | ETuple tpl ->
      let (Raw.TupleInj tpl') = tpl in
      let (tpl' , loc) = r_split tpl' in
      simpl_tuple_expression ~loc @@ npseq_to_list tpl'.inside
  | ERecord r ->
      let%bind fields = bind_list
        @@ List.map (fun ((k : _ Raw.reg), v) -> let%bind v = simpl_expression v in ok (k.value, v))
        @@ List.map (fun (x:Raw.field_assign Raw.reg) -> (x.value.field_name, x.value.field_expr))
        @@ pseq_to_list r.value.elements in
      let aux prev (k, v) = SMap.add k v prev in
      return @@ e_record (List.fold_left aux SMap.empty fields)
  | EProj p -> simpl_projection p
  | EConstr (ConstrApp c) -> (
      let ((c, args) , loc) = r_split c in
      match args with
        None -> simpl_tuple_expression []
      | Some args ->
          let args, args_loc = r_split args in
          let%bind arg =
            simpl_tuple_expression ~loc:args_loc
            @@ npseq_to_list args.inside in
          return @@ e_constructor ~loc c.value arg
    )
  | EConstr (SomeApp a) ->
      let ((_, args) , loc) = r_split a in
      let (args , args_loc) = r_split args in
      let%bind arg =
        simpl_tuple_expression ~loc:args_loc
        @@ npseq_to_list args.inside in
      return @@ e_constant ~loc "SOME" [arg]
  | EConstr (NoneExpr reg) -> (
      let loc = Location.lift reg in
      return @@ e_none ~loc ()
    )
  | EArith (Add c) ->
      simpl_binop "ADD" c
  | EArith (Sub c) ->
      simpl_binop "SUB" c
  | EArith (Mult c) ->
      simpl_binop "TIMES" c
  | EArith (Div c) ->
      simpl_binop "DIV" c
  | EArith (Mod c) ->
      simpl_binop "MOD" c
  | EArith (Int n) -> (
      let (n , loc) = r_split n in
      let n = Z.to_int @@ snd n in
      return @@ e_literal ~loc (Literal_int n)
    )
  | EArith (Nat n) -> (
      let (n , loc) = r_split n in
      let n = Z.to_int @@ snd @@ n in
      return @@ e_literal ~loc (Literal_nat n)
    )
  | EArith (Mtz n) -> (
    let (n , loc) = r_split n in
    let n = Z.to_int @@ snd @@ n in
    return @@ e_literal ~loc (Literal_mutez n)
  )
  | EArith (Neg e) -> simpl_unop "NEG" e
  | EString (String s) ->
    let (s , loc) = r_split s in
      let s' =
        (* S contains quotes *)
        String.(sub s 1 (length s - 2))
      in
      return @@ e_literal ~loc (Literal_string s')
  | EString (Cat bo) ->
    let (bo , loc) = r_split bo in
    let%bind sl = simpl_expression bo.arg1 in
    let%bind sr = simpl_expression bo.arg2 in
    return @@ e_string_cat ~loc sl sr
  | ELogic l -> simpl_logic_expression l
  | EList l -> simpl_list_expression l
  | ESet s -> simpl_set_expression s
  | ECase c -> (
      let (c , loc) = r_split c in
      let%bind e = simpl_expression c.expr in
      let%bind lst =
        let aux (x : Raw.expr Raw.case_clause) =
          let%bind expr = simpl_expression x.rhs in
          ok (x.pattern, expr) in
        bind_list
        @@ List.map aux
        @@ List.map get_value
        @@ npseq_to_list c.cases.value in
      let%bind cases = simpl_cases lst in
      return @@ e_matching ~loc e cases
    )
  | EMap (MapInj mi) -> (
      let (mi , loc) = r_split mi in
      let%bind lst =
        let lst = List.map get_value @@ pseq_to_list mi.elements in
        let aux : Raw.binding -> (expression * expression) result =
          fun b ->
            let%bind src = simpl_expression b.source in
            let%bind dst = simpl_expression b.image in
            ok (src, dst) in
        bind_map_list aux lst in
      return @@ e_map ~loc lst
    )
  | EMap (MapLookUp lu) -> (
      let (lu , loc) = r_split lu in
      let%bind path = match lu.path with
        | Name v -> (
            let (v , loc) = r_split v in
            return @@ e_variable ~loc v
          )
        | Path p -> simpl_projection p
      in
      let%bind index = simpl_expression lu.index.value.inside in
      return @@ e_look_up ~loc path index
    )

and simpl_logic_expression (t:Raw.logic_expr) : expression result =
  let return x = ok x in
  match t with
  | BoolExpr (False reg) -> (
      let loc = Location.lift reg in
      return @@ e_literal ~loc (Literal_bool false)
    )
  | BoolExpr (True reg) -> (
      let loc = Location.lift reg in
      return @@ e_literal ~loc (Literal_bool true)
    )
  | BoolExpr (Or b) ->
      simpl_binop "OR" b
  | BoolExpr (And b) ->
      simpl_binop "AND" b
  | BoolExpr (Not b) ->
      simpl_unop "NOT" b
  | CompExpr (Lt c) ->
      simpl_binop "LT" c
  | CompExpr (Gt c) ->
      simpl_binop "GT" c
  | CompExpr (Leq c) ->
      simpl_binop "LE" c
  | CompExpr (Geq c) ->
      simpl_binop "GE" c
  | CompExpr (Equal c) ->
      simpl_binop "EQ" c
  | CompExpr (Neq c) ->
      simpl_binop "NEQ" c

and simpl_list_expression (t:Raw.list_expr) : expression result =
  let return x = ok x in
  match t with
  | Cons c ->
      simpl_binop "CONS" c
  | List lst -> (
      let (lst , loc) = r_split lst in
      let%bind lst' =
        bind_map_list simpl_expression @@
        pseq_to_list lst.elements in
      return @@ e_list ~loc lst'
    )
  | Nil reg -> (
      let loc = Location.lift reg in
      return @@ e_list ~loc []
    )

and simpl_set_expression (t:Raw.set_expr) : expression result =
  match t with
  | SetMem x -> (
    let (x' , loc) = r_split x in
    let%bind set' = simpl_expression x'.set in
    let%bind element' = simpl_expression x'.element in
    ok @@ e_constant ~loc "SET_MEM" [ element' ; set' ]
  )
  | SetInj x -> (
    let (x' , loc) = r_split x in
    let elements = pseq_to_list x'.elements in
    let%bind elements' = bind_map_list simpl_expression elements in
    ok @@ e_set ~loc elements'
  )

and simpl_binop (name:string) (t:_ Raw.bin_op Region.reg) : expression result =
  let return x = ok x in
  let (t , loc) = r_split t in
  let%bind a = simpl_expression t.arg1 in
  let%bind b = simpl_expression t.arg2 in
  return @@ e_constant ~loc name [ a ; b ]

and simpl_unop (name:string) (t:_ Raw.un_op Region.reg) : expression result =
  let return x = ok x in
  let (t , loc) = r_split t in
  let%bind a = simpl_expression t.arg in
  return @@ e_constant ~loc name [ a ]

and simpl_tuple_expression ?loc (lst:Raw.expr list) : expression result =
  let return x = ok x in
  match lst with
  | [] -> return @@ e_literal Literal_unit
  | [hd] -> simpl_expression hd
  | lst ->
      let%bind lst = bind_list @@ List.map simpl_expression lst in
      return @@ e_tuple ?loc lst

and simpl_local_declaration : Raw.local_decl -> _ result = fun t ->
  match t with
  | LocalData d ->
      simpl_data_declaration d
  | LocalFun f  ->
      let (f , loc) = r_split f in
      let%bind (name , e) = simpl_fun_declaration ~loc f in
      return_let_in ~loc name e
  | LocalProc d ->
      fail @@ unsupported_local_proc d.Region.region
and simpl_data_declaration : Raw.data_decl -> _ result = fun t ->
  match t with
  | LocalVar x ->
      let (x , loc) = r_split x in
      let name = x.name.value in
      let%bind t = simpl_type_expression x.var_type in
      let%bind expression = simpl_expression x.init in
      return_let_in ~loc (name , Some t) expression
  | LocalConst x ->
      let (x , loc) = r_split x in
      let name = x.name.value in
      let%bind t = simpl_type_expression x.const_type in
      let%bind expression = simpl_expression x.init in
      return_let_in ~loc (name , Some t) expression

and simpl_param : Raw.param_decl -> (type_name * type_expression) result =
  fun t ->
  match t with
  | ParamConst c ->
      let c = c.value in
      let type_name = c.var.value in
      let%bind type_expression = simpl_type_expression c.param_type in
      ok (type_name , type_expression)
  | ParamVar v ->
      let c = v.value in
      let type_name = c.var.value in
      let%bind type_expression = simpl_type_expression c.param_type in
      ok (type_name , type_expression)

and simpl_fun_declaration :
  loc:_ -> Raw.fun_decl -> ((name * type_expression option) * expression) result =
  fun ~loc x ->
  let open! Raw in
  let {name;param;ret_type;local_decls;block;return} : fun_decl = x in
  (match npseq_to_list param.value.inside with
   | [] ->
       fail @@
       corner_case ~loc:__LOC__ "parameter-less function should not exist"
   | [a] -> (
       let%bind input = simpl_param a in
       let name = name.value in
       let (binder , input_type) = input in
       let%bind local_declarations =
         bind_map_list simpl_local_declaration local_decls in
       let%bind instructions = bind_list
         @@ List.map simpl_statement
         @@ npseq_to_list block.value.statements in
       let%bind result = simpl_expression return in
       let%bind output_type = simpl_type_expression ret_type in
       let body = local_declarations @ instructions in
       let%bind result =
         let aux prec cur = cur (Some prec) in
         bind_fold_right_list aux result body in
       let expression : expression = e_lambda ~loc binder (Some input_type)
           (Some output_type) result in
       let type_annotation = Some (T_function (input_type, output_type)) in
       ok ((name , type_annotation) , expression)
     )
   | lst -> (
       let arguments_name = "arguments" in
       let%bind params = bind_map_list simpl_param lst in
       let (binder , input_type) =
         let type_expression = T_tuple (List.map snd params) in
         (arguments_name , type_expression) in
       let%bind tpl_declarations =
         let aux = fun i x ->
           let expr = e_accessor (e_variable arguments_name) [Access_tuple i] in
           let type_ = Some (snd x) in
           let ass = return_let_in (fst x , type_) expr in
           ass
         in
         bind_list @@ List.mapi aux params in
       let%bind local_declarations =
         bind_map_list simpl_local_declaration local_decls in
       let%bind instructions = bind_list
         @@ List.map simpl_statement
         @@ npseq_to_list block.value.statements in
       let%bind result = simpl_expression return in
       let%bind output_type = simpl_type_expression ret_type in
       let body = tpl_declarations @ local_declarations @ instructions in
       let%bind result =
         let aux prec cur = cur (Some prec) in
         bind_fold_right_list aux result body in
       let expression =
         e_lambda ~loc binder (Some input_type) (Some output_type) result in
       let type_annotation = Some (T_function (input_type, output_type)) in
       ok ((name.value , type_annotation) , expression)
     )
  )
and simpl_declaration : Raw.declaration -> declaration Location.wrap result =
  fun t ->
  let open! Raw in
  match t with
  | TypeDecl x -> (
      let (x , loc) = r_split x in
      let {name;type_expr} : Raw.type_decl = x in
      let%bind type_expression = simpl_type_expression type_expr in
      ok @@ Location.wrap ~loc (Declaration_type (name.value , type_expression))
    )
  | ConstDecl x ->
      let simpl_const_decl = fun {name;const_type;init} ->
        let%bind expression = simpl_expression init in
        let%bind t = simpl_type_expression const_type in
        let type_annotation = Some t in
        ok @@ Declaration_constant (name.value , type_annotation , expression)
      in
      bind_map_location simpl_const_decl (Location.lift_region x)
  | LambdaDecl (FunDecl x) -> (
      let (x , loc) = r_split x in
      let%bind ((name , ty_opt) , expr) = simpl_fun_declaration ~loc x in
      ok @@ Location.wrap ~loc (Declaration_constant (name , ty_opt , expr))
    )
  | LambdaDecl (ProcDecl decl) ->
      fail @@ unsupported_proc_decl decl

and simpl_statement : Raw.statement -> (_ -> expression result) result =
  fun s ->
  match s with
  | Instr i -> simpl_instruction i
  | Data d -> simpl_data_declaration d

and simpl_single_instruction : Raw.single_instr -> (_ -> expression result) result =
  fun t ->
  match t with
  | ProcCall x -> (
      let ((name, args) , loc) = r_split x in
      let (f , f_loc) = r_split name in
      let (args , args_loc) = r_split args in
      let args' = npseq_to_list args.inside in
      match List.assoc_opt f constants with
      | None ->
          let%bind arg = simpl_tuple_expression ~loc:args_loc args' in
          return_statement @@ e_application ~loc (e_variable ~loc:f_loc f) arg
      | Some s ->
          let%bind lst = bind_map_list simpl_expression args' in
          return_statement @@ e_constant ~loc s lst
    )
  | Skip reg -> (
      let loc = Location.lift reg in
      return_statement @@ e_skip ~loc ()
    )
  | Loop (While l) ->
      let l = l.value in
      let%bind cond = simpl_expression l.cond in
      let%bind body = simpl_block l.block.value in
      let%bind body = body None in
      return_statement @@ e_loop cond body
  | Loop (For (ForInt {region; _} | ForCollect {region ; _})) ->
      fail @@ unsupported_for_loops region
  | Cond c -> (
      let (c , loc) = r_split c in
      let%bind expr = simpl_expression c.test in
      let%bind match_true = match c.ifso with
        | ClauseInstr i -> simpl_instruction_block i
        | ClauseBlock b -> simpl_statements @@ fst b.value.inside in
      let%bind match_false = match c.ifnot with
        | ClauseInstr i -> simpl_instruction_block i
        | ClauseBlock b -> simpl_statements @@ fst b.value.inside in
      let%bind match_true = match_true None in
      let%bind match_false = match_false None in
      return_statement @@ e_matching expr ~loc (Match_bool {match_true; match_false})
    )
  | Assign a -> (
      let (a , loc) = r_split a in
      let%bind value_expr = simpl_expression a.rhs in
      match a.lhs with
        | Path path -> (
            let (name , path') = simpl_path path in
            return_statement @@ e_assign ~loc name path' value_expr
          )
        | MapPath v -> (
            let v' = v.value in
            let%bind (varname,map,path) = match v'.path with
              | Name name -> ok (name.value , e_variable name.value, [])
              | Path p ->
                let (name,p') = simpl_path v'.path in
                let%bind accessor = simpl_projection p in 
                ok @@ (name , accessor , p')
            in
            let%bind key_expr = simpl_expression v'.index.value.inside in
            let expr' = e_map_add key_expr value_expr map in
            return_statement @@ e_assign ~loc varname path expr'
          )
    )
  | CaseInstr c -> (
      let (c , loc) = r_split c in
      let%bind expr = simpl_expression c.expr in
      let%bind cases =
        let aux (x : Raw.instruction Raw.case_clause Raw.reg) =
          let%bind i = simpl_instruction_block x.value.rhs in
          let%bind i = i None in
          ok (x.value.pattern, i) in
        bind_list
        @@ List.map aux
        @@ npseq_to_list c.cases.value in
      let%bind m = simpl_cases cases in
      return_statement @@ e_matching ~loc expr m
    )
  | RecordPatch r -> (
      let r = r.value in
      let (name , access_path) = simpl_path r.path in
      let%bind inj = bind_list
        @@ List.map (fun (x:Raw.field_assign Region.reg) ->
            let (x , loc) = r_split x in
            let%bind e = simpl_expression x.field_expr
            in ok (x.field_name.value, e , loc)
          )
        @@ pseq_to_list r.record_inj.value.elements in
      let%bind expr =
        let aux = fun (access , v , loc) ->
          e_assign ~loc name (access_path @ [ Access_record access ]) v in
        let assigns = List.map aux inj in
        match assigns with
        | [] -> fail @@ unsupported_empty_record_patch r.record_inj
        | hd :: tl -> (
            let aux acc cur = e_sequence acc cur in
            ok @@ List.fold_left aux hd tl
          )
      in
      return_statement @@ expr
    )
  | MapPatch patch ->
      fail @@ unsupported_map_patches patch
  | SetPatch patch -> (
      let (setp, loc) = r_split patch in
      let (name , access_path) = simpl_path setp.path in
      let%bind inj = bind_list
          @@ List.map (fun (x:Raw.expr) ->
            let%bind e = simpl_expression x
            in ok e)
          @@ pseq_to_list setp.set_inj.value.elements in
      let%bind expr =
        let aux = fun (v) ->
          e_assign name access_path (e_constant "SET_ADD" [v ; e_variable name]) in
        let assigns = List.map aux inj in
        match assigns with
        | [] -> ok @@ e_skip ~loc ()
        | hd :: tl -> (
            let aux acc cur = e_sequence acc cur in
            ok @@ List.fold_left aux hd tl
          )
      in
      return_statement @@ expr
    )

  | MapRemove r -> (
      let (v , loc) = r_split r in
      let key = v.key in
      let%bind (varname,map,path) = match v.map with
        | Name v -> ok (v.value , e_variable v.value , [])
        | Path p ->
          let (name,p') = simpl_path v.map in
          let%bind accessor = simpl_projection p in 
          ok @@ (name , accessor , p')
      in
      let%bind key' = simpl_expression key in
      let expr = e_constant ~loc "MAP_REMOVE" [key' ; map] in
      return_statement @@ e_assign ~loc varname path expr
    )
  | SetRemove r -> (
      let (set_rm, loc) = r_split r in
      let%bind set = match set_rm.set with
        | Name v -> ok v.value
        | Path path -> fail @@ unsupported_deep_set_rm path in
      let%bind removed' = simpl_expression set_rm.element in
      let expr = e_constant ~loc "SET_REMOVE" [removed' ; e_variable set] in
      return_statement @@ e_assign ~loc set [] expr
    )

and simpl_path : Raw.path -> string * Ast_simplified.access_path = fun p ->
  match p with
  | Raw.Name v -> (v.value , [])
  | Raw.Path p -> (
      let p' = p.value in
      let var = p'.struct_name.value in
      let path = p'.field_path in
      let path' =
        let aux (s:Raw.selection) =
          match s with
          | FieldName property -> Access_record property.value
          | Component index -> Access_tuple (Z.to_int (snd index.value))
        in
        List.map aux @@ npseq_to_list path in
      (var , path')
    )

and simpl_cases : type a . (Raw.pattern * a) list -> a matching result = fun t ->
  let open Raw in
  let get_var (t:Raw.pattern) =
    match t with
    | PVar v -> ok v.value
    | p -> fail @@ unsupported_non_var_pattern p in
  let get_tuple (t: Raw.pattern) =
    match t with
    | PTuple v -> npseq_to_list v.value.inside
    | x -> [ x ] in
  let get_single (t: Raw.pattern) =
    let t' = get_tuple t in
    let%bind () =
      trace_strong (unsupported_tuple_pattern t) @@
      Assert.assert_list_size t' 1 in
    ok (List.hd t') in
  let get_toplevel (t : Raw.pattern) =
    match t with
    | PCons x -> (
        let (x' , lst) = x.value in
        match lst with
        | [] -> ok x'
        | _ -> ok t
      )
    | _ -> fail @@ corner_case ~loc:__LOC__ "unexpected pattern" in
  let get_constr (t: Raw.pattern) =
    match t with
    | PConstr v -> (
        let (const , pat_opt) = v.value in
        let%bind pat =
          trace_option (unsupported_cst_constr t) @@
          pat_opt in
        let%bind single_pat = get_single (PTuple pat) in
        let%bind var = get_var single_pat in
        ok (const.value , var)
      )
(*
    | PConstr {value = constr, Some tuple; _} ->
        let%bind var = get_single (PTuple tuple) >>? get_var in
        ok (constr.value, var)
    | PConstr {value = constr, None; _} ->
              *)
    | _ -> fail @@ only_constructors t in
  let%bind patterns =
    let aux (x , y) =
      let%bind x' = get_toplevel x in
      ok (x' , y)
    in bind_map_list aux t in
  match patterns with
  | [(PFalse _ , f) ; (PTrue _ , t)]
  | [(PTrue _ , t) ; (PFalse _ , f)] ->
      ok @@ Match_bool {match_true = t ; match_false = f}
  | [(PSome v , some) ; (PNone _ , none)]
  | [(PNone _ , none) ; (PSome v , some)] -> (
      let (_, v) = v.value in
      let%bind v = match v.value.inside with
        | PVar v -> ok v.value
        | p -> fail @@ unsupported_deep_Some_patterns p in
      ok @@ Match_option {match_none = none ; match_some = (v, some) }
    )
  | [(PCons c , cons) ; (PList (PNil _) , nil)]
  | [(PList (PNil _) , nil) ; (PCons c,  cons)] ->
      let%bind (a, b) =
        match c.value with
        | a, [(_, b)] ->
            let%bind a = get_var a in
            let%bind b = get_var b in
            ok (a, b)
        | _ -> fail @@ unsupported_deep_list_patterns c
      in
      ok @@ Match_list {match_cons = (a, b, cons) ; match_nil = nil}
  | lst ->
      trace (simple_info "currently, only booleans, options, lists and \
                         user-defined constructors are supported in patterns") @@
      let%bind constrs =
        let aux (x , y) =
          let error =
            let title () = "Pattern" in
            let content () =
              Printf.sprintf "Pattern : %s"
                (Parser.Pascaligo.ParserLog.pattern_to_string x) in
            error title content in
          let%bind x' =
            trace error @@
            get_constr x in
          ok (x' , y) in
        bind_map_list aux lst in
      ok @@ Match_variant constrs

and simpl_instruction_block : Raw.instruction -> (_ -> expression result) result =
  fun t ->
  match t with
  | Single s -> simpl_single_instruction s
  | Block b -> simpl_block b.value

and simpl_instruction : Raw.instruction -> (_ -> expression result) result =
  fun t ->
  trace (simplifying_instruction t) @@
  match t with
  | Single s -> simpl_single_instruction s
  | Block b -> fail @@ unsupported_sub_blocks b

and simpl_statements : Raw.statements -> (_ -> expression result) result =
  fun ss ->
  let lst = npseq_to_list ss in
  let%bind fs = bind_map_list simpl_statement lst in
  let aux : _ -> (expression option -> expression result) -> _ =
    fun prec cur ->
      let%bind res = cur prec in
      ok @@ Some res in
  ok @@ fun (expr' : _ option) ->
  let%bind ret = bind_fold_right_list aux expr' fs in
  ok @@ Option.unopt_exn ret

and simpl_block : Raw.block -> (_ -> expression result) result = fun t ->
  simpl_statements t.statements

let simpl_program : Raw.ast -> program result = fun t ->
  bind_list @@ List.map simpl_declaration @@ nseq_to_list t.decl<|MERGE_RESOLUTION|>--- conflicted
+++ resolved
@@ -130,44 +130,7 @@
     ] in
     error ~data title message
 
-  (* let unsupported_set_patches patch =
-    let title () = "set patches" in
-    let message () =
-      Format.asprintf "set patches (a.k.a. functional updates) are \
-                       not supported yet" in
-    let data = [
-      ("patch_loc",
-       fun () -> Format.asprintf "%a" Location.pp_lift @@ patch.Region.region)
-    ] in
-    error ~data title message *)
-
-<<<<<<< HEAD
-  let unsupported_deep_map_rm path =
-    let title () = "binding removals" in
-    let message () =
-      Format.asprintf "removal of bindings from embedded maps \
-                       are not supported yet" in
-    let data = [
-      ("path_loc",
-       fun () -> Format.asprintf "%a" Location.pp_lift @@ path.Region.region)
-    ] in
-    error ~data title message
-
-  let unsupported_deep_set_rm path = 
-=======
-  (* let unsupported_set_removal remove =
-    let title () = "set removals" in
-    let message () =
-      Format.asprintf "removal of elements in a set is not \
-                       supported yet" in
-    let data = [
-      ("removal_loc",
-       fun () -> Format.asprintf "%a" Location.pp_lift @@ remove.Region.region)
-    ] in
-    error ~data title message *)
-
   let unsupported_deep_set_rm path =
->>>>>>> d6badf03
     let title () = "set removals" in
     let message () =
       Format.asprintf "removal of members from embedded sets is not supported yet" in
