--- conflicted
+++ resolved
@@ -46,7 +46,6 @@
 ## Case expr Of LBRACKET
 ##
 
-<<<<<<< HEAD
 Ill-formed big_map creation.
 One of the following is expected: 
   a list of key/value bindings,
@@ -55,8 +54,6 @@
     followed by a list of key/value bindings; or
   the closing 'end' keyword if the big_map should be empty; or
   the closing 'end' keyword if the big_map should be empty.
-=======
-<YOUR SYNTAX ERROR MESSAGE HERE>
 
 interactive_expr: Begin Case Verbatim Of VBAR Block
 ##
@@ -69,7 +66,6 @@
 ##
 
 <YOUR SYNTAX ERROR MESSAGE HERE>
->>>>>>> 93d96b2e
 
 interactive_expr: Begin Case Verbatim Of WILD ARROW Skip RBRACKET
 ##
@@ -105,20 +101,7 @@
 At this point, a parameter in the form of a pattern is expected, 
   followed by a closing parenthesis ')'.
 
-<<<<<<< HEAD
-interactive_expr: C_Some With
-##
-## Ends in an error in state: 136.
-##
-## core_expr -> C_Some . arguments [ VBAR Type To Then TIMES Step SLASH SEMI Recursive RPAR RBRACKET RBRACE PLUS Or Of NE Mod MINUS LT LE GT GE Function From End Else EQ EOF Contains Const CONS COMMA COLON CAT Block Begin Attributes And ARROW ]
-##
-## The known suffix of the stack is as follows:
-## C_Some
-##
-interactive_expr: Case Verbatim Of C_Some With
-=======
 interactive_expr: Begin Case Verbatim Of WILD ARROW Skip With
->>>>>>> 93d96b2e
 ##
 ## Ends in an error in state: 457.
 ##
@@ -129,8 +112,7 @@
 ## case_clause(if_clause)
 ##
 
-Ill-formed application of constructor 'Some'.
-At this point, arguments between parentheses are expected.
+<YOUR SYNTAX ERROR MESSAGE HERE>
 
 interactive_expr: Begin Case Verbatim Of WILD ARROW With
 ##
@@ -370,15 +352,9 @@
   a list of elements in the form of patterns,
     closed by a closing bracket ']'.
 
-<<<<<<< HEAD
-interactive_expr: Case Verbatim Of List WILD With
-##
-## Ends in an error in state: 424.
-=======
 interactive_expr: Begin For Ident ASS Verbatim VBAR
 ##
 ## Ends in an error in state: 337.
->>>>>>> 93d96b2e
 ##
 ## for_loop -> For Ident ASS expr . To expr option(step_clause) block [ VBAR SEMI RBRACKET RBRACE End Else ]
 ##
@@ -389,17 +365,6 @@
 ## This implies that, although the LR(1) items shown above provide an
 ## accurate view of the past (what has been recognized so far), they
 ## may provide an INCOMPLETE view of the future (what was expected next).
-<<<<<<< HEAD
-## In state 416, spurious reduction of production nsepseq(core_pattern,SEMI) -> core_pattern 
-## In state 415, spurious reduction of production sep_or_term_list(core_pattern,SEMI) -> nsepseq(core_pattern,SEMI) 
-##
-
-Ill-formed case expression.
-At this point one of the following is expected:
-  a semicolon ';', 
-    followed by a pattern; or
-  the closing 'end' keyword. 
-=======
 ## In state 204, spurious reduction of production unary_expr -> core_expr 
 ## In state 153, spurious reduction of production mult_expr -> unary_expr 
 ## In state 180, spurious reduction of production add_expr -> mult_expr 
@@ -476,7 +441,6 @@
 ##
 
 <YOUR SYNTAX ERROR MESSAGE HERE>
->>>>>>> 93d96b2e
 
 interactive_expr: Begin For Ident With
 ##
@@ -496,11 +460,6 @@
   an opening bracket '[', 
     followed by patterns matching list elements.
 
-<<<<<<< HEAD
-interactive_expr: Case Verbatim Of WILD ARROW Bytes Type
-##
-## Ends in an error in state: 524.
-=======
 interactive_expr: Begin For With
 ##
 ## Ends in an error in state: 334.
@@ -517,14 +476,10 @@
 interactive_expr: Begin Ident ASS With
 ##
 ## Ends in an error in state: 441.
->>>>>>> 93d96b2e
 ##
 ## assignment -> lhs ASS . rhs [ VBAR SEMI RBRACKET RBRACE End Else ]
 ##
 ## The known suffix of the stack is as follows:
-<<<<<<< HEAD
-## Case expr Of option(VBAR) cases(expr)
-=======
 ## lhs ASS
 ##
 
@@ -539,34 +494,11 @@
 ##
 ## The known suffix of the stack is as follows:
 ## path
->>>>>>> 93d96b2e
-##
-## WARNING: This example involves spurious reductions.
-## This implies that, although the LR(1) items shown above provide an
-## accurate view of the past (what has been recognized so far), they
-## may provide an INCOMPLETE view of the future (what was expected next).
-<<<<<<< HEAD
-## In state 204, spurious reduction of production unary_expr -> core_expr 
-## In state 153, spurious reduction of production mult_expr -> unary_expr 
-## In state 180, spurious reduction of production add_expr -> mult_expr 
-## In state 210, spurious reduction of production cons_expr -> add_expr 
-## In state 207, spurious reduction of production cat_expr -> cons_expr 
-## In state 230, spurious reduction of production comp_expr -> cat_expr 
-## In state 217, spurious reduction of production set_membership -> comp_expr 
-## In state 155, spurious reduction of production conj_expr -> set_membership 
-## In state 234, spurious reduction of production disj_expr -> conj_expr 
-## In state 202, spurious reduction of production expr -> disj_expr 
-## In state 516, spurious reduction of production case_clause(expr) -> pattern ARROW expr 
-## In state 520, spurious reduction of production nsepseq(case_clause(expr),VBAR) -> case_clause(expr) 
-## In state 517, spurious reduction of production cases(expr) -> nsepseq(case_clause(expr),VBAR) 
-##
-
-Ill-formed case expression.
-At this point, if the right-hand side expression of the case is complete, then one of the following is expected:
-  a vertical bar '|', 
-    followed by another case;
-  the 'end' keyword if the case is closed.
-=======
+##
+## WARNING: This example involves spurious reductions.
+## This implies that, although the LR(1) items shown above provide an
+## accurate view of the past (what has been recognized so far), they
+## may provide an INCOMPLETE view of the future (what was expected next).
 ## In state 128, spurious reduction of production nsepseq(selection,DOT) -> selection 
 ## In state 167, spurious reduction of production projection -> Ident DOT nsepseq(selection,DOT) 
 ## In state 173, spurious reduction of production path -> projection 
@@ -585,7 +517,6 @@
 ##
 
 <YOUR SYNTAX ERROR MESSAGE HERE>
->>>>>>> 93d96b2e
 
 interactive_expr: Begin Ident With
 ##
@@ -619,11 +550,8 @@
 ## In state 495, spurious reduction of production sep_or_term_list(statement,SEMI) -> nsepseq(statement,SEMI) 
 ##
 
-<<<<<<< HEAD
 Ill-formed case expression.
 At this point a pattern is expected.
-=======
-<YOUR SYNTAX ERROR MESSAGE HERE>
 
 interactive_expr: Begin If Verbatim Then LBRACE With
 ##
@@ -636,7 +564,6 @@
 ##
 
 <YOUR SYNTAX ERROR MESSAGE HERE>
->>>>>>> 93d96b2e
 
 interactive_expr: Begin If Verbatim Then Skip Else With
 ##
@@ -651,56 +578,18 @@
 Ill-formed case expression.
 At this point a pattern is expected.
 
-<<<<<<< HEAD
-interactive_expr: Case Verbatim Of WILD With
-##
-## Ends in an error in state: 514.
-=======
 interactive_expr: Begin If Verbatim Then Skip SEMI EQ
 ##
 ## Ends in an error in state: 497.
->>>>>>> 93d96b2e
 ##
 ## conditional -> If expr Then if_clause option(SEMI) . Else if_clause [ VBAR SEMI RBRACKET RBRACE End Else ]
 ##
 ## The known suffix of the stack is as follows:
-<<<<<<< HEAD
-## pattern
-##
-## WARNING: This example involves spurious reductions.
-## This implies that, although the LR(1) items shown above provide an
-## accurate view of the past (what has been recognized so far), they
-## may provide an INCOMPLETE view of the future (what was expected next).
-## In state 402, spurious reduction of production pattern -> core_pattern 
-=======
 ## If expr Then if_clause option(SEMI)
->>>>>>> 93d96b2e
-##
-
-Ill-formed case expression.
-At this point, if the left-hand side in the form of a pattern is complete, then an arrow '->' is expected.
-
-<<<<<<< HEAD
-interactive_expr: Case Verbatim Of VBAR Block
-##
-## Ends in an error in state: 333.
-##
-## case(expr) -> Case expr Of option(VBAR) . cases(expr) End [ VBAR Type To Then Step SEMI Recursive RPAR RBRACKET RBRACE Of Function From End Else EOF Const COMMA Block Begin Attributes ARROW ]
-##
-## The known suffix of the stack is as follows:
-## Case expr Of option(VBAR)
-##
-interactive_expr: Case Verbatim Of WILD ARROW Bytes VBAR With
-##
-## Ends in an error in state: 331.
-##
-## nsepseq(case_clause(expr),VBAR) -> case_clause(expr) VBAR . nsepseq(case_clause(expr),VBAR) [ RBRACKET End ]
-##
-## The known suffix of the stack is as follows:
-## case_clause(expr) VBAR
-##
-interactive_expr: Case Verbatim Of With
-=======
+##
+
+<YOUR SYNTAX ERROR MESSAGE HERE>
+
 interactive_expr: Begin If Verbatim Then Skip With
 ##
 ## Ends in an error in state: 496.
@@ -714,7 +603,6 @@
 <YOUR SYNTAX ERROR MESSAGE HERE>
 
 interactive_expr: Begin If Verbatim Then With
->>>>>>> 93d96b2e
 ##
 ## Ends in an error in state: 323.
 ##
@@ -724,8 +612,7 @@
 ## If expr Then
 ##
 
-Ill-formed case expression.
-At this point, the left-hand side of a case is expected in the form of a pattern.
+<YOUR SYNTAX ERROR MESSAGE HERE>
 
 interactive_expr: Begin If Verbatim VBAR
 ##
@@ -740,46 +627,6 @@
 ## This implies that, although the LR(1) items shown above provide an
 ## accurate view of the past (what has been recognized so far), they
 ## may provide an INCOMPLETE view of the future (what was expected next).
-<<<<<<< HEAD
-## In state 197, spurious reduction of production unary_expr -> core_expr 
-## In state 144, spurious reduction of production mult_expr -> unary_expr 
-## In state 173, spurious reduction of production add_expr -> mult_expr 
-## In state 203, spurious reduction of production cons_expr -> add_expr 
-## In state 200, spurious reduction of production cat_expr -> cons_expr 
-## In state 223, spurious reduction of production comp_expr -> cat_expr 
-## In state 210, spurious reduction of production set_membership -> comp_expr 
-## In state 146, spurious reduction of production conj_expr -> set_membership 
-## In state 227, spurious reduction of production disj_expr -> conj_expr 
-## In state 195, spurious reduction of production expr -> disj_expr 
-##
-
-Ill-formed case expression.
-At this point, if the expression to be matched is complete, the keyword 'of' is expected.
-
-interactive_expr: Case With
-##
-## Ends in an error in state: 135.
-##
-## case(expr) -> Case . expr Of option(VBAR) cases(expr) End [ VBAR Type To Then Step SEMI Recursive RPAR RBRACKET RBRACE Of Function From End Else EOF Const COMMA Block Begin Attributes ARROW ]
-## case(expr) -> Case . expr Of LBRACKET option(VBAR) cases(expr) RBRACKET [ VBAR Type To Then Step SEMI Recursive RPAR RBRACKET RBRACE Of Function From End Else EOF Const COMMA Block Begin Attributes ARROW ]
-##
-## The known suffix of the stack is as follows:
-## Case
-##
-
-Ill-formed case expression.
-At this point an expression is expected.
-
-interactive_expr: Constr DOT And With
-##
-## Ends in an error in state: 176.
-##
-## core_expr -> module_field . [ VBAR Type To Then TIMES Step SLASH SEMI Recursive RPAR RBRACKET RBRACE PLUS Or Of NE Mod MINUS LT LE GT GE Function From End Else EQ EOF Contains Const CONS COMMA COLON CAT Block Begin Attributes And ARROW ]
-## fun_call -> module_field . arguments [ VBAR Type To Then TIMES Step SLASH SEMI Recursive RPAR RBRACKET RBRACE PLUS Or Of NE Mod MINUS LT LE GT GE Function From End Else EQ EOF Contains Const CONS COMMA COLON CAT Block Begin Attributes And ARROW ]
-##
-## The known suffix of the stack is as follows:
-## module_field
-=======
 ## In state 204, spurious reduction of production unary_expr -> core_expr 
 ## In state 153, spurious reduction of production mult_expr -> unary_expr 
 ## In state 180, spurious reduction of production add_expr -> mult_expr 
@@ -790,7 +637,6 @@
 ## In state 155, spurious reduction of production conj_expr -> set_membership 
 ## In state 234, spurious reduction of production disj_expr -> conj_expr 
 ## In state 202, spurious reduction of production expr -> disj_expr 
->>>>>>> 93d96b2e
 ##
 
 <YOUR SYNTAX ERROR MESSAGE HERE>
@@ -1127,9 +973,6 @@
 
 <YOUR SYNTAX ERROR MESSAGE HERE>
 
-<<<<<<< HEAD
-interactive_expr: Ident DOT Int While
-=======
 interactive_expr: Begin Patch Ident With Set With
 ##
 ## Ends in an error in state: 270.
@@ -1144,7 +987,6 @@
 <YOUR SYNTAX ERROR MESSAGE HERE>
 
 interactive_expr: Begin Patch Ident With With
->>>>>>> 93d96b2e
 ##
 ## Ends in an error in state: 269.
 ##
@@ -1158,20 +1000,7 @@
 
 <YOUR SYNTAX ERROR MESSAGE HERE>
 
-<<<<<<< HEAD
-interactive_expr: Ident DOT Int DOT With
-##
-## Ends in an error in state: 128.
-##
-## nsepseq(selection,DOT) -> selection DOT . nsepseq(selection,DOT) [ With VBAR Type To Then TIMES Step SLASH SEMI Recursive RPAR RBRACKET RBRACE PLUS Or Of NE Mod MINUS LT LPAR LE LBRACKET GT GE Function From End Else EQ EOF Contains Const CONS COMMA COLON CAT Block Begin Attributes And ASS ARROW ]
-##
-## The known suffix of the stack is as follows:
-## selection DOT
-##
-interactive_expr: Ident DOT With
-=======
 interactive_expr: Begin Patch With
->>>>>>> 93d96b2e
 ##
 ## Ends in an error in state: 267.
 ##
@@ -1183,10 +1012,7 @@
 ## Patch
 ##
 
-Ill-formed selection.
-At this point one of the following is expected:
-  a field name; or
-  a tuple index '<int>'.
+<YOUR SYNTAX ERROR MESSAGE HERE>
 
 interactive_expr: Begin Remove Verbatim From Map With
 ##
@@ -1846,65 +1672,6 @@
 
 <YOUR SYNTAX ERROR MESSAGE HERE>
 
-interactive_expr: Case Verbatim Of List WILD RBRACKET
-##
-## Ends in an error in state: 425.
-##
-## injection(List,core_pattern) -> List sep_or_term_list(core_pattern,SEMI) . End [ SEMI RPAR RBRACKET End CONS COMMA ARROW ]
-##
-## The known suffix of the stack is as follows:
-## List sep_or_term_list(core_pattern,SEMI)
-##
-## WARNING: This example involves spurious reductions.
-## This implies that, although the LR(1) items shown above provide an
-## accurate view of the past (what has been recognized so far), they
-## may provide an INCOMPLETE view of the future (what was expected next).
-## In state 417, spurious reduction of production nsepseq(core_pattern,SEMI) -> core_pattern 
-## In state 416, spurious reduction of production sep_or_term_list(core_pattern,SEMI) -> nsepseq(core_pattern,SEMI) 
-##
-
-<YOUR SYNTAX ERROR MESSAGE HERE>
-
-interactive_expr: Case Verbatim Of List WILD SEMI WILD SEMI With
-##
-## Ends in an error in state: 422.
-##
-## nsepseq(core_pattern,SEMI) -> core_pattern SEMI . nsepseq(core_pattern,SEMI) [ RBRACKET End ]
-## seq(__anonymous_0(core_pattern,SEMI)) -> core_pattern SEMI . seq(__anonymous_0(core_pattern,SEMI)) [ RBRACKET End ]
-##
-## The known suffix of the stack is as follows:
-## core_pattern SEMI
-##
-
-<YOUR SYNTAX ERROR MESSAGE HERE>
-
-interactive_expr: Case Verbatim Of List WILD SEMI WILD With
-##
-## Ends in an error in state: 421.
-##
-## nsepseq(core_pattern,SEMI) -> core_pattern . [ RBRACKET End ]
-## nsepseq(core_pattern,SEMI) -> core_pattern . SEMI nsepseq(core_pattern,SEMI) [ RBRACKET End ]
-## seq(__anonymous_0(core_pattern,SEMI)) -> core_pattern . SEMI seq(__anonymous_0(core_pattern,SEMI)) [ RBRACKET End ]
-##
-## The known suffix of the stack is as follows:
-## core_pattern
-##
-
-<YOUR SYNTAX ERROR MESSAGE HERE>
-
-interactive_expr: Case Verbatim Of List WILD SEMI With
-##
-## Ends in an error in state: 418.
-##
-## nsepseq(core_pattern,SEMI) -> core_pattern SEMI . nsepseq(core_pattern,SEMI) [ RBRACKET End ]
-## nseq(__anonymous_0(core_pattern,SEMI)) -> core_pattern SEMI . seq(__anonymous_0(core_pattern,SEMI)) [ RBRACKET End ]
-##
-## The known suffix of the stack is as follows:
-## core_pattern SEMI
-##
-
-<YOUR SYNTAX ERROR MESSAGE HERE>
-
 interactive_expr: Case Verbatim Of List WILD With
 ##
 ## Ends in an error in state: 417.
@@ -1946,14 +1713,15 @@
 
 <YOUR SYNTAX ERROR MESSAGE HERE>
 
-interactive_expr: Case Verbatim Of WILD ARROW Bytes RBRACKET
-##
-## Ends in an error in state: 525.
-##
-## case(expr) -> Case expr Of option(VBAR) cases(expr) . End [ VBAR Type To Then Step SEMI Recursive RPAR RBRACKET RBRACE Of Function From End Else EOF Const COMMA Block Begin Attributes ARROW ]
-##
-## The known suffix of the stack is as follows:
-## Case expr Of option(VBAR) cases(expr)
+interactive_expr: Case Verbatim Of WILD ARROW Bytes Type
+##
+## Ends in an error in state: 521.
+##
+## nsepseq(case_clause(expr),VBAR) -> case_clause(expr) . [ RBRACKET End ]
+## nsepseq(case_clause(expr),VBAR) -> case_clause(expr) . VBAR nsepseq(case_clause(expr),VBAR) [ RBRACKET End ]
+##
+## The known suffix of the stack is as follows:
+## case_clause(expr)
 ##
 ## WARNING: This example involves spurious reductions.
 ## This implies that, although the LR(1) items shown above provide an
@@ -1970,37 +1738,6 @@
 ## In state 234, spurious reduction of production disj_expr -> conj_expr 
 ## In state 202, spurious reduction of production expr -> disj_expr 
 ## In state 517, spurious reduction of production case_clause(expr) -> pattern ARROW expr 
-## In state 521, spurious reduction of production nsepseq(case_clause(expr),VBAR) -> case_clause(expr) 
-## In state 518, spurious reduction of production cases(expr) -> nsepseq(case_clause(expr),VBAR) 
-##
-
-<YOUR SYNTAX ERROR MESSAGE HERE>
-
-interactive_expr: Case Verbatim Of WILD ARROW Bytes Type
-##
-## Ends in an error in state: 521.
-##
-## nsepseq(case_clause(expr),VBAR) -> case_clause(expr) . [ RBRACKET End ]
-## nsepseq(case_clause(expr),VBAR) -> case_clause(expr) . VBAR nsepseq(case_clause(expr),VBAR) [ RBRACKET End ]
-##
-## The known suffix of the stack is as follows:
-## case_clause(expr)
-##
-## WARNING: This example involves spurious reductions.
-## This implies that, although the LR(1) items shown above provide an
-## accurate view of the past (what has been recognized so far), they
-## may provide an INCOMPLETE view of the future (what was expected next).
-## In state 204, spurious reduction of production unary_expr -> core_expr 
-## In state 153, spurious reduction of production mult_expr -> unary_expr 
-## In state 180, spurious reduction of production add_expr -> mult_expr 
-## In state 210, spurious reduction of production cons_expr -> add_expr 
-## In state 207, spurious reduction of production cat_expr -> cons_expr 
-## In state 230, spurious reduction of production comp_expr -> cat_expr 
-## In state 217, spurious reduction of production set_membership -> comp_expr 
-## In state 155, spurious reduction of production conj_expr -> set_membership 
-## In state 234, spurious reduction of production disj_expr -> conj_expr 
-## In state 202, spurious reduction of production expr -> disj_expr 
-## In state 517, spurious reduction of production case_clause(expr) -> pattern ARROW expr 
 ##
 
 <YOUR SYNTAX ERROR MESSAGE HERE>
@@ -2041,19 +1778,6 @@
 
 <YOUR SYNTAX ERROR MESSAGE HERE>
 
-interactive_expr: Case Verbatim Of WILD CONS WILD With
-##
-## Ends in an error in state: 406.
-##
-## nsepseq(core_pattern,CONS) -> core_pattern . [ RPAR ARROW ]
-## nsepseq(core_pattern,CONS) -> core_pattern . CONS nsepseq(core_pattern,CONS) [ RPAR ARROW ]
-##
-## The known suffix of the stack is as follows:
-## core_pattern
-##
-
-<YOUR SYNTAX ERROR MESSAGE HERE>
-
 interactive_expr: Case Verbatim Of WILD CONS With
 ##
 ## Ends in an error in state: 404.
@@ -2062,24 +1786,6 @@
 ##
 ## The known suffix of the stack is as follows:
 ## core_pattern CONS
-##
-
-<YOUR SYNTAX ERROR MESSAGE HERE>
-
-interactive_expr: Case Verbatim Of WILD RPAR
-##
-## Ends in an error in state: 515.
-##
-## case_clause(expr) -> pattern . ARROW expr [ VBAR RBRACKET End ]
-##
-## The known suffix of the stack is as follows:
-## pattern
-##
-## WARNING: This example involves spurious reductions.
-## This implies that, although the LR(1) items shown above provide an
-## accurate view of the past (what has been recognized so far), they
-## may provide an INCOMPLETE view of the future (what was expected next).
-## In state 403, spurious reduction of production pattern -> core_pattern 
 ##
 
 <YOUR SYNTAX ERROR MESSAGE HERE>
