--- conflicted
+++ resolved
@@ -118,7 +118,6 @@
 
 let rec transpile_type (t:AST.type_value) : type_value result =
   match t.type_value' with
-<<<<<<< HEAD
   | T_variable (Type_name name) -> fail @@ no_type_variable name
   | T_constant (Type_name "bool", []) -> ok (T_base Base_bool)
   | T_constant (Type_name "int", []) -> ok (T_base Base_int)
@@ -130,21 +129,8 @@
   | T_constant (Type_name "timestamp", []) -> ok (T_base Base_timestamp)
   | T_constant (Type_name "unit", []) -> ok (T_base Base_unit)
   | T_constant (Type_name "operation", []) -> ok (T_base Base_operation)
+  | T_constant (Type_name "signature", []) -> ok (T_base Base_signature)
   | T_constant (Type_name "contract", [x]) ->
-=======
-  | T_constant ("bool", []) -> ok (T_base Base_bool)
-  | T_constant ("int", []) -> ok (T_base Base_int)
-  | T_constant ("nat", []) -> ok (T_base Base_nat)
-  | T_constant ("tez", []) -> ok (T_base Base_tez)
-  | T_constant ("string", []) -> ok (T_base Base_string)
-  | T_constant ("bytes", []) -> ok (T_base Base_bytes)
-  | T_constant ("address", []) -> ok (T_base Base_address)
-  | T_constant ("timestamp", []) -> ok (T_base Base_timestamp)
-  | T_constant ("unit", []) -> ok (T_base Base_unit)
-  | T_constant ("operation", []) -> ok (T_base Base_operation)
-  | T_constant ("signature", []) -> ok (T_base Base_signature)
-  | T_constant ("contract", [x]) ->
->>>>>>> 0423a704
       let%bind x' = transpile_type x in
       ok (T_contract x')
   | T_constant (Type_name "map", [key;value]) ->
