module Snippet  = Simple_utils.Snippet
module Location = Simple_utils.Location
module PP       = Ast_typed.PP
open Simple_utils.Display
open Ligo_prim

let stage = "self_ast_typed"

type self_ast_typed_error = [
  | `Self_ast_typed_recursive_call_is_only_allowed_as_the_last_operation of ValueVar.t * Location.t
  | `Self_ast_typed_bad_self_type of Ast_typed.type_expression * Ast_typed.type_expression * Location.t
  | `Self_ast_typed_bad_format_entrypoint_ann of string * Location.t
  | `Self_ast_typed_entrypoint_ann_not_literal of Location.t [@name "entrypoint_annotation_not_literal"]
  | `Self_ast_typed_unmatched_entrypoint of Location.t
  | `Self_ast_typed_nested_bigmap of Location.t
  | `Self_ast_typed_corner_case of string
<<<<<<< HEAD
  | `Self_ast_typed_bad_contract_io of ValueVar.t * Ast_typed.expression
  | `Self_ast_typed_bad_view_io of ValueVar.t * Location.t
  | `Self_ast_typed_expected_list_operation of ValueVar.t * Ast_typed.type_expression * Ast_typed.expression
=======
  | `Self_ast_typed_bad_contract_io of Ast_typed.expression_variable * Ast_typed.expression * Location.t
  | `Self_ast_typed_bad_view_io of Ast_typed.expression_variable * Location.t
  | `Self_ast_typed_expected_list_operation of Ast_typed.expression_variable * Ast_typed.type_expression * Ast_typed.expression
>>>>>>> 78e1b1dd
  | `Self_ast_typed_expected_same_entry of
    ValueVar.t * Ast_typed.type_expression * Ast_typed.type_expression * Ast_typed.expression
  | `Self_ast_typed_expected_pair_in of Location.t * [`View | `Contract]
  | `Self_ast_typed_expected_pair_out of Location.t
  | `Self_ast_typed_pattern_matching_anomaly of Location.t
  | `Self_ast_typed_storage_view_contract of Location.t * ValueVar.t * ValueVar.t * Ast_typed.type_expression * Ast_typed.type_expression
  | `Self_ast_typed_view_io of Location.t * Ast_typed.type_expression * [`In | `Out]
  | `Self_ast_typed_annotated_declaration_shadowed of Location.t
] [@@deriving poly_constructor { prefix = "self_ast_typed_" }]

let expected_pair_in_contract loc = expected_pair_in loc `Contract
let expected_pair_in_view loc = expected_pair_in loc `View
let type_view_io_in loc got = view_io loc got `In
let type_view_io_out loc got = view_io loc got `Out

let error_ppformat : display_format:string display_format ->
  Format.formatter -> self_ast_typed_error -> unit =
  fun ~display_format f a ->
  match display_format with
  | Human_readable | Dev -> (
    match a with
    | `Self_ast_typed_annotated_declaration_shadowed (loc) ->
      Format.fprintf f
        "@[<hv>%a@.This declaration holds an annotation and is later shadowed.@]"
        Snippet.pp loc
    | `Self_ast_typed_storage_view_contract (loc,main_name,view_name,ct,vt) ->
      Format.fprintf f
        "@[<hv>%a@.Invalid view argument.@.View '%a' has storage type '%a' and contract '%a' has storage type '%a'.@]"
        Snippet.pp loc
        ValueVar.pp view_name
        Ast_typed.PP.type_expression vt
        ValueVar.pp main_name
        Ast_typed.PP.type_expression ct
    | `Self_ast_typed_view_io (loc,got,arg) ->
      let s = match arg with
        | `In -> "input"
        | `Out -> "output"
      in
      Format.fprintf f
        "@[<hv>%a@.Invalid view.@.Type '%a' is forbidden as %s argument.@]"
        Snippet.pp loc
        Ast_typed.PP.type_expression got
        s
    | `Self_ast_typed_pattern_matching_anomaly loc ->
      Format.fprintf f
        "@[<hv>%a@.Pattern matching anomaly (redundant, or non exhaustive). @]"
        Snippet.pp loc
    | `Self_ast_typed_recursive_call_is_only_allowed_as_the_last_operation (_name,loc) ->
      Format.fprintf f
        "@[<hv>%a@.Recursive call not in tail position. @.The value of a recursive call must be immediately returned by the defined function. @]"
        Snippet.pp loc
    | `Self_ast_typed_bad_self_type (expected,got,loc) ->
      Format.fprintf f
        "@[<hv>%a@.Invalid type annotation.@.\"%a\" was given, but \"%a\" was expected.@.Note that \"Tezos.self\" refers to this contract, so the parameters should be the same. @]"
        Snippet.pp loc
        Ast_typed.PP.type_expression got
        Ast_typed.PP.type_expression expected
    | `Self_ast_typed_bad_format_entrypoint_ann (ep,loc) ->
      Format.fprintf f
        "@[<hv>%a@.Invalid entrypoint \"%s\". One of the following patterns is expected:@.* \"%%bar\" is expected for entrypoint \"Bar\"@.* \"%%default\" when no entrypoint is used."
        Snippet.pp loc
        ep
    | `Self_ast_typed_entrypoint_ann_not_literal loc ->
      Format.fprintf f
        "@[<hv>%a@.Invalid entrypoint value.@.The entrypoint value must be a string literal. @]"
        Snippet.pp loc
    | `Self_ast_typed_unmatched_entrypoint loc ->
      Format.fprintf f
        "@[<hv>%a@.Invalid entrypoint value.@.The entrypoint value does not match a constructor of the contract parameter. @]"
        Snippet.pp loc
    | `Self_ast_typed_nested_bigmap loc ->
      Format.fprintf f
        "@[<hv>%a@.Invalid big map nesting.@.A big map cannot be nested inside another big map. @]"
        Snippet.pp loc
    | `Self_ast_typed_corner_case desc ->
      Format.fprintf f
        "@[<hv>Internal error: %s @]"
        desc
    | `Self_ast_typed_bad_contract_io (entrypoint, _, location) ->
      Format.fprintf f
        "@[<hv>%a@.Invalid type for entrypoint \"%a\".@.An entrypoint must of type \"parameter * storage -> operation list * storage\". @]"
<<<<<<< HEAD
        Snippet.pp e.location
        ValueVar.pp entrypoint
=======
        Snippet.pp location
        Ast_typed.PP.expression_variable entrypoint
>>>>>>> 78e1b1dd
    | `Self_ast_typed_bad_view_io (entrypoint, loc) ->
      Format.fprintf f
        "@[<hv>%a@.Invalid type for view \"%a\".@.An view must be a function. @]"
        Snippet.pp loc
        ValueVar.pp entrypoint
    | `Self_ast_typed_expected_list_operation (entrypoint, got, e) ->
      Format.fprintf f
        "@[<hv>%a@.Invalid type for entrypoint \"%a\".@.An entrypoint must of type \"parameter * storage -> operation list * storage\".@.\
        We expected a list of operations but we got %a@]"
        Snippet.pp e.location
        ValueVar.pp entrypoint
        Ast_typed.PP.type_expression got
    | `Self_ast_typed_expected_same_entry (entrypoint,t1,t2,e) ->
      Format.fprintf f
        "@[<hv>%a@.Invalid type for entrypoint \"%a\".@.The storage type \"%a\" of the function parameter must be the same as the storage type \"%a\" of the return value.@]"
        Snippet.pp e.location
        ValueVar.pp entrypoint
        Ast_typed.PP.type_expression t1
        Ast_typed.PP.type_expression t2
    | `Self_ast_typed_expected_pair_in (loc,t) ->
      let ep = match t with `View -> "view" | `Contract -> "contract" in
      Format.fprintf f
        "@[<hv>%a@.Invalid %s.@.Expected a tuple as argument.@]"
        Snippet.pp loc
        ep
    | `Self_ast_typed_expected_pair_out loc ->
      Format.fprintf f
        "@[<hv>%a@.Invalid entrypoint.@.Expected a tuple of operations and storage as return value.@]"
        Snippet.pp loc
  )

let error_jsonformat : self_ast_typed_error -> Yojson.Safe.t = fun a ->
  let json_error ~stage ~content =
    `Assoc [
      ("status", `String "error") ;
      ("stage", `String stage) ;
      ("content",  content )]
  in
  match a with
  | `Self_ast_typed_annotated_declaration_shadowed (loc) ->
    let message = `String "This declaration holds an annotation and is later shadowed" in
    let content = `Assoc [
      ("message", message);
      ("location", Location.to_yojson loc);
      ]
    in
    json_error ~stage ~content
  | `Self_ast_typed_storage_view_contract (loc,main_name,view_name,_,_) ->
    let message = `String "Invalid view argument" in
    let content = `Assoc [
      ("message", message);
      ("location", Location.to_yojson loc);
      ("main_name", ValueVar.to_yojson main_name);
      ("view_name", ValueVar.to_yojson view_name);
      ]
    in
    json_error ~stage ~content
  | `Self_ast_typed_view_io (loc,_,_) ->
    let message = `String "Invalid view argument" in
    let content = `Assoc [
      ("message", message);
      ("location", Location.to_yojson loc);
      ]
    in
    json_error ~stage ~content
  | `Self_ast_typed_pattern_matching_anomaly loc ->
    let message = `String "pattern matching anomaly" in
    let content = `Assoc [
      ("message", message);
      ("location", Location.to_yojson loc);
      ]
    in
    json_error ~stage ~content
  | `Self_ast_typed_recursive_call_is_only_allowed_as_the_last_operation (name,loc) ->
    let message = `String "recursion must be achieved through tail-calls only" in
    let fn = ValueVar.to_yojson name in
    let content = `Assoc [
       ("message", message);
       ("location", Location.to_yojson loc);
       ("function", fn);
       ]
    in
    json_error ~stage ~content
  | `Self_ast_typed_bad_self_type (expected,got,loc) ->
    let message = `String "bad self type" in
    let expected = `String (Format.asprintf "%a" Ast_typed.PP.type_expression expected) in
    let actual = `String (Format.asprintf "%a" Ast_typed.PP.type_expression got) in
    let content = `Assoc [
       ("message", message);
       ("location", Location.to_yojson loc);
       ("expected", expected);
       ("actual", actual);
       ]
    in
    json_error ~stage ~content
  | `Self_ast_typed_bad_format_entrypoint_ann (ep,loc) ->
    let message = `String "bad entrypoint format" in
    let entrypoint = `String ep in
    let hint = `String "we expect '%%bar' for entrypoint Bar and '%%default' when no entrypoint used" in
    let content = `Assoc [
       ("message", message);
       ("location", Location.to_yojson loc);
       ("hint", hint);
       ("entrypoint", entrypoint);
       ]
    in
    json_error ~stage ~content
  | `Self_ast_typed_entrypoint_ann_not_literal loc ->
    let message = `String "entrypoint annotation must be a string literal" in
    let content = `Assoc [
       ("message", message);
       ("location", Location.to_yojson loc);
       ]
    in
    json_error ~stage ~content
  | `Self_ast_typed_unmatched_entrypoint loc ->
    let message = `String "no constructor matches the entrypoint annotation" in
    let content = `Assoc [
       ("message", message);
       ("location", Location.to_yojson loc);
       ]
    in
    json_error ~stage ~content
  | `Self_ast_typed_nested_bigmap loc ->
    let message = `String "it looks like you have nested a big map inside another big map, this is not supported" in
    let content = `Assoc [
       ("message", message);
       ("location", Location.to_yojson loc);
       ]
    in
    json_error ~stage ~content
  | `Self_ast_typed_corner_case desc ->
    let message = `String "internal error" in
    let description = `String desc in
    let content = `Assoc [
       ("message", message);
       ("description", description);
       ]
    in
    json_error ~stage ~content
  | `Self_ast_typed_bad_contract_io (entrypoint, e, location) ->
    let message = `String "badly typed contract" in
    let description = `String "unexpected entrypoint type" in
    let entrypoint = ValueVar.to_yojson entrypoint in
    let eptype = `String (Format.asprintf "%a" Ast_typed.PP.type_expression e.type_expression) in
    let content = `Assoc [
       ("message", message);
       ("description", description);
       ("entrypoint", entrypoint);
       ("location", Location.to_yojson location);
       ("type", eptype);
       ]
    in
    json_error ~stage ~content
  | `Self_ast_typed_bad_view_io (entrypoint, loc) ->
    let message = `String "badly typed view" in
    let description = `String "unexpected view type" in
    let entrypoint = ValueVar.to_yojson entrypoint in
    let content = `Assoc [
       ("message", message);
       ("description", description);
       ("entrypoint", entrypoint);
       ("location", Location.to_yojson loc);
       ]
    in
    json_error ~stage ~content
  | `Self_ast_typed_expected_list_operation (entrypoint, got, e) ->
    let entrypoint = ValueVar.to_yojson entrypoint in
    let message = `String "badly typed contract" in
    let actual = `String (Format.asprintf "%a"
      Ast_typed.PP.type_expression {got with type_content= T_constant {language="Michelson";injection=List;parameters=[{got with type_content=(Ast_typed.t_operation ()).type_content}]}}) in
    let expected = `String (Format.asprintf "%a" Ast_typed.PP.type_expression got) in
    let content = `Assoc [
       ("message", message);
       ("entrypoint", entrypoint);
       ("location", Location.to_yojson e.location);
       ("expected", expected);
       ("actual", actual);
       ]
    in
    json_error ~stage ~content
  | `Self_ast_typed_expected_same_entry (entrypoint,t1,t2,e) ->
    let entrypoint = ValueVar.to_yojson entrypoint in
    let message = `String "badly typed contract" in
    let description = `String "expected storages" in
    let t1 = `String (Format.asprintf "%a" Ast_typed.PP.type_expression t1) in
    let t2 = `String (Format.asprintf "%a" Ast_typed.PP.type_expression t2) in
    let content = `Assoc [
       ("entrypoint", entrypoint);
       ("message", message);
       ("location", Location.to_yojson e.location);
       ("description", description);
       ("type1", t1);
       ("type2", t2);
       ]
    in
    json_error ~stage ~content
  | `Self_ast_typed_expected_pair_in (loc,t) ->
    let ep = match t with `View -> "badly typed view" | `Contract -> "badly typed contract" in
    let message = `String ep in
    let description = `String "expected a pair as parameter" in
    let content = `Assoc [
       ("message", message);
       ("location", Location.to_yojson loc);
       ("description", description);
       ]
    in
    json_error ~stage ~content
  | `Self_ast_typed_expected_pair_out loc ->
    let message = `String "badly typed contract" in
    let description = `String "expected a pair as return type" in
    let content = `Assoc [
       ("message", message);
       ("location", Location.to_yojson loc);
       ("description", description);
       ]
    in
    json_error ~stage ~content<|MERGE_RESOLUTION|>--- conflicted
+++ resolved
@@ -14,15 +14,9 @@
   | `Self_ast_typed_unmatched_entrypoint of Location.t
   | `Self_ast_typed_nested_bigmap of Location.t
   | `Self_ast_typed_corner_case of string
-<<<<<<< HEAD
-  | `Self_ast_typed_bad_contract_io of ValueVar.t * Ast_typed.expression
+  | `Self_ast_typed_bad_contract_io of ValueVar.t * Ast_typed.expression * Location.t
   | `Self_ast_typed_bad_view_io of ValueVar.t * Location.t
   | `Self_ast_typed_expected_list_operation of ValueVar.t * Ast_typed.type_expression * Ast_typed.expression
-=======
-  | `Self_ast_typed_bad_contract_io of Ast_typed.expression_variable * Ast_typed.expression * Location.t
-  | `Self_ast_typed_bad_view_io of Ast_typed.expression_variable * Location.t
-  | `Self_ast_typed_expected_list_operation of Ast_typed.expression_variable * Ast_typed.type_expression * Ast_typed.expression
->>>>>>> 78e1b1dd
   | `Self_ast_typed_expected_same_entry of
     ValueVar.t * Ast_typed.type_expression * Ast_typed.type_expression * Ast_typed.expression
   | `Self_ast_typed_expected_pair_in of Location.t * [`View | `Contract]
@@ -104,13 +98,8 @@
     | `Self_ast_typed_bad_contract_io (entrypoint, _, location) ->
       Format.fprintf f
         "@[<hv>%a@.Invalid type for entrypoint \"%a\".@.An entrypoint must of type \"parameter * storage -> operation list * storage\". @]"
-<<<<<<< HEAD
-        Snippet.pp e.location
+        Snippet.pp location
         ValueVar.pp entrypoint
-=======
-        Snippet.pp location
-        Ast_typed.PP.expression_variable entrypoint
->>>>>>> 78e1b1dd
     | `Self_ast_typed_bad_view_io (entrypoint, loc) ->
       Format.fprintf f
         "@[<hv>%a@.Invalid type for view \"%a\".@.An view must be a function. @]"
