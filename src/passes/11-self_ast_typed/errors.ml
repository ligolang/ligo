--- conflicted
+++ resolved
@@ -235,8 +235,6 @@
     let message = `String "badly typed contract" in
     let description = `String "unexpected entrypoint type" in
     let entrypoint = Ast_typed.ValueVar.to_yojson entrypoint in
-<<<<<<< HEAD
-=======
     let eptype = `String (Format.asprintf "%a" Ast_typed.PP.type_expression e.type_expression) in
     let content = `Assoc [
        ("message", message);
@@ -251,7 +249,6 @@
     let message = `String "badly typed view" in
     let description = `String "unexpected view type" in
     let entrypoint = Ast_typed.ValueVar.to_yojson entrypoint in
->>>>>>> ea133acd
     let eptype = `String (Format.asprintf "%a" Ast_typed.PP.type_expression e.type_expression) in
     let content = `Assoc [
        ("message", message);
