--- conflicted
+++ resolved
@@ -236,132 +236,7 @@
       return @@ Declaration_module {module_binder; module_; module_attr}
   in
   List.map ~f:(Location.map aux) p
-<<<<<<< HEAD
   
-=======
-
-type 'a fold_mapper = 'a -> expression -> bool * 'a * expression
-let rec fold_map_expression : 'a fold_mapper -> 'a -> expression -> 'a * expression = fun f a e ->
-  let self = fold_map_expression f in
-  let (continue, init,e') = f a e in
-  if (not continue) then (init,e')
-  else
-  let return expression_content = { e' with expression_content } in
-  match e'.expression_content with
-  | E_matching {matchee=e;cases} -> (
-      let (res, e') = self init e in
-      let (res,cases') = fold_map_cases f res cases in
-      (res, return @@ E_matching {matchee=e';cases=cases'})
-    )
-  | E_record_accessor {record; path} -> (
-      let (res, record) = self init record in
-      (res, return @@ E_record_accessor {record; path})
-    )
-  | E_record m -> (
-    let (res,m') = LMap.fold_map ~f:(fun _ e res -> self res e) ~init m in
-    (res, return @@ E_record m')
-  )
-  | E_record_update {record; path; update} -> (
-    let (res, record) = self init record in
-    let (res, update) = self res update in
-    (res, return @@ E_record_update {record;path;update})
-  )
-  | E_constructor c -> (
-      let (res,e') = self init c.element in
-      (res, return @@ E_constructor {c with element = e'})
-  )
-  | E_application {lamb;args} -> (
-      let ab = (lamb, args) in
-      let (res,(a,b)) = Pair.fold_map ~f:self ~init ab in
-      (res, return @@ E_application {lamb=a;args=b})
-    )
-  | E_let_in { let_binder ; rhs ; let_result; attr } -> (
-      let (res,rhs) = self init rhs in
-      let (res,let_result) = self res let_result in
-      (res, return @@ E_let_in { let_binder ; rhs ; let_result ; attr })
-    )
-  | E_type_in { type_binder ; rhs ; let_result} -> (
-      let (res,let_result) = self init let_result in
-      (res, return @@ E_type_in { type_binder ; rhs ; let_result })
-    )
-  | E_mod_in { module_binder ; rhs ; let_result } -> (
-    let (res,let_result) = self init let_result in
-    let (res,rhs) = fold_map_expression_in_module_expr f res rhs in
-    (res, return @@ E_mod_in { module_binder ; rhs ; let_result })
-  )
-  | E_type_inst { forall ; type_ } -> (
-    let (res, forall) = self init forall in
-    ( res, return @@ E_type_inst { forall ; type_ })
-  )
-  | E_lambda { binder ; result } -> (
-      let (res,result) = self init result in
-      ( res, return @@ E_lambda { binder ; result })
-    )
-  | E_type_abstraction ta -> (
-      let res, ta = Fold_maps.type_abs self init ta in
-      res, return @@ E_type_abstraction ta
-    )
-  | E_recursive { fun_name; fun_type; lambda={binder;result}} -> (
-      let (res,result) = self init result in
-      (res, return @@ E_recursive {fun_name; fun_type; lambda={binder;result}})
-    )
-  | E_constant c -> (
-      let (res,args) = List.fold_map ~f:self ~init c.arguments in
-      (res, return @@ E_constant {c with arguments=args})
-    )
-  | E_raw_code {language;code} -> (
-    let (res,code) = self init code in
-    (res, return @@ E_raw_code { language ; code }))
-  | E_assign a ->
-    let (res,a) = Fold_maps.assign self (fun a b -> a,b) init a in
-    (res, return @@ E_assign a)
-  | E_literal _ | E_variable _  | E_module_accessor _ as e' -> (init, return e')
-
-and fold_map_cases : 'a fold_mapper -> 'a -> matching_expr -> 'a * matching_expr = fun f init m ->
-  match m with
-  | Match_variant {cases ; tv} -> (
-      let aux init {constructor ; pattern ; body} =
-        let (init, body) = fold_map_expression f init body in
-        (init, {constructor; pattern ; body})
-      in
-      let (init,cases) = List.fold_map ~f:aux ~init cases in
-      (init, Match_variant {cases ; tv})
-    )
-  | Match_record { fields; body; tv } ->
-      let (init, body) = fold_map_expression f init body in
-      (init, Match_record { fields ; body ; tv })
-
-and fold_map_module : 'a fold_mapper -> 'a -> module_ -> 'a * module_ = fun m init p ->
-  let aux = fun acc (x : declaration) ->
-    match Location.unwrap x with
-    | Declaration_constant {binder ; expr ; attr } -> (
-      let (acc', expr) = fold_map_expression m acc expr in
-      let wrap_content = Declaration_constant {binder ; expr ; attr} in
-      (acc', {x with wrap_content})
-    )
-    | Declaration_type t -> (
-      let wrap_content = Declaration_type t in
-      (acc, {x with wrap_content})
-    )
-    | Declaration_module {module_binder; module_; module_attr} -> (
-      let (acc', module_) = fold_map_expression_in_module_expr m acc module_ in
-      let wrap_content = Declaration_module {module_binder; module_; module_attr} in
-      (acc', {x with wrap_content})
-    )
-  in
-  let (a,p) = List.fold_map ~f:aux ~init p in
-  (a, p)
-
-and fold_map_expression_in_module_expr : 'a fold_mapper -> 'a -> module_expr -> 'a * module_expr = fun fold_mapper acc x ->
-  let return r wrap_content = (r, { x with wrap_content }) in
-  match x.wrap_content with
-  | M_struct decls ->
-    let res,decls = fold_map_module fold_mapper acc decls in
-    return res (M_struct decls)
-  | M_module_path _ as x -> return acc x
-  | M_variable _ as x -> return acc x
-
->>>>>>> f5ee53a5
 let fetch_entry_type ~raise : string -> module_ -> (type_expression * Location.t) = fun main_fname m ->
   let aux (declt : declaration) = match Location.unwrap declt with
     | Declaration_constant ({ binder ; expr=_ ; attr=_ } as p) ->
