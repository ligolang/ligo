--- conflicted
+++ resolved
@@ -75,10 +75,7 @@
   Format.fprintf ppf "{env: %a;used_var: %a}"
     (Simple_utils.PP_helpers.list_sep_d (fun ppf (k,v) -> Format.fprintf ppf "(%a,%a)" ModuleVar.pp k pp_env v)) (MVarMap.to_kv_list env.env)
     (Simple_utils.PP_helpers.list_sep_d ValueVar.pp) (VVarSet.elements env.used_var)
-<<<<<<< HEAD
-=======
-
->>>>>>> ea133acd
+
 
 (* Detect and remove unesed declaration *)
 let rec merge_env {env=x1;used_var=y1} {env=x2;used_var=y2} =
@@ -147,28 +144,15 @@
      (match MVarMap.find_opt module_binder env.env with
         Some (env') ->
          let env = {env with env = MVarMap.remove module_binder env.env} in
-<<<<<<< HEAD
-         let env',rhs = get_fv_module env'[] @@ List.rev rhs in
-=======
          let env',rhs = get_fv_module_expr env' rhs in
->>>>>>> ea133acd
          return (merge_env env env') @@ E_mod_in {module_binder; rhs; let_result}
       | None ->
          env,let_result
      )
-<<<<<<< HEAD
-  | E_mod_alias { alias ; binders ; result } ->
-     let env, result = self result in
-     return env @@ E_mod_alias {alias;binders;result}
-  | E_module_accessor { module_name; element } ->
-     let env,element = self element in
-     return ({env=MVarMap.singleton module_name env;used_var=VVarSet.empty}) @@ E_module_accessor {module_name;element}
-=======
   | E_module_accessor { module_path ; element } ->
     let init = {env=MVarMap.empty ;used_var=VVarSet.singleton element} in
     let env = List.fold_right module_path ~f:(fun module_name env -> {env=MVarMap.singleton module_name env;used_var=VVarSet.empty}) ~init in
     return env @@ E_module_accessor {module_path;element}
->>>>>>> ea133acd
 and get_fv_cases : matching_expr -> env * matching_expr = fun m ->
   match m with
   | Match_variant {cases;tv} ->
@@ -185,39 +169,6 @@
 and get_fv_module (env:env) acc = function
   | [] -> env, acc
   | {Location.wrap_content = Declaration_constant {binder; expr;attr}; _} as hd :: tl ->
-<<<<<<< HEAD
-     let binder' = binder in
-     if VVarSet.mem binder' env.used_var then
-       let env = {env with used_var = VVarSet.remove binder' env.used_var} in
-       let env',expr = get_fv expr in
-       let env = merge_env env @@ env' in
-       get_fv_module env ({hd with wrap_content = Declaration_constant {binder;expr;attr}} :: acc) tl
-     else
-       get_fv_module env acc tl
-  | {Location.wrap_content = Declaration_module {module_binder; module_;module_attr}; _} as hd :: tl ->
-     (match MVarMap.find_opt module_binder env.env with
-        Some (env') ->
-         let env = {env with env = MVarMap.remove module_binder env.env} in
-         let new_env,module_ = get_fv_module env' [] @@ List.rev module_ in
-         let env = merge_env env new_env in
-         get_fv_module env ({hd with wrap_content=Declaration_module{module_binder;module_;module_attr}} :: acc) tl
-      | None ->
-         get_fv_module env acc tl
-     )
-  | {Location.wrap_content = Module_alias {alias = name; binders}; _} as hd :: tl ->
-     let rec push_env (name,name_lst) toto =
-       match name_lst with
-         [] -> {env=MVarMap.singleton name toto;used_var=VVarSet.empty}
-       | hd::tl -> {env=MVarMap.singleton name @@ push_env (hd,tl) toto;used_var=VVarSet.empty}
-     in
-     if MVarMap.mem name env.env then
-       let toto = MVarMap.find name env.env in
-       let env' = {env with env = MVarMap.remove name env.env} in
-       let env = merge_env env' @@ push_env binders toto in
-       get_fv_module env (hd :: acc) tl
-     else
-       get_fv_module env acc tl
-=======
     let binder' = binder in
     if VVarSet.mem binder'.var env.used_var then
       let env = {env with used_var = VVarSet.remove binder'.var env.used_var} in
@@ -236,7 +187,6 @@
     | None ->
       get_fv_module env acc tl
   )
->>>>>>> ea133acd
   | hd :: tl ->
     get_fv_module env (hd :: acc) tl
 
@@ -263,11 +213,7 @@
   (* Process declaration in reverse order *)
   let prg_decls = List.rev prg in
   let aux = function
-<<<<<<< HEAD
-      {Location.wrap_content = Declaration_constant {binder;_}; _} -> not (ValueVar.equal binder main_name)
-=======
       {Location.wrap_content = Declaration_constant {binder;_}; _} -> not (ValueVar.equal binder.var contract_pass_data.main_name)
->>>>>>> ea133acd
     | _ -> true in
   (* Remove the definition after the main entry_point (can't be relevant), mostly remove the test *)
   let _, prg_decls = List.split_while prg_decls ~f:aux in
