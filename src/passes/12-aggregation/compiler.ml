module I = Ast_typed
module O = Ast_aggregated
open Stage_common.Types
open Trace
type err = Errors.aggregation_error raise

(*
  This pass does the following:
  - aggregates declarations into a chain of let-ins
  - flatten modules into let-ins
*)

module Data = struct

  type scope = { exp : exp_ list ; mod_ : mod_ list ; decls : decl list }
  and decl = Mod of mod_ | Exp of exp_
  and mod_ = { name: module_variable ; in_scope : scope }
  and exp_ = { name: expression_variable ; fresh_name : expression_variable ; item: Ast_aggregated.expression ; attr : Ast_aggregated.known_attributes }
  (* Important note: path is _only_ used for naming of fresh variables, so that debuging a printed AST is easier *)
  and path = module_variable list
  module PP_DEBUG = struct
    open Format
    open Stage_common.PP
    let rec pp ppf {exp ;mod_} =
      let pp_mod_ ppf { name ; in_scope } = fprintf ppf "{ name = %a ; items = @[<v 2>@.%a@] }" module_variable name pp in_scope in
      let pp_exp_ ppf { name ; fresh_name ; item = _ } = fprintf ppf "{ name = %a ; fresh_name = %a ; items = XX }" expression_variable name expression_variable fresh_name (*Ast_aggregated.PP.expression item*) in
      fprintf ppf "{ exp = @[<v>%a@] ; mod_ = @[<v 2>@.%a@] }" Simple_utils.PP_helpers.(list_sep pp_exp_ (tag "@.")) exp Simple_utils.PP_helpers.(list_sep pp_mod_ (tag "@.")) mod_
  end
  let empty = { exp = [] ; mod_ = [] ; decls = [] }
  let resolve_path : scope -> path -> scope =
    fun scope requested_path ->
      let f : scope -> module_variable -> scope = fun acc module_variable ->
        match List.find acc.mod_ ~f:(fun x -> ModuleVar.equal x.name module_variable) with
<<<<<<< HEAD
        | Some x -> x.items
        | _ -> failwith "couldnt resolve"
=======
        | Some x -> x.in_scope
        | _ -> failwith (Format.asprintf "couldnt find %a in: \n %a " ModuleVar.pp module_variable PP_DEBUG.pp scope)
>>>>>>> ea133acd
      in
      List.fold requested_path ~init:scope ~f
  let rm_exp : scope -> I.expression_variable -> scope = fun items to_rm ->
    let exp = List.filter items.exp ~f:(fun x -> not @@ ValueVar.equal x.name to_rm) in
    { items with exp }
  let add_exp : scope -> exp_ -> scope =
    fun scope new_exp ->
      let exp = List.filter scope.exp ~f:(fun x -> not (ValueVar.equal x.name new_exp.name)) in
<<<<<<< HEAD
      { scope with exp = new_exp :: exp}
  let shadow_module : scope -> module_variable -> scope -> scope = fun scope mod_var new_items ->
    let mod_ = List.filter scope.mod_ ~f:(fun x -> not (ModuleVar.equal x.name mod_var)) in
    let mod_ = {name = mod_var ; items = new_items } :: mod_ in
    { scope with mod_}
=======
      { scope with
        exp = new_exp :: exp ;
        decls = Exp new_exp :: scope.decls }
  let add_module : scope -> module_variable -> scope -> scope = fun scope mod_var new_scope ->
    let mod_ = List.filter scope.mod_ ~f:(fun x -> not (ModuleVar.equal x.name mod_var)) in
    let mod_ = {name = mod_var ; in_scope = new_scope } :: mod_ in
    let decls = Mod { name = mod_var ; in_scope = new_scope} :: scope.decls in
    { scope with mod_ ; decls }
>>>>>>> ea133acd
  let resolve_variable : scope -> expression_variable -> expression_variable =
    fun scope v ->
      match List.find scope.exp ~f:(fun x -> ValueVar.equal v x.name) with
      | Some x -> x.fresh_name
      | None -> v
  let resolve_variable_in_path : scope -> module_variable list -> expression_variable -> expression_variable =
    fun scope path v ->
      let x = resolve_path scope path in
      resolve_variable x v

end

let aggregate_scope : Data.scope -> leaf:O.expression -> O.expression = fun scope ~leaf ->
  let rec f : O.expression -> Data.decl -> O.expression =
    fun acc_exp d ->
      match d with
      | Exp { name = _ ; fresh_name ; item ; attr } ->
        O.e_a_let_in fresh_name item acc_exp attr
      | Mod { in_scope = { decls ; _ } ; _ } ->
        List.fold_left decls ~f ~init:acc_exp
  in
  List.fold_left scope.decls ~f ~init:leaf

let rec compile ~raise : Data.scope -> Data.path -> I.expression -> I.program -> O.expression =
  fun scope path hole module_ ->
    let scope = compile_declarations ~raise scope path module_ in
    let hole = compile_expression ~raise scope [] hole in
    aggregate_scope scope ~leaf:hole

and compile_declarations ~raise : Data.scope -> Data.path -> I.module_ -> Data.scope =
  fun init_scope path lst ->
    let f : Data.scope -> I.declaration -> Data.scope =
      fun acc_scope decl ->
        match decl.wrap_content with
        | I.Declaration_type _ -> acc_scope
        | I.Declaration_constant { binder ; expr ; attr } -> (
          let exp =
            let item = compile_expression ~raise acc_scope [] expr in
            let fresh_name = fresh_name binder.var path in
            ({ name = binder.var ; fresh_name ; item ; attr } : Data.exp_)
          in
          Data.add_exp acc_scope exp
        )
        | I.Declaration_module { module_binder ; module_ ; module_attr = _ } -> (
          let rhs_glob = compile_module_expr ~raise acc_scope(path@[module_binder]) module_ in
          Data.add_module acc_scope module_binder rhs_glob
        )
    in
    List.fold lst ~init:init_scope ~f

and compile_module_expr ~raise : Data.scope -> Data.path -> I.module_expr -> Data.scope =
  fun scope path mexpr ->
    match mexpr.wrap_content with
    | M_struct prg -> (
      compile_declarations ~raise {scope with decls = []} path prg
    )
    | M_variable v -> (
      let res = Data.resolve_path scope [v] in
      { res with decls = [] }
    )
    | M_module_path path -> (
      let res = Data.resolve_path scope (List.Ne.to_list path) in
      { res with decls = [] }
    )

and compile_type ~raise : I.type_expression -> O.type_expression =
  fun ty ->
    let self = compile_type ~raise in
    let return type_content : O.type_expression = { type_content ; orig_var = ty.orig_var ; location = ty.location ; source_type = Some ty } in
    let map_rows : I.row_element label_map -> O.row_element label_map = fun rows ->
      let f : I.row_element -> O.row_element = fun row -> { row with associated_type = self row.associated_type} in
      LMap.map f rows
    in
    match ty.type_content with
    | T_variable x -> return (T_variable x)
    | T_constant { language ; injection ; parameters } ->
      let parameters = List.map parameters ~f:self in
      return (T_constant { language ; injection ; parameters })
    | T_sum { content ; layout } ->
      let content = map_rows content in
      return (T_sum { content ; layout })
    | T_record { content ; layout } ->
      let content = map_rows content in
      return (T_record { content ; layout })
    | T_arrow { type1 ; type2 } ->
      let type1 = self type1 in
      let type2 = self type2 in
      return (T_arrow { type1 ; type2 })
    | T_module_accessor _ -> failwith "module accessor types should not end up here"
    | T_singleton x -> return (T_singleton x)
    | T_abstraction _ ->
      raise.raise @@ Errors.corner_case "Abstraction type uncaught"
    | T_for_all { ty_binder ; kind ; type_ } ->
      let type_ = self type_ in
      return (T_for_all { ty_binder ; kind ; type_ })

and compile_expression ~raise : Data.scope -> Data.path -> I.expression -> O.expression =
  fun scope path expr ->
    let self ?(data = scope) = compile_expression ~raise data path in
    let return expression_content : O.expression =
      let type_expression = compile_type ~raise expr.type_expression in
      { expression_content ; type_expression ; location = expr.location } in
    match expr.expression_content with
    | I.E_literal l ->
      return (O.E_literal l)
    | I.E_variable v -> (
      let v = Data.resolve_variable scope v in
      return (O.E_variable v)
    )
    | I.E_raw_code { language ; code } ->
      let code = self code in
      return (O.E_raw_code { language ; code })
    | I.E_matching {matchee=e;cases} -> (
      let e' = self e in
      let cases' = compile_cases ~raise scope path cases in
      return @@ O.E_matching {matchee=e';cases=cases'}
    )
    | I.E_record_accessor {record; path} -> (
      let record = self record in
      return @@ O.E_record_accessor {record; path}
    )
    | I.E_record m -> (
      let m' = O.LMap.map self m in
      return @@ O.E_record m'
    )
    | I.E_record_update {record; path; update} -> (
      let record = self record in
      let update = self update in
      return @@ O.E_record_update {record;path;update}
    )
    | I.E_constructor { constructor ; element } -> (
      let element = self element in
      return @@ O.E_constructor { constructor ; element }
    )
    | I.E_application {lamb; args} -> (
      let ab = (lamb, args) in
      let (a,b) = Pair.map ~f:self ab in
      return @@ O.E_application {lamb=a;args=b}
    )
    | I.E_let_in { let_binder ; rhs ; let_result; attr } -> (
      let rhs = self rhs in
      let data = Data.rm_exp scope let_binder in
      let let_result = self ~data let_result in
      return @@ O.E_let_in { let_binder ; rhs ; let_result; attr }
    )
    | I.E_type_in {type_binder; rhs; let_result} -> (
      let let_result = self let_result in
      let rhs = compile_type ~raise rhs in
      return @@ O.E_type_in {type_binder; rhs; let_result}
    )
    | I.E_lambda { binder ; result } -> (
      let data = Data.rm_exp scope binder in
      let result = self ~data result in
      return @@ O.E_lambda { binder ; result }
    )
    | I.E_type_abstraction {type_binder; result} -> (
      let result = self result in
      return @@ O.E_type_abstraction {type_binder; result}
    )
    | I.E_type_inst { forall ; type_ } -> (
      let forall = self forall in
      let type_ = compile_type ~raise type_ in
      return @@ O.E_type_inst { forall ; type_ }
    )
    | I.E_recursive { fun_name; fun_type; lambda = {binder;result}} -> (
      let data = Data.rm_exp scope binder in
      let data = Data.rm_exp data fun_name in
      let result = self ~data result in
      let fun_type = compile_type ~raise fun_type in
      return @@ O.E_recursive { fun_name; fun_type; lambda = {binder;result}}
    )
    | I.E_constant { cons_name ; arguments } -> (
      let arguments = List.map ~f:self arguments in
      return @@ O.E_constant { cons_name ; arguments }
    )
<<<<<<< HEAD
    | I.E_module_accessor { module_name; element} -> (
      let rec aux : module_variable List.Ne.t -> (O.type_expression * O.type_expression) list -> I.expression -> _ * _ List.Ne.t * (O.type_expression * O.type_expression) list * _ option =
        fun acc_path acc_types exp ->
          match exp.expression_content with
          | E_module_accessor {module_name ; element} ->
            let acc_path = Simple_utils.List.Ne.cons module_name acc_path in
            aux acc_path acc_types element
          | E_type_inst { forall ; type_ } ->
            let type_ = compile_type ~raise type_ in
            let exp_ty = compile_type ~raise exp.type_expression in
            aux acc_path ((type_, exp_ty) :: acc_types) forall
          | E_variable v ->
            v, acc_path, acc_types, None
          | E_record_accessor _ ->
            let rec aux' (e : I.expression) acc_path = match e.expression_content with
              | E_variable v ->
                v, e.type_expression, acc_path
              | E_record_accessor { record ; path } ->
                aux' record ((path, compile_type ~raise e.type_expression) :: acc_path)
              | _ -> failwith "not allowed in the syntax" in
            let v, t, path = aux' exp [] in
            v, acc_path, acc_types, Some (t, path)
          | _ -> failwith "not allowed in the syntax"
      in
      let v, path, types, record_path = aux (List.Ne.of_list [module_name]) [] element in
      let path = List.Ne.rev path in
      let path = List.Ne.to_list path in
      let v = Data.resolve_variable_in_path scope path v in
      match record_path with
      | None ->
        let expr = O.e_a_variable v (compile_type ~raise expr.type_expression) in
        List.fold_right ~f:(fun (t, u) e -> O.e_a_type_inst e t u) ~init:expr (List.rev types)
      | Some (t, record_path) ->
        let expr = O.e_a_variable v (compile_type ~raise t) in
        let expr = List.fold_right ~f:(fun (l, t) r -> O.e_a_record_accessor r l t) ~init:expr record_path in
        List.fold_right ~f:(fun (t, u) e -> O.e_a_type_inst e t u) ~init:expr (List.rev types)
    )
    | I.E_mod_in { module_binder ; rhs ; let_result } -> (
      let local_name = ModuleVar.add_prefix "LOCAL#in" module_binder in
      compile ~raise scope path let_result
        [
          Location.wrap @@ I.Declaration_module { module_binder = local_name ; module_ = rhs ; module_attr = {public = false}} ;
          Location.wrap @@ I.Module_alias { alias = module_binder ; binders = (local_name,[]) }
        ]
    )
    | I.E_mod_alias { alias ; binders ; result } -> (
      compile ~raise scope path result
        [
          Location.wrap @@ I.Module_alias { alias ; binders }
        ]
=======
    | I.E_module_accessor { module_path ; element} -> (
      let v = Data.resolve_variable_in_path scope module_path element in
      return (O.E_variable v)
    )
    | I.E_mod_in { module_binder ; rhs ; let_result } -> (
      let data =
        let rhs_scope = compile_module_expr ~raise scope (ModuleVar.add_prefix "LOCAL#in" module_binder :: path) rhs in
        Data.add_module scope module_binder rhs_scope
      in
      let x = Data.resolve_path data [module_binder] in
      aggregate_scope x ~leaf:(self ~data let_result)
>>>>>>> ea133acd
    )

and compile_cases ~raise : Data.scope -> Data.path -> I.matching_expr -> O.matching_expr =
  fun scope path m ->
    match m with
    | Match_variant {cases;tv} -> (
        let aux { I.constructor ; pattern ; body } =
          let data = Data.rm_exp scope pattern in
          let body = compile_expression ~raise data path body in
          {O.constructor;pattern;body}
        in
        let cases = List.map ~f:aux cases in
        let tv = compile_type ~raise tv in
        Match_variant {cases ; tv}
      )
    | Match_record {fields; body; tv} ->
      let fields = O.LMap.map (fun (v, t) -> (v, compile_type ~raise t)) fields in
      let lst = List.map ~f:fst (O.LMap.values fields) in
      let data = List.fold_right ~f:(fun v data -> Data.rm_exp data v) ~init:scope lst in
      let body = compile_expression ~raise data path body in
      let tv = compile_type ~raise tv in
      Match_record {fields; body; tv}

and fresh_name : I.expression_variable -> Data.path -> O.expression_variable  = fun v path ->
  match path with
  | [] -> v
  | _ ->
    let name,_ = ValueVar.internal_get_name_and_counter v in
    let name = List.fold_right ~f:(fun s r -> ModuleVar.to_name_exn s ^ "#" ^ r) ~init:name path in
    let name = "#" ^ name in
    ValueVar.fresh ~loc:(ValueVar.get_location v) ~name ()<|MERGE_RESOLUTION|>--- conflicted
+++ resolved
@@ -31,13 +31,8 @@
     fun scope requested_path ->
       let f : scope -> module_variable -> scope = fun acc module_variable ->
         match List.find acc.mod_ ~f:(fun x -> ModuleVar.equal x.name module_variable) with
-<<<<<<< HEAD
-        | Some x -> x.items
-        | _ -> failwith "couldnt resolve"
-=======
         | Some x -> x.in_scope
         | _ -> failwith (Format.asprintf "couldnt find %a in: \n %a " ModuleVar.pp module_variable PP_DEBUG.pp scope)
->>>>>>> ea133acd
       in
       List.fold requested_path ~init:scope ~f
   let rm_exp : scope -> I.expression_variable -> scope = fun items to_rm ->
@@ -46,13 +41,6 @@
   let add_exp : scope -> exp_ -> scope =
     fun scope new_exp ->
       let exp = List.filter scope.exp ~f:(fun x -> not (ValueVar.equal x.name new_exp.name)) in
-<<<<<<< HEAD
-      { scope with exp = new_exp :: exp}
-  let shadow_module : scope -> module_variable -> scope -> scope = fun scope mod_var new_items ->
-    let mod_ = List.filter scope.mod_ ~f:(fun x -> not (ModuleVar.equal x.name mod_var)) in
-    let mod_ = {name = mod_var ; items = new_items } :: mod_ in
-    { scope with mod_}
-=======
       { scope with
         exp = new_exp :: exp ;
         decls = Exp new_exp :: scope.decls }
@@ -61,7 +49,6 @@
     let mod_ = {name = mod_var ; in_scope = new_scope } :: mod_ in
     let decls = Mod { name = mod_var ; in_scope = new_scope} :: scope.decls in
     { scope with mod_ ; decls }
->>>>>>> ea133acd
   let resolve_variable : scope -> expression_variable -> expression_variable =
     fun scope v ->
       match List.find scope.exp ~f:(fun x -> ValueVar.equal v x.name) with
@@ -237,58 +224,6 @@
       let arguments = List.map ~f:self arguments in
       return @@ O.E_constant { cons_name ; arguments }
     )
-<<<<<<< HEAD
-    | I.E_module_accessor { module_name; element} -> (
-      let rec aux : module_variable List.Ne.t -> (O.type_expression * O.type_expression) list -> I.expression -> _ * _ List.Ne.t * (O.type_expression * O.type_expression) list * _ option =
-        fun acc_path acc_types exp ->
-          match exp.expression_content with
-          | E_module_accessor {module_name ; element} ->
-            let acc_path = Simple_utils.List.Ne.cons module_name acc_path in
-            aux acc_path acc_types element
-          | E_type_inst { forall ; type_ } ->
-            let type_ = compile_type ~raise type_ in
-            let exp_ty = compile_type ~raise exp.type_expression in
-            aux acc_path ((type_, exp_ty) :: acc_types) forall
-          | E_variable v ->
-            v, acc_path, acc_types, None
-          | E_record_accessor _ ->
-            let rec aux' (e : I.expression) acc_path = match e.expression_content with
-              | E_variable v ->
-                v, e.type_expression, acc_path
-              | E_record_accessor { record ; path } ->
-                aux' record ((path, compile_type ~raise e.type_expression) :: acc_path)
-              | _ -> failwith "not allowed in the syntax" in
-            let v, t, path = aux' exp [] in
-            v, acc_path, acc_types, Some (t, path)
-          | _ -> failwith "not allowed in the syntax"
-      in
-      let v, path, types, record_path = aux (List.Ne.of_list [module_name]) [] element in
-      let path = List.Ne.rev path in
-      let path = List.Ne.to_list path in
-      let v = Data.resolve_variable_in_path scope path v in
-      match record_path with
-      | None ->
-        let expr = O.e_a_variable v (compile_type ~raise expr.type_expression) in
-        List.fold_right ~f:(fun (t, u) e -> O.e_a_type_inst e t u) ~init:expr (List.rev types)
-      | Some (t, record_path) ->
-        let expr = O.e_a_variable v (compile_type ~raise t) in
-        let expr = List.fold_right ~f:(fun (l, t) r -> O.e_a_record_accessor r l t) ~init:expr record_path in
-        List.fold_right ~f:(fun (t, u) e -> O.e_a_type_inst e t u) ~init:expr (List.rev types)
-    )
-    | I.E_mod_in { module_binder ; rhs ; let_result } -> (
-      let local_name = ModuleVar.add_prefix "LOCAL#in" module_binder in
-      compile ~raise scope path let_result
-        [
-          Location.wrap @@ I.Declaration_module { module_binder = local_name ; module_ = rhs ; module_attr = {public = false}} ;
-          Location.wrap @@ I.Module_alias { alias = module_binder ; binders = (local_name,[]) }
-        ]
-    )
-    | I.E_mod_alias { alias ; binders ; result } -> (
-      compile ~raise scope path result
-        [
-          Location.wrap @@ I.Module_alias { alias ; binders }
-        ]
-=======
     | I.E_module_accessor { module_path ; element} -> (
       let v = Data.resolve_variable_in_path scope module_path element in
       return (O.E_variable v)
@@ -300,7 +235,6 @@
       in
       let x = Data.resolve_path data [module_binder] in
       aggregate_scope x ~leaf:(self ~data let_result)
->>>>>>> ea133acd
     )
 
 and compile_cases ~raise : Data.scope -> Data.path -> I.matching_expr -> O.matching_expr =
