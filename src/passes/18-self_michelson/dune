(library
 (name self_michelson)
 (public_name ligo.self_michelson)
 (instrumentation
  (backend bisect_ppx))
<<<<<<< HEAD
 (libraries simple-utils tezos-utils environment tezos-hacl-glue-unix proto-alpha-utils
   bls12-381-unix)
=======
 (libraries simple-utils tezos-utils environment tezos-hacl)
>>>>>>> 4c7ea9d1
 (preprocess
  (pps ppx_expect))
 (inline_tests))<|MERGE_RESOLUTION|>--- conflicted
+++ resolved
@@ -3,12 +3,7 @@
  (public_name ligo.self_michelson)
  (instrumentation
   (backend bisect_ppx))
-<<<<<<< HEAD
- (libraries simple-utils tezos-utils environment tezos-hacl-glue-unix proto-alpha-utils
-   bls12-381-unix)
-=======
- (libraries simple-utils tezos-utils environment tezos-hacl)
->>>>>>> 4c7ea9d1
+ (libraries simple-utils tezos-utils environment tezos-hacl proto-alpha-utils)
  (preprocess
   (pps ppx_expect))
  (inline_tests))