(* This file attempts to optimize Michelson code. The goal is to
   reduce the code size (the size of the binary Micheline.)

   I have ignored the 'execution gas' completely, because it seems
   that users will encounter code size problems earlier and more
   often.
*)

open Tezos_micheline.Micheline
open Tezos_utils.Michelson
include Helpers
open Peephole
open Peephole.Let_syntax 

type proto = Environment.Protocols.t

(* `arity p` should be `Some n` only if p is (always) an instruction
   which removes n items from the stack and uses them to push 1 item,
   without effects other than gas consumption. It must never fail. *)

let arity : _ node list -> string -> int option =
 fun args ->
 function
 (* stack things *)
 | "DIP" -> None
 | "DROP" -> None
 | "DUP" -> None
 | "SWAP" -> None
 | "DIG" -> None
 | "DUG" -> None
 (* control *)
 | "FAILWITH" -> None
 | "EXEC" -> None
 | "IF" -> None
 | "IF_CONS" -> None
 | "IF_LEFT" -> None
 | "IF_NONE" -> None
 | "LOOP" -> None
 | "MAP" -> None
 | "ITER" -> None
 | "LOOP_LEFT" -> None
 (* internal ops *)
 | "CREATE_ACCOUNT" -> None
 | "CREATE_CONTRACT" -> None
 | "TRANSFER_TOKENS" -> None
 | "SET_DELEGATE" -> None
 (* tez arithmetic (can fail) *)
 | "ADD" -> None
 | "MUL" -> None
 | "SUB" -> None (* can fail for tez *)
 (* etc *)
 | "CONCAT" -> None (* sometimes 1, sometimes 2 :( *)
 | "CAST" -> None
 | "RENAME" -> None
 (* stuff *)
 | "PACK" -> Some 1
 | "UNPACK" -> Some 1
 | "BLAKE2B" -> Some 1
 | "SHA256" -> Some 1
 | "SHA512" -> Some 1
 | "ABS" -> Some 1
 | "AMOUNT" -> Some 0
 | "AND" -> Some 2
 | "BALANCE" -> Some 0
 | "CAR" -> Some 1
 | "CDR" -> Some 1
 | "CHECK_SIGNATURE" -> Some 3
 | "COMPARE" -> Some 2
 | "CONS" -> Some 2
 | "IMPLICIT_ACCOUNT" -> Some 1
 | "EDIV" -> Some 2
 | "EMPTY_MAP" -> Some 0
 | "EMPTY_SET" -> Some 0
 | "EQ" -> Some 1
 | "GE" -> Some 1
 | "GET" ->
   (match args with
    | [] -> Some 2
    | [_k] -> Some 1
    | _ -> None)
 | "GT" -> Some 1
 | "HASH_KEY" -> Some 1
 | "INT" -> Some 1
 | "LAMBDA" -> Some 0
 | "LE" -> Some 1
 | "LEFT" -> Some 1
 | "LSL" -> Some 2
 | "LSR" -> Some 2
 | "LT" -> Some 1
 | "MEM" -> Some 2
 | "NEG" -> Some 1
 | "NEQ" -> Some 1
 | "NIL" -> Some 0
 | "NONE" -> Some 0
 | "NOT" -> Some 1
 | "NOW" -> Some 0
 | "OR" -> Some 2
 | "PAIR" ->
   (match args with
    | [] -> Some 2
    | [Int (_, k)] -> Some (Z.to_int k)
    | _ -> None)
 | "PUSH" -> Some 0
 | "RIGHT" -> Some 1
 | "SIZE" -> Some 1
 | "SOME" -> Some 1
 | "SOURCE" -> Some 0
 | "SENDER" -> Some 0
 | "SELF" -> Some 0
 | "SLICE" -> Some 3
 | "STEPS_TO_QUOTA" -> Some 0
 | "UNIT" -> Some 0
 | "UPDATE" ->
   (match args with
    | [] -> Some 3
    | [_k] -> Some 2
    | _ -> None)
 | "XOR" -> Some 2
 | "ADDRESS" -> Some 1
 | "CONTRACT" -> Some 1
 | "ISNAT" -> Some 1
 | "CHAIN_ID" -> Some 0
 | "EMPTY_BIG_MAP" -> Some 0
 | "APPLY" -> Some 2
 | _ -> None

let get_arity (op : _ node) : int option =
  match op with
  | Prim (_, p, args, _) ->
    arity args p
  | _ -> None

let is_nullary_op op : bool =
  get_arity op |> Option.exists ~f:((=) 0)

let is_unary_op op : bool =
  get_arity op |> Option.exists ~f:((=) 1)

let is_binary_op op : bool =
  get_arity op |> Option.exists ~f:((=) 2)

let is_ternary_op op : bool =
  get_arity op |> Option.exists ~f:((=) 3)

<<<<<<< HEAD
let is_injective : string -> bool = function
 (* stack things *)
 | "DIP" -> false
 | "DROP" -> false
 | "DUP" -> true
 | "SWAP" -> true
 | "DIG" -> true
 | "DUG" -> true
 (* control *)
 | "FAILWITH" -> false
 | "EXEC" -> false
 | "IF" -> false
 | "IF_CONS" -> false
 | "IF_LEFT" -> false
 | "IF_NONE" -> false
 | "LOOP" -> false
 | "MAP" -> false
 | "ITER" -> false
 | "LOOP_LEFT" -> false
 (* internal ops *)
 | "CREATE_ACCOUNT" -> true
 | "CREATE_CONTRACT" -> false
 | "TRANSFER_TOKENS" -> false
 | "SET_DELEGATE" -> true
 (* tez arithmetic (can fail) *)
 | "ADD" -> false
 | "MUL" -> false
 | "SUB" -> false (* can fail for tez *)
 (* etc *)
 | "CONCAT" -> false (* sometimes 1, sometimes 2 :( *)
 | "CAST" -> false
 | "RENAME" -> true
 (* stuff *)
 | "PACK" -> false
 | "UNPACK" -> true
 | "BLAKE2B" -> true
 | "SHA256" -> true
 | "SHA512" -> true
 | "ABS" -> true
 | "AMOUNT" -> true
 | "AND" -> false
 | "BALANCE" -> true
 | "CAR" -> false
 | "CDR" -> false
 | "CHECK_SIGNATURE" -> true
 | "COMPARE" -> false
 | "CONS" -> true
 | "IMPLICIT_ACCOUNT" -> true
 | "EDIV" -> false
 | "EMPTY_MAP" -> true
 | "EMPTY_SET" -> true
 | "EQ" -> false
 | "GE" -> false
 | "GET" -> false
 | "GT" -> false
 | "HASH_KEY" -> true
 | "INT" -> true
 | "LAMBDA" -> true
 | "LE" -> false
 | "LEFT" -> true
 | "LSL" -> true
 | "LSR" -> true
 | "LT" -> false
 | "MEM" -> false
 | "NEG" -> false
 | "NEQ" -> false
 | "NIL" -> true
 | "NONE" -> true
 | "NOT" -> false
 | "NOW" -> true
 | "OR" -> false
 | "PAIR" -> true
 | "PUSH" -> true
 | "RIGHT" -> true
 | "SIZE" -> false
 | "SOME" -> true
 | "SOURCE" -> true
 | "SENDER" -> true
 | "SELF" -> true
 | "SLICE" -> true
 | "STEPS_TO_QUOTA" -> true
 | "UNIT" -> true
 | "UPDATE" -> false
 | "XOR" -> true
 | "ADDRESS" -> false
 | "CONTRACT" -> true
 | "ISNAT" -> true
 | "CHAIN_ID" -> true
 | "EMPTY_BIG_MAP" -> true
 | "APPLY" -> false
 | _ -> false

let eq_type ll lr =
  let rec compare_list l r = match List.zip l r with
    | List.Or_unequal_lengths.Unequal_lengths -> false
    | Ok lr -> List.for_all ~f:(fun v -> Bool.equal true v) (List.map ~f:(fun (a, b) -> aux_eq a b) lr)
  and aux_eq l r =
    let open Tezos_micheline.Micheline in
    match l, r with
    | Prim (_, s, l, a), Prim (_, s', l', a') when String.equal s s' && List.equal String.equal a a' -> compare_list l l'
    | Seq (_, l), Seq (_, l') -> compare_list l l'
    | _, _ -> false in
  compare_list ll lr

let unseq : _ michelson -> _ michelson list = function
  | Seq (_, args) -> args
=======
let unseq : type meta. has_comment:(meta -> bool) -> meta michelson -> meta michelson list =
  fun ~has_comment ->
  function
  | Seq (m, args) when not (has_comment m) -> args
>>>>>>> 7e75f86e
  | x -> [x]

(* Replace `PUSH (lambda a b) {}` with `LAMBDA a b {}` *)
let rec use_lambda_instr : _ michelson -> _ michelson =
  fun x ->
  match x with
  | Seq (l, args) ->
    Seq (l, List.map ~f:use_lambda_instr args)
  | Prim (_, "PUSH", [Prim (_, "lambda", [_; _], _); (Prim (_, "constant", _, _))], _) ->
    x
  | Prim (l, "PUSH", [Prim (_, "lambda", [arg; ret], _); code], _) ->
    Prim (l, "LAMBDA", [arg; ret; code], [])
  | Prim (_, "PUSH", _, _) ->
    x (* possibly missing some nested lambdas *)
  | Prim (l, p, args, annot) ->
    Prim (l, p, List.map ~f:use_lambda_instr args, annot)
  | _ -> x

(* This flattens nested seqs. {} is erased, { { code1 } ; { code2 } }
   becomes { code1 ; code2 }, etc. This is important because each seq
   costs 5 bytes, for the "Seq" tag and a 4 byte length. *)
let rec flatten_seqs : type meta. has_comment:(meta -> bool) -> meta michelson -> meta michelson =
  fun ~has_comment x ->
  match x with
  | Seq (l, args) ->
     let args = List.concat @@ List.map ~f:(fun x -> unseq ~has_comment (flatten_seqs ~has_comment x)) args in
     Seq (l, args)
  (* Should not flatten literal seq data in PUSH. Ugh... *)
  | Prim (_, "PUSH", _, _) -> x
  | Prim (l, p, args, annot) -> Prim (l, p, List.map ~f:(flatten_seqs ~has_comment) args, annot)
  | _ -> x

(* apply f to all seqs *)
let rec on_seqs (f : 'l michelson list -> bool * 'l michelson list) : 'l michelson -> bool * 'l michelson =
  let peep_args ~seq args =
    let (changed, args) = if seq
                          then f args
                          else (false, args) in
    List.fold_map
      ~f:(fun changed1 arg ->
        let (changed2, arg) = on_seqs f arg in
        (changed1 || changed2, arg))
      ~init:changed
      args in
  function
  | Seq (l, args) -> let (changed, args) = peep_args ~seq:true args in
                     (changed, Seq (l, args))
  (* Should not optimize seqs (even code seqs) under PUSH. Ugh... *)
  | Prim (_, "PUSH", _, _) as x -> (false, x)
  | Prim (l, p, args, annot) -> let (changed, args) = peep_args ~seq:false args in
                                (changed, Prim (l, p, args, annot))
  | x -> (false, x)

(* apply the optimizers in order *)
let rec sequence_optimizers (fs : ('l michelson -> bool * 'l michelson) list) : 'l michelson -> bool * 'l michelson =
  match fs with
  | [] -> fun x -> (false, x)
  | f :: fs -> fun x -> let (changed1, x) = f x in
                        let (changed2, x) = sequence_optimizers fs x in
                        (changed1 || changed2, x)

(* take the fixed point of an optimizer (!) *)
let rec iterate_optimizer (f : 'l michelson -> bool * 'l michelson) : 'l michelson -> 'l michelson =
  fun x ->
  let (changed, x) = f x in
  if changed
  then iterate_optimizer f x
  else x

let rec is_failing : _ michelson -> bool =
  function
  | Seq (_, []) -> false
  | Seq (_, [arg]) -> is_failing arg
  | Seq (l, _ :: args) -> is_failing (Seq (l, args))
  | Prim (_, "FAILWITH", _, _) -> true
  | Prim (_, "IF", [bt; bf], _)
  | Prim (_, "IF_CONS", [bt; bf], _)
  | Prim (_, "IF_LEFT", [bt; bf], _)
  | Prim (_, "IF_NONE", [bt; bf], _) ->
    is_failing bt && is_failing bf
  (* Note: the body of ITER, LOOP, LOOP_LEFT _can_ be
     failing. However, the loop will _not_ be failing, because the
     body might never be executed. The body of MAP _cannot_ be
     failing. *)
  | _ -> false

let is_cond : string -> bool = function
  | "IF"
  | "IF_NONE"
  | "IF_CONS"
  | "IF_LEFT" -> true
  | _ -> false

let rec last_is : (_ michelson -> _ michelson -> bool) -> (_ michelson -> bool) -> _ michelson -> _ option = fun eq pred ->
  function
  | Seq (_, []) -> None
  | Seq (_, [arg]) -> last_is eq pred arg
  | Seq (l, _ :: args) -> last_is eq pred (Seq (l, args))
  | Prim (_, p, [bt; bf], _) when is_cond p ->
    let (let+) v f = Option.bind v ~f in
    let+ bt = last_is eq pred bt in
    let+ bf = last_is eq pred bf in
    if eq bt bf then Some bt else None
  | Prim _ as prim when pred prim -> Some prim
  | _ -> None

let rec remove_last : (_ michelson -> bool) ->  _ michelson -> _ michelson = fun pred ->
  function
  | Seq (l, []) -> Seq (l, [])
  | Seq (l, ls) ->
     let (init, last) = List.drop_last_exn ls, List.last_exn ls in
     let last = match last with
       | Prim (l, p, [bt; bf], t) when is_cond p ->
          let bt = remove_last pred bt in
          let bf = remove_last pred bf in
          [Prim (l, p, [bt; bf], t)]
       | Prim _ as prim when pred prim ->
          []
       | _ -> [last] in
     Seq (l, init @ last)
  | t -> t

let opt_drop2 : _ peep2 = function
  (* nullary_op ; DROP  ↦  *)
  | op, Prim (_, "DROP", [], _) when is_nullary_op op -> Some []
  (* DUP ; DROP  ↦  *)
  | Prim (_, "DUP", [], _), Prim (_, "DROP", [], _) -> Some []
  (* unary_op ; DROP  ↦  DROP *)
  | op, (Prim (_, "DROP", [], _) as drop) when is_unary_op op -> Some [drop]
  (* binary_op ; DROP  ↦  DROP ; DROP *)
  | op, (Prim (_, "DROP", [], _) as drop) when is_binary_op op -> Some [drop; drop]
  (* ternary_op ; DROP  ↦  DROP ; DROP ; DROP *)
  | op, (Prim (_, "DROP", [], _) as drop) when is_ternary_op op -> Some [drop; drop; drop]
  (* IF { ... ; FAILWITH } { ... } ; DROP  ↦  IF { ... ; FAILWITH } { ... ; DROP } *)
  | Prim (l1, p, [bt; Seq (l2, bf)], annot1), (Prim (_, "DROP", [], _) as drop)
    when is_cond p && is_failing bt ->
    Some [Prim (l1, p, [bt; Seq (l2, bf @ [drop])], annot1)]
  (* IF { ... } { ... ; FAILWITH } ; DROP  ↦  IF { ... ; DROP } { ... ; FAILWITH } *)
  | Prim (l1, p, [Seq (l2, bt); bf], annot1), (Prim (_, "DROP", [], _) as drop)
    when is_cond p && is_failing bf ->
    Some [Prim (l1, p, [Seq (l2, bt @ [drop]); bf], annot1)]
  | _ -> None

(* "depth" is the length of the prefix of the stack which an
   instruction affects. *)
let digdug_depth : _ michelson -> int option = function
  | Prim (_, "SWAP", [], _) -> Some 2
  | Prim (_, ("DIG"|"DUG"), [Int (_, k)], _) -> Some (Z.to_int (Z.succ k))
  | _ -> None

(* elide SWAP/DIG/DUG when followed by sufficiently many DROP *)
let opt_digdug_drop () : _ peep =
  let* x = peep in
  match digdug_depth x with
  | None -> No_change
  | Some depth ->
    let rec aux acc depth =
      if depth = 0
      then Changed (List.rev acc)
      else
        let* x = peep in
        match x with
        | Prim (_, "DROP", [], _) as drop -> aux (drop :: acc) (depth - 1)
        | _ -> No_change in
    aux [] depth

let opt_drop3 : _ peep3 = function
  (* SWAP ; DROP ; DROP  ↦  DROP ; DROP *)
  | Prim (_, "SWAP", [], _), (Prim (_, "DROP", [], _) as drop1), (Prim (_, "DROP", [], _) as drop2) ->
    Some [drop1; drop2]
  | _ -> None

let opt_drop4 : _ peep4 = function
  (* DUP; unary_op; SWAP; DROP  ↦  unary_op *)
  | Prim (_, "DUP", [], _),
    unary_op,
    Prim (_, "SWAP", _, _),
    Prim (_, "DROP", [], _)
    when is_unary_op unary_op ->
    Some [unary_op]
  | _ -> None

let opt_dip1 : _ peep1 = function
  (* DIP {}  ↦  *)
  | Prim (_, "DIP", [Seq (_, [])], _) -> Some []
  (* DIP { nullary_op }  ↦  nullary_op ; SWAP *)
  | Prim (l, "DIP", [Seq (_, [push])], _) when is_nullary_op push ->
     Some [push ; Prim (l, "SWAP", [], [])]
  (* DIP { unary_op }  ↦  SWAP ; unary_op ; SWAP *)
  | Prim (l, "DIP", [Seq (_, [unary_op])], _) when is_unary_op unary_op ->
     Some [Prim (l, "SWAP", [], []) ; unary_op ; Prim (l, "SWAP", [], [])]
  | _ -> None

let opt_dip2 : _ peep2 = function
  (* combine adjacent dips, shaving a seq and enabling further
     optimization inside the DIP: *)
  (* DIP { code1 } ; DIP { code2 }  ↦  DIP { code1 ; code2 } *)
  | Prim (l1, "DIP", [Seq (l2, code1)], _), Prim (_, "DIP", [Seq (_, code2)], _) ->
     Some [Prim (l1, "DIP", [Seq (l2, code1 @ code2)], [])]
  (* DIP { code } ; DROP  ↦  DROP ; code *)
  | Prim (_, "DIP", [Seq (_, code)], _), (Prim (_, "DROP", [], _) as drop) ->
     Some (drop :: code)
  (* nullary_op ; DIP { code }  ↦  code ; nullary_op *)
  | nullary_op, Prim (_, "DIP", [Seq (_, code)], _) when is_nullary_op nullary_op ->
     Some (code @ [nullary_op])
  (* DIP { code } ; unary_op  ↦  unary_op ; DIP { code } *)
  | (Prim (_, "DIP", [Seq _], _) as dip), unary_op when is_unary_op unary_op ->
     Some [unary_op; dip]
  (* unary_op ; DIP { code }  ↦  DIP { code } ; unary_op *)
  (* | (Prim (_, p, _, _) as unary_op), (Prim (_, "DIP", [Seq _], _) as dip) when is_unary_op p ->
   *    Some [dip; unary_op] *)
  | _ -> None

let opt_dip3 : _ peep3 = function
  (* replace UNPAIR/UNPIAR with a smaller version *)
  (* TODO probably better to implement optimal UNPAIR in the compiler *)
  (* DUP ; CAR ; DIP { CDR }  ↦  DUP ; CDR ; SWAP ; CAR *)
  | Prim (_, "DUP", [], _),
    (Prim (_, ("CAR" | "CDR"), [], _) as proj1),
    Prim (l, "DIP", [Seq (_, [(Prim (_, ("CAR" | "CDR"), [], _) as proj2)])], _) ->
     Some [ Prim (l, "DUP", [], []) ;
            proj2 ;
            Prim (l, "SWAP", [], []) ;
            proj1 ]
  | _ -> None

let opt_cond ?pre_type : _ peep1 = function
  | Prim (l, p, [bt; bf], annot) when is_cond p -> (
    let eq_type ll lr = match pre_type with | None -> true | Some pre_type -> eq_type (pre_type ll) (pre_type lr) in
    let f = match pre_type with | Some _ -> (fun _ -> true) | None -> is_injective in
    let force_nil = List.filter ~f ["SWAP"; "PAIR"; "UNPAIR"; "CAR"; "CDR"; "DUP"; "DROP"; "UNIT"; "SOME"; "CONS"; "SIZE"; "UPDATE"; "ADD"; "SUB"; "MUL"; "EDIV"; "ABS"; "ISNAT"; "INT"; "NEG"; "LSL"; "LSR"; "OR"; "AND"; "XOR"; "NOT"; "COMPARE"; "EQ"; "NEQ"; "LT"; "GT"; "LE"; "GE"; "SLICE"; "CONCAT"; "PACK"; "SENDER"; "AMOUNT"; "ADDRESS"; "SOURCE"; "BALANCE"; "LEVEL"; "NOW"] in
    let force_z = List.filter ~f ["PAIR"; "UNPAIR"; "CAR"; "CDR"; "DUP"; "DROP"; "DIG"; "DUG"; "UPDATE"] in
    let no_force = List.filter ~f ["NIL"; "NONE"; "LEFT"; "RIGHT"] in
    let pred = function
        Prim (_, l, _, _) when List.mem ~equal:String.equal (force_nil @ force_z @ no_force) l -> true
      | _ -> false in
    let eq = fun m1 m2 -> match m1, m2 with
        Prim (ll, l, [], _), Prim (lr, r, [], _) when List.mem ~equal:String.equal force_nil l && String.equal l r && eq_type ll lr -> true
      | Prim (ll, l, _, _), Prim (lr, r, _, _) when List.mem ~equal:String.equal no_force l && String.equal l r && eq_type ll lr -> true
      | Prim (ll, l, [Int (_, n)], _), Prim (lr, r, [Int (_, m)], _) when List.mem ~equal:String.equal force_z l && String.equal l r && Z.equal n m && eq_type ll lr -> true
      | _ -> false in
    match last_is eq pred bt, last_is eq pred bf with
    | Some l_op, Some r_op when eq l_op r_op ->
       let bt = remove_last pred bt in
       let bf = remove_last pred bf in
       Some [Prim (l, p, [bt; bf], annot); l_op]
    | _ -> None)
  | _ -> None

let opt_swap2 : _ peep2 = function
  (* SWAP ; SWAP  ↦  *)
  | Prim (_, "SWAP", _, _), Prim (_, "SWAP", _, _) ->
     Some []
  (* DUP ; SWAP  ↦  DUP *)
  | (Prim (_, "DUP", [], _) as dup), Prim (_, "SWAP", _, _) ->
     Some [dup]
  (* SWAP ; ADD  ↦  ADD *)
  (* etc *)
  | Prim (_, "SWAP", _, _), (Prim (_, ("ADD" | "OR" | "AND" | "XOR"), _, _) as comm_op) ->
     Some [comm_op]
  | _ -> None

(* for inserted Michelson lambdas *)
let opt_beta3 : _ peep3 = function
  (* PUSH (lambda ...) code ; SWAP ; EXEC  ↦  f *)
  | Prim (_, "PUSH", [Prim(_, "lambda", _, _); code], _),
    Prim (_, "SWAP", _, _),
    Prim (_, "EXEC", _, _) ->
      (match code with
       | Seq (_, code) -> Some code
       | Prim (_, "constant", _, _) -> Some [code]
       | _ -> None)
  | _ -> None

let opt_beta5 : _ peep5 = function
  (* PAIR ; DUP ; CDR ; SWAP ; CAR  ↦  *)
  | Prim (_, "PAIR", [], _),
    Prim (_, "DUP", [], _),
    Prim (_, "CDR", [], _),
    Prim (_, "SWAP", _, _),
    Prim (_, "CAR", [], _) ->
    Some []
  (* PAIR ; DUP ; CAR ; SWAP ; CDR  ↦  SWAP *)
  | Prim (l, "PAIR", [], _),
    Prim (_, "DUP", [], _),
    Prim (_, "CAR", [], _),
    Prim (_, "SWAP", _, _),
    Prim (_, "CDR", [], _) ->
    Some [Prim(l, "SWAP", [], [])]
  | _ -> None

let opt_digdug1 : _ peep1 = function
  (* DUG/DIG 0  ↦   *)
  | Prim (_, ("DIG"|"DUG"), [Int (_, n)], _) when Z.equal n Z.zero ->
     Some []
  (* DUG/DIG 1  ↦  SWAP *)
  | Prim (l, ("DIG"|"DUG"), [Int (_, n)], _) when Z.equal n Z.one ->
     Some [Prim (l, "SWAP", [], [])]
  | _ -> None

let opt_digdug2 : _ peep2 = function
  (* DIG k ; DUG k  ↦   *)
  | (Prim (_, "DIG", [Int (_, k1)], _), Prim (_, "DUG", [Int (_, k2)], _)) when Z.equal k1 k2 ->
     Some []
  (* DUG k ; DIG k  ↦   *)
  | (Prim (_, "DUG", [Int (_, k1)], _), Prim (_, "DIG", [Int (_, k2)], _)) when Z.equal k1 k2 ->
     Some []
  | _ -> None

let flip_digdug : string -> string = function
  | "DIG" -> "DUG"
  | "DUG" -> "DIG"
  | s -> s

(* DIG k ; ...k times  ↦  DUG k
   DUG k ; ...k times  ↦  DIG k *)
let opt_digdug_cycles () =
  let* x = peep in
  match x with
  | Prim (l1, ("DIG"|"DUG" as p), [Int (l2, k)], _)
    when Z.geq k (Z.of_int 2) ->
    let rec aux n =
      if Z.equal k n
      then Changed [Prim (l1, flip_digdug p, [Int (l2, k)], [])]
      else
        let* x = peep in
        match x with
        | Prim (_, ("DIG"|"DUG" as p'), [Int (_, k')], _)
          when String.equal p p' && Z.equal k k' ->
          aux (Z.succ n)
        | _ -> No_change in
    aux Z.one
  | _ -> No_change

(* remove dead "UNPAIR" *)
let opt_dead_unpair : _ peep3 = function
  | (Prim (l, "UNPAIR", [], _), Prim (_, "DROP", [], _), Prim (_, "DROP", [], _)) ->
    Some [Prim (l, "DROP", [], [])]
  | _ -> None

let opt_beta2 : _ peep2 = function
  (* PAIR ; UNPAIR  ↦  *)
  | Prim (_, "PAIR", [], _), Prim (_, "UNPAIR", [], _) ->
    Some []
  | _ -> None

let opt_eta2 : _ peep2 = function
  (* UNPAIR ; PAIR  ↦  *)
  | Prim (_, "UNPAIR", [], _), Prim (_, "PAIR", [], _) ->
    Some []
  | _ -> None

let opt_unpair_edo : _ peep4 = function
  | (Prim (l, "DUP", [], []),
     Prim (_, "CDR", [], []),
     Prim (_, "SWAP", [], []),
     Prim (_, "CAR", [], [])) ->
    Some [Prim (l, "UNPAIR", [], [])]
  | _ -> None

let opt_dupn_edo : _ peep3 = function
  | (Prim (l1, "DIG", [Int (l2, n)], []),
     Prim (_, "DUP", [], []),
     Prim (_, "DUG", [Int (_, m)], []))
    when Z.equal (Z.succ n) m ->
    Some [Prim (l1, "DUP", [Int (l2, m)], [])]
  | _ -> None

let opt_unpair_cdr () : _ peep =
  let* x = peep in
  match x with
  | Prim (l, "UNPAIR", [], _) ->
    let* x = peep in
    (match x with
     | Prim (_, "DROP", [], _) ->
       Changed [Prim (l, "CDR", [], [])]
     | _ -> No_change)
  | _ -> No_change

let opt_unpair_car () : _ peep =
  let* x = peep in
  match x with
  | Prim (l, "UNPAIR", [], _) ->
    let* x = peep in
    (match x with
     | Prim (_, "SWAP", [], _) ->
      let* x = peep in
       (match x with
        | Prim (_, "DROP", [], _) ->
          Changed [Prim (l, "CAR", [], [])]
        | _ -> No_change)
     | _ -> No_change)
  | _ -> No_change

(* UNPAIR 2  ↦  UNPAIR *)
let opt_unpair2 () : _ peep =
  let* x = peep in
  match x with
  | Prim (l, "UNPAIR", [Int (_, k)], _) when Z.(equal k (of_int 2)) ->
    Changed [Prim (l, "UNPAIR", [], [])]
  | _ -> No_change

(* PAIR 2  ↦  PAIR *)
let opt_pair2 () : _ peep =
  let* x = peep in
  match x with
  | Prim (l, "PAIR", [Int (_, k)], _) when Z.(equal k (of_int 2)) ->
    Changed [Prim (l, "PAIR", [], [])]
  | _ -> No_change

(* GET 0  ↦  *)
(* GET 1  ↦  CAR *)
(* GET 2  ↦  CDR *)
let opt_get () : _ peep =
  let* x = peep in
  match x with
  | Prim (l, "GET", [Int (_, k)], _) ->
    if Z.(equal k (of_int 0))
    then Changed []
    else if Z.(equal k (of_int 1))
    then Changed [Prim (l, "CAR", [], [])]
    else if Z.(equal k (of_int 2))
    then Changed [Prim (l, "CDR", [], [])]
    else No_change
  | _ -> No_change

(* PUSH unit Unit  ↦  UNIT *)
let opt_push () : _ peep =
  let* x = peep in
  match x with
  | Prim (l, "PUSH", [Prim (_, "unit", [], _); Prim (_, "Unit", [], _)], _) ->
    Changed [Prim (l, "UNIT", [], [])]
  | _ -> No_change

(* This "optimization" deletes dead code produced by the compiler
   after a FAILWITH, which is illegal in Michelson. This means we are
   thwarting the intent of the Michelson tail fail restriction -- the
   LIGO _user_ might accidentally write dead code immediately after a
   failure, and we will simply erase it. *)
let rec opt_tail_fail : _ michelson -> _ michelson =
  function
  | Seq (l, args) ->
     let rec aux args =
       match args with
       | [] -> []
       | arg :: args ->
         let arg = opt_tail_fail arg in
         if is_failing arg
         then [arg]
         else arg :: aux args in
     Seq (l, aux args)
  | Prim (l, p, args, annot) ->
     Prim (l, p, List.map ~f:opt_tail_fail args, annot)
  | x -> x

let%expect_test _ =
  let seq args = Seq(-1, args) in
  let prim p args = Prim(-1, p, args, []) in
  let code = seq [ prim "IF_LEFT" [ seq [ prim "FAILWITH" [] ; prim "DROP" [] ]
                                  ; seq [ prim "FAILWITH" [] ; prim "DROP" [] ]
                                  ]
                 ; prim "DROP" []
                 ] in
  let code = opt_tail_fail code in
  Format.printf "%a" Tezos_utils.Michelson.pp code ;
  [%expect {| { IF_LEFT { FAILWITH } { FAILWITH } } |}]

let rec opt_combine_drops (x : 'l michelson) : 'l michelson =
  let rec combine : _ michelson list -> _ michelson list = function
    | [] -> []
    | Prim (l, "DROP", [], []) :: xs ->
      let xs' = combine xs in
      begin match xs' with
      | [] -> [Prim (l, "DROP", [], [])]
      | Prim (_, "DROP", [], []) :: xs' -> Prim (l, "DROP", [Int (l, Z.of_int 2)], []) :: xs'
      | Prim (_, "DROP", [Int (_, n)], []) :: xs' -> Prim (l, "DROP", [Int (l, Z.of_int (1 + Z.to_int n))], []) :: xs'
      | x' :: xs' -> Prim (l, "DROP", [], []) :: x' :: xs'
      end
    | x :: xs -> x :: combine xs in
  match x with
  | Seq (l, args) -> Seq (l, combine (List.map ~f:opt_combine_drops args))
  | Prim (l, p, args, annot) ->
    Prim (l, p, List.map ~f:opt_combine_drops args, annot)
  | x -> x

(* number of type arguments for (some) prims, where we will strip
   annots *)
let prim_type_args : string -> int option = function
  | "NONE" -> Some 1
  | "NIL" -> Some 1
  | "EMPTY_SET" -> Some 1
  | "EMPTY_MAP" -> Some 2
  | "EMPTY_BIG_MAP" -> Some 2
  | "LAMBDA" -> Some 2
  | "PUSH" -> Some 1
  | "LEFT" -> Some 1
  | "RIGHT" -> Some 1
  (* _not_ "CONTRACT"! annot is important there *)
  (* but could include "SELF", maybe? *)
  | _ -> None

(* returns (List.firstn n xs, List.skipn n xs) as in Coq (OCaml stdlib
   does not have those...) *)
let split_at (n : int) (xs : 'a list) : 'a list * 'a list =
  let rec aux n acc =
    if n <= 0
    then acc
    else
      let (bef, aft) = acc in
      match aft with
      | [] -> acc
      | x :: aft ->
        aux (n - 1) (x :: bef, aft) in
  let (bef, aft) = aux n ([], xs) in
  (List.rev bef, aft)

(* strip annots from type arguments in some instructions *)
let rec opt_strip_annots (x : _ michelson) : _ michelson =
  match x with
  | Seq (l, args) ->
    let args = List.map ~f:opt_strip_annots args in
    Seq (l, args)
  | Prim (l, p, args, annot) ->
    begin
      match prim_type_args p with
      | Some n ->
        let (type_args, args) = split_at n args in
        (* strip annots from type args *)
        let type_args = List.map ~f:strip_annots type_args in
        (* recur into remaining args *)
        let args = List.map ~f:opt_strip_annots args in
        Prim (l, p, type_args @ args, annot)
      | None ->
        let args = List.map ~f:opt_strip_annots args in
        Prim (l, p, args, annot)
    end
  | x -> x

let optimize : type meta. Environment.Protocols.t -> has_comment:(meta -> bool) -> meta michelson -> meta michelson =
  fun proto ~has_comment x ->
  ignore proto;
  let x = flatten_seqs ~has_comment x in
  let x = opt_tail_fail x in
  let optimizers = [ peephole @@ peep2 opt_drop2 ;
                     peephole @@ peep3 opt_drop3 ;
                     peephole @@ peep4 opt_drop4 ;
                     peephole @@ peep3 opt_dip3 ;
                     peephole @@ peep2 opt_dip2 ;
                     peephole @@ peep1 opt_dip1 ;
                     peephole @@ peep1 opt_cond ;
                     peephole @@ peep2 opt_swap2 ;
                     peephole @@ peep3 opt_beta3 ;
                     peephole @@ peep5 opt_beta5 ;
                     peephole @@ peep1 opt_digdug1 ;
                     peephole @@ peep2 opt_digdug2 ;
                     peephole @@ peep2 opt_beta2 ;
                     peephole @@ peep2 opt_eta2 ;
                     peephole @@ peep3 opt_dead_unpair ;
                     peephole @@ opt_digdug_cycles () ;
                     peephole @@ opt_unpair_car () ;
                     peephole @@ opt_unpair_cdr () ;
                     peephole @@ peep4 opt_unpair_edo ;
                     peephole @@ peep3 opt_dupn_edo ;
                     peephole @@ opt_pair2 () ;
                     peephole @@ opt_unpair2 () ;
                     peephole @@ opt_digdug_drop () ;
                     peephole @@ opt_get () ;
                     peephole @@ opt_push () ;
                   ] in
  let optimizers = List.map ~f:on_seqs optimizers in
  let x = iterate_optimizer (sequence_optimizers optimizers) x in
  let x = opt_combine_drops x in
  let x = opt_strip_annots x in
  let x = use_lambda_instr x in
  x

let rec optimize_with_types ~raise ~typer_oracle : Environment.Protocols.t -> 'l michelson -> 'l michelson =
  fun proto contract ->
  let node_string_of_canonical c = let c = Proto_alpha_utils.Memory_proto_alpha.Protocol.Michelson_v1_primitives.strings_of_prims c in
                                   Tezos_micheline.Micheline.inject_locations (fun x -> x) c in
  let canonical, locs = Tezos_micheline.Micheline.extract_locations contract in
  let recover_loc l = List.Assoc.find_exn locs ~equal:Int.equal l in
  let canonical = Proto_alpha_utils.Trace.trace_alpha_tzresult ~raise (fun _ -> failwith "Could not parse primitives from strings") @@
            Proto_alpha_utils.Memory_proto_alpha.Protocol.Michelson_v1_primitives.prims_of_strings canonical in
  let canonical = Tezos_micheline.Micheline.inject_locations (fun x -> x) canonical in
  match canonical with
    | Seq (l, parameter :: storage :: code :: rest) ->
       let map = typer_oracle canonical in
       let type_map = List.map ~f:(fun (i, (l, _)) -> (i, List.map ~f:(fun (c, _) -> node_string_of_canonical c) l)) map in
       let code = Tezos_micheline.Micheline.map_node (fun l -> l)
                    (fun v -> Proto_alpha_utils.Memory_proto_alpha.Protocol.Michelson_v1_primitives.string_of_prim v) code in
       let pre_type l = List.Assoc.find_exn type_map ~equal:Int.equal l in
       let changed, code = on_seqs (peephole (peep1 @@ opt_cond ~pre_type)) code in
       let code = if changed then optimize proto code else code in
       let code = Tezos_micheline.Micheline.map_node recover_loc (fun x -> x) code in
       let recover_locs node =
         Tezos_micheline.Micheline.map_node recover_loc
           (fun v -> Proto_alpha_utils.Memory_proto_alpha.Protocol.Michelson_v1_primitives.string_of_prim v) node in
       let contract = Seq (recover_loc l, [recover_locs parameter ; recover_locs storage; code] @ (List.map ~f:recover_locs rest)) in
       if changed then optimize_with_types ~raise ~typer_oracle proto contract else contract
    | _ -> contract<|MERGE_RESOLUTION|>--- conflicted
+++ resolved
@@ -142,7 +142,6 @@
 let is_ternary_op op : bool =
   get_arity op |> Option.exists ~f:((=) 3)
 
-<<<<<<< HEAD
 let is_injective : string -> bool = function
  (* stack things *)
  | "DIP" -> false
@@ -247,14 +246,10 @@
     | _, _ -> false in
   compare_list ll lr
 
-let unseq : _ michelson -> _ michelson list = function
-  | Seq (_, args) -> args
-=======
 let unseq : type meta. has_comment:(meta -> bool) -> meta michelson -> meta michelson list =
   fun ~has_comment ->
   function
   | Seq (m, args) when not (has_comment m) -> args
->>>>>>> 7e75f86e
   | x -> [x]
 
 (* Replace `PUSH (lambda a b) {}` with `LAMBDA a b {}` *)
@@ -848,7 +843,7 @@
                     (fun v -> Proto_alpha_utils.Memory_proto_alpha.Protocol.Michelson_v1_primitives.string_of_prim v) code in
        let pre_type l = List.Assoc.find_exn type_map ~equal:Int.equal l in
        let changed, code = on_seqs (peephole (peep1 @@ opt_cond ~pre_type)) code in
-       let code = if changed then optimize proto code else code in
+       let code = if changed then optimize proto ~has_comment:(fun _ -> false) code else code in
        let code = Tezos_micheline.Micheline.map_node recover_loc (fun x -> x) code in
        let recover_locs node =
          Tezos_micheline.Micheline.map_node recover_loc
