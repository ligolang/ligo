--- conflicted
+++ resolved
@@ -563,7 +563,6 @@
           return (O.E_matching (ex', m')) tv
         )
     )
-<<<<<<< HEAD
   | E_sequence (a , b) ->
     let%bind a' = type_annotated_expression e a in
     let%bind b' = type_annotated_expression e b in
@@ -612,14 +611,11 @@
       trace_strong (simple_error "assign type doesn't match left-hand-side") @@
       Ast_typed.assert_type_value_eq (assign_tv , get_type_annotation expr') in
     return (O.E_assign (typed_name , path' , expr')) (t_unit ())
-
-=======
-  | E_let_in {binder; rhs; result} ->
+  | E_let_in {binder ; rhs ; result} ->
     let%bind rhs = type_annotated_expression e rhs in
     let e' = Environment.add_ez_binder binder rhs.type_annotation e in
     let%bind result = type_annotated_expression e' result in
     return (E_let_in {binder; rhs; result}) result.type_annotation
->>>>>>> c773fe61
 
 and type_constant (name:string) (lst:O.type_value list) (tv_opt:O.type_value option) : (string * O.type_value) result =
   (* Constant poorman's polymorphism *)
@@ -728,16 +724,13 @@
   | E_failwith ae ->
       let%bind ae' = untype_annotated_expression ae in
       return (E_failwith ae')
-<<<<<<< HEAD
   | E_sequence _
   | E_loop _
   | E_assign _ -> simple_fail "not possible to untranspile statements yet"
-=======
   | E_let_in {binder;rhs;result} ->
       let%bind rhs = untype_annotated_expression rhs in
       let%bind result = untype_annotated_expression result in
       return (E_let_in {binder;rhs;result})
->>>>>>> c773fe61
 
 and untype_block (b:O.block) : (I.block) result =
   bind_list @@ List.map untype_instruction b
