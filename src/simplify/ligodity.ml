--- conflicted
+++ resolved
@@ -20,6 +20,33 @@
 open Operators.Simplify.Ligodity
 
 let r_split = Location.r_split
+
+let rec pattern_to_var : Raw.pattern -> _ = fun p ->
+  match p with
+  | Raw.PPar p -> pattern_to_var p.value.inside
+  | Raw.PVar v -> ok v
+  | _ -> simple_fail "not a var"
+
+let rec pattern_to_typed_var : Raw.pattern -> _ = fun p ->
+  match p with
+  | Raw.PPar p -> pattern_to_typed_var p.value.inside
+  | Raw.PTyped tp -> (
+      let tp = tp.value in
+      let%bind v = pattern_to_var tp.pattern in
+      ok (v , Some tp.type_expr)
+    )
+  | Raw.PVar v -> ok (v , None)
+  | _ -> simple_fail "not a var"
+
+let rec expr_to_typed_expr : Raw.expr -> _ = fun e ->
+  match e with
+  | EPar e -> expr_to_typed_expr e.value.inside
+  | EAnnot a -> ok (fst a.value , Some (snd a.value))
+  | _ -> ok (e , None)
+
+let patterns_to_var : Raw.pattern list -> _ = fun ps ->
+  let%bind () = Assert.assert_list_size ps 1 in
+  pattern_to_var @@ List.hd ps
 
 let rec simpl_type_expression : Raw.type_expr -> type_expression result =
   function
@@ -112,7 +139,8 @@
   match t with
   | Raw.ELetIn e -> (
       let Raw.{binding ; body ; _} = e.value in
-      let Raw.{variable ; lhs_type ; let_rhs ; _} = binding in
+      let Raw.{bindings ; lhs_type ; let_rhs ; _} = binding in
+      let%bind variable = patterns_to_var bindings in
       let%bind ty_opt =
         bind_map_option
           (fun (_ , type_expr) -> simpl_type_expression type_expr)
@@ -222,18 +250,11 @@
       return @@ e_literal ~loc (Literal_string s')
     )
   | EString _ -> simple_fail "string: not supported yet"
-<<<<<<< HEAD
-  | ELogic l -> simpl_logic_expression ?te_annot l
-  | EList l -> simpl_list_expression ?te_annot l
-  | ECase c -> (
-      let%bind e = simpl_expression c.value.expr in
-=======
   | ELogic l -> simpl_logic_expression l
   | EList l -> simpl_list_expression l
   | ECase c -> (
       let (c , loc) = r_split c in
       let%bind e = simpl_expression c.expr in
->>>>>>> 79af0aba
       let%bind lst =
         let aux (x : Raw.expr Raw.case_clause) =
           let%bind expr = simpl_expression x.rhs in
@@ -241,11 +262,10 @@
         bind_list
         @@ List.map aux
         @@ List.map get_value
-<<<<<<< HEAD
-        @@ npseq_to_list c.value.cases.value in
+        @@ npseq_to_list c.cases.value in
       let default_action () =
         let%bind cases = simpl_cases lst in
-        return @@ E_matching (e , cases) in
+        return @@ e_matching ~loc e  cases in
       (* Hack to take care of patterns introduced by `parser/ligodity/Parser.mly` in "norm_fun_expr" *)
       match lst with
       | [ (pattern , rhs) ] -> (
@@ -269,117 +289,66 @@
       | _ -> default_action ()
     )
   | EFun lamb -> simpl_fun lamb
-  | ESeq s ->
-      let items : Raw.expr list = pseq_to_list s.value.elements in
+  | ESeq s -> (
+      let (s , loc) = r_split s in
+      let items : Raw.expr list = pseq_to_list s.elements in
       (match items with
-         [] -> return @@ E_skip
+         [] -> return @@ e_skip ~loc ()
        | expr::more ->
           let expr' = simpl_expression expr in
           let apply (e1: Raw.expr) (e2: expression Trace.result) =
             let%bind a = simpl_expression e1 in
             let%bind e2' = e2 in
-            return @@ E_sequence (a, e2')
+            return @@ e_sequence a e2'
           in List.fold_right apply more expr')
-  | ECond c ->
-      let c = c.value in
+    )
+  | ECond c -> (
+      let (c , loc) = r_split c in
       let%bind expr = simpl_expression c.test in
       let%bind match_true = simpl_expression c.ifso in
       let%bind match_false = simpl_expression c.ifnot in
-      return @@ E_matching (expr, (Match_bool {match_true; match_false}))
-
-and simpl_fun lamb : expr result =
+      return @@ e_matching ~loc expr (Match_bool {match_true; match_false})
+    )
+
+and simpl_fun lamb' : expr result =
   let return x = ok x in
-  let rec aux args body =
-    match body with
-    | Raw.EFun l -> (
-        let l' = l.value in
-        let annot = Option.map snd l'.p_annot in
-        aux (args @ [(l'.param.value , annot)])  l'.body
+  let (lamb , loc) = r_split lamb' in
+  let%bind args' =
+    let args = lamb.params in
+    let%bind p_args = bind_map_list pattern_to_typed_var args in
+    let aux ((var : Raw.variable) , ty_opt) =
+      match var.value , ty_opt with
+      | "storage" , None ->
+        ok (var , T_variable "storage")
+      | _ , None ->
+        simple_fail "untyped function parameter"
+      | _ , Some ty -> (
+        let%bind ty' = simpl_type_expression ty in
+        ok (var , ty')
       )
-    | _ -> (args , body) in
-  let (args , body) = aux [] (Raw.EFun lamb) in
-  let%bind args' =
-    let aux  = fun (name , ty_opt) ->
-      let%bind ty =
-        match ty_opt with
-        | Some ty -> simpl_type_expression ty
-        | None when name = "storage" -> ok (T_variable "storage")
-        | None -> simple_fail "missing type annotation on input"
-      in
-      ok (name , ty)
     in
-    bind_map_list aux args
+    bind_map_list aux p_args
   in
   let arguments_name = "arguments" in
   let (binder , input_type) =
     let type_expression = T_tuple (List.map snd args') in
     (arguments_name , type_expression) in
-  let body, body_type =
-    match body with
-    | EAnnot {value = expr, type_expr} -> expr, Some type_expr
-    | expr -> expr, None in
+  let%bind (body , body_type) = expr_to_typed_expr lamb.body in
   let%bind output_type =
     bind_map_option simpl_type_expression body_type in
   let%bind result = simpl_expression body in
   let wrapped_result =
-    let aux = fun i (name , ty) wrapped ->
-      let accessor = E_accessor (E_variable arguments_name , [ Access_tuple i ]) in
-      e_let_in (name , Some ty) accessor wrapped
+    let aux = fun i ((name : Raw.variable) , ty) wrapped ->
+      let accessor = e_accessor (e_variable arguments_name) [ Access_tuple i ] in
+      e_let_in (name.value , Some ty) accessor wrapped
     in
     let wraps = List.mapi aux args' in
     List.fold_right' (fun x f -> f x) result wraps in
-  let lambda = {binder = (binder , Some input_type); input_type = (Some input_type); output_type; result = wrapped_result}
-  in return @@ E_lambda lambda
+  return @@ e_lambda ~loc binder (Some input_type) output_type wrapped_result
 
 
 and simpl_logic_expression ?te_annot (t:Raw.logic_expr) : expr result =
   let return x = ok @@ make_option_typed x te_annot in
-=======
-        @@ npseq_to_list c.cases.value in
-      let%bind cases = simpl_cases lst in
-      return @@ e_matching ~loc e cases
-    )
-  | EFun lamb -> (
-      let (lamb , loc) = r_split lamb in
-      let%bind input_type = bind_map_option
-        (fun (_,type_expr) -> simpl_type_expression type_expr)
-        lamb.p_annot in
-      let body, body_type =
-        match lamb.body with
-        | EAnnot {value = expr, type_expr} -> expr, Some type_expr
-        | expr -> expr, None in
-      let%bind output_type =
-        bind_map_option simpl_type_expression body_type in
-      let%bind result = simpl_expression body in
-      let binder = lamb.param.value in
-      return @@ e_lambda ~loc binder input_type output_type result
-    )
-  | ESeq s -> (
-      let (s , loc) = r_split s in
-      let items : Raw.expr list = pseq_to_list s.elements in
-      match items with
-      | [] -> return @@ e_skip ~loc ()
-      | expr :: more -> (
-        let expr' = simpl_expression expr in
-        let apply (e1: Raw.expr) (e2: expression Trace.result) =
-          let%bind a = simpl_expression e1 in
-          let%bind e2' = e2 in
-          return @@ e_sequence ~loc a e2'
-        in List.fold_right apply more expr'
-      )
-    )
-  | ECond c -> (
-      let (c , loc) = r_split c in
-      let%bind expr = simpl_expression c.test in
-      let%bind match_true = simpl_expression c.ifso in
-      let%bind match_false = simpl_expression c.ifnot in
-      let match_bool = Match_bool { match_true ; match_false } in
-      return @@ e_matching ~loc expr match_bool
-    )
-
-and simpl_logic_expression (t:Raw.logic_expr) : expr result =
-  let return x = ok @@ x in
->>>>>>> 79af0aba
   match t with
   | BoolExpr (False reg) -> (
       let loc = Location.lift reg in
@@ -452,14 +421,35 @@
       ok @@ loc x @@ Declaration_type (name.value , type_expression)
   | LetEntry x (* -> simple_fail "no entry point yet" *)
   | Let x -> (
-      let _, binding = x.value in
-      let {variable ; lhs_type ; let_rhs} = binding in
-      let%bind type_annotation = bind_map_option
-        (fun (_,type_expr) -> simpl_type_expression type_expr)
-        lhs_type in
-      let%bind rhs = simpl_expression let_rhs in
-      let name = variable.value in
-      ok @@ loc x @@ (Declaration_constant (name , type_annotation , rhs))
+      let _ , binding = x.value in
+      let {bindings ; lhs_type ; let_rhs} = binding in
+      let%bind (var , args) =
+        let%bind (hd , tl) = match bindings with
+          | [] -> simple_fail "let without bindgings"
+          | hd :: tl -> ok (hd , tl)
+        in
+        let%bind var = pattern_to_var hd in
+        ok (var , tl)
+      in
+      match args with
+      | [] -> (
+          let%bind lhs_type' = bind_map_option
+              (fun (_ , te) -> simpl_type_expression te) lhs_type in
+          let%bind rhs' = simpl_expression let_rhs in
+          ok @@ loc x @@ (Declaration_constant (var.value , lhs_type' , rhs'))
+        )
+      | _ -> (
+          let fun_ = {
+            kwd_fun = Region.ghost ;
+            params = args ;
+            p_annot = lhs_type ;
+            arrow = Region.ghost ;
+            body = let_rhs ;
+          } in
+          let rhs = Raw.EFun {region=Region.ghost ; value=fun_} in
+          let%bind rhs' = simpl_expression rhs in
+          ok @@ loc x @@ (Declaration_constant (var.value , None , rhs'))
+        )
     )
 
 and simpl_cases : type a . (Raw.pattern * a) list -> a matching result = fun t ->
