open Trace
open Mini_c.Types

open Proto_alpha_utils.Memory_proto_alpha
open Protocol
open Script_ir_translator

module O = Tezos_utils.Michelson

module Ty = struct

  let not_comparable name () = error (thunk "not a comparable type") (fun () -> name) ()
  let not_compilable_type name () = error (thunk "not a compilable type") (fun () -> name) ()

  open Script_typed_ir


  let nat_k = Nat_key None
  let tez_k = Mutez_key None
  let int_k = Int_key None
  let string_k = String_key None
  let address_k = Address_key None
  let timestamp_k = Timestamp_key None
  let bytes_k = Bytes_key None
  (* let timestamp_k = Timestamp_key None *)

  let unit = Unit_t None
  let bytes = Bytes_t None
  let nat = Nat_t None
  let tez = Mutez_t None
  let int = Int_t None
  let big_map k v = Big_map_t (k, v, None)
  let signature = Signature_t None
  let operation = Operation_t None
  let bool = Bool_t None
  let mutez = Mutez_t None
  let string = String_t None
  let key = Key_t None
  let list a = List_t (a, None)
  let set a = Set_t (a, None)
  let address = Address_t None
  let option a = Option_t ((a, None), None, None)
  let contract a = Contract_t (a, None)
  let lambda a b = Lambda_t (a, b, None)
  let timestamp = Timestamp_t None
  let map a b = Map_t (a, b, None)
  let pair a b = Pair_t ((a, None, None), (b, None, None), None)
  let union a b = Union_t ((a, None), (b, None), None)

  let comparable_type_base : type_base -> ex_comparable_ty result = fun tb ->
    let return x = ok @@ Ex_comparable_ty x in
    match tb with
    | Base_unit -> fail (not_comparable "unit")
    | Base_void -> fail (not_comparable "void")
    | Base_bool -> fail (not_comparable "bool")
    | Base_nat -> return nat_k
    | Base_tez -> return tez_k
    | Base_int -> return int_k
    | Base_string -> return string_k
    | Base_address -> return address_k
    | Base_timestamp -> return timestamp_k
    | Base_bytes -> return bytes_k
    | Base_operation -> fail (not_comparable "operation")

  let comparable_type : type_value -> ex_comparable_ty result = fun tv ->
    match tv with
    | T_base b -> comparable_type_base b
    | T_deep_closure _ -> fail (not_comparable "deep closure")
    | T_function _ -> fail (not_comparable "function")
    | T_or _ -> fail (not_comparable "or")
    | T_pair _ -> fail (not_comparable "pair")
    | T_map _ -> fail (not_comparable "map")
    | T_list _ -> fail (not_comparable "list")
    | T_set _ -> fail (not_comparable "set")
    | T_option _ -> fail (not_comparable "option")
    | T_contract _ -> fail (not_comparable "contract")

  let base_type : type_base -> ex_ty result = fun b ->
    let return x = ok @@ Ex_ty x in
    match b with
    | Base_unit -> return unit
    | Base_void -> fail (not_compilable_type "void")
    | Base_bool -> return bool
    | Base_int -> return int
    | Base_nat -> return nat
    | Base_tez -> return tez
    | Base_string -> return string
    | Base_address -> return address
    | Base_timestamp -> return timestamp
    | Base_bytes -> return bytes
    | Base_operation -> return operation

  let rec type_ : type_value -> ex_ty result =
    function
    | T_base b -> base_type b
    | T_pair (t, t') -> (
        type_ t >>? fun (Ex_ty t) ->
        type_ t' >>? fun (Ex_ty t') ->
        ok @@ Ex_ty (pair t t')
      )
    | T_or (t, t') -> (
        type_ t >>? fun (Ex_ty t) ->
        type_ t' >>? fun (Ex_ty t') ->
        ok @@ Ex_ty (union t t')
      )
    | T_function (arg, ret) ->
        let%bind (Ex_ty arg) = type_ arg in
        let%bind (Ex_ty ret) = type_ ret in
        ok @@ Ex_ty (lambda arg ret)
    | T_deep_closure (c, arg, ret) ->
        let%bind (Ex_ty capture) = environment_representation c in
        let%bind (Ex_ty arg) = type_ arg in
        let%bind (Ex_ty ret) = type_ ret in
        ok @@ Ex_ty (pair (lambda (pair arg capture) ret) capture)
    | T_map (k, v) ->
        let%bind (Ex_comparable_ty k') = comparable_type k in
        let%bind (Ex_ty v') = type_ v in
        ok @@ Ex_ty (map k' v')
    | T_list t ->
        let%bind (Ex_ty t') = type_ t in
        ok @@ Ex_ty (list t')
    | T_set t -> (
        let%bind (Ex_comparable_ty t') = comparable_type t in
        ok @@ Ex_ty (set t')
      )
    | T_option t ->
        let%bind (Ex_ty t') = type_ t in
        ok @@ Ex_ty (option t')
    | T_contract t ->
        let%bind (Ex_ty t') = type_ t in
        ok @@ Ex_ty (contract t')

<<<<<<< HEAD
  and environment_representation = fun e ->
    match List.rev_uncons_opt e with
    | None -> ok @@ Ex_ty Contract_types.unit
    | Some (hds , tl) -> (
        let%bind tl_ty = type_ @@ snd tl in
        let aux (Ex_ty prec_ty) cur =
          let%bind (Ex_ty cur_ty) = type_ @@ snd cur in
          ok @@ Ex_ty Contract_types.(pair prec_ty cur_ty)
        in
        bind_fold_right_list aux tl_ty hds
      )
=======
  and environment_representation = function
    | [] -> ok @@ Ex_ty unit
    | [a] -> type_ @@ snd a
    | a::b ->
        let%bind (Ex_ty a) = type_ @@ snd a in
        let%bind (Ex_ty b) = environment_representation b in
        ok @@ Ex_ty (pair a b)
>>>>>>> 845fcb30

  and environment : environment -> ex_stack_ty result = fun env ->
    let%bind lst =
      bind_map_list type_
      @@ List.map snd env in
    let aux (Ex_stack_ty st) (Ex_ty cur) =
      Ex_stack_ty (Item_t (cur,  st, None))
    in
    ok @@ List.fold_right' aux (Ex_stack_ty Empty_t) lst

end


let base_type : type_base -> O.michelson result =
  function
  | Base_unit -> ok @@ O.prim T_unit
  | Base_void -> fail (Ty.not_compilable_type "void")
  | Base_bool -> ok @@ O.prim T_bool
  | Base_int -> ok @@ O.prim T_int
  | Base_nat -> ok @@ O.prim T_nat
  | Base_tez -> ok @@ O.prim T_mutez
  | Base_string -> ok @@ O.prim T_string
  | Base_address -> ok @@ O.prim T_address
  | Base_timestamp -> ok @@ O.prim T_timestamp
  | Base_bytes -> ok @@ O.prim T_bytes
  | Base_operation -> ok @@ O.prim T_operation

let rec type_ : type_value -> O.michelson result =
  function
  | T_base b -> base_type b
  | T_pair (t, t') -> (
      type_ t >>? fun t ->
      type_ t' >>? fun t' ->
      ok @@ O.prim ~children:[t;t'] O.T_pair
    )
  | T_or (t, t') -> (
      type_ t >>? fun t ->
      type_ t' >>? fun t' ->
      ok @@ O.prim ~children:[t;t'] O.T_or
    )
  | T_map kv ->
      let%bind (k', v') = bind_map_pair type_ kv in
      ok @@ O.prim ~children:[k';v'] O.T_map
  | T_list t ->
      let%bind t' = type_ t in
      ok @@ O.prim ~children:[t'] O.T_list
  | T_set t ->
      let%bind t' = type_ t in
      ok @@ O.prim ~children:[t'] O.T_set
  | T_option o ->
      let%bind o' = type_ o in
      ok @@ O.prim ~children:[o'] O.T_option
  | T_contract o ->
      let%bind o' = type_ o in
      ok @@ O.prim ~children:[o'] O.T_contract
  | T_function (arg, ret) ->
      let%bind arg = type_ arg in
      let%bind ret = type_ ret in
      ok @@ O.prim ~children:[arg;ret] T_lambda
  | T_deep_closure (c , arg , ret) ->
      let%bind capture = environment_closure c in
      let%bind lambda = lambda_closure (c , arg , ret) in
      ok @@ O.t_pair lambda capture

and environment_element (name, tyv) =
  let%bind michelson_type = type_ tyv in
  ok @@ O.annotate ("@" ^ name) michelson_type

and environment = fun env ->
  bind_map_list type_
  @@ List.map snd env

and lambda_closure = fun (c , arg , ret) ->
  let%bind capture = environment_closure c in
  let%bind arg = type_ arg in
  let%bind ret = type_ ret in
  ok @@ O.t_lambda (O.t_pair arg capture) ret

and environment_closure =
  function
  | [] -> simple_fail "Type of empty env"
  | [a] -> type_ @@ snd a
  | a :: b ->
      let%bind a = type_ @@ snd a in
      let%bind b = environment_closure b in
      ok @@ O.t_pair a b<|MERGE_RESOLUTION|>--- conflicted
+++ resolved
@@ -9,11 +9,7 @@
 
 module Ty = struct
 
-  let not_comparable name () = error (thunk "not a comparable type") (fun () -> name) ()
-  let not_compilable_type name () = error (thunk "not a compilable type") (fun () -> name) ()
-
   open Script_typed_ir
-
 
   let nat_k = Nat_key None
   let tez_k = Mutez_key None
@@ -47,6 +43,10 @@
   let pair a b = Pair_t ((a, None, None), (b, None, None), None)
   let union a b = Union_t ((a, None), (b, None), None)
 
+
+  let not_comparable name () = error (thunk "not a comparable type") (fun () -> name) ()
+  let not_compilable_type name () = error (thunk "not a compilable type") (fun () -> name) ()
+
   let comparable_type_base : type_base -> ex_comparable_ty result = fun tb ->
     let return x = ok @@ Ex_comparable_ty x in
     match tb with
@@ -130,34 +130,24 @@
         let%bind (Ex_ty t') = type_ t in
         ok @@ Ex_ty (contract t')
 
-<<<<<<< HEAD
   and environment_representation = fun e ->
     match List.rev_uncons_opt e with
-    | None -> ok @@ Ex_ty Contract_types.unit
+    | None -> ok @@ Ex_ty unit
     | Some (hds , tl) -> (
         let%bind tl_ty = type_ @@ snd tl in
         let aux (Ex_ty prec_ty) cur =
           let%bind (Ex_ty cur_ty) = type_ @@ snd cur in
-          ok @@ Ex_ty Contract_types.(pair prec_ty cur_ty)
+          ok @@ Ex_ty (pair prec_ty cur_ty)
         in
         bind_fold_right_list aux tl_ty hds
       )
-=======
-  and environment_representation = function
-    | [] -> ok @@ Ex_ty unit
-    | [a] -> type_ @@ snd a
-    | a::b ->
-        let%bind (Ex_ty a) = type_ @@ snd a in
-        let%bind (Ex_ty b) = environment_representation b in
-        ok @@ Ex_ty (pair a b)
->>>>>>> 845fcb30
 
   and environment : environment -> ex_stack_ty result = fun env ->
     let%bind lst =
       bind_map_list type_
       @@ List.map snd env in
     let aux (Ex_stack_ty st) (Ex_ty cur) =
-      Ex_stack_ty (Item_t (cur,  st, None))
+      Ex_stack_ty (Item_t(cur, st, None))
     in
     ok @@ List.fold_right' aux (Ex_stack_ty Empty_t) lst
 
