open Trace
open Mini_c
open Environment
open Michelson
<<<<<<< HEAD

module Stack = Meta_michelson.Stack

let get : environment -> string -> michelson result = fun e s ->
  let%bind (_ , position) =
=======

let get : environment -> string -> michelson result = fun e s ->
  let%bind (_type_value , position) =
>>>>>>> 845fcb30
    let error =
      let title () = "Environment.get" in
      let content () = Format.asprintf "%s in %a"
          s PP.environment e in
      error title content in
    generic_try error @@
    (fun () -> Environment.get_i s e) in
  let rec aux = fun n ->
    match n with
    | 0 -> i_dup
    | n -> seq [
        dip @@ aux (n - 1) ;
        i_swap ;
      ]
  in
  let code = aux position in

  ok code

let set : environment -> string -> michelson result = fun e s ->
<<<<<<< HEAD
  let%bind (_ , position) =
=======
  let%bind (_type_value , position) =
>>>>>>> 845fcb30
    generic_try (simple_error "Environment.get") @@
    (fun () -> Environment.get_i s e) in
  let rec aux = fun n ->
    match n with
    | 0 -> dip i_drop
    | n -> seq [
        i_swap ;
        dip (aux (n - 1)) ;
      ]
  in
  let code = aux position in

  ok code

<<<<<<< HEAD
let pack_closure : environment -> selector -> michelson result = fun e lst ->
  let%bind () = Assert.assert_true (e <> []) in

  (* Tag environment with selected elements. Only the first occurence
     of each name from the selector in the environment is kept. *)
  let e_lst =
    let e_lst = Environment.to_list e in
    let aux selector (s , _) =
=======
let add : environment -> (string * type_value) -> michelson result = fun _e (_s , _type_value) ->
  let code = seq [] in

  ok code

let select ?(rev = false) ?(keep = true) : environment -> string list -> michelson result = fun e lst ->
  let module L = Logger.Stateful() in
  let e_lst =
    let e_lst = Environment.to_list e in
    let aux selector (s , _) =
      L.log @@ Format.asprintf "Selector : %a\n" PP_helpers.(list_sep string (const " , ")) selector ;
      match List.mem s selector with
      | true -> List.remove_element s selector , keep
      | false -> selector , not keep in
    let e_lst' =
      if rev = keep
      then List.fold_map aux lst e_lst
      else List.fold_map_right aux lst e_lst
    in
    let e_lst'' = List.combine e_lst e_lst' in
    e_lst'' in
  let code =
    let aux = fun code (_ , b) ->
      match b with
      | false -> seq [dip code ; i_drop]
      | true -> dip code
    in
    List.fold_right' aux (seq []) e_lst in

  ok code

let select_env : environment -> environment -> michelson result = fun source filter ->
  let lst = Environment.get_names filter in
  select source lst

let clear : environment -> (michelson * environment) result = fun e ->
  let lst = Environment.get_names e in
  let%bind first_name =
    trace_option (simple_error "try to clear empty env") @@
    List.nth_opt lst 0 in
  let%bind code = select ~rev:true e [ first_name ] in
  let e' = Environment.select ~rev:true [ first_name ] e in
  ok (code , e')

let pack : environment -> michelson result = fun e ->
  let%bind () =
    trace_strong (simple_error "pack empty env") @@
    Assert.assert_true (List.length e <> 0) in
  let code = seq @@ List.map (Function.constant i_pair) @@ List.tl e in

  ok code

let unpack : environment -> michelson result = fun e ->
  let%bind () =
    trace_strong (simple_error "unpack empty env") @@
    Assert.assert_true (List.length e <> 0) in

  let l = List.length e - 1 in
  let rec aux n =
    match n with
    | 0 -> seq []
    | n -> seq [
        i_unpair ;
        dip (aux (n - 1)) ;
      ] in
  let code = aux l in

  ok code


let pack_select : environment -> string list -> michelson result = fun e lst ->
  let module L = Logger.Stateful() in
  let e_lst =
    let e_lst = Environment.to_list e in
    let aux selector (s , _) =
      L.log @@ Format.asprintf "Selector : %a\n" PP_helpers.(list_sep string (const " , ")) selector ;
>>>>>>> 845fcb30
      match List.mem s selector with
      | true -> List.remove_element s selector , true
      | false -> selector , false in
    let e_lst' = List.fold_map_right aux lst e_lst in
    let e_lst'' = List.combine e_lst e_lst' in
    e_lst''
  in

  let (_ , code) =
    let aux = fun (first , code) (_ , b) ->
      match b with
      | false -> (first , seq [dip code ; i_swap])
      | true -> (false ,
                 match first with
                 | true -> i_dup
                 | false -> seq [dip code ; i_dup ; dip i_pair ; i_swap]
                )
    in
    List.fold_right' aux (true , seq []) e_lst in

<<<<<<< HEAD
=======
  ok code

let add_packed_anon : environment -> type_value -> michelson result = fun _e _type_value ->
  let code = seq [i_pair] in

>>>>>>> 845fcb30
  ok code

let unpack_closure : environment -> michelson result = fun e ->
  let aux = fun code _ -> seq [ i_unpair ; dip code ] in
  ok (List.fold_right' aux (seq []) e)<|MERGE_RESOLUTION|>--- conflicted
+++ resolved
@@ -2,17 +2,9 @@
 open Mini_c
 open Environment
 open Michelson
-<<<<<<< HEAD
-
-module Stack = Meta_michelson.Stack
 
 let get : environment -> string -> michelson result = fun e s ->
   let%bind (_ , position) =
-=======
-
-let get : environment -> string -> michelson result = fun e s ->
-  let%bind (_type_value , position) =
->>>>>>> 845fcb30
     let error =
       let title () = "Environment.get" in
       let content () = Format.asprintf "%s in %a"
@@ -33,11 +25,7 @@
   ok code
 
 let set : environment -> string -> michelson result = fun e s ->
-<<<<<<< HEAD
   let%bind (_ , position) =
-=======
-  let%bind (_type_value , position) =
->>>>>>> 845fcb30
     generic_try (simple_error "Environment.get") @@
     (fun () -> Environment.get_i s e) in
   let rec aux = fun n ->
@@ -52,7 +40,6 @@
 
   ok code
 
-<<<<<<< HEAD
 let pack_closure : environment -> selector -> michelson result = fun e lst ->
   let%bind () = Assert.assert_true (e <> []) in
 
@@ -61,84 +48,6 @@
   let e_lst =
     let e_lst = Environment.to_list e in
     let aux selector (s , _) =
-=======
-let add : environment -> (string * type_value) -> michelson result = fun _e (_s , _type_value) ->
-  let code = seq [] in
-
-  ok code
-
-let select ?(rev = false) ?(keep = true) : environment -> string list -> michelson result = fun e lst ->
-  let module L = Logger.Stateful() in
-  let e_lst =
-    let e_lst = Environment.to_list e in
-    let aux selector (s , _) =
-      L.log @@ Format.asprintf "Selector : %a\n" PP_helpers.(list_sep string (const " , ")) selector ;
-      match List.mem s selector with
-      | true -> List.remove_element s selector , keep
-      | false -> selector , not keep in
-    let e_lst' =
-      if rev = keep
-      then List.fold_map aux lst e_lst
-      else List.fold_map_right aux lst e_lst
-    in
-    let e_lst'' = List.combine e_lst e_lst' in
-    e_lst'' in
-  let code =
-    let aux = fun code (_ , b) ->
-      match b with
-      | false -> seq [dip code ; i_drop]
-      | true -> dip code
-    in
-    List.fold_right' aux (seq []) e_lst in
-
-  ok code
-
-let select_env : environment -> environment -> michelson result = fun source filter ->
-  let lst = Environment.get_names filter in
-  select source lst
-
-let clear : environment -> (michelson * environment) result = fun e ->
-  let lst = Environment.get_names e in
-  let%bind first_name =
-    trace_option (simple_error "try to clear empty env") @@
-    List.nth_opt lst 0 in
-  let%bind code = select ~rev:true e [ first_name ] in
-  let e' = Environment.select ~rev:true [ first_name ] e in
-  ok (code , e')
-
-let pack : environment -> michelson result = fun e ->
-  let%bind () =
-    trace_strong (simple_error "pack empty env") @@
-    Assert.assert_true (List.length e <> 0) in
-  let code = seq @@ List.map (Function.constant i_pair) @@ List.tl e in
-
-  ok code
-
-let unpack : environment -> michelson result = fun e ->
-  let%bind () =
-    trace_strong (simple_error "unpack empty env") @@
-    Assert.assert_true (List.length e <> 0) in
-
-  let l = List.length e - 1 in
-  let rec aux n =
-    match n with
-    | 0 -> seq []
-    | n -> seq [
-        i_unpair ;
-        dip (aux (n - 1)) ;
-      ] in
-  let code = aux l in
-
-  ok code
-
-
-let pack_select : environment -> string list -> michelson result = fun e lst ->
-  let module L = Logger.Stateful() in
-  let e_lst =
-    let e_lst = Environment.to_list e in
-    let aux selector (s , _) =
-      L.log @@ Format.asprintf "Selector : %a\n" PP_helpers.(list_sep string (const " , ")) selector ;
->>>>>>> 845fcb30
       match List.mem s selector with
       | true -> List.remove_element s selector , true
       | false -> selector , false in
@@ -159,14 +68,6 @@
     in
     List.fold_right' aux (true , seq []) e_lst in
 
-<<<<<<< HEAD
-=======
-  ok code
-
-let add_packed_anon : environment -> type_value -> michelson result = fun _e _type_value ->
-  let code = seq [i_pair] in
-
->>>>>>> 845fcb30
   ok code
 
 let unpack_closure : environment -> michelson result = fun e ->
