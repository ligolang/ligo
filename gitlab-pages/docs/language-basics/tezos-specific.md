--- conflicted
+++ resolved
@@ -49,18 +49,11 @@
 
 ## Hashing Keys
 
-<<<<<<< HEAD
 It is often desirable to hash a public key. In Michelson, certain data
 structures such as maps will not allow the use of the `key` type. Even
 if this were not the case, hashes are much smaller than keys, and
-storage on blockchains comes at a cost premium. You can hash keys an
-predefined function returning a value of type `key_hash`.
-=======
-It is often desirable to hash a public key. In Michelson, certain data structures
-such as maps will not allow the use of the `key` type. Even if this weren't the case
-hashes are much smaller than keys, and storage on blockchains comes at a cost premium.
-You can hash keys with the `key_hash` type and associated built in function.
->>>>>>> a4adeb45
+storage on blockchains comes at a cost premium. You can hash keys with
+a predefined functions returning a value of type `key_hash`.
 
 <!--DOCUSAURUS_CODE_TABS-->
 
