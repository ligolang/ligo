---
id: boolean-if-else
title: Boolean, If, Else
---

## Boolean

The type of a Boolean is `bool` and the possible values are `True` and `False`.

Here's how to define a boolean:

<!--DOCUSAURUS_CODE_TABS-->
<!--Pascaligo-->
```pascaligo group=a
const a: bool = True;
const b: bool = False;
```
<!--CameLIGO-->
```cameligo group=a
let a: bool = true
let b: bool = false
```

<!--ReasonLIGO-->
```reasonligo group=a
let a: bool = true;
let b: bool = false;
```
<!--END_DOCUSAURUS_CODE_TABS-->


## Comparing two values

In LIGO, only values of the same type can be compared. We call these "comparable types." Comparable types include e.g. `int`, `nat`, `string`, `tez`, `timestamp`, `address`, ...

### Comparing strings

<!--DOCUSAURUS_CODE_TABS-->
<!--Pascaligo-->
```pascaligo group=b
const a: string = "Alice";
const b: string = "Alice";
// True
const c: bool = (a = b);
```
<!--CameLIGO-->
```cameligo group=b
let a: string = "Alice"
let b: string = "Alice"
// true
let c: bool = (a = b)
```
<!--ReasonLIGO-->
```reasonligo group=b
let a: string = "Alice";
let b: string = "Alice";
(* true *)
let c: bool = (a == b);
```
<!--END_DOCUSAURUS_CODE_TABS-->


### Comparing numbers

<!--DOCUSAURUS_CODE_TABS-->
<!--Pascaligo-->
```pascaligo group=c
const a: int = 5;
const b: int = 4;
const c: bool = (a = b);
const d: bool = (a > b);
const e: bool = (a < b);
const f: bool = (a <= b);
const g: bool = (a >= b);
const h: bool = (a =/= b);
```
<!--CameLIGO-->
```cameligo group=c
let a: int = 5
let b: int = 4
let c: bool = (a = b)
let d: bool = (a > b)
let e: bool = (a < b)
let f: bool = (a <= b)
let g: bool = (a >= b)
let h: bool = (a <> b)
```

<!--ReasonLIGO-->
```reasonligo group=c
let a: int = 5;
let b: int = 4;
let c: bool = (a == b);
let d: bool = (a > b);
let e: bool = (a < b);
let f: bool = (a <= b);
let g: bool = (a >= b);
let h: bool = (a != b);
```
<!--END_DOCUSAURUS_CODE_TABS-->


### Comparing tez

> 💡 Comparing `tez` values is especially useful when dealing with an `amount` sent in a transaction.

<!--DOCUSAURUS_CODE_TABS-->
<!--Pascaligo-->
```pascaligo group=d
const a: tez = 5mutez;
const b: tez = 10mutez;
const c: bool = (a = b);
```
<!--CameLIGO-->
```cameligo group=d
let a: tez = 5mutez
let b: tez = 10mutez
// false
let c: bool = (a = b)
```
<!--ReasonLIGO-->
```reasonligo group=d
let a: tez = 5mutez;
let b: tez = 10mutez;
(* false *)
let c: bool = (a == b);
```
<!--END_DOCUSAURUS_CODE_TABS-->


## Conditionals, if staments, and more

Conditional logic is an important part of every real world program.

### If/else statements

<!--DOCUSAURUS_CODE_TABS-->
<!--Pascaligo-->
```pascaligo group=e
const min_age: nat = 16n;

<<<<<<< HEAD
(*
    This function is really obnoxious, but it showcases
    how the if statement and its syntax can be used.

    Normally, you'd use `with (age > min_age)` instead.
*)
=======
>>>>>>> df584c70
function is_adult(const age: nat): bool is
    if (age > min_age) then True else False
```

> You can run the function above with
> ```
> ligo run-function -s pascaligo src/if-else.ligo is_adult 21n
> ```

<!--CameLIGO-->
```cameligo group=e
let min_age: nat = 16n

(**

    This function is really obnoxious, but it showcases
    how the if statement and its syntax can be used.

    Normally, you'd use `with (age > min_age)` instead.

*)
let is_adult (age: nat) : bool =
  if (age > min_age) then true else false
```
<!--ReasonLIGO-->
```reasonligo group=e
let min_age: nat = 16n;

(**

    This function is really obnoxious, but it showcases
    how the if statement and its syntax can be used.

    Normally, you'd use `with (age > min_age)` instead.

*)

let is_adult = (age: nat): bool =>
  if (age > min_age) {
    true;
  } else {
    false;
  };
```

> You can run the function above with
> ```
> ligo run-function -s reasonligo src/if-else.religo is_adult 21n
> ```

<!--END_DOCUSAURUS_CODE_TABS--><|MERGE_RESOLUTION|>--- conflicted
+++ resolved
@@ -139,15 +139,6 @@
 ```pascaligo group=e
 const min_age: nat = 16n;
 
-<<<<<<< HEAD
-(*
-    This function is really obnoxious, but it showcases
-    how the if statement and its syntax can be used.
-
-    Normally, you'd use `with (age > min_age)` instead.
-*)
-=======
->>>>>>> df584c70
 function is_adult(const age: nat): bool is
     if (age > min_age) then True else False
 ```
