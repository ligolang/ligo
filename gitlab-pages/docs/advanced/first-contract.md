--- conflicted
+++ resolved
@@ -39,13 +39,9 @@
 
 ## A Counter Contract
 
-<<<<<<< HEAD
 Our counter contract will store a single `int` as it's storage, and
 will accept an `action` variant in order to re-route our single `main`
 access function to two entrypoints for `addition` and `subtraction`.
-=======
-Our counter contract will store a single `int` in its storage, and will accept an `action` variant in order to re-route our single `main` entrypoint into two entrypoints for `addition` and `subtraction`. 
->>>>>>> a4adeb45
 
 <!--DOCUSAURUS_CODE_TABS-->
 <!--Pascaligo-->
