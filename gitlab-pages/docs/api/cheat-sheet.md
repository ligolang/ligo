---
id: cheat-sheet
title: Cheat Sheet
---

import Syntax from '@theme/Syntax';

<div className="cheatsheet">

<Syntax syntax="pascaligo">

<div className="codeTable">
<div className="primitive">Strings</div>
<div className="example">

```pascaligo
const name: string = "Tezos";
```

</div>
<div className="primitive">
Characters
</div>
<div className="example">

```pascaligo
const t: string = "t";
```

</div>
<div className="primitive">
Integers
</div>
<div className="example">

```pascaligo
const i: int = 42;
```

</div>
<div className="primitive">
Natural numbers
</div>
<div className="example">

```pascaligo
const n: nat = 7n;
```

</div>
<div className="primitive">
Unit
</div>
<div className="example">

```pascaligo
const u: unit = unit;
```

</div>
<div className="primitive">
Boolean
</div>
<div className="example">

```pascaligo
const hasDriversLicense: bool = False;
const adult: bool = True;
```

</div>
<div className="primitive">
Boolean Logic
</div>
<div className="example">

```pascaligo
const booleanLogic: bool = 
    (not True) = 
    False = 
    (False and True) = 
    (False or False);
```

</div>
<div className="primitive">
Mutez (micro tez)
</div>
<div className="example">

```pascaligo
const tez: tez = 42tez;
```

</div>
<div className="primitive">
Address
</div>
<div className="example">

```pascaligo
const tz1address: address = 
  ("tz1KqTpEZ7Yob7QbPE4Hy4Wo8fHG8LhKxZSx": address);
const kt1address: address = 
  ("KT1JepfBfMSqkQyf9B1ndvURghGsSB8YCLMD": address);
```

</div>
<div className="primitive">
Addition
</div>
<div className="example">

```pascaligo
const add_int: int = 3 + 4;
const add_nat: nat = 3n + 4n;
```

</div>
<div className="primitive">
Multiplication & Division
</div>
<div className="example">

```pascaligo
const mul_int: int = 3 + 4;
const mul_nat: nat = 3n + 4n;

const div_int: int = 10 / 5;
const div_nat: nat = 10n / 5n;
```

</div>
<div className="primitive">
Modulo
</div>
<div className="example">

```pascaligo
const mod_nat: nat = 10 mod 3;
```

</div>
<div className="primitive">
Tuples
</div>
<div className="example">

```pascaligo
type name is (string * string);

const winner: name = ("John", "Doe");

const firstName: string = winner.0;
const lastName: string = winner.1;
```

</div>
<div className="primitive">
Types
</div>
<div className="example">

```pascaligo
type age is int;
type name is string
```

</div>
<div className="primitive">
Includes
</div>
<div className="example">

```#include "library.ligo"```

</div>
<div className="primitive">
Functions (short form)
</div>
<div className="example">

```pascaligo
function add (const a : int ; const b : int) : int is
  a + b
```

</div>
<div className="primitive">
Functions (long form)
</div>
<div className="example">

```pascaligo
function add (const a : int ; const b : int) : int is
  block {
    const result: int = a + b;
  } with result
```

</div>
<div className="primitive">
If Statement
</div>
<div className="example">

```pascaligo
function if_statement (const age : int) : int is
  block {
    var id: int := -1;
    if age < 16 then {
        failwith ("Too young to drive");
    } else {
        id := 1;
    }
  } with id
```

</div>
<div className="primitive">
Options
</div>
<div className="example">

```pascaligo
type middleName is option(string);
const middleName : middleName = Some("Foo");
const middleName : middleName = None;
```

</div>
<div className="primitive">
Assignment
</div>
<div className="example">

```pascaligo
const age: int = 5;
```

</div>
<div className="primitive">
Assignment on an existing variable 
</div>
<div className="example">

:::caution
This feature is not supported at the top-level scope, you can use it e.g. within functions. Works for Records and Maps as well.
:::

```pascaligo
function assignment_existing (const age : int) : int is
  block {
    var x : int := 2;
    x := 3;
  } with x
```

</div>
<div className="primitive">
Type Annotations
</div>
<div className="example">

```pascaligo
const someAddress: address = 
  ("tz1KqTpEZ7Yob7QbPE4Hy4Wo8fHG8LhKxZSx": address);
```

</div>
<div className="primitive">
Variants
</div>
<div className="example">

```pascaligo group=variants
type action is 
| Increment of int
| Decrement of int;
```

</div>
<div className="primitive">
Variant *(pattern)* matching
</div>
<div className="example">

```pascaligo group=variants
function main 
  (const action : action; const input : int) : int is
  (case action of
    Increment (n) -> input + 1
  | Decrement (n) -> input - 1
  end)
```

<<<<<<< HEAD
|Primitive   	|Example|
|---	|---|
|Strings | `"Tezos"`|
|Characters | `"t"`|
|Integers | `42`, `7`|
|Natural numbers | `42n`, `7n`|
|Unit| `unit`|
|Boolean|<pre><code>const hasDriversLicense: bool = False;<br/>const adult: bool = True;</code></pre> |
|Boolean Logic|<pre><code>(not True) == False == (False and True) == (False or False)</code></pre>|
|Tez | `3tez`, `3_000tez`, `3.5tez`|
|Mutez (millionth of a tez)| `42000mutez`, `70_000mutez` |
|Address | `"tz1KqTpEZ7Yob7QbPE4Hy4Wo8fHG8LhKxZSx"`, `"KT1JepfBfMSqkQyf9B1ndvURghGsSB8YCLMD"`|
|Addition |`3 + 4`, `3n + 4n`|
|Multiplication & Division| `3 * 4`, `3n * 4n`, `10 / 5`, `10n / 5n`|
|Modulo| `10 mod 3`|
|Tuples| <pre><code>type name is (string * string);<br/>const winner: name = ("John", "Doe");<br/>const firstName: string = winner.0;<br/>const lastName: string = winner.1;</code></pre>|
|Types|`type age is int`, `type name is string`  |
|Includes|```#include "library.ligo"```|
|Functions (short form)|<pre><code>function add (const a : int ; const b : int) : int is<br/>&nbsp;&nbsp;block { skip } with a + b</code></pre>|
|Functions (long form)|<pre><code>function add (const a : int ; const b : int) : int is<br/>&nbsp;&nbsp;block { <br/>&nbsp;&nbsp;&nbsp;&nbsp;const result: int = a + b;<br/>&nbsp;&nbsp;} with result</code></pre>|
| If Statement | <pre><code>if age < 16 <br/>then failwith ("Too young to drive."); <br/>else const new_id: int = prev_id + 1;</code></pre>|
|Options|<pre><code>type middleName is option(string);<br/>const middleName : middleName = Some("Foo");<br/>const middleName : middleName = None;</code></pre>|
|Assignment| ```const age: int = 5;```|
|Assignment on an existing variable <br/>*⚠️ This feature is not supported at the top-level scope, you can use it e.g. within functions. Works for Records and Maps as well.*| ```age := 18;```, ```p.age := 21``` |
|Type Annotations| ```("tz1KqTpEZ7Yob7QbPE4Hy4Wo8fHG8LhKxZSx" : address)```|
|Variants|<pre><code>type action is<br/>&#124; Increment of int<br/>&#124; Decrement of int</code></pre>|
|Variant *(pattern)* matching|<pre><code>const a: action = Increment(5);<br/>case a of<br/>&#124; Increment(n) -> n + 1<br/>&#124; Decrement(n) -> n - 1<br/>end</code></pre>|
|Records|<pre><code>type person is record<br/>&nbsp;&nbsp;age: int ;<br/>&nbsp;&nbsp;name: string ;<br/>end<br/><br/>const john : person = record<br/>&nbsp;&nbsp;age = 18;<br/>&nbsp;&nbsp;name = "John Doe";<br/>end<br/><br/>const name: string = john.name;</code></pre>|
|Maps|<pre><code>type prices is map(nat, tez);<br/><br/>const prices : prices = map<br/>&nbsp;&nbsp;10n -> 60mutez;<br/>&nbsp;&nbsp;50n -> 30mutez;<br/>&nbsp;&nbsp;100n -> 10mutez;<br/>end<br/><br/>const price: option(tez) = prices[50n];<br/><br/>prices[200n] := 5mutez;</code></pre>|
|Contracts & Accounts|<pre><code>const destinationAddress : address = "tz1...";<br/>const contract : contract(unit) = get_contract(destinationAddress);</code></pre>|
|Transactions|<pre><code>const payment : operation = transaction(unit, amount, receiver);</code></pre>|
|Exception/Failure|`failwith ("Your descriptive error message for the user goes here.")`|
=======
</div>
<div className="primitive">
Records
</div>
<div className="example">

```pascaligo
type person is record
  age: int;
  name: string;
end

const john : person = record
  age = 18;
  name = "john doe";
end

const name: string = john.name;
```

</div>
<div className="primitive">
Maps
</div>
<div className="example">

```pascaligo
type prices is map(nat, tez);

const prices: prices = map
    10n -> 60mutez;
    50n -> 30mutez;
    100n -> 10mutez;
end

const price: option(tez) = prices[50n];

function mutate (const u: unit) : unit is block {
    prices[200n] := 10mutez;
} with unit;
```

</div>
<div className="primitive">
Contracts & Accounts
</div>
<div className="example">

```pascaligo group=tezos_specific
const destinationAddress: address = 
  ("tz1KqTpEZ7Yob7QbPE4Hy4Wo8fHG8LhKxZSx": address);

const contract : contract (unit) = ( 
  case (Tezos.get_contract_opt (Tezos.sender) : option(contract(unit))) of
     Some (contract) -> contract
   | None -> 
     (failwith ("No contract.") 
       : contract (unit))
  end);

```

</div>
<div className="primitive">
Transactions
</div>
<div className="example">

```pascaligo group=tezos_specific

const payment: operation = 
  Tezos.transaction(unit, 100mutez, contract);

```

</div>
<div className="primitive">
Exception/Failure
</div>
<div className="example">

```pascaligo
function fail (const u: unit) : unit is
  failwith("a failure message")
```

</div>
</div>
>>>>>>> 24f43649

</Syntax>
<Syntax syntax="cameligo">

<<<<<<< HEAD
|Primitive   	|Example|
|---	|---|
|Strings | `"Tezos"`|
|Characters | `"t"`|
|Integers | `42`, `7`|
|Natural numbers | `42n`, `7n`|
|Unit| `unit`|
|Boolean|<pre><code>let has_drivers_license: bool = false<br/>let adult: bool = true</code></pre> |
|Boolean Logic|<pre><code>(not true) = false = (false && true) = (false &#124;&#124; false)</code></pre>|
|Tez | `3tez`, `3_000tez`, `3.5tez`|
|Mutez (millionth of a tez)| `42000mutez`, `70_000mutez` |
|Address | `("tz1KqTpEZ7Yob7QbPE4Hy4Wo8fHG8LhKxZSx": address)`, `("KT1JepfBfMSqkQyf9B1ndvURghGsSB8YCLMD": address)`|
|Addition |`3 + 4`, `3n + 4n`|
|Multiplication & Division| `3 * 4`, `3n * 4n`, `10 / 5`, `10n / 5n`|
|Modulo| `10 mod 3`|
|Tuples| <pre><code>type name = (string * string)<br/>let winner: name = "John", "Doe"<br/>let first_name: string = winner.0<br/>let last_name: string = winner.1</code></pre>|
|Types|`type age = int`, `type name = string`  |
|Includes|```#include "library.mligo"```|
|Functions |<pre><code>let add (a : int) (b : int) : int = a + b </code></pre>|
| If Statement | <pre><code>let new_id: int = if age < 16 <br/> then failwith ("Too young to drive.") <br/> else prev_id + 1</code></pre>|
|Options|<pre><code>type middle_name = string option<br/>let middle_name : middle_name = Some "Foo"<br/>let middle_name : middle_name = None</code></pre>|
|Variable Binding | ```let age: int = 5```|
|Type Annotations| ```("tz1KqTpEZ7Yob7QbPE4Hy4Wo8fHG8LhKxZSx" : address)```|
|Variants|<pre><code>type action =<br/>&#124; Increment of int<br/>&#124; Decrement of int</code></pre>|
|Variant *(pattern)* matching|<pre><code>let a: action = Increment 5<br/>match a with<br/>&#124; Increment n -> n + 1<br/>&#124; Decrement n -> n - 1<br/></code></pre>|
|Records|<pre><code>type person = {<br/>&nbsp;&nbsp;age: int ;<br/>&nbsp;&nbsp;name: string ;<br/>}<br/><br/>let john : person = {<br/>&nbsp;&nbsp;age = 18;<br/>&nbsp;&nbsp;name = "John Doe";<br/>}<br/><br/>let name: string = john.name</code></pre>|
|Maps|<pre><code>type prices = (nat, tez) map<br/><br/>let prices : prices = Map.literal [<br/>&nbsp;&nbsp;(10n, 60mutez);<br/>&nbsp;&nbsp;(50n, 30mutez);<br/>&nbsp;&nbsp;(100n, 10mutez)<br/>]<br/><br/>let price: tez option = Map.find_opt 50n prices<br/><br/>let prices: prices = Map.update 200n (Some 5mutez) prices</code></pre>|
|Contracts & Accounts|<pre><code>let destination_address : address = "tz1..."<br/>let contract : unit contract = <br/> Tezos.get_contract destination_address</code></pre>|
|Transactions|<pre><code>let payment : operation = <br/> Tezos.transaction unit amount receiver</code></pre>|
|Exception/Failure|`failwith ("Your descriptive error message for the user goes here.")`|
=======
<div className="codeTable">
<div className="primitive">Strings</div>
<div className="example">

```cameligo
let name: string = "Tezos"
```

</div>
<div className="primitive">
Characters
</div>
<div className="example">

```cameligo
let t: string = "t"
```

</div>
<div className="primitive">
Integers
</div>
<div className="example">

```cameligo
let i: int = 42
```

</div>
<div className="primitive">
Natural numbers
</div>
<div className="example">

```cameligo
let n: nat = 7n
```

</div>
<div className="primitive">
Unit
</div>
<div className="example">

```cameligo
let u: unit = unit
```

</div>
<div className="primitive">
Boolean
</div>
<div className="example">

```cameligo
let has_drivers_license: bool = false
let adult: bool = true
```

</div>
<div className="primitive">
Boolean Logic
</div>
<div className="example">

```cameligo
let booleanLogic: bool = 
    (not true) = 
    false = 
    (false && true) = 
    (false || false)
```

</div>
<div className="primitive">
Mutez (micro tez)
</div>
<div className="example">

```cameligo
let tez: tez = 42tez
let tez: tez = 7mutez
```

</div>
<div className="primitive">
Address
</div>
<div className="example">

```cameligo
let tz1address: address = 
  ("tz1KqTpEZ7Yob7QbPE4Hy4Wo8fHG8LhKxZSx": address)
let kt1address: address = 
  ("KT1JepfBfMSqkQyf9B1ndvURghGsSB8YCLMD": address)
```

</div>
<div className="primitive">
Addition
</div>
<div className="example">

```cameligo
let add_int: int = 3 + 4
let add_nat: nat = 3n + 4n
```

</div>
<div className="primitive">
Multiplication & Division
</div>
<div className="example">

```cameligo
let mul_int: int = 3 + 4
let mul_nat: nat = 3n + 4n

let div_int: int = 10 / 5
let div_nat: nat = 10n / 5n
```

</div>
<div className="primitive">
Modulo
</div>
<div className="example">

```cameligo
let mod_nat: nat = 10 mod 3
```

</div>
<div className="primitive">
Tuples
</div>
<div className="example">

```cameligo
type name = (string * string)

let winner: name = "John", "Doe"

let firstName: string = winner.0
let lastName: string = winner.1
```

</div>
<div className="primitive">
Types
</div>
<div className="example">

```cameligo
type age = int
type name = string
```

</div>
<div className="primitive">
Includes
</div>
<div className="example">

```#include "library.mligo"```

</div>
<div className="primitive">
Functions
</div>
<div className="example">

```cameligo
let add (a : int) (b : int) : int =
  a + b
```

</div>

<div className="primitive">
If Statement
</div>
<div className="example">

```cameligo
let if_statement (age : int) : int =
  if age < 16 then 
    (failwith ("Too young to drive"): int)
  else
    1
```

</div>
<div className="primitive">
Options
</div>
<div className="example">

```cameligo
type middle_name = string option
let middle_name : middle_name = Some "Foo"
let middle_name : middle_name = None
```

</div>
<div className="primitive">
Variable Binding
</div>
<div className="example">

```cameligo
let age: int = 5
```

</div>
<div className="primitive">
Type Annotations
</div>
<div className="example">

```cameligo
let someAddress: address = 
  ("tz1KqTpEZ7Yob7QbPE4Hy4Wo8fHG8LhKxZSx": address)
```

</div>
<div className="primitive">
Variants
</div>
<div className="example">

```cameligo group=variants
type action = 
| Increment of int
| Decrement of int
```

</div>
<div className="primitive">
Variant *(pattern)* matching
</div>
<div className="example">

```cameligo group=variants
let a: action = Increment 5
let result: int = match a with
| Increment n -> n + 1
| Decrement n -> n - 1
```

</div>
<div className="primitive">
Records
</div>
<div className="example">

```cameligo
type person = {
  age: int;
  name: string;
}

let john : person = {
  age = 18;
  name = "john doe";
}

let name: string = john.name
```

</div>
<div className="primitive">
Maps
</div>
<div className="example">

```cameligo
type prices = (nat, tez) map

let prices: prices = Map.literal [
  (10n, 60mutez);
  (50n, 30mutez);
  (100n, 10mutez);
]

let price: tez option = Map.find_opt 50n prices

let prices : prices = Map.update 200n (Some 5mutez) prices
```

</div>
<div className="primitive">
Contracts & Accounts
</div>
<div className="example">

```cameligo group=tezos_specific
let destinationAddress: address = 
  ("tz1KqTpEZ7Yob7QbPE4Hy4Wo8fHG8LhKxZSx": address)

let contract : unit contract = 
  match (Tezos.get_contract_opt Tezos.sender : unit contract option) with
    Some contract -> contract
    | None -> (failwith "no contract" : unit contract)
```

</div>
<div className="primitive">
Transactions
</div>
<div className="example">

```cameligo group=tezos_specific

let payment: operation = 
  Tezos.transaction unit 100mutez contract

```

</div>
<div className="primitive">
Exception/Failure
</div>
<div className="example">

```cameligo
let fail (u: unit) : unit =
  failwith "a failure message"
```

</div>
</div>
>>>>>>> 24f43649

</Syntax>
<Syntax syntax="reasonligo">

<<<<<<< HEAD
|Primitive   	|Example|
|---	|---|
|Strings | `"Tezos"`|
|Characters | `"t"`|
|Integers | `42`, `7`|
|Natural numbers | `42n`, `7n`|
|Unit| `unit`|
|Boolean|<pre><code>let has_drivers_license: bool = false;<br/>let adult: bool = true;</code></pre> |
|Boolean Logic|<pre><code>(not true) = false = (false && true) = (false &#124;&#124; false)</code></pre>|
|Tez | `3tez`, `3_000tez`, `3.5tez`|
|Mutez (millionth of a tez)| `42000mutez`, `70_000mutez` |
|Address | `("tz1KqTpEZ7Yob7QbPE4Hy4Wo8fHG8LhKxZSx": address)`, `("KT1JepfBfMSqkQyf9B1ndvURghGsSB8YCLMD": address)`|
|Addition |`3 + 4`, `3n + 4n`|
|Multiplication & Division| `3 * 4`, `3n * 4n`, `10 / 5`, `10n / 5n`|
|Modulo| `10 mod 3`|
|Tuples| <pre><code>type name = (string, string);<br/>let winner: name = ("John", "Doe");<br/>let first_name: string = winner[0];<br/>let last_name: string = winner[1];</code></pre>|
|Types|`type age = int;`, `type name = string;`  |
|Includes|```#include "library.mligo"```|
|Functions |<pre><code>let add = (a: int, b: int) : int => a + b; </code></pre>|
| If Statement | <pre><code>let new_id: int = if (age < 16) {<br/>  failwith ("Too young to drive."); <br/> } else { prev_id + 1; }</code></pre>|
|Options|<pre><code>type middle_name = option(string);<br/>let middle_name : middle_name = Some("Foo");<br/>let middle_name : middle_name = None;</code></pre>|
|Variable Binding | ```let age: int = 5;```|
|Type Annotations| ```("tz1KqTpEZ7Yob7QbPE4Hy4Wo8fHG8LhKxZSx" : address)```|
|Variants|<pre><code>type action =<br/>&#124; Increment(int)<br/>&#124; Decrement(int);</code></pre>|
|Variant *(pattern)* matching|<pre><code>let a: action = Increment(5);<br/>switch(a) {<br/>&#124; Increment(n) => n + 1<br/>&#124; Decrement(n) => n - 1;<br/> } <br/></code></pre>|
|Records|<pre><code>type person = {<br/>&nbsp;&nbsp;age: int,<br/>&nbsp;&nbsp;name: string<br/>}<br/><br/>let john : person = {<br/>&nbsp;&nbsp;age: 18,<br/>&nbsp;&nbsp;name: "John Doe"<br/>};<br/><br/>let name: string = john.name;</code></pre>|
|Maps|<pre><code>type prices = map(nat, tez);<br/><br/>let prices : prices = Map.literal([<br/>&nbsp;&nbsp;(10n, 60mutez),<br/>&nbsp;&nbsp;(50n, 30mutez),<br/>&nbsp;&nbsp;(100n, 10mutez)<br/>]);<br/><br/>let price: option(tez) = Map.find_opt(50n, prices);<br/><br/>let prices: prices = Map.update(200n, Some (5mutez), prices);</code></pre>|
|Contracts & Accounts|<pre><code>let destination_address : address = "tz1...";<br/>let contract : contract(unit) = <br/> Tezos.get_contract(destination_address);</code></pre>|
|Transactions|<pre><code>let payment : operation = <br/> Tezos.transaction (unit, amount, receiver);</code></pre>|
|Exception/Failure|`failwith ("Your descriptive error message for the user goes here.");`|
=======
<div className="codeTable">
<div className="primitive">Strings</div>
<div className="example">
>>>>>>> 24f43649

```reasonligo
let name: string = "Tezos"
```

</div>
<div className="primitive">
Characters
</div>
<div className="example">

```reasonligo
let t: string = "t"
```

</div>
<div className="primitive">
Integers
</div>
<div className="example">

```reasonligo
let i: int = 42
```

</div>
<div className="primitive">
Natural numbers
</div>
<div className="example">

```reasonligo
let n: nat = 7n
```

</div>
<div className="primitive">
Unit
</div>
<div className="example">

```reasonligo
let u: unit = unit
```

</div>
<div className="primitive">
Boolean
</div>
<div className="example">

```reasonligo
let has_drivers_license: bool = false
let adult: bool = true
```

</div>
<div className="primitive">
Boolean Logic
</div>
<div className="example">

```reasonligo
let booleanLogic: bool = 
    (!true) ==
    false == 
    (false && true) ==
    (false || false)
```

</div>
<div className="primitive">
Mutez (micro tez)
</div>
<div className="example">

```reasonligo
let tez: tez = 42tez
let tez: tez = 7mutez
```

</div>
<div className="primitive">
Address
</div>
<div className="example">

```reasonligo
let tz1address: address = 
  ("tz1KqTpEZ7Yob7QbPE4Hy4Wo8fHG8LhKxZSx": address)
let kt1address: address = 
  ("KT1JepfBfMSqkQyf9B1ndvURghGsSB8YCLMD": address)
```

</div>
<div className="primitive">
Addition
</div>
<div className="example">

```reasonligo
let add_int: int = 3 + 4
let add_nat: nat = 3n + 4n
```

</div>
<div className="primitive">
Multiplication & Division
</div>
<div className="example">

```reasonligo
let mul_int: int = 3 + 4
let mul_nat: nat = 3n + 4n

let div_int: int = 10 / 5
let div_nat: nat = 10n / 5n
```

</div>
<div className="primitive">
Modulo
</div>
<div className="example">

```reasonligo
let mod_nat: nat = 10 mod 3
```

</div>
<div className="primitive">
Tuples
</div>
<div className="example">

```reasonligo
type name = (string, string)

let winner: name = ("John", "Doe")

let firstName: string = winner[0]
let lastName: string = winner[1]
```

</div>
<div className="primitive">
Types
</div>
<div className="example">

```reasonligo
type age = int
type name = string
```

</div>
<div className="primitive">
Includes
</div>
<div className="example">

```#include "library.religo"```

</div>
<div className="primitive">
Functions (short form)
</div>
<div className="example">

```reasonligo
let add = (a: int, b: int): int =>
  a + b
```

</div>
<div className="primitive">
Functions (long form)
</div>
<div className="example">

```reasonligo
let add = (a: int, b: int): int => {
  let c = a;
  let d = b;
  c + d
};
```

</div>
<div className="primitive">
If Statement
</div>
<div className="example">

```reasonligo
let if_statement = (age : int) : int =>
  if (age < 16) { 
    (failwith ("Too young to drive"): int)
  } else {
    1
  }
```

</div>
<div className="primitive">
Options
</div>
<div className="example">

```reasonligo
type middle_name = option(string);
let middle_name : middle_name = Some ("Foo");
let middle_name : middle_name = None;
```

</div>
<div className="primitive">
Variable Binding
</div>
<div className="example">

```reasonligo
let age: int = 5
```

</div>
<div className="primitive">
Type Annotations
</div>
<div className="example">

```reasonligo
let someAddress: address = 
  ("tz1KqTpEZ7Yob7QbPE4Hy4Wo8fHG8LhKxZSx": address)
```

</div>
<div className="primitive">
Variants
</div>
<div className="example">

```reasonligo group=variants
type action = 
| Increment (int)
| Decrement (int)
```

</div>
<div className="primitive">
Variant *(pattern)* matching
</div>
<div className="example">

```reasonligo group=variants
let a: action = Increment(5)
let result: int = switch (a) {
| Increment(n) => n + 1
| Decrement(n) => n - 1
}
```

</div>
<div className="primitive">
Records
</div>
<div className="example">

```reasonligo
type person = {
  age: int,
  name: string
}

let john : person = {
  age: 18,
  name: "john doe"
}

let name: string = john.name
```

</div>
<div className="primitive">
Maps
</div>
<div className="example">

```reasonligo
type prices = map (nat, tez)

let prices: prices = Map.literal ([
  (10n, 60mutez),
  (50n, 30mutez),
  (100n, 10mutez),
])

let price: option(tez) = Map.find_opt(50n, prices)

let prices : prices = Map.update(200n, (Some 5mutez), prices)
```

</div>
<div className="primitive">
Contracts & Accounts
</div>
<div className="example">

```reasonligo group=tezos_specific
let destinationAddress: address = 
  ("tz1KqTpEZ7Yob7QbPE4Hy4Wo8fHG8LhKxZSx": address)

let contract : contract(unit) = 
  switch (Tezos.get_contract_opt(Tezos.sender) : option(contract(unit))) {
    | Some(contract) => contract
    | None => (failwith("no contract") : contract(unit))
  }
```

</div>
<div className="primitive">
Transactions
</div>
<div className="example">

```reasonligo group=tezos_specific

let payment: operation = 
  Tezos.transaction(unit, 100mutez, contract);

```

</div>
<div className="primitive">
Exception/Failure
</div>
<div className="example">

```reasonligo
let fail = (u: unit) : unit =>
  failwith("a failure message")
```

</div>
</div>

</Syntax>


</div><|MERGE_RESOLUTION|>--- conflicted
+++ resolved
@@ -294,40 +294,6 @@
   end)
 ```
 
-<<<<<<< HEAD
-|Primitive   	|Example|
-|---	|---|
-|Strings | `"Tezos"`|
-|Characters | `"t"`|
-|Integers | `42`, `7`|
-|Natural numbers | `42n`, `7n`|
-|Unit| `unit`|
-|Boolean|<pre><code>const hasDriversLicense: bool = False;<br/>const adult: bool = True;</code></pre> |
-|Boolean Logic|<pre><code>(not True) == False == (False and True) == (False or False)</code></pre>|
-|Tez | `3tez`, `3_000tez`, `3.5tez`|
-|Mutez (millionth of a tez)| `42000mutez`, `70_000mutez` |
-|Address | `"tz1KqTpEZ7Yob7QbPE4Hy4Wo8fHG8LhKxZSx"`, `"KT1JepfBfMSqkQyf9B1ndvURghGsSB8YCLMD"`|
-|Addition |`3 + 4`, `3n + 4n`|
-|Multiplication & Division| `3 * 4`, `3n * 4n`, `10 / 5`, `10n / 5n`|
-|Modulo| `10 mod 3`|
-|Tuples| <pre><code>type name is (string * string);<br/>const winner: name = ("John", "Doe");<br/>const firstName: string = winner.0;<br/>const lastName: string = winner.1;</code></pre>|
-|Types|`type age is int`, `type name is string`  |
-|Includes|```#include "library.ligo"```|
-|Functions (short form)|<pre><code>function add (const a : int ; const b : int) : int is<br/>&nbsp;&nbsp;block { skip } with a + b</code></pre>|
-|Functions (long form)|<pre><code>function add (const a : int ; const b : int) : int is<br/>&nbsp;&nbsp;block { <br/>&nbsp;&nbsp;&nbsp;&nbsp;const result: int = a + b;<br/>&nbsp;&nbsp;} with result</code></pre>|
-| If Statement | <pre><code>if age < 16 <br/>then failwith ("Too young to drive."); <br/>else const new_id: int = prev_id + 1;</code></pre>|
-|Options|<pre><code>type middleName is option(string);<br/>const middleName : middleName = Some("Foo");<br/>const middleName : middleName = None;</code></pre>|
-|Assignment| ```const age: int = 5;```|
-|Assignment on an existing variable <br/>*⚠️ This feature is not supported at the top-level scope, you can use it e.g. within functions. Works for Records and Maps as well.*| ```age := 18;```, ```p.age := 21``` |
-|Type Annotations| ```("tz1KqTpEZ7Yob7QbPE4Hy4Wo8fHG8LhKxZSx" : address)```|
-|Variants|<pre><code>type action is<br/>&#124; Increment of int<br/>&#124; Decrement of int</code></pre>|
-|Variant *(pattern)* matching|<pre><code>const a: action = Increment(5);<br/>case a of<br/>&#124; Increment(n) -> n + 1<br/>&#124; Decrement(n) -> n - 1<br/>end</code></pre>|
-|Records|<pre><code>type person is record<br/>&nbsp;&nbsp;age: int ;<br/>&nbsp;&nbsp;name: string ;<br/>end<br/><br/>const john : person = record<br/>&nbsp;&nbsp;age = 18;<br/>&nbsp;&nbsp;name = "John Doe";<br/>end<br/><br/>const name: string = john.name;</code></pre>|
-|Maps|<pre><code>type prices is map(nat, tez);<br/><br/>const prices : prices = map<br/>&nbsp;&nbsp;10n -> 60mutez;<br/>&nbsp;&nbsp;50n -> 30mutez;<br/>&nbsp;&nbsp;100n -> 10mutez;<br/>end<br/><br/>const price: option(tez) = prices[50n];<br/><br/>prices[200n] := 5mutez;</code></pre>|
-|Contracts & Accounts|<pre><code>const destinationAddress : address = "tz1...";<br/>const contract : contract(unit) = get_contract(destinationAddress);</code></pre>|
-|Transactions|<pre><code>const payment : operation = transaction(unit, amount, receiver);</code></pre>|
-|Exception/Failure|`failwith ("Your descriptive error message for the user goes here.")`|
-=======
 </div>
 <div className="primitive">
 Records
@@ -416,43 +382,10 @@
 
 </div>
 </div>
->>>>>>> 24f43649
 
 </Syntax>
 <Syntax syntax="cameligo">
 
-<<<<<<< HEAD
-|Primitive   	|Example|
-|---	|---|
-|Strings | `"Tezos"`|
-|Characters | `"t"`|
-|Integers | `42`, `7`|
-|Natural numbers | `42n`, `7n`|
-|Unit| `unit`|
-|Boolean|<pre><code>let has_drivers_license: bool = false<br/>let adult: bool = true</code></pre> |
-|Boolean Logic|<pre><code>(not true) = false = (false && true) = (false &#124;&#124; false)</code></pre>|
-|Tez | `3tez`, `3_000tez`, `3.5tez`|
-|Mutez (millionth of a tez)| `42000mutez`, `70_000mutez` |
-|Address | `("tz1KqTpEZ7Yob7QbPE4Hy4Wo8fHG8LhKxZSx": address)`, `("KT1JepfBfMSqkQyf9B1ndvURghGsSB8YCLMD": address)`|
-|Addition |`3 + 4`, `3n + 4n`|
-|Multiplication & Division| `3 * 4`, `3n * 4n`, `10 / 5`, `10n / 5n`|
-|Modulo| `10 mod 3`|
-|Tuples| <pre><code>type name = (string * string)<br/>let winner: name = "John", "Doe"<br/>let first_name: string = winner.0<br/>let last_name: string = winner.1</code></pre>|
-|Types|`type age = int`, `type name = string`  |
-|Includes|```#include "library.mligo"```|
-|Functions |<pre><code>let add (a : int) (b : int) : int = a + b </code></pre>|
-| If Statement | <pre><code>let new_id: int = if age < 16 <br/> then failwith ("Too young to drive.") <br/> else prev_id + 1</code></pre>|
-|Options|<pre><code>type middle_name = string option<br/>let middle_name : middle_name = Some "Foo"<br/>let middle_name : middle_name = None</code></pre>|
-|Variable Binding | ```let age: int = 5```|
-|Type Annotations| ```("tz1KqTpEZ7Yob7QbPE4Hy4Wo8fHG8LhKxZSx" : address)```|
-|Variants|<pre><code>type action =<br/>&#124; Increment of int<br/>&#124; Decrement of int</code></pre>|
-|Variant *(pattern)* matching|<pre><code>let a: action = Increment 5<br/>match a with<br/>&#124; Increment n -> n + 1<br/>&#124; Decrement n -> n - 1<br/></code></pre>|
-|Records|<pre><code>type person = {<br/>&nbsp;&nbsp;age: int ;<br/>&nbsp;&nbsp;name: string ;<br/>}<br/><br/>let john : person = {<br/>&nbsp;&nbsp;age = 18;<br/>&nbsp;&nbsp;name = "John Doe";<br/>}<br/><br/>let name: string = john.name</code></pre>|
-|Maps|<pre><code>type prices = (nat, tez) map<br/><br/>let prices : prices = Map.literal [<br/>&nbsp;&nbsp;(10n, 60mutez);<br/>&nbsp;&nbsp;(50n, 30mutez);<br/>&nbsp;&nbsp;(100n, 10mutez)<br/>]<br/><br/>let price: tez option = Map.find_opt 50n prices<br/><br/>let prices: prices = Map.update 200n (Some 5mutez) prices</code></pre>|
-|Contracts & Accounts|<pre><code>let destination_address : address = "tz1..."<br/>let contract : unit contract = <br/> Tezos.get_contract destination_address</code></pre>|
-|Transactions|<pre><code>let payment : operation = <br/> Tezos.transaction unit amount receiver</code></pre>|
-|Exception/Failure|`failwith ("Your descriptive error message for the user goes here.")`|
-=======
 <div className="codeTable">
 <div className="primitive">Strings</div>
 <div className="example">
@@ -785,47 +718,13 @@
 
 </div>
 </div>
->>>>>>> 24f43649
 
 </Syntax>
 <Syntax syntax="reasonligo">
 
-<<<<<<< HEAD
-|Primitive   	|Example|
-|---	|---|
-|Strings | `"Tezos"`|
-|Characters | `"t"`|
-|Integers | `42`, `7`|
-|Natural numbers | `42n`, `7n`|
-|Unit| `unit`|
-|Boolean|<pre><code>let has_drivers_license: bool = false;<br/>let adult: bool = true;</code></pre> |
-|Boolean Logic|<pre><code>(not true) = false = (false && true) = (false &#124;&#124; false)</code></pre>|
-|Tez | `3tez`, `3_000tez`, `3.5tez`|
-|Mutez (millionth of a tez)| `42000mutez`, `70_000mutez` |
-|Address | `("tz1KqTpEZ7Yob7QbPE4Hy4Wo8fHG8LhKxZSx": address)`, `("KT1JepfBfMSqkQyf9B1ndvURghGsSB8YCLMD": address)`|
-|Addition |`3 + 4`, `3n + 4n`|
-|Multiplication & Division| `3 * 4`, `3n * 4n`, `10 / 5`, `10n / 5n`|
-|Modulo| `10 mod 3`|
-|Tuples| <pre><code>type name = (string, string);<br/>let winner: name = ("John", "Doe");<br/>let first_name: string = winner[0];<br/>let last_name: string = winner[1];</code></pre>|
-|Types|`type age = int;`, `type name = string;`  |
-|Includes|```#include "library.mligo"```|
-|Functions |<pre><code>let add = (a: int, b: int) : int => a + b; </code></pre>|
-| If Statement | <pre><code>let new_id: int = if (age < 16) {<br/>  failwith ("Too young to drive."); <br/> } else { prev_id + 1; }</code></pre>|
-|Options|<pre><code>type middle_name = option(string);<br/>let middle_name : middle_name = Some("Foo");<br/>let middle_name : middle_name = None;</code></pre>|
-|Variable Binding | ```let age: int = 5;```|
-|Type Annotations| ```("tz1KqTpEZ7Yob7QbPE4Hy4Wo8fHG8LhKxZSx" : address)```|
-|Variants|<pre><code>type action =<br/>&#124; Increment(int)<br/>&#124; Decrement(int);</code></pre>|
-|Variant *(pattern)* matching|<pre><code>let a: action = Increment(5);<br/>switch(a) {<br/>&#124; Increment(n) => n + 1<br/>&#124; Decrement(n) => n - 1;<br/> } <br/></code></pre>|
-|Records|<pre><code>type person = {<br/>&nbsp;&nbsp;age: int,<br/>&nbsp;&nbsp;name: string<br/>}<br/><br/>let john : person = {<br/>&nbsp;&nbsp;age: 18,<br/>&nbsp;&nbsp;name: "John Doe"<br/>};<br/><br/>let name: string = john.name;</code></pre>|
-|Maps|<pre><code>type prices = map(nat, tez);<br/><br/>let prices : prices = Map.literal([<br/>&nbsp;&nbsp;(10n, 60mutez),<br/>&nbsp;&nbsp;(50n, 30mutez),<br/>&nbsp;&nbsp;(100n, 10mutez)<br/>]);<br/><br/>let price: option(tez) = Map.find_opt(50n, prices);<br/><br/>let prices: prices = Map.update(200n, Some (5mutez), prices);</code></pre>|
-|Contracts & Accounts|<pre><code>let destination_address : address = "tz1...";<br/>let contract : contract(unit) = <br/> Tezos.get_contract(destination_address);</code></pre>|
-|Transactions|<pre><code>let payment : operation = <br/> Tezos.transaction (unit, amount, receiver);</code></pre>|
-|Exception/Failure|`failwith ("Your descriptive error message for the user goes here.");`|
-=======
 <div className="codeTable">
 <div className="primitive">Strings</div>
 <div className="example">
->>>>>>> 24f43649
 
 ```reasonligo
 let name: string = "Tezos"
