/**
 * Copyright (c) 2017-present, Facebook, Inc.
 *
 * This source code is licensed under the MIT license found in the
 * LICENSE file in the root directory of this source tree.
 */

const React = require('react');

const CompLibrary = require('../../core/CompLibrary.js');

const MarkdownBlock = CompLibrary.MarkdownBlock; /* Used to read markdown */
const Container = CompLibrary.Container;
const GridBlock = CompLibrary.GridBlock;

class HomeSplash extends React.Component {
  render() {
    const {siteConfig, language = ''} = this.props;
    const {baseUrl, docsUrl} = siteConfig;
    const docsPart = `${docsUrl ? `${docsUrl}/` : ''}`;
    const langPart = `${language ? `${language}/` : ''}`;
    const docUrl = doc => `${baseUrl}${docsPart}${langPart}${doc}`;

    const SplashContainer = props => (
      <div className="homeContainer">
        <div className="homeSplashFade">
          <div className="wrapper homeWrapper">
            
          <div className="tabs">
            <div className="nav-tabs">
              <div id="tab-group-3-tab-4" className="nav-link active" data-group="group_3"
<<<<<<< HEAD
                data-tab="tab-group-3-content-4">Pascaligo</div>
              <div className="nav-link">Camligo (coming soon)</div>
=======
                data-tab="tab-group-3-content-4">PascaLIGO</div>
              <div className="nav-link" data-group="group_3"
                data-tab="tab-group-3-content-5">CameLIGO</div>
>>>>>>> 072d753e
              <div className="nav-link">Reasonligo (coming soon) </div>
              {/* <div id="tab-group-3-tab-5" className="nav-link" data-group="group_3"
                data-tab="tab-group-3-content-5">Camligo</div> */}
            </div>
            <div className="tab-content">
              <div id="tab-group-3-content-4" className="tab-pane active" data-group="group_3" tabIndex="-1">
                <div>
                  <span>
                    <pre><code className="hljs css language-Pascal">// variant defining pseudo multi-entrypoint actions<br />type action is<br />| Increment of int<br />| Decrement of int<br /><br />function add (const a : int ; const b : int) : int is<br />    block {'{ skip }'} with a + b<br /><br />function subtract (const a : int ; const b : int) : int is<br />    block {'{ skip }'} with a - b<br /><br />// real entrypoint that re-routes the flow based on the action provided<br />function main (const p : action ; const s : int) : (list(operation) * int) is<br />  block {'{ skip }'} with ((nil : list(operation)),<br />    case p of<br />    | Increment n -&gt; add(s, n)<br />    | Decrement n -&gt; subtract(s, n)<br />    end)<br /></code></pre>
                  </span>
                </div>
              </div>
              <div id="tab-group-3-content-5" className="tab-pane" data-group="group_3" tabIndex="-1">
                <div>
                  <pre>
                    <code className="hljs css language-Pascal">
                    type storage = int <br/><br/>(* variant defining pseudo multi-entrypoint actions *) <br/><br/>type action =<br/>| Increment of int<br/>| Decrement of int<br/><br/>let add (a: int) (b: int) : int = a + b<br/><br/>let subtract (a: int) (b: int) : int = a - b<br/><br/>(* real entrypoint that re-routes the flow based on the action provided *)<br/><br/>let%entry main (p : action) storage =<br/>  let storage =<br/>    match p with<br/>     | Increment n -> add storage n<br/>     | Decrement n -> subtract storage n<br/>  in (([] : operation list), storage)<br/>
                    </code>
                  </pre>
                </div>
              </div>
            </div>
          </div>

            {props.children}
          </div>
        </div>
      </div>
    );

    const Logo = props => (
      <div className="projectLogo">
        <img src={props.img_src} alt="Project Logo" />
      </div>
    );

    const ProjectTitle = () => (
      <h2 className="projectTitle">
        <small>{siteConfig.tagline}</small>
      </h2>
    );

    const PromoSection = props => (
      <div className="section promoSection">
        <div className="promoRow">
          <div className="pluginRowBlock">{props.children}</div>
        </div>
      </div>
    );

    const Button = props => (
      <div className="pluginWrapper buttonWrapper">
        <a className="button" href={props.href} target={props.target}>
          {props.children}
        </a>
      </div>
    );

    return (
      <SplashContainer>
        <div className="inner">
          <ProjectTitle siteConfig={siteConfig} />
          <PromoSection>
            <Button href={docUrl('setup-installation.html')}>Get Started</Button>
            <Button href={docUrl('tutorials/first-smart-contract.html')}>Tutorials</Button>
            <Button href={docUrl('contributors/origin.html')}>Contribute</Button>
          </PromoSection>
        </div>
      </SplashContainer>
    );
  }
}

class Index extends React.Component {
  render() {
    const {config: siteConfig, language = ''} = this.props;
    const {baseUrl} = siteConfig;

    const Block = props => (
      <Container
        padding={['bottom', 'top']}
        id={props.id}
        background={props.background}>
        <GridBlock
          align="center"
          contents={props.children}
          layout={props.layout}
        />
      </Container>
    );

    const FeatureCallout = () => (
      <div
        className="productShowcaseSection paddingBottom"
        style={{textAlign: 'center'}}>
        <h2>Feature Callout</h2>
        <MarkdownBlock>These are features of this project</MarkdownBlock>
      </div>
    );

    const TryOut = () => (
      <Block id="try">
        {[
          {
            content:
              'To make your landing page more attractive, use illustrations! Check out ' +
              '[**unDraw**](https://undraw.co/) which provides you with customizable illustrations which are free to use. ' +
              'The illustrations you see on this page are from unDraw.',
            image: `${baseUrl}img/undraw_code_review.svg`,
            imageAlign: 'left',
            title: 'Wonderful SVG Illustrations',
          },
        ]}
      </Block>
    );

    const Description = () => (
      <Block background="dark">
        {[
          {
            content:
              'This is another description of how this project is useful',
            image: `${baseUrl}img/undraw_note_list.svg`,
            imageAlign: 'right',
            title: 'Description',
          },
        ]}
      </Block>
    );

    const LearnHow = () => (
      <Block background="light">
        {[
          {
            content:
              'Each new Docusaurus project has **randomly-generated** theme colors.',
            image: `${baseUrl}img/undraw_youtube_tutorial.svg`,
            imageAlign: 'right',
            title: 'Randomly Generated Theme Colors',
          },
        ]}
      </Block>
    );

    const Features = () => (
      <div className="features">
        <h1 className="sectionTitle blockTitle">Features</h1>
        <Block layout="fourColumn">
          {[
            {
              content: 'Write in PascaLIGO (pascal-like syntax) or CameLIGO (caml-like syntax). If you know OCaml, you can also add your own syntax.',
              image: `${baseUrl}img/edit.svg`,
              imageAlign: 'top',
              title: 'Syntax Agnostic',
            },
            {
              content: 'Write types, then code, and benefit from the safety coming from type systems.',
              image: `${baseUrl}img/lightning.svg`,
              imageAlign: 'top',
              title: 'Strong Type System',
            },
            {
              content: 'With Granary, you can use LIGO as a lib from NodeJS.',
              image: `${baseUrl}img/puzzle.svg`,
              imageAlign: 'top',
              title: 'Easy Integration',
            }
          ]}
        </Block>
      </div>
    );

    const Roadmap = () => (
      <div className="roadmap">
        <Block background="light" >
          {[
            {
              content: 
                "<h4>June 2019</h4>" +
                "<em><ul>" + 
                "<li>First public release</li>" +
                "<li>PascaLIGO and CameLIGO syntaxes</li>" +
                "<li>Docs and Tutorials</li>" +
                "<li>Integration testing in ReasonML/JS with Granary</li>" +
                "</ul></em>" +
                "<h4>July 2019</h4>" +
                "<em><ul>" + 
                "<li>Try LIGO online editor</li>" +
                "<li>Unit testing toolkit</li>" +
                "<li>ReasonLIGO syntax support</li>" +
                "<li>Repository with best practices & patterns for LIGO</li>" +
                "</ul></em>" +
                "<h4>August 2019</h4>" +
                "<em>" +
                "Long term plans will be announced soon" +
                "</em>",
              image: ``,
              imageAlign: 'right',
              title: 'Roadmap',
            },
          ]}
        </Block>
      </div>
    );

    const Partners = () => {
      if ((siteConfig.partners || []).length === 0) {
        return null;
      }

      const showcase = siteConfig.partners
        .filter(user => user.pinned)
        .map(user => (
          <a href={user.infoLink} key={user.infoLink}>
            <img src={user.image} alt={user.caption} title={user.caption} />
          </a>
        ));

      const pageUrl = page => baseUrl + (language ? `${language}/` : '') + page;

      return (
        <div className="productShowcaseSection paddingBottom">
          <h1 className="sectionTitle">Partners</h1>
          <div className="logos">{showcase}</div>
          {/* <div className="more-users">
            <a className="button" href={pageUrl('users.html')}>
              More {siteConfig.title} Users
            </a>
          </div> */}
        </div>
      );
    };

    const Team = () => {
      if ((siteConfig.team || []).length === 0) {
        return null;
      }

      const showcase = siteConfig.team
        .filter(user => user.pinned)
        .map(user => (
          <a href={user.infoLink} key={user.infoLink}>
            <img src={user.image} alt={user.caption} title={user.caption} />
            <p>{user.caption}</p>
          </a>
        ));

      const pageUrl = page => baseUrl + (language ? `${language}/` : '') + page;

      return (
        <div className="productShowcaseSection paddingBottom team">
          <h1 className="sectionTitle">Team</h1>
          <div className="logos">{showcase}</div>
          {/* <div className="more-users">
            <a className="button" href={pageUrl('users.html')}>
              More {siteConfig.title} Users
            </a>
          </div> */}
        </div>
      );
    };

    return (
      <div>
        <HomeSplash siteConfig={siteConfig} language={language} />
        <div className="mainContainer">
          
          <Features />
          {/* <Roadmap /> */}
          {/* <FeatureCallout /> */}
          {/* {/* <LearnHow /> */}
          {/* <TryOut /> */}
          {/* <Description /> */}
          <Team />
          <Partners />
        </div>
      </div>
    );
  }
}

module.exports = Index;<|MERGE_RESOLUTION|>--- conflicted
+++ resolved
@@ -29,14 +29,9 @@
           <div className="tabs">
             <div className="nav-tabs">
               <div id="tab-group-3-tab-4" className="nav-link active" data-group="group_3"
-<<<<<<< HEAD
-                data-tab="tab-group-3-content-4">Pascaligo</div>
-              <div className="nav-link">Camligo (coming soon)</div>
-=======
                 data-tab="tab-group-3-content-4">PascaLIGO</div>
               <div className="nav-link" data-group="group_3"
                 data-tab="tab-group-3-content-5">CameLIGO</div>
->>>>>>> 072d753e
               <div className="nav-link">Reasonligo (coming soon) </div>
               {/* <div id="tab-group-3-tab-5" className="nav-link" data-group="group_3"
                 data-tab="tab-group-3-content-5">Camligo</div> */}
