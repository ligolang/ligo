--- conflicted
+++ resolved
@@ -99,14 +99,7 @@
   headerLinks: [
     {doc: 'setup-installation', label: 'Docs'},
     {doc: 'api-cli-commands', label: 'CLI'},
-<<<<<<< HEAD
-    {doc: 'contributors/origin', label: 'Contributors'}
-=======
-    {doc: 'contributors/introduction', label: 'Contributors'},
-    { search: true },
-    // Determines language drop down position among links
-    { languages: true }
->>>>>>> 08caccca
+    {doc: 'contributors/origin', label: 'Contributing'},
   ],
 
   // If you have users set above, you add it here:
