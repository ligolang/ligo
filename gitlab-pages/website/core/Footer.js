--- conflicted
+++ resolved
@@ -40,13 +40,6 @@
           </div>
           <div>
             <h5>Community</h5>
-<<<<<<< HEAD
-            <a
-              href="https://tezos.stackexchange.com/questions/tagged/ligo"
-              target="_blank"
-              rel="noreferrer noopener">
-              Tezos Stack Exchange
-=======
             <a
               href="https://tezos.stackexchange.com/questions/tagged/ligo"
               target="_blank"
@@ -58,7 +51,6 @@
               target="_blank"
               rel="noreferrer noopener">
               Discord
->>>>>>> 072d753e
             </a>
           </div>
           <div>
@@ -77,11 +69,7 @@
             rel="noreferrer noopener">
             Docusaurus
           </a> by Facebook.
-<<<<<<< HEAD
-          <div>Icons made by <a href="https://www.flaticon.com/authors/lucy-g" title="Lucy G">Lucy G</a> from <a href="https://www.flaticon.com/" 			    title="Flaticon">www.flaticon.com</a> is licensed by <a href="http://creativecommons.org/licenses/by/3.0/" 			    title="Creative Commons BY 3.0" target="_blank">CC 3.0 BY</a></div>
-=======
           <div>Icons made by <a href="https://www.freepik.com/" title="Freepik">Freepik</a> & <a href="https://www.flaticon.com/authors/lucy-g" title="Lucy G">Lucy G</a> from <a href="https://www.flaticon.com/" 			    title="Flaticon">www.flaticon.com</a> is licensed by <a href="http://creativecommons.org/licenses/by/3.0/" 			    title="Creative Commons BY 3.0" target="_blank">CC 3.0 BY</a></div>
->>>>>>> 072d753e
           {this.props.config.copyright}
         </section>
       </footer>
