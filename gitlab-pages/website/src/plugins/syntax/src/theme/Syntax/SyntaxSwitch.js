import React from "react";

import styles from "./styles.module.css";

function SyntaxSwitch(props) {
  return (
    <select
      className={styles.syntaxSwitch}
      defaultValue={props.syntax}
      onChange={e => {
<<<<<<< HEAD
        if (typeof window === 'undefined') return

=======
>>>>>>> 6d01b1e6
        const url = new URL(window.location);
        url.searchParams.set("lang", e.target.value);
        window.history.pushState(null, "", url.toString());

        props.onSyntaxChange(e.target.value);
      }}
    >
      <option value="pascaligo">PascaLIGO</option>
      <option value="cameligo">CameLIGO</option>
      <option value="reasonligo">ReasonLIGO</option>
      <option value="jsligo">JsLIGO</option>
    </select>
  );
}

export default SyntaxSwitch;<|MERGE_RESOLUTION|>--- conflicted
+++ resolved
@@ -8,11 +8,8 @@
       className={styles.syntaxSwitch}
       defaultValue={props.syntax}
       onChange={e => {
-<<<<<<< HEAD
-        if (typeof window === 'undefined') return
+        if (typeof window === "undefined") return;
 
-=======
->>>>>>> 6d01b1e6
         const url = new URL(window.location);
         url.searchParams.set("lang", e.target.value);
         window.history.pushState(null, "", url.toString());
