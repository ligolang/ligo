import React, { useState } from "react";
import SyntaxContext from "@theme/Syntax/SyntaxContext";

let defaultSyntax = (() => {
<<<<<<< HEAD
  if (typeof window === 'undefined') return "jsligo"

  const params = new Proxy(new URLSearchParams(window.location.search), {
    get: (searchParams, prop) => searchParams.get(prop),
  });

=======
  const params = new Proxy(new URLSearchParams(window.location.search), {
    get: (searchParams, prop) => searchParams.get(prop),
  });

>>>>>>> 6d01b1e6
  const valid = ["jsligo", "cameligo", "reasonligo", "pascaligo"];

  const lang = (params.lang || "").toLowerCase();

  if (valid.includes(lang)) return lang;

  return "jsligo";
})();

// Default implementation, that you can customize
export default function Root({ children }) {
  const [syntax, setSyntax] = useState(defaultSyntax);

  return (
    <SyntaxContext.Provider value={{ syntax, setSyntax }}>
      {children}
    </SyntaxContext.Provider>
  );
}<|MERGE_RESOLUTION|>--- conflicted
+++ resolved
@@ -2,19 +2,12 @@
 import SyntaxContext from "@theme/Syntax/SyntaxContext";
 
 let defaultSyntax = (() => {
-<<<<<<< HEAD
-  if (typeof window === 'undefined') return "jsligo"
+  if (typeof window === "undefined") return "jsligo";
 
   const params = new Proxy(new URLSearchParams(window.location.search), {
     get: (searchParams, prop) => searchParams.get(prop),
   });
 
-=======
-  const params = new Proxy(new URLSearchParams(window.location.search), {
-    get: (searchParams, prop) => searchParams.get(prop),
-  });
-
->>>>>>> 6d01b1e6
   const valid = ["jsligo", "cameligo", "reasonligo", "pascaligo"];
 
   const lang = (params.lang || "").toLowerCase();
