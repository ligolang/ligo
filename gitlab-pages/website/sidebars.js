/**
 * Creating a sidebar enables you to:
 - create an ordered group of docs
 - render a sidebar for each doc of that group
 - provide next/previous navigation

 The sidebars can be generated from the filesystem, or explicitly defined here.

 Create as many sidebars as you want.
 */

// @ts-check

/** @type {import('@docusaurus/plugin-content-docs').SidebarsConfig} */
const sidebars = {
  "docs": {
    "Intro": [
      "intro/introduction",
      "intro/installation",
      "intro/editor-support"
    ],
    "Language Basics": [
      "language-basics/types",
      "language-basics/constants-and-variables",
      "language-basics/math-numbers-tez",
      "language-basics/strings-bytes",
      "language-basics/functions",
      "language-basics/boolean-if-else",
      "language-basics/loops",
      "language-basics/unit-option-pattern-matching",
      "language-basics/maps-records",
      "language-basics/sets-lists-tuples",
      "language-basics/exceptions",
      "language-basics/modules",
      "language-basics/tezos-specific"
    ],
    "Advanced": [
      "advanced/timestamps-addresses",
      "advanced/entrypoints-contracts",
      "advanced/include",
      "advanced/first-contract",
      "advanced/michelson-and-ligo",
      "advanced/polymorphism",
      "advanced/testing",
      "advanced/mutation-testing",
      "advanced/michelson_testing",
      "advanced/inline",
      "advanced/interop",
      "advanced/embedded-michelson",
      "advanced/package-management",
      "advanced/global-constants"
    ],
    "Reference": [
      "api/cli-commands",
      "api/cheat-sheet"
    ],
    "Sub-Commands": [
      "manpages/changelog",
      "manpages/add-user",
      "manpages/analytics accept",
      "manpages/analytics deny",
      "manpages/compile constant",
      "manpages/compile contract",
      "manpages/compile expression",
      "manpages/compile parameter",
      "manpages/compile storage",
      "manpages/info get-scope",
      "manpages/info list-declarations",
      "manpages/info measure-contract",
      "manpages/init contract",
      "manpages/init library",
      "manpages/install",
      "manpages/ligo",
      "manpages/login",
      "manpages/mutate cst",
      "manpages/print ast-aggregated",
      "manpages/print ast-core",
      "manpages/print ast-typed",
      "manpages/print ast-expanded",
      "manpages/print ast-unified",
      "manpages/print cst",
      "manpages/print dependency-graph",
      "manpages/print mini-c",
      "manpages/print preprocessed",
      "manpages/print pretty",
      "manpages/publish",
      "manpages/repl",
      "manpages/run dry-run",
      "manpages/run evaluate-call",
      "manpages/run evaluate-expr",
      "manpages/run interpret",
      "manpages/run test",
      "manpages/run test-expr",
      "manpages/transpile contract",
      "manpages/transpile-with-ast contract",
      "manpages/transpile-with-ast expression"
    ],
    "API": [
      "reference/toplevel",
      "reference/big-map-reference",
      "reference/bitwise-reference",
      "reference/bytes-reference",
      "reference/crypto-reference",
      "reference/list-reference",
      "reference/map-reference",
      "reference/set-reference",
      "reference/string-reference",
      "reference/option-reference",
      "reference/current-reference",
      "reference/test",
      "reference/proxy-ticket-reference"
    ],
    "Protocol Upgrades": [
      "protocol/hangzhou",
      "protocol/ithaca",
      "protocol/jakarta",
      "protocol/kathmandu",
      "protocol/lima",
<<<<<<< HEAD
      "protocol/mumbai",
    ],
=======
      "protocol/mumbai"
    ]
>>>>>>> b287b6f1
  },
  "contributors-docs": {
    "Introduction": [
      "contributors/origin",
      "contributors/philosophy",
      "contributors/getting-started",
      "contributors/documentation-and-releases"
    ],
    "Big Picture": [
      "contributors/big-picture/overview",
      "contributors/big-picture/front-end",
      "contributors/big-picture/middle-end",
      "contributors/big-picture/back-end",
      "contributors/big-picture/vendors"
    ],
    "Road Map": [
      "contributors/road-map/short-term",
      "contributors/road-map/long-term"
    ]
  },
  "tutorials": [
    {
      "label": "Getting started",
      "type": "doc",
      "id": "tutorials/getting-started/getting-started"
    },
    {
      "type": "category",
      "label": "First contract",
      "collapsible": true,
      "collapsed": true,
      "items": [
        "tutorials/taco-shop/tezos-taco-shop-smart-contract",
        "tutorials/taco-shop/tezos-taco-shop-payout"
      ]
    },
    {
      "type": "category",
      "label": "LIGO Registry",
      "collapsible": true,
      "collapsed": true,
      "items": [
        "tutorials/registry/what-is-the-registry",
        "tutorials/registry/how-to-make-an-audit"
      ]
    },
    {
      "type": "doc",
      "id": "tutorials/start-a-project-from-a-template"
    },
    {
      "type": "doc",
      "label": "Migrating from Ethereum",
      "id": "tutorials/tz-vs-eth/tz-vs-eth"
    },
    {
      "type": "doc",
      "label": "Inter-contract invocations",
      "id": "tutorials/inter-contract-calls/inter-contract-calls"
    },
    {
      "type": "doc",
      "label": "Smart contract security",
      "id": "tutorials/security/security"
    },
    {
      "label": "Optimisation",
      "type": "doc",
      "id": "tutorials/optimisation/optimisation"
    }
  ],
  "faq": {
    "FAQ": [
      "faq/intro",
      "faq/convert-address-to-contract",
      "faq/polymorphic-comparison",
      "faq/catch-error-view",
      "faq/cameligo-ocaml-syntax-diff",
      "faq/tezos-now-advance-time",
      "faq/transpile-pascaligo-to-jsligo"
    ]
  }
};

module.exports = sidebars;<|MERGE_RESOLUTION|>--- conflicted
+++ resolved
@@ -13,12 +13,8 @@
 
 /** @type {import('@docusaurus/plugin-content-docs').SidebarsConfig} */
 const sidebars = {
-  "docs": {
-    "Intro": [
-      "intro/introduction",
-      "intro/installation",
-      "intro/editor-support"
-    ],
+  docs: {
+    Intro: ["intro/introduction", "intro/installation", "intro/editor-support"],
     "Language Basics": [
       "language-basics/types",
       "language-basics/constants-and-variables",
@@ -32,9 +28,9 @@
       "language-basics/sets-lists-tuples",
       "language-basics/exceptions",
       "language-basics/modules",
-      "language-basics/tezos-specific"
+      "language-basics/tezos-specific",
     ],
-    "Advanced": [
+    Advanced: [
       "advanced/timestamps-addresses",
       "advanced/entrypoints-contracts",
       "advanced/include",
@@ -48,12 +44,9 @@
       "advanced/interop",
       "advanced/embedded-michelson",
       "advanced/package-management",
-      "advanced/global-constants"
+      "advanced/global-constants",
     ],
-    "Reference": [
-      "api/cli-commands",
-      "api/cheat-sheet"
-    ],
+    Reference: ["api/cli-commands", "api/cheat-sheet"],
     "Sub-Commands": [
       "manpages/changelog",
       "manpages/add-user",
@@ -93,9 +86,9 @@
       "manpages/run test-expr",
       "manpages/transpile contract",
       "manpages/transpile-with-ast contract",
-      "manpages/transpile-with-ast expression"
+      "manpages/transpile-with-ast expression",
     ],
-    "API": [
+    API: [
       "reference/toplevel",
       "reference/big-map-reference",
       "reference/bitwise-reference",
@@ -108,7 +101,7 @@
       "reference/option-reference",
       "reference/current-reference",
       "reference/test",
-      "reference/proxy-ticket-reference"
+      "reference/proxy-ticket-reference",
     ],
     "Protocol Upgrades": [
       "protocol/hangzhou",
@@ -116,95 +109,90 @@
       "protocol/jakarta",
       "protocol/kathmandu",
       "protocol/lima",
-<<<<<<< HEAD
       "protocol/mumbai",
     ],
-=======
-      "protocol/mumbai"
-    ]
->>>>>>> b287b6f1
   },
   "contributors-docs": {
-    "Introduction": [
+    Introduction: [
       "contributors/origin",
       "contributors/philosophy",
       "contributors/getting-started",
-      "contributors/documentation-and-releases"
+      "contributors/documentation-and-releases",
     ],
     "Big Picture": [
       "contributors/big-picture/overview",
       "contributors/big-picture/front-end",
       "contributors/big-picture/middle-end",
       "contributors/big-picture/back-end",
-      "contributors/big-picture/vendors"
+      "contributors/big-picture/vendors",
     ],
     "Road Map": [
       "contributors/road-map/short-term",
-      "contributors/road-map/long-term"
-    ]
+      "contributors/road-map/long-term",
+    ],
   },
-  "tutorials": [
+  tutorials: [
     {
-      "label": "Getting started",
-      "type": "doc",
-      "id": "tutorials/getting-started/getting-started"
+      label: "Getting started",
+      type: "doc",
+      id: "tutorials/getting-started/getting-started",
     },
     {
-      "type": "category",
-      "label": "First contract",
-      "collapsible": true,
-      "collapsed": true,
-      "items": [
+      type: "category",
+      label: "First contract",
+      collapsible: true,
+      collapsed: true,
+      items: [
         "tutorials/taco-shop/tezos-taco-shop-smart-contract",
-        "tutorials/taco-shop/tezos-taco-shop-payout"
-      ]
+        "tutorials/taco-shop/tezos-taco-shop-payout",
+      ],
     },
     {
-      "type": "category",
-      "label": "LIGO Registry",
-      "collapsible": true,
-      "collapsed": true,
-      "items": [
+      type: "category",
+      label: "LIGO Registry",
+      collapsible: true,
+      collapsed: true,
+      items: [
         "tutorials/registry/what-is-the-registry",
-        "tutorials/registry/how-to-make-an-audit"
-      ]
+        "tutorials/registry/how-to-make-an-audit",
+      ],
     },
     {
-      "type": "doc",
-      "id": "tutorials/start-a-project-from-a-template"
+      type: "doc",
+      id: "tutorials/start-a-project-from-a-template",
     },
     {
-      "type": "doc",
-      "label": "Migrating from Ethereum",
-      "id": "tutorials/tz-vs-eth/tz-vs-eth"
+      type: "doc",
+      label: "Migrating from Ethereum",
+      id: "tutorials/tz-vs-eth/tz-vs-eth",
     },
     {
-      "type": "doc",
-      "label": "Inter-contract invocations",
-      "id": "tutorials/inter-contract-calls/inter-contract-calls"
+      type: "doc",
+      label: "Inter-contract invocations",
+      id: "tutorials/inter-contract-calls/inter-contract-calls",
     },
     {
-      "type": "doc",
-      "label": "Smart contract security",
-      "id": "tutorials/security/security"
+      type: "doc",
+      label: "Smart contract security",
+      id: "tutorials/security/security",
     },
     {
-      "label": "Optimisation",
-      "type": "doc",
-      "id": "tutorials/optimisation/optimisation"
-    }
+      label: "Optimisation",
+      type: "doc",
+      id: "tutorials/optimisation/optimisation",
+    },
   ],
-  "faq": {
-    "FAQ": [
+  faq: {
+    FAQ: [
       "faq/intro",
       "faq/convert-address-to-contract",
       "faq/polymorphic-comparison",
       "faq/catch-error-view",
       "faq/cameligo-ocaml-syntax-diff",
       "faq/tezos-now-advance-time",
-      "faq/transpile-pascaligo-to-jsligo"
-    ]
-  }
+      "faq/transpile-pascaligo-to-jsligo",
+    ],
+  },
 };
 
 module.exports = sidebars;