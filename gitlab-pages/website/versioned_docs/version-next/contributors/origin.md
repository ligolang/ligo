--- conflicted
+++ resolved
@@ -4,12 +4,14 @@
 original_id: origin
 ---
 
-<<<<<<< HEAD
-LIGO is a programming language that aims to provide developers with an uncomplicated and safe way to implement smart-contracts. Since it is being implemented for the Tezos blockchain LIGO compiles to Michelson—the native smart-contract language of Tezos.
-=======
-LIGO is a programming language that aims to provide developers with an uncomplicated and safe way to implement smart contracts. Since it is being implemented for the Tezos blockchain LIGO compiles to Michelson—the native smart contract language of Tezos.
->>>>>>> a4adeb45
+LIGO is a programming language that aims to provide developers with an
+uncomplicated and safe way to implement smart contracts. Since it is
+being implemented for the Tezos blockchain LIGO compiles to Michelson,
+the native smart contract language of Tezos.
 
 > Smart contracts are programs that run within a blockchain network.
 
-LIGO was meant to be a language for developing Marigold on top of a hacky framework called Meta-Michelson. However, due to the attention received by the Tezos community, LIGO is now a standalone language being developed to support Tezos directly.+LIGO was meant to be a language for developing Marigold on top of a
+hacky framework called Meta-Michelson. However, due to the attention
+received by the Tezos community, LIGO is now a standalone language
+being developed to support Tezos directly.