---
id: installation
title: Installation
---

Currently Ligo can be installed on Linux and MacOS. It still possible to use it on Windows through WSL or docker.

You can also try LIGO in a Gitpod environment

[![Open in Gitpod](https://gitpod.io/button/open-in-gitpod.svg)](https://gitpod.io/#https://gitlab.com/ligolang/template-ligo)


## Static Linux binary

The `ligo` executable is statically linked. It should run on most modern Linux distributions.

You can get the rolling release [here](https://gitlab.com/ligolang/ligo/-/jobs/3297657598/artifacts/raw/ligo), make it executable, and you are done!

```zsh
wget https://gitlab.com/ligolang/ligo/-/jobs/3297657598/artifacts/raw/ligo
chmod +x ./ligo
```

For a specific version, you can visit our [release page](https://gitlab.com/ligolang/ligo/-/releases/).  
Optionally, you can put it somewhere in your `PATH` for easy access:

```zsh
sudo cp ./ligo /usr/local/bin
```

## MacOS

Try our tap,

```
brew tap ligolang/ligo https://gitlab.com/ligolang/ligo.git
brew install ligolang/ligo/ligo
```

## Debian Linux package installation

A `.deb` package containing the static `ligo` executable is also available.
First, download [the package](https://gitlab.com/ligolang/ligo/-/jobs/3297657598/artifacts/raw/ligo.deb), and then install using: 

```zsh
sudo apt install ./ligo.deb
```

## Dockerised installation
If you've [installed 🐳 Docker](https://docs.docker.com/install/), you can run the latest [LIGO release 0.55.0](./changelog.md):

Linux or OSX:
> ```sh
> docker run --rm -v "$PWD":"$PWD" -w "$PWD" ligolang/ligo:0.55.0
> ```
> For convenience you can alias the above command
> ```sh
<<<<<<< HEAD
> alias ligo='docker run --rm -v "$PWD":"$PWD" -w "$PWD" ligolang/ligo:0.53.0'
=======
> alias ligo="docker run --rm -v "$PWD":"$PWD" -w "$PWD" ligolang/ligo:0.55.0"
>>>>>>> e6dd0712
> ```
> To make this `alias` persistent across terminal sessions you need to configure your shell.     
> Here is a [good link](https://www.tecmint.com/create-alias-in-linux/) with the steps on how to do that.

Windows:
> ```dos
> docker run --rm -v "%CD%":/cd -w /cd ligolang/ligo:0.55.0`
> ```
> For convenience you can alias the above command
> ```dos
> doskey ligo=docker run --rm -v "%CD%":/cd -w /cd ligolang/ligo:0.55.0 $*
> ```
> To make the alias persistent across terminal sessions you need to add the `doskey` to the Windows Registry.  
> Follow [this stackoverflow answer](https://stackoverflow.com/a/21040825) for the steps on how to do that.

Or if you want the development version, replace the version above with `next`.

Or run one of the older versions found on [DockerHub](https://hub.docker.com/r/ligolang/ligo/tags).

## Releases

Releases are available at the [releases page of GitLab project](https://gitlab.com/ligolang/ligo/-/releases). All the artifacts are attached there.

If you wish to see the changelog, you can either run `ligo changelog` or go to [this page](https://ligolang.org/docs/next/intro/changelog). It contains links to corresponding releases, should you wish to download the artifacts.<|MERGE_RESOLUTION|>--- conflicted
+++ resolved
@@ -55,11 +55,7 @@
 > ```
 > For convenience you can alias the above command
 > ```sh
-<<<<<<< HEAD
-> alias ligo='docker run --rm -v "$PWD":"$PWD" -w "$PWD" ligolang/ligo:0.53.0'
-=======
-> alias ligo="docker run --rm -v "$PWD":"$PWD" -w "$PWD" ligolang/ligo:0.55.0"
->>>>>>> e6dd0712
+> alias ligo='docker run --rm -v "$PWD":"$PWD" -w "$PWD" ligolang/ligo:0.55.0'
 > ```
 > To make this `alias` persistent across terminal sessions you need to configure your shell.     
 > Here is a [good link](https://www.tecmint.com/create-alias-in-linux/) with the steps on how to do that.
