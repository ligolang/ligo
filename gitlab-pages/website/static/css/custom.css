--- conflicted
+++ resolved
@@ -30,8 +30,6 @@
     background: #f6f4f4;
 }
 
-<<<<<<< HEAD
-=======
 .homeContainer .hljs {
     text-align: left;
     background: transparent;
@@ -91,7 +89,6 @@
     margin-top: 30px;
     margin-bottom: 0;
 }
->>>>>>> 08caccca
 
 .projectTitle small {
     margin: 0 auto;
