{
  "buildEnv": {
    "PATH": "#{yarn-pkg-config.bin}:$PATH"
  },
  "build": [
    [
      "bash",
      "-c",
      "#{os == 'windows' ? 'patch -p1 < winpatch.patch' : 'true' }"
    ],
    "bash ./build.sh #{yarn-pkg-config.bin}"
  ],
  "dependencies": {
    "esy-gmp": "*",
<<<<<<< HEAD
    "yarn-pkg-config": "esy-ocaml/yarn-pkg-config#9293b15f9f0e3dcac6f86ebb1e09a2fa766289ba"
=======
    "yarn-pkg-config": "*"
>>>>>>> 47221efa
  }
}<|MERGE_RESOLUTION|>--- conflicted
+++ resolved
@@ -1,7 +1,4 @@
 {
-  "buildEnv": {
-    "PATH": "#{yarn-pkg-config.bin}:$PATH"
-  },
   "build": [
     [
       "bash",
@@ -12,10 +9,6 @@
   ],
   "dependencies": {
     "esy-gmp": "*",
-<<<<<<< HEAD
-    "yarn-pkg-config": "esy-ocaml/yarn-pkg-config#9293b15f9f0e3dcac6f86ebb1e09a2fa766289ba"
-=======
     "yarn-pkg-config": "*"
->>>>>>> 47221efa
   }
 }