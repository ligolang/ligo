{
  "name": "ligolang",
<<<<<<< HEAD
  "version": "0.62.0-dev",
=======
  "description": "A high-level language which compiles to Michelson",
  "version": "0.65.0-dev",
>>>>>>> b287b6f1
  "repository": {
    "type": "git",
    "url": "https://gitlab.com/ligolang/ligo.git"
  },
  "esy": {
    "opamOverrideRemote": "https://github.com/ligolang/esy-opam-override",
    "release": {
      "bin": [
        "ligo"
      ],
      "includePackages": [
        "root",
        "esy-libev",
        "esy-libffi",
        "@opam/hacl-star-raw",
        "@opam/conf-libev",
        "esy-gmp"
      ],
      "rewritePrefix": true
    }
  },
  "source": "./ligo.opam",
  "override": {
    "build": [
      "dune build -p ligo",
      "chmod -R a+w #{self.target_dir}"
    ],
    "buildEnv": {
<<<<<<< HEAD
      "LIGO_VERSION": "0.62.0",
=======
      "LIGO_VERSION": "0.65.0",
>>>>>>> b287b6f1
      "OPAM_SWITCH_PREFIX": "#{ @opam/tezos-rust-libs.install }"
    },
    "exportedEnv": {
      "PATH": {
        "val": "#{self.bin : $PATH : esy-libffi.bin}",
        "scope": "global"
      },
      "LD_LIBRARY_PATH": {
        "val": "#{@opam/hacl-star-raw.lib / 'hacl-star-raw' : esy-libffi.lib : esy-libev.lib : $LD_LIBRARY_PATH}",
        "scope": "global"
      },
      "DYLD_LIBRARY_PATH": {
        "val": "#{@opam/hacl-star-raw.lib / 'hacl-star-raw' : esy-libffi.lib : esy-libev.lib : $DYLD_LIBRARY_PATH}",
        "scope": "global"
      }
    },
    "license": "MIT",
    "dependencies": {
      "ligo-win32-ntdll-stubs": "*",
      "@opam/tz-016-test-helpers": "*",
      "@opam/tz-015-test-helpers": "*",
      "@opam/tezos-base": "*",
      "@opam/tezos-hacl": "*",
      "@opam/tezos-micheline": "*",
      "@opam/tc-015": "*",
      "@opam/tc-016": "*",
      "@opam/lwt_log": "*",
      "@opam/secp256k1-internal": "*",
      "@opam/bls12-381-signature": "*",
      "@opam/ctypes_stubs_js": "*",
      "@opam/lwt-canceler": "*",
      "@opam/hacl-star-raw": "*",
      "esy-libev": "*",
      "esy-gmp": "*",
      "esy-libffi": "*"
    },
    "resolutions": {
      "@opam/tz-015-test-helpers": "./vendors/tezos-ligo",
      "@opam/tz-016-test-helpers": "./vendors/tezos-ligo",
      "@opam/tezos-test-helpers": "./vendors/tezos-ligo",
      "ligo-win32-ntdll-stubs": "link:./vendors/win32-ntdll-stubs",
      "@opam/tezos-rust-libs": {
        "version": "opam:1.5",
        "override": {
          "buildEnv": {
            "CC": "#{os == 'windows' ? 'x86_64-w64-mingw32-gcc': 'cc'}"
          }
        }
      },
      "esy-rustup": "esy-packages/esy-rustup:esy.json#3872ef2eaefb6c2207bd7cb4386d073a27381bfe",
      "@opam/ocaml-lsp-server": {
        "source": "no-source:",
        "override": {
          "build": ["true"]
        }
      },
      "@opam/dune": "opam:3.7.1",
      "@opam/stdune": "opam:3.7.1",
      "@opam/hacl-star": "opam:0.4.1",
      "@opam/hacl-star-raw": "opam:0.4.1",
      "@opam/semver": "callistonianembrace/ocaml-semver:semver.opam#bf23370adb1cdf8efa60c19fe6e1ff195ee1f2ae",
      "@opam/conf-gmp-powm-sec": {
        "source": "no-source:",
        "override": {
          "build": "true"
        }
      },
      "@opam/cohttp": "opam:5.0.0",
      "@opam/cohttp-lwt": "opam:5.0.0",
      "@opam/cohttp-lwt-unix": "opam:5.0.0",
      "@opam/mtime": {
        "version": "opam:1.3.0",
        "override": {
          "install": "esy-installer ./mtime.install"
        }
      },
      "yarn-pkg-config": "esy-ocaml/yarn-pkg-config#db3a0b63883606dd57c54a7158d560d6cba8cd79",
      "@opam/linol": "c-cube/linol:linol.opam#439534e0c5b7a3fbf93ba05fae7d171426153763",
      "@opam/linol-lwt": "c-cube/linol:linol-lwt.opam#439534e0c5b7a3fbf93ba05fae7d171426153763",
      "esy-openssl": "ManasJayanth/esy-openssl#05feaf76bbd56cde53c30a1dfe3c6353f8ab895b",
      "@opam/ocp-indent": "OCamlPro/ocp-indent:ocp-indent.opam#7c4d434132cebc15a8213c8be9e7323692eb0a2b",
      "@opam/ocaml-recovery-parser": "serokell/ocaml-recovery-parser:ocaml-recovery-parser.opam#e05c872d1a0e8074940d995b57556121eddbf0f2",
      "@opam/tezos-base": {
        "source": "./vendors/tezos-ligo",
        "override": {
          "dependencies": {
            "ligo-win32-ntdll-stubs": "*"
          }
        }
      },
      "@opam/tezos-clic": "./vendors/tezos-ligo",
      "@opam/tezos-crypto": "./vendors/tezos-ligo",
      "@opam/tezos-error-monad": "./vendors/tezos-ligo",
      "@opam/tezos-event-logging": "./vendors/tezos-ligo",
      "@opam/tezos-hacl": {
        "source": "./vendors/tezos-ligo",
        "override": {
          "build": [
            "rm -rf vendors",
            "env LD_LIBRARY_PATH=#{@opam/hacl-star-raw.lib / 'hacl-star-raw' : $LD_LIBRARY_PATH} DYLD_LIBRARY_PATH=#{@opam/hacl-star-raw.lib / 'hacl-star-raw' : $DYLD_LIBRARY_PATH} dune build -p tezos-hacl"
          ],
          "buildEnv": {
            "LD_LIBRARY_PATH": "#{@opam/hacl-star-raw.lib / 'hacl-star-raw' : $LD_LIBRARY_PATH}",
            "DYLD_LIBRARY_PATH": "#{@opam/hacl-star-raw.lib / 'hacl-star-raw' : $DYLD_LIBRARY_PATH}"
          },
          "dependencies": {
            "ligo-win32-ntdll-stubs": "*",
            "@opam/dune-configurator": "*",
            "@opam/hacl-star-raw": "*"
          }
        }
      },
      "@opam/tz-lwtres-std": "./vendors/tezos-ligo",
      "@opam/tezos-micheline": "./vendors/tezos-ligo",
      "@opam/tezos-rpc": "./vendors/tezos-ligo",
      "@opam/tezos-stdlib-unix": "./vendors/tezos-ligo",
      "@opam/tezos-stdlib": "./vendors/tezos-ligo",
      "@opam/tezos-context": "./vendors/tezos-ligo",
      "@opam/tezos-rpc-http-client": "./vendors/tezos-ligo",
      "@opam/tz-rpc-h-c-ux": "./vendors/tezos-ligo",
      "@opam/tz-wasm-in": "./vendors/tezos-ligo",
      "@opam/tezos-lazy-containers": "./vendors/tezos-ligo",
      "@opam/tezos-version": "./vendors/tezos-ligo",
      "@opam/tezos-tree-encoding": "./vendors/tezos-ligo",
      "@opam/tz-scr-016": "./vendors/tezos-ligo",
      "@opam/tp-015": {
        "source": "./vendors/tezos-ligo",
        "override": {
          "build": [
            "rm -rf vendors",
            "env LD_LIBRARY_PATH=#{@opam/hacl-star-raw.lib / 'hacl-star-raw' : $LD_LIBRARY_PATH} DYLD_LIBRARY_PATH=#{@opam/hacl-star-raw.lib / 'hacl-star-raw' : $DYLD_LIBRARY_PATH} dune build -p tp-015"
          ],
<<<<<<< HEAD
          "dependencies": {
            "@opam/hacl-star-raw": "*"
          }
=======
          "x-build": [
            [
              "env",
              "#{ os == 'darwin' ? 'DY': ''}LD_LIBRARY_PATH=#{esy-libev.lib : esy-libffi.lib : @opam/hacl-star-raw.lib / 'hacl-star-raw'}",
              "#{@opam/octez-protocol-compiler.lib}/tezos-protocol-compiler/replace#{os == 'windows' ? '.exe': ''}",
              "#{@opam/octez-protocol-compiler.lib}/tezos-protocol-compiler/dune_protocol.template.v1",
              "dune",
              "#{@opam/octez-protocol-compiler.lib}/tezos-protocol-compiler/final_protocol_versions",
              "015-PtLimaPt"
            ],
            [
              "dune",
              "build",
              "-p",
              "tezos-protocol-015-PtLimaPt",
              "-j",
              "4"
            ]
          ]
>>>>>>> b287b6f1
        }
      },
      "@opam/tezos-rpc-http": "./vendors/tezos-ligo",
      "@opam/tezos-rpc-http": "./vendors/tezos-ligo",
      "@opam/tp-plugin-015": "./vendors/tezos-ligo",
      "@opam/tp-016": {
        "source": "./vendors/tezos-ligo",
        "override": {
          "build": [
            "rm -rf vendors",
            "env LD_LIBRARY_PATH=#{@opam/hacl-star-raw.lib / 'hacl-star-raw' : $LD_LIBRARY_PATH} DYLD_LIBRARY_PATH=#{@opam/hacl-star-raw.lib / 'hacl-star-raw' : $DYLD_LIBRARY_PATH} dune build -p tp-016"
          ],
          "dependencies": {
            "@opam/hacl-star-raw": "*",
            "ligo-win32-ntdll-stubs": "*"
          }
        }
      },
      "@opam/tezos-p2p": "./vendors/tezos-ligo",
      "@opam/tz-mock-reg": "./vendors/tezos-ligo",
      "@opam/tezos-mockup": "./vendors/tezos-ligo",
      "@opam/tezos-crypto-dal": "./vendors/tezos-ligo",
      "@opam/tezos-sapling": {
        "source": "./vendors/tezos-ligo",
        "override": {
          "buildEnvOverride": {
            "OPAM_SWITCH_PREFIX": "#{ @opam/tezos-rust-libs.install }"
          },
          "dependencies": {
            "@opam/tezos-rust-libs": "*"
          }
        }
      },
      "@opam/tc-015": "./vendors/tezos-ligo",
      "@opam/tezos-shell-services": "./vendors/tezos-ligo",
      "@opam/tezos-client-base": "./vendors/tezos-ligo",
      "@opam/tezos-signer-services": "./vendors/tezos-ligo",
<<<<<<< HEAD
      "@opam/tezos-signer-backends": "./vendors/tezos-ligo",
      "@opam/tezos-client-commands": "./vendors/tezos-ligo",
      "@opam/tezos-mockup-commands": "./vendors/tezos-ligo",
      "@opam/tz-b-c-ux": "./vendors/tezos-ligo",
      "@opam/tezos-p2p-services": "./vendors/tezos-ligo",
      "@opam/tezos-scoru-wasm": "./vendors/tezos-ligo",
      "@opam/tezos-proxy": "./vendors/tezos-ligo",
      "@opam/tpe": "./vendors/tezos-ligo",
      "@opam/tezos-mockup-proxy": "./vendors/tezos-ligo",
      "@opam/tp-plugin-016": "./vendors/tezos-ligo",
      "@opam/tc-016": "./vendors/tezos-ligo"
=======
      "@opam/tezos-stdlib": "./vendors/tezos-ligo",
      "@opam/tezos-stdlib-unix": {
        "source": "./vendors/tezos-ligo",
        "override": {
          "dependencies": {}
        }
      },
      "@opam/tezos-test-helpers": "./vendors/tezos-ligo",
      "@opam/tezos-version": "./vendors/tezos-ligo",
      "@opam/tezos-workers": "./vendors/tezos-ligo",
      "@opam/ocaml-recovery-parser": "git+https://github.com/serokell/ocaml-recovery-parser.git:ocaml-recovery-parser.opam#e05c872d1a0e8074940d995b57556121eddbf0f2",
      "@opam/ctypes": {
        "version": "opam:0.20.1",
        "override": {
          "buildEnv": {
            "LIBFFI_CFLAGS": "-I#{esy-libffi.install / 'include'}",
            "LIBFFI_LIBS": "-L#{esy-libffi.lib} -lffi"
          },
          "dependencies": {
            "esy-libffi": "*"
          }
        }
      },
      "@opam/crunch": "mirage/ocaml-crunch:crunch.opam#e18888ce1f30ed6559ba977d405af2084812cbca",
      "@opam/dune": "opam:3.4.1",
      "@opam/dune-configurator": "opam:3.4.1",
      "@opam/dune-rpc": "opam:3.4.1",
      "esy-gmp": "esy-packages/esy-gmp#d687430bc25447529f2d215ca65c21a824cfef92",
      "@opam/terminal_size": "DiningPhilosophersCo/terminal_size:terminal_size.opam#4fa00d7e812a59e669bfc0392d6539252afa5fb",
      "@opam/mtime": {
        "version": "opam:1.3.0",
        "override": {
          "install": "esy-installer ./mtime.install"
        }
      },
      "@opam/tezos-bls12-381-polynomial": "opam:0.1.3",
      "@opam/tezos-plompiler": "opam:0.1.3",
      "@opam/tezos-plonk": "opam:0.1.3",
      "@opam/secp256k1-internal": "git:https://gitlab.com/nomadic-labs/ocaml-secp256k1-internal:secp256k1-internal.opam#18012dcbe3169d51a2b2d6e991150a9a02a85494",
      "@opam/getopt": "ulrikstrid/ocaml-getopt:getopt.opam#645ab74",
      "yarn-pkg-config": "esy-ocaml/yarn-pkg-config#db3a0b63883606dd57c54a7158d560d6cba8cd79",
      "@opam/conduit-lwt-unix": "opam:4.0.1",
      "@opam/hacl-star": "opam:0.4.1",
      "@opam/hacl-star-raw": {
        "version": "opam:0.4.1",
        "override": {
          "exportedEnv": {
            "DYLD_LIBRARY_PATH": {
              "scope": "global",
              "val": "#{self.lib / 'hacl-star-raw'}:$DYLD_LIBRARY_PATH"
            },
            "LD_LIBRARY_PATH": {
              "scope": "global",
              "val": "#{self.lib / 'hacl-star-raw'}:$LD_LIBRARY_PATH"
            }
          },
          "buildEnv": {
            "DYLD_LIBRARY_PATH": "#{esy-libffi.lib}:$DYLD_LIBRARY_PATH",
            "LD_LIBRARY_PATH": "#{esy-libffi.lib}:$LD_LIBRARY_PATH"
          },
          "dependencies": {
            "@opam/ctypes": "*",
            "@opam/ctypes-foreign": "*",
            "@opam/ocamlfind": "1.9.5",
            "esy-libffi": "*"
          },
          "buildsInSource": true,
          "build": [
            [
              "sh",
              "-exc",
              "cd raw && ./configure"
            ],
            [
              "make",
              "-C",
              "raw"
            ]
          ],
          "install": [
            [
              "make",
              "-C",
              "raw",
              "install-hacl-star-raw"
            ]
          ]
        }
      },
      "@opam/expect_test_helpers_core": {
        "version": "opam:v0.15.0",
        "override": {
          "build": [
            "true"
          ]
        }
      },
      "@opam/ocamlformat-rpc": {
        "source": "no-source:",
        "override": {
          "build": [
            "true"
          ]
        }
      },
      "@opam/ocaml-lsp-server": {
        "source": "no-source:",
        "override": {
          "build": [
            "true"
          ]
        }
      },
      "@opam/conf-rust": {
        "source": "no-source:",
        "override": {
          "build": [
            "true"
          ],
          "dependencies": {
            "esy-rustup": "*"
          }
        }
      },
      "@opam/conf-rust-2021": {
        "source": "no-source:",
        "override": {
          "build": [
            "true"
          ],
          "dependencies": {
            "esy-rustup": "*"
          }
        }
      },
      "esy-rustup": "esy-packages/esy-rustup:esy.json#3872ef2eaefb6c2207bd7cb4386d073a27381bf",
      "@opam/zarith": "opam:1.12",
      "@opam/conf-hidapi": {
        "source": "no-source:",
        "override": {
          "dependencies": {
            "yarn-pkg-config": "*",
            "esy-hidapi": "*"
          }
        }
      },
      "esy-hidapi": "esy-packages/esy-hidapi:esy.json#e21f930d6474e460fa5bb955a26505f6c3500c7a",
      "libtool": "ManasJayanth/esy-libtool:esy.json#d6725b52f8d021539e92d182d29979951e706836",
      "@opam/linenoise": "DiningPhilosophersCo/ocaml-linenoise:linenoise.opam#1ba074f9bedbaa46280146d834b49064e4722695",
      "@opam/tezos-scoru-wasm": {
        "source": "./vendors/tezos-ligo",
        "override": {
          "dependencies": {
            "@opam/tezos-lwt-result-stdlib": "*"
          }
        }
      },
      "@opam/semver": "callistonianembrace/ocaml-semver:semver.opam#bf23370adb1cdf8efa60c19fe6e1ff195ee1f2ae",
      "@opam/tezos-webassembly-interpreter": {
        "source": "./vendors/tezos-ligo",
        "override": {
          "dependencies": {
            "@opam/tezos-lwt-result-stdlib": "*"
          }
        }
      },
      "@opam/tezos-clic": {
        "source": "./vendors/tezos-ligo",
        "override": {
          "dependencies": {
            "@opam/tezos-lwt-result-stdlib": "*"
          }
        }
      },
      "@opam/conf-gmp-powm-sec": {
        "source": "no-source:",
        "override": {
          "build": "true"
        }
      },
      "@opam/conf-gmp": "opam:3",
      "@opam/easy-format": "opam:1.3.3",
      "@opam/ocamlformat": {
        "source": "no-source:",
        "override": {
          "build": "true"
        }
      },
      "@opam/linol": "c-cube/linol:linol.opam#439534e0c5b7a3fbf93ba05fae7d171426153763",
      "@opam/linol-lwt": "c-cube/linol:linol-lwt.opam#439534e0c5b7a3fbf93ba05fae7d171426153763",
      "@opam/ordering": "opam:3.5.0",
      "@opam/dyn": "opam:3.5.0",
      "@opam/js_of_ocaml": "opam:5.0.1",
      "@opam/js_of_ocaml-compiler": "opam:5.0.1",
      "@opam/js_of_ocaml-ppx": "opam:5.0.1",
      "@opam/js_of_ocaml-lwt": "opam:5.0.1",
      "@opam/menhir": "opam:20220210",
      "@opam/menhirLib": "opam:20220210",
      "@opam/menhirSdk": "opam:20220210",
      "@opam/json-data-encoding": "opam:0.12.1",
      "@opam/json-data-encoding-bson": "opam:0.12.1"
>>>>>>> b287b6f1
    }
  }
}<|MERGE_RESOLUTION|>--- conflicted
+++ resolved
@@ -1,11 +1,7 @@
 {
   "name": "ligolang",
-<<<<<<< HEAD
-  "version": "0.62.0-dev",
-=======
   "description": "A high-level language which compiles to Michelson",
   "version": "0.65.0-dev",
->>>>>>> b287b6f1
   "repository": {
     "type": "git",
     "url": "https://gitlab.com/ligolang/ligo.git"
@@ -13,9 +9,7 @@
   "esy": {
     "opamOverrideRemote": "https://github.com/ligolang/esy-opam-override",
     "release": {
-      "bin": [
-        "ligo"
-      ],
+      "bin": ["ligo"],
       "includePackages": [
         "root",
         "esy-libev",
@@ -29,16 +23,9 @@
   },
   "source": "./ligo.opam",
   "override": {
-    "build": [
-      "dune build -p ligo",
-      "chmod -R a+w #{self.target_dir}"
-    ],
+    "build": ["dune build -p ligo", "chmod -R a+w #{self.target_dir}"],
     "buildEnv": {
-<<<<<<< HEAD
-      "LIGO_VERSION": "0.62.0",
-=======
       "LIGO_VERSION": "0.65.0",
->>>>>>> b287b6f1
       "OPAM_SWITCH_PREFIX": "#{ @opam/tezos-rust-libs.install }"
     },
     "exportedEnv": {
@@ -171,31 +158,9 @@
             "rm -rf vendors",
             "env LD_LIBRARY_PATH=#{@opam/hacl-star-raw.lib / 'hacl-star-raw' : $LD_LIBRARY_PATH} DYLD_LIBRARY_PATH=#{@opam/hacl-star-raw.lib / 'hacl-star-raw' : $DYLD_LIBRARY_PATH} dune build -p tp-015"
           ],
-<<<<<<< HEAD
           "dependencies": {
             "@opam/hacl-star-raw": "*"
           }
-=======
-          "x-build": [
-            [
-              "env",
-              "#{ os == 'darwin' ? 'DY': ''}LD_LIBRARY_PATH=#{esy-libev.lib : esy-libffi.lib : @opam/hacl-star-raw.lib / 'hacl-star-raw'}",
-              "#{@opam/octez-protocol-compiler.lib}/tezos-protocol-compiler/replace#{os == 'windows' ? '.exe': ''}",
-              "#{@opam/octez-protocol-compiler.lib}/tezos-protocol-compiler/dune_protocol.template.v1",
-              "dune",
-              "#{@opam/octez-protocol-compiler.lib}/tezos-protocol-compiler/final_protocol_versions",
-              "015-PtLimaPt"
-            ],
-            [
-              "dune",
-              "build",
-              "-p",
-              "tezos-protocol-015-PtLimaPt",
-              "-j",
-              "4"
-            ]
-          ]
->>>>>>> b287b6f1
         }
       },
       "@opam/tezos-rpc-http": "./vendors/tezos-ligo",
@@ -233,7 +198,6 @@
       "@opam/tezos-shell-services": "./vendors/tezos-ligo",
       "@opam/tezos-client-base": "./vendors/tezos-ligo",
       "@opam/tezos-signer-services": "./vendors/tezos-ligo",
-<<<<<<< HEAD
       "@opam/tezos-signer-backends": "./vendors/tezos-ligo",
       "@opam/tezos-client-commands": "./vendors/tezos-ligo",
       "@opam/tezos-mockup-commands": "./vendors/tezos-ligo",
@@ -245,209 +209,6 @@
       "@opam/tezos-mockup-proxy": "./vendors/tezos-ligo",
       "@opam/tp-plugin-016": "./vendors/tezos-ligo",
       "@opam/tc-016": "./vendors/tezos-ligo"
-=======
-      "@opam/tezos-stdlib": "./vendors/tezos-ligo",
-      "@opam/tezos-stdlib-unix": {
-        "source": "./vendors/tezos-ligo",
-        "override": {
-          "dependencies": {}
-        }
-      },
-      "@opam/tezos-test-helpers": "./vendors/tezos-ligo",
-      "@opam/tezos-version": "./vendors/tezos-ligo",
-      "@opam/tezos-workers": "./vendors/tezos-ligo",
-      "@opam/ocaml-recovery-parser": "git+https://github.com/serokell/ocaml-recovery-parser.git:ocaml-recovery-parser.opam#e05c872d1a0e8074940d995b57556121eddbf0f2",
-      "@opam/ctypes": {
-        "version": "opam:0.20.1",
-        "override": {
-          "buildEnv": {
-            "LIBFFI_CFLAGS": "-I#{esy-libffi.install / 'include'}",
-            "LIBFFI_LIBS": "-L#{esy-libffi.lib} -lffi"
-          },
-          "dependencies": {
-            "esy-libffi": "*"
-          }
-        }
-      },
-      "@opam/crunch": "mirage/ocaml-crunch:crunch.opam#e18888ce1f30ed6559ba977d405af2084812cbca",
-      "@opam/dune": "opam:3.4.1",
-      "@opam/dune-configurator": "opam:3.4.1",
-      "@opam/dune-rpc": "opam:3.4.1",
-      "esy-gmp": "esy-packages/esy-gmp#d687430bc25447529f2d215ca65c21a824cfef92",
-      "@opam/terminal_size": "DiningPhilosophersCo/terminal_size:terminal_size.opam#4fa00d7e812a59e669bfc0392d6539252afa5fb",
-      "@opam/mtime": {
-        "version": "opam:1.3.0",
-        "override": {
-          "install": "esy-installer ./mtime.install"
-        }
-      },
-      "@opam/tezos-bls12-381-polynomial": "opam:0.1.3",
-      "@opam/tezos-plompiler": "opam:0.1.3",
-      "@opam/tezos-plonk": "opam:0.1.3",
-      "@opam/secp256k1-internal": "git:https://gitlab.com/nomadic-labs/ocaml-secp256k1-internal:secp256k1-internal.opam#18012dcbe3169d51a2b2d6e991150a9a02a85494",
-      "@opam/getopt": "ulrikstrid/ocaml-getopt:getopt.opam#645ab74",
-      "yarn-pkg-config": "esy-ocaml/yarn-pkg-config#db3a0b63883606dd57c54a7158d560d6cba8cd79",
-      "@opam/conduit-lwt-unix": "opam:4.0.1",
-      "@opam/hacl-star": "opam:0.4.1",
-      "@opam/hacl-star-raw": {
-        "version": "opam:0.4.1",
-        "override": {
-          "exportedEnv": {
-            "DYLD_LIBRARY_PATH": {
-              "scope": "global",
-              "val": "#{self.lib / 'hacl-star-raw'}:$DYLD_LIBRARY_PATH"
-            },
-            "LD_LIBRARY_PATH": {
-              "scope": "global",
-              "val": "#{self.lib / 'hacl-star-raw'}:$LD_LIBRARY_PATH"
-            }
-          },
-          "buildEnv": {
-            "DYLD_LIBRARY_PATH": "#{esy-libffi.lib}:$DYLD_LIBRARY_PATH",
-            "LD_LIBRARY_PATH": "#{esy-libffi.lib}:$LD_LIBRARY_PATH"
-          },
-          "dependencies": {
-            "@opam/ctypes": "*",
-            "@opam/ctypes-foreign": "*",
-            "@opam/ocamlfind": "1.9.5",
-            "esy-libffi": "*"
-          },
-          "buildsInSource": true,
-          "build": [
-            [
-              "sh",
-              "-exc",
-              "cd raw && ./configure"
-            ],
-            [
-              "make",
-              "-C",
-              "raw"
-            ]
-          ],
-          "install": [
-            [
-              "make",
-              "-C",
-              "raw",
-              "install-hacl-star-raw"
-            ]
-          ]
-        }
-      },
-      "@opam/expect_test_helpers_core": {
-        "version": "opam:v0.15.0",
-        "override": {
-          "build": [
-            "true"
-          ]
-        }
-      },
-      "@opam/ocamlformat-rpc": {
-        "source": "no-source:",
-        "override": {
-          "build": [
-            "true"
-          ]
-        }
-      },
-      "@opam/ocaml-lsp-server": {
-        "source": "no-source:",
-        "override": {
-          "build": [
-            "true"
-          ]
-        }
-      },
-      "@opam/conf-rust": {
-        "source": "no-source:",
-        "override": {
-          "build": [
-            "true"
-          ],
-          "dependencies": {
-            "esy-rustup": "*"
-          }
-        }
-      },
-      "@opam/conf-rust-2021": {
-        "source": "no-source:",
-        "override": {
-          "build": [
-            "true"
-          ],
-          "dependencies": {
-            "esy-rustup": "*"
-          }
-        }
-      },
-      "esy-rustup": "esy-packages/esy-rustup:esy.json#3872ef2eaefb6c2207bd7cb4386d073a27381bf",
-      "@opam/zarith": "opam:1.12",
-      "@opam/conf-hidapi": {
-        "source": "no-source:",
-        "override": {
-          "dependencies": {
-            "yarn-pkg-config": "*",
-            "esy-hidapi": "*"
-          }
-        }
-      },
-      "esy-hidapi": "esy-packages/esy-hidapi:esy.json#e21f930d6474e460fa5bb955a26505f6c3500c7a",
-      "libtool": "ManasJayanth/esy-libtool:esy.json#d6725b52f8d021539e92d182d29979951e706836",
-      "@opam/linenoise": "DiningPhilosophersCo/ocaml-linenoise:linenoise.opam#1ba074f9bedbaa46280146d834b49064e4722695",
-      "@opam/tezos-scoru-wasm": {
-        "source": "./vendors/tezos-ligo",
-        "override": {
-          "dependencies": {
-            "@opam/tezos-lwt-result-stdlib": "*"
-          }
-        }
-      },
-      "@opam/semver": "callistonianembrace/ocaml-semver:semver.opam#bf23370adb1cdf8efa60c19fe6e1ff195ee1f2ae",
-      "@opam/tezos-webassembly-interpreter": {
-        "source": "./vendors/tezos-ligo",
-        "override": {
-          "dependencies": {
-            "@opam/tezos-lwt-result-stdlib": "*"
-          }
-        }
-      },
-      "@opam/tezos-clic": {
-        "source": "./vendors/tezos-ligo",
-        "override": {
-          "dependencies": {
-            "@opam/tezos-lwt-result-stdlib": "*"
-          }
-        }
-      },
-      "@opam/conf-gmp-powm-sec": {
-        "source": "no-source:",
-        "override": {
-          "build": "true"
-        }
-      },
-      "@opam/conf-gmp": "opam:3",
-      "@opam/easy-format": "opam:1.3.3",
-      "@opam/ocamlformat": {
-        "source": "no-source:",
-        "override": {
-          "build": "true"
-        }
-      },
-      "@opam/linol": "c-cube/linol:linol.opam#439534e0c5b7a3fbf93ba05fae7d171426153763",
-      "@opam/linol-lwt": "c-cube/linol:linol-lwt.opam#439534e0c5b7a3fbf93ba05fae7d171426153763",
-      "@opam/ordering": "opam:3.5.0",
-      "@opam/dyn": "opam:3.5.0",
-      "@opam/js_of_ocaml": "opam:5.0.1",
-      "@opam/js_of_ocaml-compiler": "opam:5.0.1",
-      "@opam/js_of_ocaml-ppx": "opam:5.0.1",
-      "@opam/js_of_ocaml-lwt": "opam:5.0.1",
-      "@opam/menhir": "opam:20220210",
-      "@opam/menhirLib": "opam:20220210",
-      "@opam/menhirSdk": "opam:20220210",
-      "@opam/json-data-encoding": "opam:0.12.1",
-      "@opam/json-data-encoding-bson": "opam:0.12.1"
->>>>>>> b287b6f1
     }
   }
 }